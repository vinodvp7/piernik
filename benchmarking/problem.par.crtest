--- conflicted
+++ resolved
@@ -62,10 +62,6 @@
  /
 
  $MULTIGRID_SOLVER
-<<<<<<< HEAD
-    mg_stdout = .true.
-=======
->>>>>>> 1d0d7c82
  /
 
  $MULTIGRID_DIFFUSION
