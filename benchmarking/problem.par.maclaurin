--- conflicted
+++ resolved
@@ -58,10 +58,6 @@
  /
 
  $MULTIGRID_SOLVER
-<<<<<<< HEAD
-    mg_stdout = .true.
-=======
->>>>>>> 1d0d7c82
  /
 
  $MULTIGRID_GRAVITY
