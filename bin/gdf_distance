#!/usr/bin/env python

sp_key = 'simulation_parameters'


def is_comparable(fname1, fname2):
    import h5py
    status = True

    # open
    try:
        h5f1 = h5py.File(fname1, "r")
    except IOError:
        status = False
        print("IOError: %s (`%s')." % (sys.exc_info()[1], fname1))
    try:
        h5f2 = h5py.File(fname2, "r")
    except IOError:
        status = False
        print("IOError: %s (`%s')." % (sys.exc_info()[1], fname2))

    if status is False:
        return status

    # piernik versions
    v_key = 'piernik'
    try:
        v1 = h5f1.attrs[v_key][0]
    except KeyError:
        status = False
        print("KeyError: %s (`%s':%s)." % (sys.exc_info()[1], fname1, v_key))
    try:
        v2 = h5f2.attrs[v_key][0]
    except KeyError:
        status = False
        print("KeyError: %s (`%s':%s)." % (sys.exc_info()[1], fname2, v_key))

    if status is False:
        return status

    if (int(v1) != int(v2)):
        status = False
        print("Cannot compare different major file format revisions (%d and %d)." %
              (int(v1), int(v2)))
        return status

    if (int(v1) == 1 or int(v2) == 1):
        status = False
        print("Piernik v1 HDF files aren't supported now and perhaps will never be. (%.2f and/or %.2f)." %
              (v1, v2))
        return status

    if (v1 != v2):
        print("Warning: different revisions of Piernik HDF format. Expect troubles.")

    # dimensionality, assume v2 naming conventions
    dim_key = 'dimensionality'
    try:
        d1 = h5f1[sp_key].attrs[dim_key][0]
    except KeyError:
        status = False
        print("KeyError: %s (`%s':%s)." % (sys.exc_info()[1], fname1, dim_key))
    try:
        d2 = h5f2[sp_key].attrs[dim_key][0]
    except KeyError:
        status = False
        print("KeyError: %s (`%s':%s)." % (sys.exc_info()[1], fname2, dim_key))

    if status is False:
        return status

    if (d1 != d2):
        status = False
        print("Cannot compare files with different dimensionality (%d != %d)." %
              (d1, d2))
        return status

    # geometry, assume v2 naming conventions
    geo_key = 'geometry'
    # geo_CART = 0
    # geo_POLAR = 1
    try:
        g1 = h5f1[sp_key].attrs[geo_key][0]
    except KeyError:
        status = False
        print("KeyError: %s (`%s':%s)." % (sys.exc_info()[1], fname1, geo_key))
    try:
        g2 = h5f2[sp_key].attrs[geo_key][0]
    except KeyError:
        status = False
        print("KeyError: %s (`%s':%s)." % (sys.exc_info()[1], fname2, geo_key))

    if status is False:
        return status

    if (g1 != g2):
        status = False
        print("Cannot compare files with different geometries yet (%d != %d)." %
              (g1, g2))
        print("It is an interesting idea for future :-)")

        return status

    h5f1.close()
    h5f2.close()
    return status  # for safety, in case more checks will be added


def compare_domains(h5f1, h5f2):
    import numpy
    dle_key = 'domain_left_edge'
    dre_key = 'domain_right_edge'
    failed = False

    try:
        dl1, dr1 = h5f1[sp_key].attrs[dle_key], h5f1[sp_key].attrs[dre_key]
    except KeyError:
        failed = True
        print("KeyError: %s (`%s':%s,%s)." % (sys.exc_info()[1], h5f1.filename, dle_key, dre_key))
    try:
        dl2, dr2 = h5f2[sp_key].attrs[dle_key], h5f2[sp_key].attrs[dre_key]
    except KeyError:
        failed = True
        print("KeyError: %s (`%s':%s,%s)." % (sys.exc_info()[1], h5f2.filename, dle_key, dre_key))

    if failed:
        exit(10)

    # find overlapped area
    dlo = numpy.maximum(dl1, dl2)
    dro = numpy.minimum(dr1, dr2)

    for i in numpy.subtract(dro, dlo):
        if (i < 0.):
            print("Domains don't overlap.")
            return 1., [0., 0., 0.], [0., 0., 0.]

    vol_1 = numpy.product(numpy.subtract(dr1, dl1))
    vol_2 = numpy.product(numpy.subtract(dr2, dl2))
    vol_o = numpy.product(numpy.subtract(dro, dlo))
    if (vol_1 == 0. and vol_2 == 0.):
        print("Both domains have no volume!")
        exit(11)

    return 1. - vol_o / (vol_1 + vol_2 - vol_o), dlo, dro


def compare_resolution(h5f1, h5f2):
    dim_key = "domain_dimensions"

    try:
        res1, res2 = h5f1[sp_key].attrs[dim_key], h5f2[sp_key].attrs[dim_key]
    except KeyError:
        print("KeyError: %s (`%s',`%s':%s)." % (sys.exc_info()[1], h5f1.filename, h5f2.filename, dim_key))
        exit(30)

    r_norm = 0.
    for i in range(len(res1)):
        r_norm = 1. - (1. - r_norm) * (1. - abs(res1[i] - res2[i]) / float(res1[i] + res2[i]))

    return r_norm


def compare_dlists(h5f1, h5f2):
    d_key = '/data'
    g0_key = 'grid_0000000000'
    failed = False

    try:
        f1 = h5f1[d_key][g0_key].keys()
    except KeyError:
        failed = True
        print("KeyError: %s (`%s': %s,%s)." % (sys.exc_info()[1], h5f1.filename, d_key, g0_key))
    try:
        f2 = h5f2[d_key][g0_key].keys()
    except KeyError:
        failed = True
        print("KeyError: %s (`%s': %s,%s)." % (sys.exc_info()[1], h5f2.filename, d_key, g0_key))
    # trick: GDF has to contain this grid id
    # if anything changes dramatically, we may change it to yt.load(fname).field_list
    if failed:
        exit(20)

    fc = list(set(f1) & set(f2))
    if (len(fc) != len(f1)):
        print "Fields unique for `", h5f1.filename, "': ", list(set(f1) ^ set(fc))
    if (len(fc) != len(f2)):
        print "Fields unique for `", h5f2.filename, "': ", list(set(f2) ^ set(fc))

    return 1. - len(fc) / float(len(f1) + len(f2) - len(fc)), fc


def compare_data(ds1, ds2, f):
    import numpy

    # This norm is:
    #   0. when n1 == n2
    #   1. when one field is non-0. and the other is 0.
    #   1. when one field is proportional to the other but with negative coefficient
    #   epsilon/2 when difference between fields is epsilon

    n1 = numpy.linalg.norm(ds1.covering_grid(0, ds1.domain_left_edge, ds1.domain_dimensions)[f].v)
    n2 = numpy.linalg.norm(ds2.covering_grid(0, ds2.domain_left_edge, ds2.domain_dimensions)[f].v)
    nd = numpy.linalg.norm(ds1.covering_grid(0, ds1.domain_left_edge, ds1.domain_dimensions)[f].v -
                           ds2.covering_grid(0, ds2.domain_left_edge, ds2.domain_dimensions)[f].v)

    if (n1 + n2 != 0.):
        return nd / (n1 + n2)
    else:
        return 0.


def piernik_gdf_compare(fname1, fname2):
    import h5py
    norms = {}
    h5f1 = h5py.File(fname1, "r")
    h5f2 = h5py.File(fname2, "r")
    # No error checking here, fail in ugly way when is_comparable does not
    # prevent attempt to open these files.

    # compare domains
    norms["domains"], dlo, dro = compare_domains(h5f1, h5f2)

    # compare resolution
    norms["resolution"] = compare_resolution(h5f1, h5f2)

    # compare boundary types
    norms["boundary types (not checked)"] = 0.

    # compare datafield lists
    norms["datafield lists"], common_fields = compare_dlists(h5f1, h5f2)

    h5f1.close()
    h5f2.close()

    if (norms["domains"] < 1.):
        try:
            import yt
        except:
            print "You must make yt available somehow!"
            exit(30)
        # For AMR domains it is way easier to make YT do the dirty work

        print("yt.load(`%s')" % fname1)
        ds1 = yt.load(fname1)
        print("yt.load(`%s')" % fname2)
        ds2 = yt.load(fname2)

        if (ds1.index.level_stats['numgrids'][1] != 0 or ds2.index.level_stats['numgrids'][1] != 0):
            print "Warning: refinement levels are not compared yet."

        # compare AMR coverage (norm of difference of resolution on overlapped part of the domain)
        norms["AMR (not checked)"] = 0.

        # compare data in common datafields

        if (norms["domains"] == 0 and norms["resolution"] == 0):
            tot_datanorm = 0.
            for f in common_fields:
                norm = compare_data(ds1, ds2, f)
                norms["datafield `" + f + "'"] = norm
                tot_datanorm = 1. - (1. - tot_datanorm) * (1. - norm)
            print("All datafield difference: %g" % tot_datanorm)
        else:
            print "Comparing domains of different size or resolution is not implementsd yet"
            exit(31)

    return norms


if __name__ == "__main__":
    import sys
    if (len(sys.argv) < 3):
        print >> sys.stderr, "Error: too few arguments.\nUsage: " + \
            sys.argv[0] + " piernik_data_hdf_file1 piernik_data_hdf_file2"
        exit(1)

    if (is_comparable(sys.argv[1], sys.argv[2])):
        norms = piernik_gdf_compare(sys.argv[1], sys.argv[2])
        tot_norm = 0.
        failed = False
<<<<<<< HEAD
        longestkey = 0
        for i in norms.keys():
            longestkey = max(longestkey, len(i))
=======
        longestkey = len(max(norms, key=len))
>>>>>>> b1e3bd5d
        for i in norms.keys():
            if (norms[i] >= 0. and norms[i] <= 1.):
                print("Difference of %-*s: %g" % (longestkey + 1, i, norms[i]))
                tot_norm = 1. - (1. - tot_norm) * (1. - norms[i])
            else:
                print("Difference measure `%s` out of [0,1] range: %g" %
                      (i, norms[i]))
                failed = True
        if (failed):
            print("Comparison of `%s' and `%s' failed" %
                  (sys.argv[1], sys.argv[2]))
            exit(3)
        else:
            print("Total difference between `%s' and `%s': %g" %
                  (sys.argv[1], sys.argv[2], tot_norm))
    else:
        print("Cannot compare files `%s' and `%s'" %
              (sys.argv[1], sys.argv[2]))
        exit(2)<|MERGE_RESOLUTION|>--- conflicted
+++ resolved
@@ -279,13 +279,7 @@
         norms = piernik_gdf_compare(sys.argv[1], sys.argv[2])
         tot_norm = 0.
         failed = False
-<<<<<<< HEAD
-        longestkey = 0
-        for i in norms.keys():
-            longestkey = max(longestkey, len(i))
-=======
         longestkey = len(max(norms, key=len))
->>>>>>> b1e3bd5d
         for i in norms.keys():
             if (norms[i] >= 0. and norms[i] <= 1.):
                 print("Difference of %-*s: %g" % (longestkey + 1, i, norms[i]))
