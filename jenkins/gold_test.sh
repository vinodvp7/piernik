#!/bin/bash

if [ $# -lt 1 ]; then
    echo "Usage: $0 config_file"
    echo "or somethink like: RUN_COMMAND=\"mpirun -np 2\" $0 config_file"
    exit 1
fi

for i in GOLD_COMMIT PROBLEM_NAME SETUP_PARAMS GOLD_PARAMS OUTPUT; do
    eval $( sed -n '/^'"$i"'=/p' $1 )
    if [ -z ${!i+x} ] ; then
	echo "$i not set"
	exit 2
    else
	echo $i"  =  "${!i}
    fi
done

<<<<<<< HEAD
=======
if [ -z ${GOLD_COMMIT+x} ] ; then
    echo "GOLD_COMMIT not set"
    exit 2
fi

if [ -z ${PROBLEM_NAME+x} ] ; then
    echo "PROBLEM_NAME not set"
    exit 3
fi

if [ -z ${SETUP_PARAMS+x} ] ; then
    echo "SETUP_PARAMS not set"
    exit 4
fi

if [ -z ${GOLD_PARAMS+x} ] ; then
    echo "GOLD_PARAMS not set"
    exit 5
fi

if [ -z ${OUTPUT+x} ] ; then
    echo "OUTPUT not set"
    exit 5
fi

PIERNIK_REPO="http://github.com/piernik-dev/piernik"
>>>>>>> 6656339d
PIERNIK=piernik
GOLD_DIR=${PROBLEM_NAME}_gold_dir
OBJ_PREFIX=obj_
GOLD_OBJ=${PROBLEM_NAME}_gold
TEST_OBJ=${PROBLEM_NAME}_test
GOLD_LOG=${PROBLEM_NAME}.gold_log
TMP_DIR=/tmp/jenkins_gold/
RUNS_DIR=$TMP_DIR
GOLD_SHA_FILE=__sha__

[ ! -d $TMP_DIR ] && mkdir -p $TMP_DIR
cp Makefile $TMP_DIR

rm -rf $GOLD_DIR ${OBJ_PREFIX}$GOLD_OBJ ${OBJ_PREFIX}$TEST_OBJ ${RUNS_DIR}/${PROBLEM_NAME}_$TEST_OBJ $GOLD_LOG

for i in ${RUNS_DIR}/${PROBLEM_NAME}_${TEST_OBJ} ${RUNS_DIR}/${PROBLEM_NAME}_${GOLD_OBJ} ; do
    [ ! -d "$i" ] && mkdir "$i"
done

python setup $PROBLEM_NAME $SETUP_PARAMS -n --copy -o $TEST_OBJ
rsync -Icvxaq --no-t ${OBJ_PREFIX}$TEST_OBJ $TMP_DIR

<<<<<<< HEAD
git clone -q http://github.com/piernik-dev/piernik $GOLD_DIR
=======
git clone $PIERNIK_REPO $GOLD_DIR
>>>>>>> 6656339d
[ -e .setuprc ] && cp .setuprc $GOLD_DIR
cp python/piernik_setup.py ${GOLD_DIR}/python
(
    cd $GOLD_DIR
<<<<<<< HEAD
    git checkout -q $GOLD_COMMIT
    rsync -avxq --delete ../compilers/ ./compilers
=======
    git fetch $PIERNIK_REPO +refs/pull/*:refs/remotes/origin/pr/*
    git checkout $GOLD_COMMIT
    rsync -avx --delete ../compilers/ ./compilers
>>>>>>> 6656339d
    python setup $PROBLEM_NAME $SETUP_PARAMS -n --copy -o $GOLD_OBJ
)
rsync -Icvxaq --no-t ${GOLD_DIR}/${OBJ_PREFIX}$GOLD_OBJ $TMP_DIR

cp ${GOLD_DIR}/runs/${PROBLEM_NAME}_${GOLD_OBJ}/problem.par ${RUNS_DIR}/${PROBLEM_NAME}_${GOLD_OBJ}/
cp runs/${PROBLEM_NAME}_${TEST_OBJ}/problem.par ${RUNS_DIR}/${PROBLEM_NAME}_${TEST_OBJ}/

(
    cd $TMP_DIR
    make -j ${OBJ_PREFIX}$GOLD_OBJ ${OBJ_PREFIX}$TEST_OBJ > ${PROBLEM_NAME}.make_stdout 2>&1
)

for i in $GOLD_OBJ $TEST_OBJ ; do
    rm ${RUNS_DIR}/${PROBLEM_NAME}_${i}/${PIERNIK} 2> /dev/null || echo "${PROBLEM_NAME}: rundir clean"
    cp ${TMP_DIR}/${OBJ_PREFIX}${i}/${PIERNIK} ${RUNS_DIR}/${PROBLEM_NAME}_$i
done

(
    cd ${RUNS_DIR}/${PROBLEM_NAME}_$TEST_OBJ
    eval $RUN_COMMAND ./${PIERNIK} > ${PROBLEM_NAME}.test_stdout
) &

(
    cd ${RUNS_DIR}/${PROBLEM_NAME}_$GOLD_OBJ
<<<<<<< HEAD
    [ ! -e ${OUTPUT} ] && eval $RUN_COMMAND ./${PIERNIK} $GOLD_PARAMS > ${PROBLEM_NAME}.gold_stdout
) &

wait
=======
    # skip recalculating gold outpuf if and only if we know for sure that $GOLD_COMMIT did not change
    if [ ! -e $GOLD_SHA_FILE ] ; then
	[ -e ${OUTPUT} ] && rm ${OUTPUT}
    else
	if [ $( cat $GOLD_SHA_FILE  ) != $GOLD_COMMIT ] ; then
	   [ -e ${OUTPUT} ] && rm ${OUTPUT}
	fi
    fi
    if [ ! -e ${OUTPUT} ] ; then
       eval $RUN_COMMAND ./${PIERNIK} $GOLD_PARAMS
       echo $GOLD_COMMIT > $GOLD_SHA_FILE
    fi
)
>>>>>>> 6656339d

[ ! -z $YT ] && source $YT
./bin/gdf_distance ${RUNS_DIR}/${PROBLEM_NAME}_{${TEST_OBJ},${GOLD_OBJ}}/${OUTPUT} 2> /dev/null | tee $GOLD_LOG<|MERGE_RESOLUTION|>--- conflicted
+++ resolved
@@ -16,35 +16,7 @@
     fi
 done
 
-<<<<<<< HEAD
-=======
-if [ -z ${GOLD_COMMIT+x} ] ; then
-    echo "GOLD_COMMIT not set"
-    exit 2
-fi
-
-if [ -z ${PROBLEM_NAME+x} ] ; then
-    echo "PROBLEM_NAME not set"
-    exit 3
-fi
-
-if [ -z ${SETUP_PARAMS+x} ] ; then
-    echo "SETUP_PARAMS not set"
-    exit 4
-fi
-
-if [ -z ${GOLD_PARAMS+x} ] ; then
-    echo "GOLD_PARAMS not set"
-    exit 5
-fi
-
-if [ -z ${OUTPUT+x} ] ; then
-    echo "OUTPUT not set"
-    exit 5
-fi
-
 PIERNIK_REPO="http://github.com/piernik-dev/piernik"
->>>>>>> 6656339d
 PIERNIK=piernik
 GOLD_DIR=${PROBLEM_NAME}_gold_dir
 OBJ_PREFIX=obj_
@@ -67,23 +39,14 @@
 python setup $PROBLEM_NAME $SETUP_PARAMS -n --copy -o $TEST_OBJ
 rsync -Icvxaq --no-t ${OBJ_PREFIX}$TEST_OBJ $TMP_DIR
 
-<<<<<<< HEAD
-git clone -q http://github.com/piernik-dev/piernik $GOLD_DIR
-=======
-git clone $PIERNIK_REPO $GOLD_DIR
->>>>>>> 6656339d
+git clone -q $PIERNIK_REPO $GOLD_DIR
 [ -e .setuprc ] && cp .setuprc $GOLD_DIR
 cp python/piernik_setup.py ${GOLD_DIR}/python
 (
     cd $GOLD_DIR
-<<<<<<< HEAD
+    git fetch $PIERNIK_REPO +refs/pull/*:refs/remotes/origin/pr/*
     git checkout -q $GOLD_COMMIT
     rsync -avxq --delete ../compilers/ ./compilers
-=======
-    git fetch $PIERNIK_REPO +refs/pull/*:refs/remotes/origin/pr/*
-    git checkout $GOLD_COMMIT
-    rsync -avx --delete ../compilers/ ./compilers
->>>>>>> 6656339d
     python setup $PROBLEM_NAME $SETUP_PARAMS -n --copy -o $GOLD_OBJ
 )
 rsync -Icvxaq --no-t ${GOLD_DIR}/${OBJ_PREFIX}$GOLD_OBJ $TMP_DIR
@@ -108,12 +71,6 @@
 
 (
     cd ${RUNS_DIR}/${PROBLEM_NAME}_$GOLD_OBJ
-<<<<<<< HEAD
-    [ ! -e ${OUTPUT} ] && eval $RUN_COMMAND ./${PIERNIK} $GOLD_PARAMS > ${PROBLEM_NAME}.gold_stdout
-) &
-
-wait
-=======
     # skip recalculating gold outpuf if and only if we know for sure that $GOLD_COMMIT did not change
     if [ ! -e $GOLD_SHA_FILE ] ; then
 	[ -e ${OUTPUT} ] && rm ${OUTPUT}
@@ -123,11 +80,12 @@
 	fi
     fi
     if [ ! -e ${OUTPUT} ] ; then
-       eval $RUN_COMMAND ./${PIERNIK} $GOLD_PARAMS
+       eval $RUN_COMMAND ./${PIERNIK} $GOLD_PARAMS > ${PROBLEM_NAME}.gold_stdout
        echo $GOLD_COMMIT > $GOLD_SHA_FILE
     fi
-)
->>>>>>> 6656339d
+) &
+
+wait
 
 [ ! -z $YT ] && source $YT
 ./bin/gdf_distance ${RUNS_DIR}/${PROBLEM_NAME}_{${TEST_OBJ},${GOLD_OBJ}}/${OUTPUT} 2> /dev/null | tee $GOLD_LOG