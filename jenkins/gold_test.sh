#!/bin/bash

if [ $# -lt 1 ]; then
    echo "Usage: $0 config_file"
    exit 1
fi

NTHR=1  # serial run by default

# Read parameters from given config file
for i in GOLD_COMMIT PROBLEM_NAME SETUP_PARAMS GOLD_PARAMS OUTPUT NTHR; do
    eval $( sed -n '/^'"$i"'=/p' $1 )
    if [ -z ${!i+x} ] ; then
	echo "$i not set"
	exit 2
    else
	echo $i"  =  "${!i}
    fi
done
FLAT_PROBLEM_NAME=${PROBLEM_NAME//\//___}  # handle subproblems safely

OVERSUB=$( mpirun --oversubscribe test true 2> /dev/null && echo "--oversubscribe" || echo "" )
RUN_COMMAND="mpirun -np $NTHR $OVERSUB"
SETUP_PARAMS=$SETUP_PARAMS" -n --copy --linkexe"
PIERNIK_REPO="http://github.com/piernik-dev/piernik"
PIERNIK=piernik
BASE_DIR=$( pwd )
OUT_DIR=jenkins/workspace/${FLAT_PROBLEM_NAME}/
GOLD_DIR=${OUT_DIR}gold/
GOLD_CLONE=${GOLD_DIR}piernik_gold
TEST_DIR=${OUT_DIR}test/
OBJ=obj_${FLAT_PROBLEM_NAME}
RUN_TEST_DIR=${TEST_DIR}runs/$(basename ${PROBLEM_NAME})/
RUN_GOLD_DIR=${GOLD_DIR}runs/$(basename ${PROBLEM_NAME})/

GOLD_LOG=${OUT_DIR}gold_log
GOLD_CSV=${OUT_DIR}gold.csv
RIEM_LOG=${OUT_DIR}riem_log
RIEM_CSV=${OUT_DIR}riem.csv
GOLD_SHA_FILE=${OUT_DIR}__sha__

echo -e "\033[34;1mRunning gold test for $PROBLEM_NAME in $OUT_DIR, defined in $1\033[0m"

# Determine whether gold version has to be recreated
# Check the content of the $GOLD_SHA_FILE and existence of the output file to be compared to
if [ ! -e $GOLD_SHA_FILE ] ; then
    [ -e ${RUN_GOLD_DIR}${OUTPUT} ] && rm ${RUN_GOLD_DIR}${OUTPUT}
else
    if [ $( cat $GOLD_SHA_FILE  ) != $GOLD_COMMIT ] ; then
	[ -e ${RUN_GOLD_DIR}${OUTPUT} ] && rm ${RUN_GOLD_DIR}${OUTPUT}
    fi
fi

#Prevent old problem.par from messing up the tests
HAS_KEEPPAR=0
if [ -e .setuprc ] ; then
    grep -q keeppar .setuprc && HAS_KEEPPAR=1
    sed -i 's/--keeppar//g' .setuprc
fi

# Run the gold test if needed (in the background)
if [ ! -e ${RUN_GOLD_DIR}${OUTPUT} ] ; then
    echo "(Re)creating the gold"

    # Clean up after previous runs and create directories
    # Do not try to reuse previous version of object or run directory to avoid weird problems
    # This is supposed to be rare operation unless you call "make gold-clean" often
    rm -rf $GOLD_DIR $GOLD_SHA_FILE
    mkdir -p $GOLD_DIR

    # Prepare object from gold SHA1 ($GOLD_COMMIT)
    # Use current setup script and compilers configuration
    git clone -q $PIERNIK_REPO $GOLD_CLONE
    [ -e .setuprc ] && cp .setuprc $GOLD_CLONE
    cp python/piernik_setup.py ${GOLD_CLONE}/python/piernik_setup_today.py
    (
	cd $GOLD_CLONE
	[ -e __error__ ] && rm __error__
	git fetch -q $PIERNIK_REPO +refs/pull/*:refs/remotes/origin/pr/*
	git checkout -q $GOLD_COMMIT || ( echo "Error: Unable to checkout GOLD_COMMIT – make sure it has been pushed to github" > __error__; exit 3 )
	rsync -avxq --delete "${BASE_DIR}"/compilers/ ./compilers
	python3 python/piernik_setup_today.py $PROBLEM_NAME $SETUP_PARAMS -o $FLAT_PROBLEM_NAME  # prepares $OBJ in $GOLD_DIR
    )
    if [ -e ${GOLD_CLONE}/__error__ ] ; then
	cat ${GOLD_CLONE}/__error__ 1>&2
	exit 3
    fi
    cp -a ${GOLD_CLONE}/$OBJ $GOLD_DIR

    # Copy whole directories from appropriate runs directories in case there is something more than piernik and problem.par
    mkdir -p $RUN_GOLD_DIR
    cp -a ${GOLD_CLONE}/runs/$(basename ${PROBLEM_NAME})_${FLAT_PROBLEM_NAME}/* $RUN_GOLD_DIR

    # Compile the gold version of Piernik
    sed -i 's/-fcheck=all/& -fcheck=no-array-temps/' ${GOLD_DIR}$OBJ"/Makefile"
<<<<<<< HEAD
    make -j -C ${GOLD_DIR}$OBJ > ${GOLD_DIR}make.stdout

    # Run the gold version of Piernik problem
=======
>>>>>>> 37eafe60
    (
	make -j -C ${GOLD_DIR}$OBJ > ${GOLD_DIR}make.stdout 2>&1

	# Run the gold version of Piernik problem
	(
	    cd $RUN_GOLD_DIR
	    eval $RUN_COMMAND ./${PIERNIK} $GOLD_PARAMS > gold_stdout
	)

	# Leave a mark to avoid unnecessary recalculation of the gold problem
	echo $GOLD_COMMIT > $GOLD_SHA_FILE
    ) &
fi

# Clean up after previous runs and create directories
rm -rf ${TEST_DIR}$OBJ ${TEST_DIR}runs
mkdir -p $TEST_DIR

# Prepare object from current files (including any uncommited or untracked changes)
python3 setup $PROBLEM_NAME $SETUP_PARAMS -o $FLAT_PROBLEM_NAME  # prepares $OBJ in $BASE_DIR
mv ${OBJ} ${TEST_DIR}
# OPT: By careful updating ${TEST_DIR}${OBJ} one can achieve some speedups on compilation

# Copy whole directories from appropriate runs directories in case there is something more than piernik and problem.par
mkdir -p $RUN_TEST_DIR
cp -a runs/$(basename ${PROBLEM_NAME})_${FLAT_PROBLEM_NAME}/* $RUN_TEST_DIR

# Compile current versions of piernik
sed -i 's/-fcheck=all/& -fcheck=no-array-temps/' ${TEST_DIR}$OBJ"/Makefile"
make -j -C ${TEST_DIR}$OBJ > ${TEST_DIR}/make.stdout

# Detect whether we have genuine riemann setup (which is unlikely to run in RTVD)
if [ -e ${RUN_GOLD_DIR}/problem.par ] ; then
    grep -qi '^ *solver_str *= *"riemann"' ${RUN_GOLD_DIR}/problem.par && RIEMANN=1 || RIEMANN=0
else
    echo "Error: Gold test failed fatally. Aborting." 1>&2
    exit 3
fi
# ToDo set this up in the config file to make it easier to implement dual RTVD/Riemann gold tests

# Run the tests on current version of Piernik
if [ $RIEMANN == 1 ] ; then
    (
	cd $RUN_TEST_DIR
	eval $RUN_COMMAND ./${PIERNIK} > test_Riemann_stdout
    )
else
    RUN_TEST_DIR2=${TEST_DIR}runs/$(basename ${PROBLEM_NAME})"_Riemann"/
    cp -a $RUN_TEST_DIR $RUN_TEST_DIR2
    (
	cd $RUN_TEST_DIR
	eval $RUN_COMMAND ./${PIERNIK} "-n '&NUMERICAL_SETUP solver_str = \"RTVD\" /'"  > test_RTVD_stdout
    ) &
    (
	RIEM_ERR=test_Riemann_stderr
	cd $RUN_TEST_DIR2
	eval $RUN_COMMAND ./${PIERNIK} "-n '&NUMERICAL_SETUP solver_str = \"Riemann\" /'"  > test_Riemann_stdout 2> $RIEM_ERR
	[ -s $RIEM_ERR ] && ( echo ${PROBLEM_NAME}": Riemann failed " ; grep "Error"  $RIEM_ERR | sort | grep -vE '(meaningful|Following)' ) 1>&2
    )
fi

wait
# Here background jobs should be finished

./bin/gdf_distance ${RUN_GOLD_DIR}${OUTPUT} ${RUN_TEST_DIR}${OUTPUT} 2>&1 | tee $GOLD_LOG
grep 'Difference of datafield `' $GOLD_LOG |\
    sed 's/.*`\([^ ]*\)[^ ] *: \(.*\)/\1 \2/' |\
    awk '{a[$1]=$2} END {for (i in a) printf("log10(%s),", i); print ""; for (i in a) printf("%s,", (a[i]>0.)?(log(a[i])/log(10.)):1.) ; print ""}' |\
    sed 's/,$//' |\
    tee $GOLD_CSV

if [ $RIEMANN == 0 ] ; then
    # The tool gdf_distance distance is supposed to return values in [0..1] range
    # Map log10(0.) to 1. and failed Riemann to 2. (both impossible as a results of log10(gdf_distance)
    if [ -e ${RUN_TEST_DIR2}${OUTPUT} ] ; then
	./bin/gdf_distance ${RUN_TEST_DIR}${OUTPUT} ${RUN_TEST_DIR2}${OUTPUT} 2>&1 | tee $RIEM_LOG
	grep 'Difference of datafield `' $RIEM_LOG |\
	    sed 's/.*`\([^ ]*\)[^ ] *: \(.*\)/\1 \2/' |\
	    awk '{a[$1]=$2} END {for (i in a) printf("log10(%s),", i); print ""; for (i in a) printf("%s,", (a[i]>0.)?(log(a[i])/log(10.)):1.) ; print ""}' |\
	    sed 's/,$//' |\
	    tee $RIEM_CSV
    else
	(
	    echo "Riemann failed"
	    echo 2.
	) | tee $RIEM_CSV
    fi
fi

[ $HAS_KEEPPAR == 1 ] && echo " --keeppar" >> .setuprc

# Fail if gold distance is not 0.
[ $( ( grep "^Total difference between" $GOLD_LOG || echo 1 ) | awk '{print $NF}' ) == 0 ] || exit 1<|MERGE_RESOLUTION|>--- conflicted
+++ resolved
@@ -93,14 +93,8 @@
 
     # Compile the gold version of Piernik
     sed -i 's/-fcheck=all/& -fcheck=no-array-temps/' ${GOLD_DIR}$OBJ"/Makefile"
-<<<<<<< HEAD
-    make -j -C ${GOLD_DIR}$OBJ > ${GOLD_DIR}make.stdout
-
-    # Run the gold version of Piernik problem
-=======
->>>>>>> 37eafe60
     (
-	make -j -C ${GOLD_DIR}$OBJ > ${GOLD_DIR}make.stdout 2>&1
+	make -j -C ${GOLD_DIR}$OBJ > ${GOLD_DIR}make.stdout
 
 	# Run the gold version of Piernik problem
 	(
