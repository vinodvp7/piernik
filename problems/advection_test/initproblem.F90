--- conflicted
+++ resolved
@@ -274,12 +274,8 @@
       use named_array_list, only: qna
       use non_inertial,     only: get_omega
 #ifdef MAGNETIC
-<<<<<<< HEAD
-      use constants,        only: ndims, I_ONE, I_TWO, I_THREE, dpi
+      use constants,        only: ndims, I_ONE, I_TWO, I_THREE, dpi, half
       use div_B,            only: print_divB_norm
-=======
-      use constants,        only: ndims, I_ONE, I_TWO, I_THREE, dpi, half
->>>>>>> c3817440
 #endif /* MAGNETIC */
 
       implicit none
@@ -555,12 +551,7 @@
       use mpisetup,         only: master, piernik_MPI_Allreduce
       use named_array_list, only: qna
 #ifdef MAGNETIC
-<<<<<<< HEAD
       use div_B,            only: print_divB_norm
-=======
-      use domain,           only: dom
-      use div_B,            only: divB, idivB
->>>>>>> c3817440
 #endif /* MAGNETIC */
 
       implicit none
