!
! PIERNIK Code Copyright (C) 2006 Michal Hanasz
!
!    This file is part of PIERNIK code.
!
!    PIERNIK is free software: you can redistribute it and/or modify
!    it under the terms of the GNU General Public License as published by
!    the Free Software Foundation, either version 3 of the License, or
!    (at your option) any later version.
!
!    PIERNIK is distributed in the hope that it will be useful,
!    but WITHOUT ANY WARRANTY; without even the implied warranty of
!    MERCHANTABILITY or FITNESS FOR A PARTICULAR PURPOSE.  See the
!    GNU General Public License for more details.
!
!    You should have received a copy of the GNU General Public License
!    along with PIERNIK.  If not, see <http://www.gnu.org/licenses/>.
!
!    Initial implementation of PIERNIK code was based on TVD split MHD code by
!    Ue-Li Pen
!        see: Pen, Arras & Wong (2003) for algorithm and
!             http://www.cita.utoronto.ca/~pen/MHD
!             for original source code "mhd.f90"
!
!    For full list of developers see $PIERNIK_HOME/license/pdt.txt
!
#include "piernik.h"

module initproblem

   use constants,  only: dsetnamelen, ndims, LO, HI
   use fluidtypes, only: component_fluid

   implicit none

   private
   public :: read_problem_par, problem_initial_conditions, problem_pointers

   ! namelist parameters
   real, dimension(ndims) :: pulse_size  !< size of the density pulse
   real, dimension(ndims) :: pulse_off   !< offset of the pulse
   real                   :: pulse_amp   !< amplitude of the density pulse compared to the ambient level
   real, dimension(ndims) :: pulse_vel   !< uniform velocity components
   real                   :: pulse_pres  !< pulse pressure
   integer(kind=4)        :: norm_step   !< how often to calculate the L2-norm
   integer(kind=4)        :: nflip       !< how often to call refine/derefine routine
   real                   :: flipratio   !< percentage of blocks on each level to be refined on flip
   real                   :: ref_thr     !< refinement threshold
   real                   :: deref_thr   !< derefinement threshold
   logical                :: usedust     !< If .false. then do not set velocity for dust
   real                   :: divB0_amp   !< Amplitude of the non-divergent component of the magnetic field
   real                   :: divBc_amp   !< Amplitude of constant-divergence component of the magnetic field (has artifacts on periodic domains due to nondifferentiability)
   real                   :: divBs_amp   !< Amplitude of sine-wave divergence component of the magnetic field (should behave well on periodic domains)
   real                   :: divBb_amp   !< Amplitude of blob of divergence (should behave well on periodic domains)
   logical                :: ccB         !< true for cell-cntered initial magnetic field

<<<<<<< HEAD
   namelist /PROBLEM_CONTROL/  pulse_size, pulse_off, pulse_vel, pulse_amp, pulse_pres, norm_step, nflip, flipratio, ref_thr, deref_thr, usedust, divB0_amp, divBc_amp, divBs_amp, ccB
=======
   namelist /PROBLEM_CONTROL/  pulse_size, pulse_off, pulse_vel, pulse_amp, norm_step, nflip, flipratio, ref_thr, deref_thr, usedust, divB0_amp, divBc_amp, divBs_amp, divBb_amp, ccB
>>>>>>> a5eda6e9

   ! other private data
   real, dimension(ndims, LO:HI) :: pulse_edge
   real :: pulse_low_density
   character(len=dsetnamelen), parameter :: inid_n = "inid"
   class(component_fluid), pointer :: fl  !< will point either to neutral or ionized fluid

contains

!-----------------------------------------------------------------------------

   subroutine problem_pointers

      use dataio_user, only: user_vars_hdf5
      use user_hooks,  only: finalize_problem, problem_customize_solution

      implicit none

      finalize_problem           => calculate_error_norm
      user_vars_hdf5             => inid_var_hdf5
      problem_customize_solution => calculate_error_norm_wrapper

   end subroutine problem_pointers

!-----------------------------------------------------------------------------

   subroutine read_problem_par

      use constants,        only: I_ONE, xdim, zdim
      use dataio_pub,       only: nh      ! QA_WARN required for diff_nml
      use dataio_pub,       only: warn, die
      use domain,           only: dom
      use fluidindex,       only: flind, iarr_all_dn
      use func,             only: operator(.notequals.)
      use global,           only: smalld, smallei
      use mpisetup,         only: rbuff, ibuff, lbuff, master, slave, proc, have_mpi, LAST, piernik_MPI_Bcast
      use named_array_list, only: wna
      use refinement,       only: set_n_updAMR, n_updAMR, user_ref2list
      use user_hooks,       only: problem_refine_derefine
#ifdef MAGNETIC
      use constants,        only: GEO_XYZ
#endif /* MAGNETIC */

      implicit none

      integer(kind=4) :: id

      ! namelist default parameter values
      pulse_size(:) = 1.0                  !< size of the pulse
      pulse_off(:)  = 0.0                  !< center of the pulse
      pulse_vel(:)  = 0.0                  !< pulse velocity
      pulse_amp     = 2.0                  !< pulse relative amplitude
      pulse_pres    = smallei * 67.  !< pulse pressure, mimic the old hardcoded default
      norm_step     = 5
      nflip         = 0
      ref_thr       = 0.1
      deref_thr     = 0.01
      flipratio     = 1.
      usedust       = .false.
      divB0_amp     = 0.                   !< should be safe to set non-0
      divBc_amp     = 0.                   !< unphysical, only for testing
      divBs_amp     = 0.                   !< unphysical, only for testing
      divBb_amp     = 0.                   !< unphysical, only for testing
      ccB           = .false.              !< defaulting to face-centered initial field

      if (master) then

         if (.not.nh%initialized) call nh%init()
         open(newunit=nh%lun, file=nh%tmp1, status="unknown")
         write(nh%lun,nml=PROBLEM_CONTROL)
         close(nh%lun)
         open(newunit=nh%lun, file=nh%par_file)
         nh%errstr=""
         read(unit=nh%lun, nml=PROBLEM_CONTROL, iostat=nh%ierrh, iomsg=nh%errstr)
         close(nh%lun)
         call nh%namelist_errh(nh%ierrh, "PROBLEM_CONTROL")
         read(nh%cmdl_nml,nml=PROBLEM_CONTROL, iostat=nh%ierrh)
         call nh%namelist_errh(nh%ierrh, "PROBLEM_CONTROL", .true.)
         open(newunit=nh%lun, file=nh%tmp2, status="unknown")
         write(nh%lun,nml=PROBLEM_CONTROL)
         close(nh%lun)
         call nh%compare_namelist()

         rbuff(1)   = pulse_amp
         rbuff(2)   = ref_thr
         rbuff(3)   = deref_thr
         rbuff(4)   = flipratio
         rbuff(5)   = divB0_amp
         rbuff(6)   = divBc_amp
         rbuff(7)   = divBs_amp
         rbuff(8)   = divBb_amp
         rbuff(20+xdim:20+zdim) = pulse_size(:)
         rbuff(23+xdim:23+zdim) = pulse_vel(:)
         rbuff(26+xdim:26+zdim) = pulse_off(:)
         rbuff(29)              = pulse_pres

         ibuff(1)   = norm_step
         ibuff(2)   = nflip

         lbuff(1)   = usedust
         lbuff(2)   = ccB

      endif

      call piernik_MPI_Bcast(ibuff)
      call piernik_MPI_Bcast(lbuff)
      call piernik_MPI_Bcast(rbuff)

      if (slave) then

         pulse_amp  = rbuff(1)
         ref_thr    = rbuff(2)
         deref_thr  = rbuff(3)
         flipratio  = rbuff(4)
         divB0_amp  = rbuff(5)
         divBc_amp  = rbuff(6)
         divBs_amp  = rbuff(7)
         divBb_amp  = rbuff(8)
         pulse_size = rbuff(20+xdim:20+zdim)
         pulse_vel  = rbuff(23+xdim:23+zdim)
         pulse_off  = rbuff(26+xdim:26+zdim)
         pulse_pres = rbuff(29)

         norm_step  = int(ibuff(1), kind=4)
         nflip      = ibuff(2)

         usedust    = lbuff(1)
         ccB        = lbuff(2)

      endif

      if (any(pulse_size <= 0. .and. dom%has_dir)) call die("[initproblem:read_problem_par] Pulse size has to be positive")

      if (pulse_amp <= 0.) then
         if (have_mpi) then
            pulse_amp = 1. + proc/real(LAST)
            pulse_size = 1.
            if (master) call warn("[initproblem:read_problem_par] The analytical solution will not be correctly advected (not implemented yet)")
         else
            pulse_amp = 2.
         endif
      endif

      where (dom%has_dir(:))
         pulse_edge(:, LO) = pulse_off(:) - pulse_size/2.
         pulse_edge(:, HI) = pulse_off(:) + pulse_size/2.
      elsewhere
         pulse_edge(:, LO) = -huge(1.)
         pulse_edge(:, HI) =  huge(1.)
      endwhere

      if (associated(flind%neu)) then
         fl => flind%neu
      else if (associated(flind%ion)) then
         fl => flind%ion
      else
         call die("[initproblem] current implementation requires either ionized or neutral fluid to be defined")
      endif

      !BEWARE: hardcoded magic numbers
      pulse_low_density = smalld * 1e5

      if (norm_step <= 0) norm_step = huge(I_ONE)

      ! Create the initial density arrays (it is called before reading restart file, so there is no need to associate user_reg_var_restart)
      call register_user_var

      if (nflip > 0) then
         problem_refine_derefine => flip_flop
         if (n_updAMR /= nflip .and. master) call warn("[initproblem:read_problem_par] Forcing n_updAMR == nflip")
         call set_n_updAMR(nflip)
      else
         ! Automatic refinement criteria
         do id = lbound(iarr_all_dn, dim=1, kind=4), ubound(iarr_all_dn, dim=1, kind=4)
            call user_ref2list(wna%fi, id, ref_thr*pulse_amp, deref_thr*pulse_amp, 0., "grad")
         enddo
      endif

      if (any([divB0_amp, divBc_amp, divBs_amp, divBb_amp] .notequals. 0.)) then
#ifdef MAGNETIC
         if (dom%geometry_type /= GEO_XYZ) then
            call warn("[initproblem:read_problem_par] Only cartesian formulas for magnetic field is implemented. Forcing all amplitudes to 0.")
            divB0_amp     = 0.
            divBc_amp     = 0.
            divBs_amp     = 0.
            divBb_amp     = 0.
         endif
#else
         call warn("[initproblem:read_problem_par] Ignoring magnetic field amplitudes")
#endif /* !MAGNETIC */
      endif
   end subroutine read_problem_par

!-----------------------------------------------------------------------------

   subroutine problem_initial_conditions

      use cg_list,          only: cg_list_element
      use cg_leaves,        only: leaves
      use constants,        only: xdim, ydim, zdim, GEO_XYZ, GEO_RPZ, half
      use dataio_pub,       only: die
      use domain,           only: dom
      use fluidindex,       only: flind
      use func,             only: operator(.notequals.), emag
      use global,           only: smallei, t
      use grid_cont,        only: grid_container
      use named_array_list, only: qna
      use non_inertial,     only: get_omega
#ifdef MAGNETIC
      use constants,        only: ndims, I_ONE, I_TWO, I_THREE, dpi
#endif /* MAGNETIC */

      implicit none

      type(cg_list_element), pointer :: cgl
      type(grid_container), pointer :: cg

      integer :: i, j, k
      real    :: om
#ifdef MAGNETIC
      real, dimension(ndims) :: kk !< wavenumbers to fit one sine wave inside domain
      real :: sx, sy, sz, cx, cy, cz !< precomputed values of sine and cosine at cell centers
      real :: sfx, sfy, sfz, cfx, cfy, cfz !< precomputed values of sine and cosine at cell left faces
      integer :: right_face, bcomp
      real :: r02, rr02

      kk = 0.
      where (dom%D_ > 0) kk = dpi / dom%L_
      right_face = 1
      if (ccB) right_face = 0
      r02 = huge(1.)
      if (dom%D_x == 1) then
         r02 = dom%L_(xdim)**2
      else if (dom%D_y == 1) then
         r02 = dom%L_(ydim)**2
      else
         r02 = dom%L_(zdim)**2
      endif
      r02 = r02 / 32. ! this should match the blob size of Tricco, Price & Bate when domain size is 2

#endif /* MAGNETIC */

      om = get_omega()

      call analytic_solution(t)

      cgl => leaves%first
      do while (associated(cgl))
         cg => cgl%cg

#ifdef MAGNETIC
         if (dom%geometry_type /= GEO_XYZ) then
            call cg%set_constant_b_field([0., 0., 0.])
         else
            do k = cg%ks, cg%ke + right_face * dom%D_z
               sz = sin(kk(zdim) * cg%z(k))
               cz = cos(kk(zdim) * cg%z(k))
               sfz = sin(kk(zdim) * (cg%z(k) - cg%dz/2.))
               cfz = cos(kk(zdim) * (cg%z(k) - cg%dz/2.))
               do j = cg%js, cg%je + right_face * dom%D_y
                  sy = sin(kk(ydim) * cg%y(j))
                  cy = cos(kk(ydim) * cg%y(j))
                  sfy = sin(kk(ydim) * (cg%y(j) - cg%dy/2.))
                  cfy = cos(kk(ydim) * (cg%y(j) - cg%dy/2.))
                  do i = cg%is, cg%ie + right_face * dom%D_x
                     sx = sin(kk(xdim) * cg%x(i))
                     cx = cos(kk(xdim) * cg%x(i))
                     sfx = sin(kk(xdim) * (cg%x(i) - cg%dx/2.))
                     cfx = cos(kk(xdim) * (cg%x(i) - cg%dx/2.))

                     cg%b(:, i, j, k) = divBc_amp * [cg%x(i), cg%y(j), cg%z(k)] ! slight offset between cell- and face-centered is unimportant here

                     ! div B pulse, as described in Tricco, Price & Bate, https://arxiv.org/abs/1607.02394
                     rr02 = sum(([cg%x(i), cg%y(j), cg%x(k)] - dom%C_)**2, mask=dom%has_dir)/r02
                     if (rr02 > 1.) rr02 = 1.

                     if (dom%D_x == 1) then
                        bcomp = xdim
                     else if (dom%D_y == 1) then
                        bcomp = ydim
                     else
                        bcomp = zdim
                     endif
                     cg%b(bcomp, i, j, k) = cg%b(bcomp, i, j, k) + divBb_amp * (rr02**4 - 2 *rr02**2 + 1)
                     select case (dom%eff_dim)
                        case (I_ONE) ! can't do anything fancy, just set up something non-zero
                           cg%b(:, i, j, k) = cg%b(:, i, j, k) + divB0_amp
                           if (ccB) then
                              if (dom%D_x == 1) then
                                 cg%b(:, i, j, k) = cg%b(:, i, j, k) + divBs_amp * [ kk(xdim)*cx, 1., 1. ]
                              else if (dom%D_y == 1) then
                                 cg%b(:, i, j, k) = cg%b(:, i, j, k) + divBs_amp * [ 1., kk(ydim)*cy, 1. ]
                              else
                                 cg%b(:, i, j, k) = cg%b(:, i, j, k) + divBs_amp * [ 1., 1., kk(zdim)*cz ]
                              endif
                           else
                              if (dom%D_x == 1) then
                                 cg%b(:, i, j, k) = cg%b(:, i, j, k) + divBs_amp * [ kk(xdim)*cfx, 1., 1. ]
                              else if (dom%D_y == 1) then
                                 cg%b(:, i, j, k) = cg%b(:, i, j, k) + divBs_amp * [ 1., kk(ydim)*cfy, 1. ]
                              else
                                 cg%b(:, i, j, k) = cg%b(:, i, j, k) + divBs_amp * [ 1., 1., kk(zdim)*cfz ]
                              endif
                           endif
                        case (I_TWO) ! [sin(x)*sin(y), cos(x)*cos(y), 0] should produce divB == 0. for XY case
                           if (ccB) then
                              if (dom%D_z == 0) then
                                 cg%b(:, i, j, k) = cg%b(:, i, j, k) + &
                                      divB0_amp * [ kk(ydim)*sx*sy, kk(xdim)*cx*cy, 1. ] + &
                                      divBs_amp * [ kk(xdim)*cx*sy, kk(ydim)*sx*cy, 1. ]
                              else if (dom%D_y == 0) then
                                 cg%b(:, i, j, k) = cg%b(:, i, j, k) + &
                                      divB0_amp * [ kk(zdim)*sx*sz, 1., kk(xdim)*cx*cz ] + &
                                      divBs_amp * [ kk(xdim)*cx*sz, 1., kk(zdim)*sx*cz ]
                              else
                                 cg%b(:, i, j, k) = cg%b(:, i, j, k) + &
                                      divB0_amp * [ 1., kk(zdim)*sy*sz, kk(ydim)*cy*cz ] + &
                                      divBs_amp * [ 1., kk(ydim)*cy*sz, kk(zdim)*sy*cz ]
                              endif
                           else
                              if (dom%D_z == 0) then
                                 cg%b(:, i, j, k) = cg%b(:, i, j, k) + &
                                      divB0_amp * [ kk(ydim)*sfx*sy, kk(xdim)*cx*cfy, 1. ] + &
                                      divBs_amp * [ kk(xdim)*cfx*sy, kk(ydim)*sx*cfy, 1. ]
                              else if (dom%D_y == 0) then
                                 cg%b(:, i, j, k) = cg%b(:, i, j, k) + &
                                      divB0_amp * [ kk(zdim)*sfx*sz, 1., kk(xdim)*cx*cfz ] + &
                                      divBs_amp * [ kk(xdim)*cfx*sz, 1., kk(zdim)*sx*cfz ]
                              else
                                 cg%b(:, i, j, k) = cg%b(:, i, j, k) + &
                                      divB0_amp * [ 1., kk(zdim)*sfy*sz, kk(ydim)*cy*cfz ] + &
                                      divBs_amp * [ 1., kk(ydim)*cfy*sz, kk(zdim)*sy*cfz ]
                              endif
                           endif
                        case (I_THREE) ! curl([sin(x)*sin(y)*sin(z), sin(x)*sin(y)*sin(z), sin(x)*sin(y)*sin(z)])
                           if (ccB) then
                              cg%b(:, i, j, k) = cg%b(:, i, j, k) + divB0_amp * [ &
                                   kk(ydim)*sx*cy*sz - kk(zdim)*sx*sy*cz, &
                                   kk(zdim)*sx*sy*cz - kk(xdim)*cx*sy*sz, &
                                   kk(xdim)*cx*sy*sz - kk(ydim)*sx*cy*sz ] + &
                                   divBs_amp * [ kk(xdim)*cx*sy*sz, kk(ydim)*sx*cy*sz, kk(zdim)*sx*sy*cz ]
                           else
                              cg%b(:, i, j, k) = cg%b(:, i, j, k) + divB0_amp * [ &
                                   kk(ydim)*sfx*cy*sz - kk(zdim)*sfx*sy*cz, &
                                   kk(zdim)*sx*sfy*cz - kk(xdim)*cx*sfy*sz, &
                                   kk(xdim)*cx*sy*sfz - kk(ydim)*sx*cy*sfz ] + &
                                   divBs_amp * [ kk(xdim)*cfx*sy*sz, kk(ydim)*sx*cfy*sz, kk(zdim)*sx*sy*cfz ]
                           endif
                        case default
                           call die("[initproblem:problem_initial_conditions] unsupported dimensionality")
                     end select
                  enddo
               enddo
            enddo
         endif
#else /* !MAGNETIC */
         call cg%set_constant_b_field([0., 0., 0.])
#endif /* !MAGNETIC */

         cg%u(fl%idn, cg%is:cg%ie, cg%js:cg%je, cg%ks:cg%ke) = cg%q(qna%ind(inid_n))%arr(cg%is:cg%ie, cg%js:cg%je, cg%ks:cg%ke)

         select case (dom%geometry_type)
            case (GEO_XYZ)
               if (om .notequals. 0.) then
                  ! Include rotation for pulse_vel = 0., 0., 0. case
                  do i = cg%is, cg%ie
                     do j = cg%js, cg%je
                        cg%u(fl%imx, i, j, :) = - om*cg%y(j) * cg%u(fl%idn, i, j, :)
                        cg%u(fl%imy, i, j, :) = + om*cg%x(i) * cg%u(fl%idn, i, j, :)
                     enddo
                  enddo
                  cg%u(fl%imz, :, :, :) = pulse_vel(zdim) * cg%u(fl%idn, :, :, :)
               else
                  ! Make uniform, completely boring flow
                  cg%u(fl%imx, :, :, :) = pulse_vel(xdim) * cg%u(fl%idn, :, :, :)
                  cg%u(fl%imy, :, :, :) = pulse_vel(ydim) * cg%u(fl%idn, :, :, :)
                  cg%u(fl%imz, :, :, :) = pulse_vel(zdim) * cg%u(fl%idn, :, :, :)
               endif
            case (GEO_RPZ)
               do k = cg%ks, cg%ke
                  do j = cg%js, cg%je
                     do i = cg%is, cg%ie
                        cg%u(fl%imx, i, j, k) = ( pulse_vel(xdim)*cos(cg%y(j)) + pulse_vel(ydim)*sin(cg%y(j))) * cg%u(fl%idn, i, j, k)
                        cg%u(fl%imy, i, j, k) = (-pulse_vel(xdim)*sin(cg%y(j)) + pulse_vel(ydim)*cos(cg%y(j))) * cg%u(fl%idn, i, j, k)
                     enddo
                  enddo
               enddo
               cg%u(fl%imz, :, :, :) = pulse_vel(zdim) * cg%u(fl%idn, :, :, :)
            case default
               call die("[initproblem:problem_initial_conditions] only cartesian and cylindrical geometries are supported")
         end select

         ! Set up the internal energy
         cg%u(fl%ien,:,:,:) = max(smallei, pulse_pres / fl%gam_1 + 0.5 * sum(cg%u(fl%imx:fl%imz,:,:,:)**2,1) / cg%u(fl%idn,:,:,:))

#ifdef MAGNETIC
         if (ccB) then
            cg%u(fl%ien,:,:,:) = cg%u(fl%ien,:,:,:) + emag(cg%b(xdim,:,:,:), cg%b(ydim,:,:,:), cg%b(zdim,:,:,:))  ! beware: this is for cell-centered B
         else
            cg%u(fl%ien, cg%is:cg%ie, cg%js:cg%je, cg%ks:cg%ke) = cg%u(fl%ien, cg%is:cg%ie, cg%js:cg%je, cg%ks:cg%ke) + &
                 emag(half*(cg%b(xdim, cg%is:cg%ie, cg%js:cg%je, cg%ks:cg%ke) + cg%b(xdim, cg%is+dom%D_x:cg%ie+dom%D_x, cg%js        :cg%je,         cg%ks        :cg%ke        )), &
                 &    half*(cg%b(ydim, cg%is:cg%ie, cg%js:cg%je, cg%ks:cg%ke) + cg%b(ydim, cg%is        :cg%ie,         cg%js+dom%D_y:cg%je+dom%D_y, cg%ks        :cg%ke        )), &
                 &    half*(cg%b(zdim, cg%is:cg%ie, cg%js:cg%je, cg%ks:cg%ke) + cg%b(zdim, cg%is        :cg%ie,         cg%js        :cg%je,         cg%ks+dom%D_z:cg%ke+dom%D_z)))
         endif
#endif  /* !MAGNETIC */

         if (associated(flind%dst)) then
            cg%u(flind%dst%idn, :, :, :) = cg%u(fl%idn, :, :, :)
            if (usedust) then
               cg%u(flind%dst%imx, :, :, :) = cg%u(fl%imx, :, :, :)
               cg%u(flind%dst%imy, :, :, :) = cg%u(fl%imy, :, :, :)
               cg%u(flind%dst%imz, :, :, :) = cg%u(fl%imz, :, :, :)
            else
               cg%u(flind%dst%imx:flind%dst%imz, :, :, :) = 0.
            endif
         endif

         cgl => cgl%nxt
      enddo

   end subroutine problem_initial_conditions

!-----------------------------------------------------------------------------

   subroutine inid_var_hdf5(var, tab, ierrh, cg)

      use global,           only: t
      use grid_cont,        only: grid_container
      use named_array_list, only: qna

      implicit none

      character(len=*), intent(in)                    :: var
      real(kind=4), dimension(:,:,:), intent(inout)   :: tab
      integer, intent(inout)                          :: ierrh
      type(grid_container), pointer, intent(in)       :: cg

      call analytic_solution(t) ! cannot handle this automagically because here we modify it

      ierrh = 0
      if (qna%exists(var)) then
         tab(:,:,:) = real(cg%q(qna%ind(var))%span(cg%ijkse), 4)
      else
         ierrh = -1
      endif

   end subroutine inid_var_hdf5

!-----------------------------------------------------------------------------

   subroutine register_user_var

      use cg_list_global, only: all_cg
      use constants,      only: AT_NO_B

      implicit none

      call all_cg%reg_var(inid_n, restart_mode = AT_NO_B)

   end subroutine register_user_var

!-----------------------------------------------------------------------------

   subroutine calculate_error_norm_wrapper(forward)
      implicit none
      logical, intent(in) :: forward
      call calculate_error_norm
      return
      if (.false. .and. forward) pulse_size = 0.0 ! suppress compiler warnings on unused arguments
   end subroutine calculate_error_norm_wrapper

!-----------------------------------------------------------------------------

   subroutine calculate_error_norm

      use cg_list,          only: cg_list_element
      use cg_leaves,        only: leaves
      use constants,        only: PIERNIK_FINISHED, pSUM, pMIN, pMAX, idlen
      use dataio_pub,       only: code_progress, halfstep, msg, printinfo, warn
      use fluidindex,       only: flind
      use func,             only: operator(.notequals.)
      use global,           only: t, nstep
      use grid_cont,        only: grid_container
      use mpisetup,         only: master, piernik_MPI_Allreduce
      use named_array_list, only: qna

      implicit none

      enum, bind(C)
         enumerator :: N_D, N_2
      end enum
      enum, bind(C)
         enumerator :: GAS, DST
      end enum
      real, dimension(N_D:N_2, GAS:DST) :: norm
      real, dimension(GAS:DST)          :: neg_err, pos_err
      type(cg_list_element),  pointer   :: cgl
      type(grid_container),   pointer   :: cg
      real, dimension(:,:,:), pointer   :: inid
      integer                           :: i, j
      character(len=idlen)              :: descr

      if (code_progress < PIERNIK_FINISHED .and. (mod(nstep, norm_step) /= 0 .or. halfstep)) return

      norm = 0.
      neg_err = huge(1.0)
      pos_err = -neg_err

      call analytic_solution(t)

      cgl => leaves%first
      do while (associated(cgl))
         cg => cgl%cg

         inid => cg%q(qna%ind(inid_n))%arr
         if (.not. associated(inid))then
            if (master) call warn("[initproblem:calculate_error_norm] Cannot compare results with the initial conditions.")
            return
         endif

         cg%wa(cg%is:cg%ie, cg%js:cg%je, cg%ks:cg%ke) = inid(cg%is:cg%ie, cg%js:cg%je, cg%ks:cg%ke) - cg%u(fl%idn, cg%is:cg%ie, cg%js:cg%je, cg%ks:cg%ke)
         norm(N_D, GAS) = norm(N_D, GAS) + sum(cg%wa(cg%is:cg%ie, cg%js:cg%je, cg%ks:cg%ke)**2, mask=cg%leafmap)
         norm(N_2, GAS) = norm(N_2, GAS) + sum(inid( cg%is:cg%ie, cg%js:cg%je, cg%ks:cg%ke)**2, mask=cg%leafmap)
         neg_err(GAS) = min(neg_err(GAS), minval(cg%wa(cg%is:cg%ie, cg%js:cg%je, cg%ks:cg%ke), mask=cg%leafmap))
         pos_err(GAS) = max(pos_err(GAS), maxval(cg%wa(cg%is:cg%ie, cg%js:cg%je, cg%ks:cg%ke), mask=cg%leafmap))

         if (associated(flind%dst)) then
            cg%wa(cg%is:cg%ie, cg%js:cg%je, cg%ks:cg%ke) = inid(cg%is:cg%ie, cg%js:cg%je, cg%ks:cg%ke) - cg%u(flind%dst%idn, cg%is:cg%ie, cg%js:cg%je, cg%ks:cg%ke)
            norm(N_D, DST) = norm(N_D, DST) + sum(cg%wa(cg%is:cg%ie, cg%js:cg%je, cg%ks:cg%ke)**2, mask=cg%leafmap)
            norm(N_2, DST) = norm(N_2, DST) + sum(inid( cg%is:cg%ie, cg%js:cg%je, cg%ks:cg%ke)**2, mask=cg%leafmap)
            neg_err(DST) = min(neg_err(DST), minval(cg%wa(cg%is:cg%ie, cg%js:cg%je, cg%ks:cg%ke), mask=cg%leafmap))
            pos_err(DST) = max(pos_err(DST), maxval(cg%wa(cg%is:cg%ie, cg%js:cg%je, cg%ks:cg%ke), mask=cg%leafmap))
         endif

         cgl => cgl%nxt
      enddo

      do i = GAS, DST
         do j = N_D, N_2
            call piernik_MPI_Allreduce(norm(j, i), pSUM)
         enddo
         call piernik_MPI_Allreduce(neg_err(i), pMIN)
         call piernik_MPI_Allreduce(pos_err(i), pMAX)
      enddo

      if (master) then
         do i = GAS, DST
            if (i == DST .and. .not. usedust) exit
            select case (i)
               case (GAS)
                  descr = "GAS"
               case (DST)
                  descr = "DST"
            end select
            if (norm(N_2, i) .notequals. 0.) then
               write(msg,'(3a,f12.6,a,2f15.6)')"[initproblem:calculate_error_norm] L2 error norm (",descr,") = ", sqrt(norm(N_D, i)/norm(N_2, i)), &
                    ", min and max error = ", neg_err(i), pos_err(i)
               call printinfo(msg)
            endif
         enddo
      endif

   end subroutine calculate_error_norm

   !>
   !! \brief Put analytic solution in the inid arrays
   !!
   !! \details Density is shaped as an uniform box and translated according to initial velocity and given time
   !<

   subroutine analytic_solution(t)

      use cg_list,          only: cg_list_element
      use cg_leaves,        only: leaves
      use constants,        only: xdim, ydim, zdim, ndims, GEO_XYZ, GEO_RPZ
      use dataio_pub,       only: warn, die
      use domain,           only: dom
      use func,             only: operator(.notequals.)
      use grid_cont,        only: grid_container
      use non_inertial,     only: get_omega
      use mpisetup,         only: master
      use named_array_list, only: qna

      implicit none

      real, intent(in)                :: t !< time of the solution

      real                            :: dini
      integer                         :: i, j, k, d
      type(cg_list_element),  pointer :: cgl
      type(grid_container),   pointer :: cg
      real, dimension(:,:,:), pointer :: inid !< analytic solution
      real, dimension(ndims)          :: pos
      real, dimension(xdim:ydim)      :: paux
      real                            :: om, cot, sot

      pos = 0. ! suppres compiler warning
      om = get_omega()
      cot = cos(om * t)
      sot = sin(om * t)

      cgl => leaves%first
      do while (associated(cgl))
         cg => cgl%cg

         inid => cg%q(qna%ind(inid_n))%arr
         if (.not. associated(inid))then
            if (master) call warn("[initproblem:analytic_solution] Cannot store the initial conditions.")
            return
         endif

         do k = cg%ks, cg%ke
            do j = cg%js, cg%je
               do i = cg%is, cg%ie

                  select case (dom%geometry_type)
                     case (GEO_XYZ)
                        pos = [cg%x(i), cg%y(j), cg%z(k)]
                        if (om .notequals. 0.) then
                           paux = [ pos(xdim) * cot - pos(ydim) * sot, pos(xdim) * sot + pos(ydim) * cot ]
                           pos(xdim:ydim) = paux
                        endif
                        pos = pos - t * pulse_vel(:)
                     case (GEO_RPZ)
                        pos = [cg%x(i)*cos(cg%y(j)), cg%x(i)*sin(cg%y(j)), cg%z(k)] - t * pulse_vel(:)
                     case default
                        call die("[initproblem:analytic_solution] only cartesian and cylindrical geometries are supported")
                  end select
                  do d = xdim, zdim
                     if ((dom%geometry_type == GEO_XYZ .or. (dom%geometry_type == GEO_RPZ .and. d == zdim)) .and. dom%periodic(d)) then
                        if (pos(d) < dom%edge(d, LO)) then
                           pos(d) = pos(d) + dom%L_(d) * ceiling((dom%edge(d, LO) - pos(d))/dom%L_(d))
                        else if (pos(d) > dom%edge(d, HI)) then
                           pos(d) = pos(d) + dom%L_(d) * floor  ((dom%edge(d, HI) - pos(d))/dom%L_(d))
                        endif
                     endif
                  enddo

                  dini = 0.
                  if (all(pos(:) > pulse_edge(:, LO) - cg%dl(:)/2.).and. all(pos(:) < pulse_edge(:, HI) + cg%dl(:)/2.)) then
                     dini = pulse_low_density * (pulse_amp - 1.)
                     do d = xdim, zdim
                        if (dom%has_dir(d)) then
                           if (abs(pos(d) - pulse_edge(d, LO)) < cg%dl(d)/2.) dini = dini * (0.5 + (pos(d) - pulse_edge(d, LO))/cg%dl(d))
                           if (abs(pos(d) - pulse_edge(d, HI)) < cg%dl(d)/2.) dini = dini * (0.5 - (pos(d) - pulse_edge(d, HI))/cg%dl(d))
                        endif
                     enddo
                  endif

                  inid(i, j, k) = dini + pulse_low_density

               enddo
            enddo
         enddo

         cgl => cgl%nxt
      enddo

   end subroutine analytic_solution

!> \brief Periodically refine and derefine whole domain

   subroutine flip_flop

      use cg_level_base,      only: base
      use cg_level_connected, only: cg_level_connected_T
      use cg_list,            only: cg_list_element
      use constants,          only: I_TWO
      use global,             only: nstep

      implicit none

      type(cg_level_connected_T), pointer :: curl
      type(cg_list_element),      pointer :: cgl

      integer :: i

      curl => base%level
      do while (associated(curl))
         cgl => curl%first
         i = 0
         do while (associated(cgl))
            cgl%cg%refine_flags%refine   = .false.
            cgl%cg%refine_flags%derefine = .false.
            if (real(i)/curl%cnt <= flipratio) then
               if (mod(nstep, nflip) == 0) then
                  cgl%cg%refine_flags%refine   = (mod(nstep, I_TWO*nflip) /= 0)
                  cgl%cg%refine_flags%derefine = .not. cgl%cg%refine_flags%refine
               endif
            endif
            i = i + 1
            cgl => cgl%nxt
         enddo
         curl => curl%finer
      enddo

   end subroutine flip_flop

end module initproblem<|MERGE_RESOLUTION|>--- conflicted
+++ resolved
@@ -54,11 +54,7 @@
    real                   :: divBb_amp   !< Amplitude of blob of divergence (should behave well on periodic domains)
    logical                :: ccB         !< true for cell-cntered initial magnetic field
 
-<<<<<<< HEAD
-   namelist /PROBLEM_CONTROL/  pulse_size, pulse_off, pulse_vel, pulse_amp, pulse_pres, norm_step, nflip, flipratio, ref_thr, deref_thr, usedust, divB0_amp, divBc_amp, divBs_amp, ccB
-=======
-   namelist /PROBLEM_CONTROL/  pulse_size, pulse_off, pulse_vel, pulse_amp, norm_step, nflip, flipratio, ref_thr, deref_thr, usedust, divB0_amp, divBc_amp, divBs_amp, divBb_amp, ccB
->>>>>>> a5eda6e9
+   namelist /PROBLEM_CONTROL/  pulse_size, pulse_off, pulse_vel, pulse_amp, pulse_pres, norm_step, nflip, flipratio, ref_thr, deref_thr, usedust, divB0_amp, divBc_amp, divBs_amp, divBb_amp, ccB
 
    ! other private data
    real, dimension(ndims, LO:HI) :: pulse_edge
