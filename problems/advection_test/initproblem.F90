!
! PIERNIK Code Copyright (C) 2006 Michal Hanasz
!
!    This file is part of PIERNIK code.
!
!    PIERNIK is free software: you can redistribute it and/or modify
!    it under the terms of the GNU General Public License as published by
!    the Free Software Foundation, either version 3 of the License, or
!    (at your option) any later version.
!
!    PIERNIK is distributed in the hope that it will be useful,
!    but WITHOUT ANY WARRANTY; without even the implied warranty of
!    MERCHANTABILITY or FITNESS FOR A PARTICULAR PURPOSE.  See the
!    GNU General Public License for more details.
!
!    You should have received a copy of the GNU General Public License
!    along with PIERNIK.  If not, see <http://www.gnu.org/licenses/>.
!
!    Initial implementation of PIERNIK code was based on TVD split MHD code by
!    Ue-Li Pen
!        see: Pen, Arras & Wong (2003) for algorithm and
!             http://www.cita.utoronto.ca/~pen/MHD
!             for original source code "mhd.f90"
!
!    For full list of developers see $PIERNIK_HOME/license/pdt.txt
!
#include "piernik.h"

module initproblem

   use constants,  only: dsetnamelen, ndims, LO, HI
   use fluidtypes, only: component_fluid

   implicit none

   private
   public :: read_problem_par, problem_initial_conditions, problem_pointers

   ! namelist parameters
   real, dimension(ndims) :: pulse_size  !< size of the density pulse
   real, dimension(ndims) :: pulse_off   !< offset of the pulse
   real                   :: pulse_amp   !< amplitude of the density pulse compared to the ambient level
   real, dimension(ndims) :: pulse_vel   !< uniform velocity components
   real                   :: pulse_pres  !< pulse pressure
   integer(kind=4)        :: norm_step   !< how often to calculate the L2-norm
   integer(kind=4)        :: nflip       !< how often to call refine/derefine routine
   real                   :: flipratio   !< percentage of blocks on each level to be refined on flip
   real                   :: ref_thr     !< refinement threshold
   real                   :: deref_thr   !< derefinement threshold
   logical                :: usedust     !< If .false. then do not set velocity for dust
   real                   :: divB0_amp   !< Amplitude of the non-divergent component of the magnetic field
   real                   :: divBc_amp   !< Amplitude of constant-divergence component of the magnetic field (has artifacts on periodic domains due to nondifferentiability)
   real                   :: divBs_amp   !< Amplitude of sine-wave divergence component of the magnetic field (should behave well on periodic domains)
<<<<<<< HEAD
   real                   :: divBb_amp   !< Amplitude of blob of divergence (should behave well on periodic domains)
   logical                :: ccB         !< true for cell-cntered initial magnetic field

   namelist /PROBLEM_CONTROL/  pulse_size, pulse_off, pulse_vel, pulse_amp, pulse_pres, norm_step, nflip, flipratio, ref_thr, deref_thr, usedust, divB0_amp, divBc_amp, divBs_amp, divBb_amp, ccB
=======
   real                   :: divBbX_amp  !< Amplitude of x-component blob of divergence (should behave well on periodic domains)
   real                   :: divBbY_amp  !< Amplitude of y-component blob of divergence (should behave well on periodic domains)
   real                   :: divBbZ_amp  !< Amplitude of z-component blob of divergence (should behave well on periodic domains)
   logical                :: ccB         !< true for cell-cntered initial magnetic field

   namelist /PROBLEM_CONTROL/  pulse_size, pulse_off, pulse_vel, pulse_amp, pulse_pres, norm_step, nflip, flipratio, ref_thr, deref_thr, usedust, divB0_amp, divBc_amp, divBs_amp, divBbX_amp, divBbY_amp, divBbZ_amp, ccB
>>>>>>> 29f67143

   ! other private data
   real, dimension(ndims, LO:HI) :: pulse_edge
   real :: pulse_low_density
   character(len=dsetnamelen), parameter :: inid_n = "inid"
   class(component_fluid), pointer :: fl  !< will point either to neutral or ionized fluid

contains

!-----------------------------------------------------------------------------

   subroutine problem_pointers

      use dataio_user, only: user_vars_hdf5
      use user_hooks,  only: finalize_problem, problem_customize_solution

      implicit none

      finalize_problem           => calculate_error_norm
      user_vars_hdf5             => inid_var_hdf5
      problem_customize_solution => calculate_error_norm_wrapper

   end subroutine problem_pointers

!-----------------------------------------------------------------------------

   subroutine read_problem_par

      use constants,        only: I_ONE, xdim, zdim
      use dataio_pub,       only: nh      ! QA_WARN required for diff_nml
      use dataio_pub,       only: warn, die
      use domain,           only: dom
      use fluidindex,       only: flind, iarr_all_dn
      use func,             only: operator(.notequals.)
      use global,           only: smalld, smallei, force_cc_mag
      use mpisetup,         only: rbuff, ibuff, lbuff, master, slave, proc, have_mpi, LAST, piernik_MPI_Bcast
      use named_array_list, only: wna
      use refinement,       only: set_n_updAMR, n_updAMR, user_ref2list
      use user_hooks,       only: problem_refine_derefine
#ifdef MAGNETIC
      use constants,        only: GEO_XYZ
#endif /* MAGNETIC */

      implicit none

      integer(kind=4) :: id

      ! namelist default parameter values
      pulse_size(:) = 1.0                  !< size of the pulse
      pulse_off(:)  = 0.0                  !< center of the pulse
      pulse_vel(:)  = 0.0                  !< pulse velocity
      pulse_amp     = 2.0                  !< pulse relative amplitude
      pulse_pres    = smallei * 67.  !< pulse pressure, mimic the old hardcoded default
      norm_step     = 5
      nflip         = 0
      ref_thr       = 0.1
      deref_thr     = 0.01
      flipratio     = 1.
      usedust       = .false.
      divB0_amp     = 0.                   !< should be safe to set non-0
      divBc_amp     = 0.                   !< unphysical, only for testing
      divBs_amp     = 0.                   !< unphysical, only for testing
<<<<<<< HEAD
      divBb_amp     = 0.                   !< unphysical, only for testing
      ccB           = force_cc_mag
=======
      divBbX_amp    = 0.                   !< unphysical, only for testing
      divBbY_amp    = 0.                   !< unphysical, only for testing
      divBbZ_amp    = 0.                   !< unphysical, only for testing
      ccB           = .false.              !< defaulting to face-centered initial field
>>>>>>> 29f67143

      if (master) then

         if (.not.nh%initialized) call nh%init()
         open(newunit=nh%lun, file=nh%tmp1, status="unknown")
         write(nh%lun,nml=PROBLEM_CONTROL)
         close(nh%lun)
         open(newunit=nh%lun, file=nh%par_file)
         nh%errstr=""
         read(unit=nh%lun, nml=PROBLEM_CONTROL, iostat=nh%ierrh, iomsg=nh%errstr)
         close(nh%lun)
         call nh%namelist_errh(nh%ierrh, "PROBLEM_CONTROL")
         read(nh%cmdl_nml,nml=PROBLEM_CONTROL, iostat=nh%ierrh)
         call nh%namelist_errh(nh%ierrh, "PROBLEM_CONTROL", .true.)
         open(newunit=nh%lun, file=nh%tmp2, status="unknown")
         write(nh%lun,nml=PROBLEM_CONTROL)
         close(nh%lun)
         call nh%compare_namelist()

         rbuff(1)   = pulse_amp
         rbuff(2)   = ref_thr
         rbuff(3)   = deref_thr
         rbuff(4)   = flipratio
         rbuff(5)   = divB0_amp
         rbuff(6)   = divBc_amp
         rbuff(7)   = divBs_amp
<<<<<<< HEAD
         rbuff(8)   = divBb_amp
=======
         rbuff(8)   = divBbX_amp
         rbuff(9)   = divBbY_amp
         rbuff(10)  = divBbZ_amp
>>>>>>> 29f67143
         rbuff(20+xdim:20+zdim) = pulse_size(:)
         rbuff(23+xdim:23+zdim) = pulse_vel(:)
         rbuff(26+xdim:26+zdim) = pulse_off(:)
         rbuff(29)              = pulse_pres

         ibuff(1)   = norm_step
         ibuff(2)   = nflip

         lbuff(1)   = usedust
         lbuff(2)   = ccB

      endif

      call piernik_MPI_Bcast(ibuff)
      call piernik_MPI_Bcast(lbuff)
      call piernik_MPI_Bcast(rbuff)

      if (slave) then

         pulse_amp  = rbuff(1)
         ref_thr    = rbuff(2)
         deref_thr  = rbuff(3)
         flipratio  = rbuff(4)
         divB0_amp  = rbuff(5)
         divBc_amp  = rbuff(6)
         divBs_amp  = rbuff(7)
<<<<<<< HEAD
         divBb_amp  = rbuff(8)
=======
         divBbX_amp = rbuff(8)
         divBbY_amp = rbuff(9)
         divBbZ_amp = rbuff(10)
>>>>>>> 29f67143
         pulse_size = rbuff(20+xdim:20+zdim)
         pulse_vel  = rbuff(23+xdim:23+zdim)
         pulse_off  = rbuff(26+xdim:26+zdim)
         pulse_pres = rbuff(29)

         norm_step  = int(ibuff(1), kind=4)
         nflip      = ibuff(2)

         usedust    = lbuff(1)
         ccB        = lbuff(2)

      endif

      if (any(pulse_size <= 0. .and. dom%has_dir)) call die("[initproblem:read_problem_par] Pulse size has to be positive")

      if (pulse_amp <= 0.) then
         if (have_mpi) then
            pulse_amp = 1. + proc/real(LAST)
            pulse_size = 1.
            if (master) call warn("[initproblem:read_problem_par] The analytical solution will not be correctly advected (not implemented yet)")
         else
            pulse_amp = 2.
         endif
      endif

      where (dom%has_dir(:))
         pulse_edge(:, LO) = pulse_off(:) - pulse_size/2.
         pulse_edge(:, HI) = pulse_off(:) + pulse_size/2.
      elsewhere
         pulse_edge(:, LO) = -huge(1.)
         pulse_edge(:, HI) =  huge(1.)
      endwhere

      if (associated(flind%neu)) then
         fl => flind%neu
      else if (associated(flind%ion)) then
         fl => flind%ion
      else
         call die("[initproblem] current implementation requires either ionized or neutral fluid to be defined")
      endif

      !BEWARE: hardcoded magic numbers
      pulse_low_density = smalld * 1e5

      if (norm_step <= 0) norm_step = huge(I_ONE)

      ! Create the initial density arrays (it is called before reading restart file, so there is no need to associate user_reg_var_restart)
      call register_user_var

      if (nflip > 0) then
         problem_refine_derefine => flip_flop
         if (n_updAMR /= nflip .and. master) call warn("[initproblem:read_problem_par] Forcing n_updAMR == nflip")
         call set_n_updAMR(nflip)
      else
         ! Automatic refinement criteria
         do id = lbound(iarr_all_dn, dim=1, kind=4), ubound(iarr_all_dn, dim=1, kind=4)
            call user_ref2list(wna%fi, id, ref_thr*pulse_amp, deref_thr*pulse_amp, 0., "grad")
         enddo
      endif

<<<<<<< HEAD
      if (any([divB0_amp, divBc_amp, divBs_amp, divBb_amp] .notequals. 0.)) then
=======
      if (any([divB0_amp, divBc_amp, divBs_amp, divBbX_amp, divBbY_amp, divBbZ_amp] .notequals. 0.)) then
>>>>>>> 29f67143
#ifdef MAGNETIC
         if (dom%geometry_type /= GEO_XYZ) then
            call warn("[initproblem:read_problem_par] Only cartesian formulas for magnetic field is implemented. Forcing all amplitudes to 0.")
            divB0_amp     = 0.
            divBc_amp     = 0.
            divBs_amp     = 0.
<<<<<<< HEAD
            divBb_amp     = 0.
=======
            divBbX_amp    = 0.
            divBbY_amp    = 0.
            divBbZ_amp    = 0.
>>>>>>> 29f67143
         endif
#else
         call warn("[initproblem:read_problem_par] Ignoring magnetic field amplitudes")
#endif /* !MAGNETIC */
      endif

      if (master .and. (ccB .neqv. force_cc_mag)) call warn("[initproblem:read_problem_par] ccB /= force_cc_mag")

   end subroutine read_problem_par

!-----------------------------------------------------------------------------

   subroutine problem_initial_conditions

      use cg_list,          only: cg_list_element
      use cg_leaves,        only: leaves
      use constants,        only: xdim, ydim, zdim, GEO_XYZ, GEO_RPZ, half
      use dataio_pub,       only: die
      use domain,           only: dom
      use fluidindex,       only: flind
      use func,             only: operator(.notequals.), emag
      use global,           only: smallei, t
      use grid_cont,        only: grid_container
      use named_array_list, only: qna
      use non_inertial,     only: get_omega
#ifdef MAGNETIC
      use constants,        only: ndims, I_ONE, I_TWO, I_THREE, dpi
#endif /* MAGNETIC */

      implicit none

      type(cg_list_element), pointer :: cgl
      type(grid_container), pointer :: cg

      integer :: i, j, k
      real    :: om
#ifdef MAGNETIC
      real, dimension(ndims) :: kk !< wavenumbers to fit one sine wave inside domain
      real :: sx, sy, sz, cx, cy, cz !< precomputed values of sine and cosine at cell centers
      real :: sfx, sfy, sfz, cfx, cfy, cfz !< precomputed values of sine and cosine at cell left faces
<<<<<<< HEAD
      integer :: right_face, bcomp
=======
      integer :: right_face
>>>>>>> 29f67143
      real :: r02, rr02

      kk = 0.
      where (dom%D_ > 0) kk = dpi / dom%L_
      right_face = 1
      if (ccB) right_face = 0
      r02 = huge(1.)
      if (dom%D_x == 1) then
         r02 = dom%L_(xdim)**2
      else if (dom%D_y == 1) then
         r02 = dom%L_(ydim)**2
      else
         r02 = dom%L_(zdim)**2
      endif
      r02 = r02 / 32. ! this should match the blob size of Tricco, Price & Bate when domain size is 2

#endif /* MAGNETIC */

      om = get_omega()

      call analytic_solution(t)

      cgl => leaves%first
      do while (associated(cgl))
         cg => cgl%cg

#ifdef MAGNETIC
         if (dom%geometry_type /= GEO_XYZ) then
            call cg%set_constant_b_field([0., 0., 0.])
         else
            do k = cg%ks, cg%ke + right_face * dom%D_z
               sz = sin(kk(zdim) * cg%z(k))
               cz = cos(kk(zdim) * cg%z(k))
               sfz = sin(kk(zdim) * (cg%z(k) - cg%dz/2.))
               cfz = cos(kk(zdim) * (cg%z(k) - cg%dz/2.))
               do j = cg%js, cg%je + right_face * dom%D_y
                  sy = sin(kk(ydim) * cg%y(j))
                  cy = cos(kk(ydim) * cg%y(j))
                  sfy = sin(kk(ydim) * (cg%y(j) - cg%dy/2.))
                  cfy = cos(kk(ydim) * (cg%y(j) - cg%dy/2.))
                  do i = cg%is, cg%ie + right_face * dom%D_x
                     sx = sin(kk(xdim) * cg%x(i))
                     cx = cos(kk(xdim) * cg%x(i))
                     sfx = sin(kk(xdim) * (cg%x(i) - cg%dx/2.))
                     cfx = cos(kk(xdim) * (cg%x(i) - cg%dx/2.))

                     cg%b(:, i, j, k) = divBc_amp * [cg%x(i), cg%y(j), cg%z(k)] ! slight offset between cell- and face-centered is unimportant here

                     ! div B pulse, as described in Tricco, Price & Bate, https://arxiv.org/abs/1607.02394
<<<<<<< HEAD
                     rr02 = sum(([cg%x(i), cg%y(j), cg%x(k)] - dom%C_)**2, mask=dom%has_dir)/r02
                     if (rr02 > 1.) rr02 = 1.

                     if (dom%D_x == 1) then
                        bcomp = xdim
                     else if (dom%D_y == 1) then
                        bcomp = ydim
                     else
                        bcomp = zdim
                     endif
                     cg%b(bcomp, i, j, k) = cg%b(bcomp, i, j, k) + divBb_amp * (rr02**4 - 2 *rr02**2 + 1)
=======
                     rr02 = sum(([cg%x(i), cg%y(j), cg%z(k)] - dom%C_)**2, mask=dom%has_dir)/r02
                     if (rr02 > 1.) rr02 = 1.

                     if (dom%has_dir(xdim)) cg%b(xdim, i, j, k) = cg%b(xdim, i, j, k) + divBbX_amp * (rr02**4 - 2 *rr02**2 + 1)
                     if (dom%has_dir(ydim)) cg%b(ydim, i, j, k) = cg%b(ydim, i, j, k) + divBbY_amp * (rr02**4 - 2 *rr02**2 + 1)
                     if (dom%has_dir(zdim)) cg%b(zdim, i, j, k) = cg%b(zdim, i, j, k) + divBbZ_amp * (rr02**4 - 2 *rr02**2 + 1)
>>>>>>> 29f67143
                     select case (dom%eff_dim)
                        case (I_ONE) ! can't do anything fancy, just set up something non-zero
                           cg%b(:, i, j, k) = cg%b(:, i, j, k) + divB0_amp
                           if (ccB) then
                              if (dom%D_x == 1) then
                                 cg%b(:, i, j, k) = cg%b(:, i, j, k) + divBs_amp * [ kk(xdim)*cx, 1., 1. ]
                              else if (dom%D_y == 1) then
                                 cg%b(:, i, j, k) = cg%b(:, i, j, k) + divBs_amp * [ 1., kk(ydim)*cy, 1. ]
                              else
                                 cg%b(:, i, j, k) = cg%b(:, i, j, k) + divBs_amp * [ 1., 1., kk(zdim)*cz ]
                              endif
                           else
                              if (dom%D_x == 1) then
                                 cg%b(:, i, j, k) = cg%b(:, i, j, k) + divBs_amp * [ kk(xdim)*cfx, 1., 1. ]
                              else if (dom%D_y == 1) then
                                 cg%b(:, i, j, k) = cg%b(:, i, j, k) + divBs_amp * [ 1., kk(ydim)*cfy, 1. ]
                              else
                                 cg%b(:, i, j, k) = cg%b(:, i, j, k) + divBs_amp * [ 1., 1., kk(zdim)*cfz ]
                              endif
                           endif
                        case (I_TWO) ! [sin(x)*sin(y), cos(x)*cos(y), 0] should produce divB == 0. for XY case
                           if (ccB) then
                              if (dom%D_z == 0) then
                                 cg%b(:, i, j, k) = cg%b(:, i, j, k) + &
                                      divB0_amp * [ kk(ydim)*sx*sy, kk(xdim)*cx*cy, 1. ] + &
                                      divBs_amp * [ kk(xdim)*cx*sy, kk(ydim)*sx*cy, 1. ]
                              else if (dom%D_y == 0) then
                                 cg%b(:, i, j, k) = cg%b(:, i, j, k) + &
                                      divB0_amp * [ kk(zdim)*sx*sz, 1., kk(xdim)*cx*cz ] + &
                                      divBs_amp * [ kk(xdim)*cx*sz, 1., kk(zdim)*sx*cz ]
                              else
                                 cg%b(:, i, j, k) = cg%b(:, i, j, k) + &
                                      divB0_amp * [ 1., kk(zdim)*sy*sz, kk(ydim)*cy*cz ] + &
                                      divBs_amp * [ 1., kk(ydim)*cy*sz, kk(zdim)*sy*cz ]
                              endif
                           else
                              if (dom%D_z == 0) then
                                 cg%b(:, i, j, k) = cg%b(:, i, j, k) + &
                                      divB0_amp * [ kk(ydim)*sfx*sy, kk(xdim)*cx*cfy, 1. ] + &
                                      divBs_amp * [ kk(xdim)*cfx*sy, kk(ydim)*sx*cfy, 1. ]
                              else if (dom%D_y == 0) then
                                 cg%b(:, i, j, k) = cg%b(:, i, j, k) + &
                                      divB0_amp * [ kk(zdim)*sfx*sz, 1., kk(xdim)*cx*cfz ] + &
                                      divBs_amp * [ kk(xdim)*cfx*sz, 1., kk(zdim)*sx*cfz ]
                              else
                                 cg%b(:, i, j, k) = cg%b(:, i, j, k) + &
                                      divB0_amp * [ 1., kk(zdim)*sfy*sz, kk(ydim)*cy*cfz ] + &
                                      divBs_amp * [ 1., kk(ydim)*cfy*sz, kk(zdim)*sy*cfz ]
                              endif
                           endif
                        case (I_THREE) ! curl([sin(x)*sin(y)*sin(z), sin(x)*sin(y)*sin(z), sin(x)*sin(y)*sin(z)])
                           if (ccB) then
                              cg%b(:, i, j, k) = cg%b(:, i, j, k) + divB0_amp * [ &
                                   kk(ydim)*sx*cy*sz - kk(zdim)*sx*sy*cz, &
                                   kk(zdim)*sx*sy*cz - kk(xdim)*cx*sy*sz, &
                                   kk(xdim)*cx*sy*sz - kk(ydim)*sx*cy*sz ] + &
                                   divBs_amp * [ kk(xdim)*cx*sy*sz, kk(ydim)*sx*cy*sz, kk(zdim)*sx*sy*cz ]
                           else
                              cg%b(:, i, j, k) = cg%b(:, i, j, k) + divB0_amp * [ &
                                   kk(ydim)*sfx*cy*sz - kk(zdim)*sfx*sy*cz, &
                                   kk(zdim)*sx*sfy*cz - kk(xdim)*cx*sfy*sz, &
                                   kk(xdim)*cx*sy*sfz - kk(ydim)*sx*cy*sfz ] + &
                                   divBs_amp * [ kk(xdim)*cfx*sy*sz, kk(ydim)*sx*cfy*sz, kk(zdim)*sx*sy*cfz ]
                           endif
                        case default
                           call die("[initproblem:problem_initial_conditions] unsupported dimensionality")
                     end select
                  enddo
               enddo
            enddo
         endif
#else /* !MAGNETIC */
         call cg%set_constant_b_field([0., 0., 0.])
#endif /* !MAGNETIC */

         cg%u(fl%idn, cg%is:cg%ie, cg%js:cg%je, cg%ks:cg%ke) = cg%q(qna%ind(inid_n))%arr(cg%is:cg%ie, cg%js:cg%je, cg%ks:cg%ke)

         select case (dom%geometry_type)
            case (GEO_XYZ)
               if (om .notequals. 0.) then
                  ! Include rotation for pulse_vel = 0., 0., 0. case
                  do i = cg%is, cg%ie
                     do j = cg%js, cg%je
                        cg%u(fl%imx, i, j, :) = - om*cg%y(j) * cg%u(fl%idn, i, j, :)
                        cg%u(fl%imy, i, j, :) = + om*cg%x(i) * cg%u(fl%idn, i, j, :)
                     enddo
                  enddo
                  cg%u(fl%imz, :, :, :) = pulse_vel(zdim) * cg%u(fl%idn, :, :, :)
               else
                  ! Make uniform, completely boring flow
                  cg%u(fl%imx, :, :, :) = pulse_vel(xdim) * cg%u(fl%idn, :, :, :)
                  cg%u(fl%imy, :, :, :) = pulse_vel(ydim) * cg%u(fl%idn, :, :, :)
                  cg%u(fl%imz, :, :, :) = pulse_vel(zdim) * cg%u(fl%idn, :, :, :)
               endif
            case (GEO_RPZ)
               do k = cg%ks, cg%ke
                  do j = cg%js, cg%je
                     do i = cg%is, cg%ie
                        cg%u(fl%imx, i, j, k) = ( pulse_vel(xdim)*cos(cg%y(j)) + pulse_vel(ydim)*sin(cg%y(j))) * cg%u(fl%idn, i, j, k)
                        cg%u(fl%imy, i, j, k) = (-pulse_vel(xdim)*sin(cg%y(j)) + pulse_vel(ydim)*cos(cg%y(j))) * cg%u(fl%idn, i, j, k)
                     enddo
                  enddo
               enddo
               cg%u(fl%imz, :, :, :) = pulse_vel(zdim) * cg%u(fl%idn, :, :, :)
            case default
               call die("[initproblem:problem_initial_conditions] only cartesian and cylindrical geometries are supported")
         end select

         ! Set up the internal energy
         cg%u(fl%ien,:,:,:) = max(smallei, pulse_pres / fl%gam_1 + 0.5 * sum(cg%u(fl%imx:fl%imz,:,:,:)**2,1) / cg%u(fl%idn,:,:,:))

#ifdef MAGNETIC
         if (ccB) then
            cg%u(fl%ien,:,:,:) = cg%u(fl%ien,:,:,:) + emag(cg%b(xdim,:,:,:), cg%b(ydim,:,:,:), cg%b(zdim,:,:,:))  ! beware: this is for cell-centered B
         else
            cg%u(fl%ien, cg%is:cg%ie, cg%js:cg%je, cg%ks:cg%ke) = cg%u(fl%ien, cg%is:cg%ie, cg%js:cg%je, cg%ks:cg%ke) + &
                 emag(half*(cg%b(xdim, cg%is:cg%ie, cg%js:cg%je, cg%ks:cg%ke) + cg%b(xdim, cg%is+dom%D_x:cg%ie+dom%D_x, cg%js        :cg%je,         cg%ks        :cg%ke        )), &
                 &    half*(cg%b(ydim, cg%is:cg%ie, cg%js:cg%je, cg%ks:cg%ke) + cg%b(ydim, cg%is        :cg%ie,         cg%js+dom%D_y:cg%je+dom%D_y, cg%ks        :cg%ke        )), &
                 &    half*(cg%b(zdim, cg%is:cg%ie, cg%js:cg%je, cg%ks:cg%ke) + cg%b(zdim, cg%is        :cg%ie,         cg%js        :cg%je,         cg%ks+dom%D_z:cg%ke+dom%D_z)))
         endif
#endif  /* !MAGNETIC */

         if (associated(flind%dst)) then
            cg%u(flind%dst%idn, :, :, :) = cg%u(fl%idn, :, :, :)
            if (usedust) then
               cg%u(flind%dst%imx, :, :, :) = cg%u(fl%imx, :, :, :)
               cg%u(flind%dst%imy, :, :, :) = cg%u(fl%imy, :, :, :)
               cg%u(flind%dst%imz, :, :, :) = cg%u(fl%imz, :, :, :)
            else
               cg%u(flind%dst%imx:flind%dst%imz, :, :, :) = 0.
            endif
         endif

         cgl => cgl%nxt
      enddo

      call calculate_error_norm

   end subroutine problem_initial_conditions

!-----------------------------------------------------------------------------

   subroutine inid_var_hdf5(var, tab, ierrh, cg)

      use global,           only: t
      use grid_cont,        only: grid_container
      use named_array_list, only: qna

      implicit none

      character(len=*), intent(in)                    :: var
      real(kind=4), dimension(:,:,:), intent(inout)   :: tab
      integer, intent(inout)                          :: ierrh
      type(grid_container), pointer, intent(in)       :: cg

      call analytic_solution(t) ! cannot handle this automagically because here we modify it

      ierrh = 0
      if (qna%exists(var)) then
         tab(:,:,:) = real(cg%q(qna%ind(var))%span(cg%ijkse), 4)
      else
         ierrh = -1
      endif

   end subroutine inid_var_hdf5

!-----------------------------------------------------------------------------

   subroutine register_user_var

      use cg_list_global, only: all_cg
      use constants,      only: AT_NO_B

      implicit none

      call all_cg%reg_var(inid_n, restart_mode = AT_NO_B)

   end subroutine register_user_var

!-----------------------------------------------------------------------------

   subroutine calculate_error_norm_wrapper(forward)
      implicit none
      logical, intent(in) :: forward
      call calculate_error_norm
      return
      if (.false. .and. forward) pulse_size = 0.0 ! suppress compiler warnings on unused arguments
   end subroutine calculate_error_norm_wrapper

!-----------------------------------------------------------------------------

   subroutine calculate_error_norm

      use cg_list,          only: cg_list_element
      use cg_leaves,        only: leaves
      use constants,        only: PIERNIK_FINISHED, pSUM, pMIN, pMAX, idlen
      use dataio_pub,       only: code_progress, halfstep, msg, printinfo, warn
      use domain,           only: dom
      use fluidindex,       only: flind
      use func,             only: operator(.notequals.)
      use global,           only: t, nstep
      use grid_cont,        only: grid_container
      use mpisetup,         only: master, piernik_MPI_Allreduce
      use named_array_list, only: qna
#ifdef MAGNETIC
      use div_B,            only: divB, idivB
#endif /* MAGNETIC */

      implicit none

      enum, bind(C)
         enumerator :: N_D, N_2
      end enum
      enum, bind(C)
         enumerator :: GAS, DST
      end enum
      real, dimension(N_D:N_2, GAS:DST) :: norm
      real, dimension(GAS:DST)          :: neg_err, pos_err
      type(cg_list_element),  pointer   :: cgl
      type(grid_container),   pointer   :: cg
      real, dimension(:,:,:), pointer   :: inid
      integer                           :: i, j
      character(len=idlen)              :: descr
#ifdef MAGNETIC
      integer, parameter                :: nnorms = 3
      real, dimension(nnorms)           :: bnorms ! store here O(dx**2), O(dx**4) and O(dx**6) norms
#endif /* MAGNETIC */

      if (code_progress < PIERNIK_FINISHED .and. (mod(nstep, norm_step) /= 0 .or. halfstep)) return

      norm = 0.
      neg_err = huge(1.0)
      pos_err = -neg_err

      call analytic_solution(t)

      cgl => leaves%first
      do while (associated(cgl))
         cg => cgl%cg

         inid => cg%q(qna%ind(inid_n))%arr
         if (.not. associated(inid))then
            if (master) call warn("[initproblem:calculate_error_norm] Cannot compare results with the initial conditions.")
            return
         endif

         cg%wa(cg%is:cg%ie, cg%js:cg%je, cg%ks:cg%ke) = inid(cg%is:cg%ie, cg%js:cg%je, cg%ks:cg%ke) - cg%u(fl%idn, cg%is:cg%ie, cg%js:cg%je, cg%ks:cg%ke)
         norm(N_D, GAS) = norm(N_D, GAS) + sum(cg%wa(cg%is:cg%ie, cg%js:cg%je, cg%ks:cg%ke)**2, mask=cg%leafmap)
         norm(N_2, GAS) = norm(N_2, GAS) + sum(inid( cg%is:cg%ie, cg%js:cg%je, cg%ks:cg%ke)**2, mask=cg%leafmap)
         neg_err(GAS) = min(neg_err(GAS), minval(cg%wa(cg%is:cg%ie, cg%js:cg%je, cg%ks:cg%ke), mask=cg%leafmap))
         pos_err(GAS) = max(pos_err(GAS), maxval(cg%wa(cg%is:cg%ie, cg%js:cg%je, cg%ks:cg%ke), mask=cg%leafmap))

         if (associated(flind%dst)) then
            cg%wa(cg%is:cg%ie, cg%js:cg%je, cg%ks:cg%ke) = inid(cg%is:cg%ie, cg%js:cg%je, cg%ks:cg%ke) - cg%u(flind%dst%idn, cg%is:cg%ie, cg%js:cg%je, cg%ks:cg%ke)
            norm(N_D, DST) = norm(N_D, DST) + sum(cg%wa(cg%is:cg%ie, cg%js:cg%je, cg%ks:cg%ke)**2, mask=cg%leafmap)
            norm(N_2, DST) = norm(N_2, DST) + sum(inid( cg%is:cg%ie, cg%js:cg%je, cg%ks:cg%ke)**2, mask=cg%leafmap)
            neg_err(DST) = min(neg_err(DST), minval(cg%wa(cg%is:cg%ie, cg%js:cg%je, cg%ks:cg%ke), mask=cg%leafmap))
            pos_err(DST) = max(pos_err(DST), maxval(cg%wa(cg%is:cg%ie, cg%js:cg%je, cg%ks:cg%ke), mask=cg%leafmap))
         endif

         cgl => cgl%nxt
      enddo

      do i = GAS, DST
         do j = N_D, N_2
            call piernik_MPI_Allreduce(norm(j, i), pSUM)
         enddo
         call piernik_MPI_Allreduce(neg_err(i), pMIN)
         call piernik_MPI_Allreduce(pos_err(i), pMAX)
      enddo

      if (master) then
         do i = GAS, DST
            if (i == DST .and. .not. usedust) exit
            select case (i)
               case (GAS)
                  descr = "GAS"
               case (DST)
                  descr = "DST"
            end select
            if (norm(N_2, i) .notequals. 0.) then
               write(msg,'(3a,f12.6,a,2f15.6)')"[initproblem:calculate_error_norm] L2 error norm (",descr,") = ", sqrt(norm(N_D, i)/norm(N_2, i)), &
                    ", min and max error = ", neg_err(i), pos_err(i)
               call printinfo(msg)
            endif
         enddo
      endif

#ifdef MAGNETIC
      do i = 1, nnorms
         call divB(2*i)  ! tricky
         bnorms(i) = leaves%norm_sq(idivB) / sqrt(dom%Vol)
      enddo
      write(msg,'(3(a,g12.5))')"[initproblem:calculate_error_norm] |divB|_2= ", bnorms(1), " |divB|_4= ", bnorms(2), " |divB|_6= ", bnorms(3)
      if (master) call printinfo(msg)
#endif

   end subroutine calculate_error_norm

   !>
   !! \brief Put analytic solution in the inid arrays
   !!
   !! \details Density is shaped as an uniform box and translated according to initial velocity and given time
   !<

   subroutine analytic_solution(t)

      use cg_list,          only: cg_list_element
      use cg_leaves,        only: leaves
      use constants,        only: xdim, ydim, zdim, ndims, GEO_XYZ, GEO_RPZ
      use dataio_pub,       only: warn, die
      use domain,           only: dom
      use func,             only: operator(.notequals.)
      use grid_cont,        only: grid_container
      use non_inertial,     only: get_omega
      use mpisetup,         only: master
      use named_array_list, only: qna

      implicit none

      real, intent(in)                :: t !< time of the solution

      real                            :: dini
      integer                         :: i, j, k, d
      type(cg_list_element),  pointer :: cgl
      type(grid_container),   pointer :: cg
      real, dimension(:,:,:), pointer :: inid !< analytic solution
      real, dimension(ndims)          :: pos
      real, dimension(xdim:ydim)      :: paux
      real                            :: om, cot, sot

      pos = 0. ! suppres compiler warning
      om = get_omega()
      cot = cos(om * t)
      sot = sin(om * t)

      cgl => leaves%first
      do while (associated(cgl))
         cg => cgl%cg

         inid => cg%q(qna%ind(inid_n))%arr
         if (.not. associated(inid))then
            if (master) call warn("[initproblem:analytic_solution] Cannot store the initial conditions.")
            return
         endif

         do k = cg%ks, cg%ke
            do j = cg%js, cg%je
               do i = cg%is, cg%ie

                  select case (dom%geometry_type)
                     case (GEO_XYZ)
                        pos = [cg%x(i), cg%y(j), cg%z(k)]
                        if (om .notequals. 0.) then
                           paux = [ pos(xdim) * cot - pos(ydim) * sot, pos(xdim) * sot + pos(ydim) * cot ]
                           pos(xdim:ydim) = paux
                        endif
                        pos = pos - t * pulse_vel(:)
                     case (GEO_RPZ)
                        pos = [cg%x(i)*cos(cg%y(j)), cg%x(i)*sin(cg%y(j)), cg%z(k)] - t * pulse_vel(:)
                     case default
                        call die("[initproblem:analytic_solution] only cartesian and cylindrical geometries are supported")
                  end select
                  do d = xdim, zdim
                     if ((dom%geometry_type == GEO_XYZ .or. (dom%geometry_type == GEO_RPZ .and. d == zdim)) .and. dom%periodic(d)) then
                        if (pos(d) < dom%edge(d, LO)) then
                           pos(d) = pos(d) + dom%L_(d) * ceiling((dom%edge(d, LO) - pos(d))/dom%L_(d))
                        else if (pos(d) > dom%edge(d, HI)) then
                           pos(d) = pos(d) + dom%L_(d) * floor  ((dom%edge(d, HI) - pos(d))/dom%L_(d))
                        endif
                     endif
                  enddo

                  dini = 0.
                  if (all(pos(:) > pulse_edge(:, LO) - cg%dl(:)/2.).and. all(pos(:) < pulse_edge(:, HI) + cg%dl(:)/2.)) then
                     dini = pulse_low_density * (pulse_amp - 1.)
                     do d = xdim, zdim
                        if (dom%has_dir(d)) then
                           if (abs(pos(d) - pulse_edge(d, LO)) < cg%dl(d)/2.) dini = dini * (0.5 + (pos(d) - pulse_edge(d, LO))/cg%dl(d))
                           if (abs(pos(d) - pulse_edge(d, HI)) < cg%dl(d)/2.) dini = dini * (0.5 - (pos(d) - pulse_edge(d, HI))/cg%dl(d))
                        endif
                     enddo
                  endif

                  inid(i, j, k) = dini + pulse_low_density

               enddo
            enddo
         enddo

         cgl => cgl%nxt
      enddo

   end subroutine analytic_solution

!> \brief Periodically refine and derefine whole domain

   subroutine flip_flop

      use cg_level_base,      only: base
      use cg_level_connected, only: cg_level_connected_T
      use cg_list,            only: cg_list_element
      use constants,          only: I_TWO
      use global,             only: nstep

      implicit none

      type(cg_level_connected_T), pointer :: curl
      type(cg_list_element),      pointer :: cgl

      integer :: i

      curl => base%level
      do while (associated(curl))
         cgl => curl%first
         i = 0
         do while (associated(cgl))
            cgl%cg%refine_flags%refine   = .false.
            cgl%cg%refine_flags%derefine = .false.
            if (real(i)/curl%cnt <= flipratio) then
               if (mod(nstep, nflip) == 0) then
                  cgl%cg%refine_flags%refine   = (mod(nstep, I_TWO*nflip) /= 0)
                  cgl%cg%refine_flags%derefine = .not. cgl%cg%refine_flags%refine
               endif
            endif
            i = i + 1
            cgl => cgl%nxt
         enddo
         curl => curl%finer
      enddo

   end subroutine flip_flop

end module initproblem<|MERGE_RESOLUTION|>--- conflicted
+++ resolved
@@ -51,19 +51,12 @@
    real                   :: divB0_amp   !< Amplitude of the non-divergent component of the magnetic field
    real                   :: divBc_amp   !< Amplitude of constant-divergence component of the magnetic field (has artifacts on periodic domains due to nondifferentiability)
    real                   :: divBs_amp   !< Amplitude of sine-wave divergence component of the magnetic field (should behave well on periodic domains)
-<<<<<<< HEAD
-   real                   :: divBb_amp   !< Amplitude of blob of divergence (should behave well on periodic domains)
-   logical                :: ccB         !< true for cell-cntered initial magnetic field
-
-   namelist /PROBLEM_CONTROL/  pulse_size, pulse_off, pulse_vel, pulse_amp, pulse_pres, norm_step, nflip, flipratio, ref_thr, deref_thr, usedust, divB0_amp, divBc_amp, divBs_amp, divBb_amp, ccB
-=======
    real                   :: divBbX_amp  !< Amplitude of x-component blob of divergence (should behave well on periodic domains)
    real                   :: divBbY_amp  !< Amplitude of y-component blob of divergence (should behave well on periodic domains)
    real                   :: divBbZ_amp  !< Amplitude of z-component blob of divergence (should behave well on periodic domains)
    logical                :: ccB         !< true for cell-cntered initial magnetic field
 
    namelist /PROBLEM_CONTROL/  pulse_size, pulse_off, pulse_vel, pulse_amp, pulse_pres, norm_step, nflip, flipratio, ref_thr, deref_thr, usedust, divB0_amp, divBc_amp, divBs_amp, divBbX_amp, divBbY_amp, divBbZ_amp, ccB
->>>>>>> 29f67143
 
    ! other private data
    real, dimension(ndims, LO:HI) :: pulse_edge
@@ -126,15 +119,10 @@
       divB0_amp     = 0.                   !< should be safe to set non-0
       divBc_amp     = 0.                   !< unphysical, only for testing
       divBs_amp     = 0.                   !< unphysical, only for testing
-<<<<<<< HEAD
-      divBb_amp     = 0.                   !< unphysical, only for testing
-      ccB           = force_cc_mag
-=======
       divBbX_amp    = 0.                   !< unphysical, only for testing
       divBbY_amp    = 0.                   !< unphysical, only for testing
       divBbZ_amp    = 0.                   !< unphysical, only for testing
-      ccB           = .false.              !< defaulting to face-centered initial field
->>>>>>> 29f67143
+      ccB           = force_cc_mag
 
       if (master) then
 
@@ -161,13 +149,9 @@
          rbuff(5)   = divB0_amp
          rbuff(6)   = divBc_amp
          rbuff(7)   = divBs_amp
-<<<<<<< HEAD
-         rbuff(8)   = divBb_amp
-=======
          rbuff(8)   = divBbX_amp
          rbuff(9)   = divBbY_amp
          rbuff(10)  = divBbZ_amp
->>>>>>> 29f67143
          rbuff(20+xdim:20+zdim) = pulse_size(:)
          rbuff(23+xdim:23+zdim) = pulse_vel(:)
          rbuff(26+xdim:26+zdim) = pulse_off(:)
@@ -194,13 +178,9 @@
          divB0_amp  = rbuff(5)
          divBc_amp  = rbuff(6)
          divBs_amp  = rbuff(7)
-<<<<<<< HEAD
-         divBb_amp  = rbuff(8)
-=======
          divBbX_amp = rbuff(8)
          divBbY_amp = rbuff(9)
          divBbZ_amp = rbuff(10)
->>>>>>> 29f67143
          pulse_size = rbuff(20+xdim:20+zdim)
          pulse_vel  = rbuff(23+xdim:23+zdim)
          pulse_off  = rbuff(26+xdim:26+zdim)
@@ -261,24 +241,16 @@
          enddo
       endif
 
-<<<<<<< HEAD
-      if (any([divB0_amp, divBc_amp, divBs_amp, divBb_amp] .notequals. 0.)) then
-=======
       if (any([divB0_amp, divBc_amp, divBs_amp, divBbX_amp, divBbY_amp, divBbZ_amp] .notequals. 0.)) then
->>>>>>> 29f67143
 #ifdef MAGNETIC
          if (dom%geometry_type /= GEO_XYZ) then
             call warn("[initproblem:read_problem_par] Only cartesian formulas for magnetic field is implemented. Forcing all amplitudes to 0.")
             divB0_amp     = 0.
             divBc_amp     = 0.
             divBs_amp     = 0.
-<<<<<<< HEAD
-            divBb_amp     = 0.
-=======
             divBbX_amp    = 0.
             divBbY_amp    = 0.
             divBbZ_amp    = 0.
->>>>>>> 29f67143
          endif
 #else
          call warn("[initproblem:read_problem_par] Ignoring magnetic field amplitudes")
@@ -319,11 +291,7 @@
       real, dimension(ndims) :: kk !< wavenumbers to fit one sine wave inside domain
       real :: sx, sy, sz, cx, cy, cz !< precomputed values of sine and cosine at cell centers
       real :: sfx, sfy, sfz, cfx, cfy, cfz !< precomputed values of sine and cosine at cell left faces
-<<<<<<< HEAD
-      integer :: right_face, bcomp
-=======
       integer :: right_face
->>>>>>> 29f67143
       real :: r02, rr02
 
       kk = 0.
@@ -373,26 +341,12 @@
                      cg%b(:, i, j, k) = divBc_amp * [cg%x(i), cg%y(j), cg%z(k)] ! slight offset between cell- and face-centered is unimportant here
 
                      ! div B pulse, as described in Tricco, Price & Bate, https://arxiv.org/abs/1607.02394
-<<<<<<< HEAD
-                     rr02 = sum(([cg%x(i), cg%y(j), cg%x(k)] - dom%C_)**2, mask=dom%has_dir)/r02
-                     if (rr02 > 1.) rr02 = 1.
-
-                     if (dom%D_x == 1) then
-                        bcomp = xdim
-                     else if (dom%D_y == 1) then
-                        bcomp = ydim
-                     else
-                        bcomp = zdim
-                     endif
-                     cg%b(bcomp, i, j, k) = cg%b(bcomp, i, j, k) + divBb_amp * (rr02**4 - 2 *rr02**2 + 1)
-=======
                      rr02 = sum(([cg%x(i), cg%y(j), cg%z(k)] - dom%C_)**2, mask=dom%has_dir)/r02
                      if (rr02 > 1.) rr02 = 1.
 
                      if (dom%has_dir(xdim)) cg%b(xdim, i, j, k) = cg%b(xdim, i, j, k) + divBbX_amp * (rr02**4 - 2 *rr02**2 + 1)
                      if (dom%has_dir(ydim)) cg%b(ydim, i, j, k) = cg%b(ydim, i, j, k) + divBbY_amp * (rr02**4 - 2 *rr02**2 + 1)
                      if (dom%has_dir(zdim)) cg%b(zdim, i, j, k) = cg%b(zdim, i, j, k) + divBbZ_amp * (rr02**4 - 2 *rr02**2 + 1)
->>>>>>> 29f67143
                      select case (dom%eff_dim)
                         case (I_ONE) ! can't do anything fancy, just set up something non-zero
                            cg%b(:, i, j, k) = cg%b(:, i, j, k) + divB0_amp
