--- conflicted
+++ resolved
@@ -126,12 +126,8 @@
       divBbY_amp    = 0.                   !< unphysical, only for testing
       divBbZ_amp    = 0.                   !< unphysical, only for testing
       divB_k(:)     = [ 1, 1, 1 ]
-<<<<<<< HEAD
       ccB           = force_cc_mag
-=======
-      ccB           = .false.              !< defaulting to face-centered initial field
       B_const       = 0.
->>>>>>> e33db05e
 
       if (master) then
 
