--- conflicted
+++ resolved
@@ -257,17 +257,10 @@
                allocate(data(dims(1), dims(2), dims(3), dims(4)))
             else
                if (any(dims /= shape(data))) call die("[initproblem:problem_initial_conditions_readh5] datasets differ in shape")
-<<<<<<< HEAD
             endif
-            deallocate(dims)
-            call h5ltread_dataset_f(file_id, dsets(d), H5T_NATIVE_REAL, data(d, :, :, :), dims, error)
-         enddo
-=======
-            end if
             call h5ltread_dataset_f(file_id, dsets(d), H5T_NATIVE_REAL, data(d, :, :, :), dims, error)
             deallocate(dims)
-         end do
->>>>>>> 0b3a5435
+         enddo
          call h5fclose_f(file_id, error)
       endif
       call h5close_f(error)
