!
! PIERNIK Code Copyright (C) 2006 Michal Hanasz
!
!    This file is part of PIERNIK code.
!
!    PIERNIK is free software: you can redistribute it and/or modify
!    it under the terms of the GNU General Public License as published by
!    the Free Software Foundation, either version 3 of the License, or
!    (at your option) any later version.
!
!    PIERNIK is distributed in the hope that it will be useful,
!    but WITHOUT ANY WARRANTY; without even the implied warranty of
!    MERCHANTABILITY or FITNESS FOR A PARTICULAR PURPOSE.  See the
!    GNU General Public License for more details.
!
!    You should have received a copy of the GNU General Public License
!    along with PIERNIK.  If not, see <http://www.gnu.org/licenses/>.
!
!    Initial implementation of PIERNIK code was based on TVD split MHD code by
!    Ue-Li Pen
!        see: Pen, Arras & Wong (2003) for algorithm and
!             http://www.cita.utoronto.ca/~pen/MHD
!             for original source code "mhd.f90"
!
!    For full list of developers see $PIERNIK_HOME/license/pdt.txt
!

#include "piernik.h"

module initproblem

   use constants, only: dsetnamelen

   implicit none

   private
   public :: read_problem_par, problem_initial_conditions, problem_pointers

   integer(kind=4)    :: norm_step
   real               :: d0, p0, bx0, by0, bz0, x0, y0, z0, r0, beta_cr, amp_cr, dtrig
#ifdef COSM_RAYS
   character(len=dsetnamelen), parameter :: aecr1_n = "aecr"
   integer, parameter :: icr = 1 !< Only first CR component is used in this test
#endif /* COSM_RAYS */

   namelist /PROBLEM_CONTROL/ d0, p0, bx0, by0, bz0, x0, y0, z0, r0, beta_cr, amp_cr, norm_step, dtrig

contains

!-----------------------------------------------------------------------------

   subroutine problem_pointers

      use user_hooks,  only: late_initial_conditions
#ifdef COSM_RAYS
#ifdef HDF5
      use dataio_user, only: user_vars_hdf5
#endif /* HDF5 */
      use user_hooks,  only: problem_customize_solution, finalize_problem, problem_domain_update
#endif /* COSM_RAYS */

      implicit none

      late_initial_conditions    => cr_late_init
#ifdef COSM_RAYS
      problem_domain_update      => cr_dist_to_edge
      finalize_problem           => check_norm
      problem_customize_solution => check_norm_wrapper
#ifdef HDF5
      user_vars_hdf5             => crtest_analytic_ecr1
#endif /* HDF5 */
#endif /* COSM_RAYS */

   end subroutine problem_pointers

!-----------------------------------------------------------------------------

   subroutine read_problem_par

      use constants,      only: xdim, ydim, zdim, I_ONE, I_TEN
      use dataio_pub,     only: die, nh
      use domain,         only: dom
      use func,           only: operator(.equals.)
      use mpisetup,       only: ibuff, rbuff, master, slave, piernik_MPI_Bcast
#ifdef COSM_RAYS
      use constants,      only: AT_NO_B
      use cg_list_global, only: all_cg
#endif /* COSM_RAYS */

      implicit none

      d0           = 1.0e5     !< density
      p0           = 1.0       !< pressure
      bx0          =   0.      !< Magnetic field component x
      by0          =   0.      !< Magnetic field component y
      bz0          =   0.      !< Magnetic field component z
      x0           = 0.0       !< x-position of the blob
      y0           = 0.0       !< y-position of the blob
      z0           = 0.0       !< z-position of the blob
      r0           = 5.* minval(dom%L_(:)/dom%n_d) !< radius of the blob
      dtrig        = -0.01     !< fraction of top density used to trigger domain expansion

      beta_cr      = 0.0       !< ambient level
      amp_cr       = 1.0       !< amplitude of the blob

      norm_step    = I_TEN     !< how often to compute the norm (in steps)

      if (master) then

         if (.not.nh%initialized) call nh%init()
         open(newunit=nh%lun, file=nh%tmp1, status="unknown")
         write(nh%lun,nml=PROBLEM_CONTROL)
         close(nh%lun)
         open(newunit=nh%lun, file=nh%par_file)
         nh%errstr=""
         read(unit=nh%lun, nml=PROBLEM_CONTROL, iostat=nh%ierrh, iomsg=nh%errstr)
         close(nh%lun)
         call nh%namelist_errh(nh%ierrh, "PROBLEM_CONTROL")
         read(nh%cmdl_nml,nml=PROBLEM_CONTROL, iostat=nh%ierrh)
         call nh%namelist_errh(nh%ierrh, "PROBLEM_CONTROL", .true.)
         open(newunit=nh%lun, file=nh%tmp2, status="unknown")
         write(nh%lun,nml=PROBLEM_CONTROL)
         close(nh%lun)
         call nh%compare_namelist()

         if (.not.dom%has_dir(xdim)) bx0 = 0. ! ignore B field in nonexistent direction to match the analytical solution
         if (.not.dom%has_dir(ydim)) by0 = 0.
         if (.not.dom%has_dir(zdim)) bz0 = 0.

         rbuff(1)  = d0
         rbuff(2)  = p0
         rbuff(3)  = bx0
         rbuff(4)  = by0
         rbuff(5)  = bz0
         rbuff(6)  = x0
         rbuff(7)  = y0
         rbuff(8)  = z0
         rbuff(9)  = r0
         rbuff(10) = beta_cr
         rbuff(11) = amp_cr
         rbuff(12) = dtrig

         ibuff(1)  = norm_step

      endif

      call piernik_MPI_Bcast(ibuff)
      call piernik_MPI_Bcast(rbuff)

      if (slave) then

         d0        = rbuff(1)
         p0        = rbuff(2)
         bx0       = rbuff(3)
         by0       = rbuff(4)
         bz0       = rbuff(5)
         x0        = rbuff(6)
         y0        = rbuff(7)
         z0        = rbuff(8)
         r0        = rbuff(9)
         beta_cr   = rbuff(10)
         amp_cr    = rbuff(11)
         dtrig     = rbuff(12)

         norm_step = int(ibuff(1), kind=4)

      endif

      if (r0 .equals. 0.) call die("[initproblem:read_problem_par] r0 == 0")

#ifdef COSM_RAYS
      call all_cg%reg_var(aecr1_n, restart_mode = AT_NO_B)
#endif /* COSM_RAYS */

      if (norm_step <= 0) norm_step = huge(I_ONE)

   end subroutine read_problem_par

!-----------------------------------------------------------------------------

   subroutine problem_initial_conditions

      use cg_leaves,      only: leaves
      use cg_list,        only: cg_list_element
      use fluidindex,     only: flind
      use fluidtypes,     only: component_fluid
      use func,           only: ekin, emag
      use grid_cont,      only: grid_container
#ifndef ISO
      use constants,      only: zdim
#endif /* !ISO */
#if defined(COSM_RAYS) || !defined(ISO)
      use constants,      only: xdim, ydim
#endif /* COSM_RAYS || !ISO */
#ifdef COSM_RAYS
      use constants,      only: HI
      use dataio_pub,     only: die
      use domain,         only: dom
      use initcosmicrays, only: gamma_cr_1, iarr_crs, ncrsp, ncrb
#endif /* COSM_RAYS */

      implicit none

      class(component_fluid), pointer :: fl
      !real                            :: cs_iso
      type(cg_list_element),  pointer :: cgl
      type(grid_container),   pointer :: cg

#ifdef COSM_RAYS
      integer                         :: i, j, k, iecr
      real                            :: r2

      iecr = -1
      if (ncrsp+ncrb >= icr) then
         iecr = iarr_crs(icr)
      else
         call die("[initproblem:problem_initial_conditions] No CR components defined.")
      endif
#endif /* COSM_RAYS */

      fl => flind%ion

! Uniform equilibrium state

      !cs_iso = sqrt(p0/d0)

      cgl => leaves%first
      do while (associated(cgl))
         cg => cgl%cg

         call cg%set_constant_b_field([bx0, by0, bz0])
         cg%u(fl%idn,RNG) = d0
         cg%u(fl%imx:fl%imz,RNG) = 0.0

#ifndef ISO
         cg%u(fl%ien,RNG) = p0/fl%gam_1 + ekin(cg%u(fl%imx,RNG), cg%u(fl%imy,RNG), cg%u(fl%imz,RNG), cg%u(fl%idn,RNG)) + &
              &             emag(cg%b(xdim,RNG), cg%b(ydim,RNG), cg%b(zdim,RNG))
#endif /* !ISO */

#ifdef COSM_RAYS
         cg%u(iecr,RNG) = beta_cr * fl%cs2 * cg%u(fl%idn,RNG) / gamma_cr_1

! Explosions
         do k = cg%ks, cg%ke
            do j = cg%js, cg%je
               do i = cg%is, cg%ie
                  r2 = (cg%x(i)-x0)**2+(cg%y(j)-y0)**2+(cg%z(k)-z0)**2
                  if (cg%x(i)> 2*x0-dom%edge(xdim, HI) .and. cg%y(j) > 2*y0-dom%edge(ydim, HI)) &
                       cg%u(iecr,i,j,k)= cg%u(iecr,i,j,k) + amp_cr*exp(-r2/r0**2)
               enddo
            enddo
         enddo
#endif /* COSM_RAYS */

         cgl => cgl%nxt
      enddo

#ifdef COSM_RAYS
      call check_norm
#endif /* COSM_RAYS */

   end subroutine problem_initial_conditions

!> \brief Performa late initialization of the cg added after domain expansion

   subroutine cr_late_init

      use cg_list,        only: cg_list_element
      use cg_list_dataop, only: expanded_domain
      use dataio_pub,     only: die
      use fluidindex,     only: flind
#ifndef ISO
      use constants,      only: xdim, ydim, zdim
      use func,           only: ekin, emag
#endif /* !ISO */
#ifdef COSM_RAYS
      use initcosmicrays, only: gamma_cr_1, iarr_crs
#endif /* COSM_RAYS */

      implicit none

      type(cg_list_element),  pointer :: cgl

      cgl => expanded_domain%first
      do while (associated(cgl))
         if (cgl%cg%is_old) call die("[initproblem:cr_late_init] Old piece on a new list")
         associate (fl => flind%ion, cg => cgl%cg)
         call cgl%cg%set_constant_b_field([bx0, by0, bz0])
         cgl%cg%u(fl%idn,RNG) = d0
         cgl%cg%u(fl%imx:fl%imz,RNG) = 0.0
#ifndef ISO
         cgl%cg%u(fl%ien,RNG) = p0/fl%gam_1 + emag(cgl%cg%b(xdim,RNG), cgl%cg%b(ydim,RNG), cgl%cg%b(zdim,RNG)) + &
              &                 ekin(cgl%cg%u(fl%imx,RNG), cgl%cg%u(fl%imy,RNG), cgl%cg%u(fl%imz,RNG), cgl%cg%u(fl%idn,RNG))
#endif /* !ISO */
#ifdef COSM_RAYS
         cgl%cg%u(iarr_crs(icr),RNG) = beta_cr * fl%cs2 * cgl%cg%u(fl%idn,RNG) / gamma_cr_1
#endif /* COSM_RAYS */
         end associate
         cgl => cgl%nxt
      enddo

   end subroutine cr_late_init

!-----------------------------------------------------------------------------
#ifdef COSM_RAYS
   subroutine compute_analytic_ecr1

      use cg_leaves,        only: leaves
      use cg_list,          only: cg_list_element
      use dataio_pub,       only: die
      use func,             only: operator(.equals.)
      use global,           only: t
      use grid_cont,        only: grid_container
      use initcosmicrays,   only: iarr_crs, ncrsp, ncrb, K_cr_paral, K_cr_perp
      use named_array_list, only: qna

      implicit none

      integer                        :: i, j, k, iecr
      real                           :: r_par2, r_perp2, delx, dely, delz, magb, ampt, r0_par2, r0_perp2, bxn, byn, bzn
      integer, parameter             :: icr = 1 !< Only first CR component
      type(cg_list_element), pointer :: cgl
      type(grid_container),  pointer :: cg

      iecr = -1

      if (ncrsp+ncrb >= icr) then
         iecr = iarr_crs(icr)
      else
         call die("[initproblem:compute_analytic_ecr1] No CR components defined.")
      endif

      magb = sqrt(bx0**2 + by0**2 + bz0**2)
      if (magb > 0.) then
         bxn = bx0 / magb
         byn = by0 / magb
         bzn = bz0 / magb
      else
         bxn = 0.0
         byn = 0.0
         bzn = 0.0
      endif

<<<<<<< HEAD
      r0_perp2 = r0**2 + 4 * K_crn_perp(icr) * t
      r0_par2 = r0_perp2
      if (magb > 0.) r0_par2 = r0_par2 + 4 * K_crn_paral(icr) * t
=======
      r0_par2  = r0**2 + 4 * (K_cr_paral(icr) + K_cr_perp(icr)) * t
      r0_perp2 = r0**2 + 4 * K_cr_perp(icr) * t
>>>>>>> bf8761bf

      if ((r0_par2 .equals. 0.) .or. (r0_perp2 .equals. 0.)) call die("[initproblem:compute_analytic_ecr1] r0_par2 == 0. .or. r0_perp2 == 0.")

      ampt     = amp_cr * r0**2 / sqrt(r0_par2 * r0_perp2)

      cgl => leaves%first
      do while (associated(cgl))
         cg => cgl%cg

         if (.not. qna%exists(aecr1_n)) call die("[initproblem:compute_analytic_ecr1] cannot find aecr1")

         do k = cg%ks, cg%ke
            delz = cg%z(k) - z0
            do j = cg%js, cg%je
               dely = cg%y(j) - y0
               do i = cg%is, cg%ie
                  delx = cg%x(i) - x0

                  r_par2 = (bxn*delx + byn*dely + bzn*delz)**2 ! square of the distance form the center of the bump in direction parallel to the magnetic field
                  r_perp2 = delx**2 + dely**2 + delz**2 - r_par2
                  cg%q(qna%ind(aecr1_n))%arr(i, j, k) = ampt * exp( - r_par2/r0_par2 - r_perp2/r0_perp2)

               enddo
            enddo
         enddo

         cgl => cgl%nxt
      enddo

   end subroutine compute_analytic_ecr1

!-----------------------------------------------------------------------------

   subroutine check_norm_wrapper(forward)

      use global, only: nstep

      implicit none

      logical, intent(in) :: forward

      if (forward .and. mod(nstep, norm_step) == 0) call check_norm

   end subroutine check_norm_wrapper

!-----------------------------------------------------------------------------
   subroutine check_norm

      use cg_leaves,        only: leaves
      use cg_list,          only: cg_list_element
      use constants,        only: pSUM, pMIN, pMAX
      use dataio_pub,       only: msg, die, printinfo
      use func,             only: operator(.notequals.)
      use grid_cont,        only: grid_container
      use initcosmicrays,   only: iarr_crs, ncrsp, ncrb
      use mpisetup,         only: master, piernik_MPI_Allreduce
      use named_array_list, only: qna

      implicit none

      integer                        :: i, j, k, iecr
      real, dimension(2)             :: norm, dev
      real                           :: crt
      integer, parameter             :: icr = 1 !< Only first CR component
      type(cg_list_element), pointer :: cgl
      type(grid_container),  pointer :: cg

      iecr = -1

      if (ncrsp+ncrb >= icr) then
         iecr = iarr_crs(icr)
      else
         call die("[initproblem:check_norm] No CR components defined.")
      endif

      call compute_analytic_ecr1

      norm(:) = 0.
      dev(1) = huge(1.0)
      dev(2) = -dev(1)

      cgl => leaves%first
      do while (associated(cgl))
         cg => cgl%cg
         if (.not. qna%exists(aecr1_n)) call die("[initproblem:check_norm] cannot find aecr1")
         do k = cg%ks, cg%ke
            do j = cg%js, cg%je
               do i = cg%is, cg%ie
                  crt = cg%q(qna%ind(aecr1_n))%arr(i, j, k)
                  norm(1) = norm(1) + (crt - cg%u(iecr, i, j, k))**2
                  norm(2) = norm(2) + crt**2
                  dev(1) = min(dev(1), (crt - cg%u(iecr, i, j, k)))
                  dev(2) = max(dev(2), (crt - cg%u(iecr, i, j, k)))
               enddo
            enddo
         enddo
         cgl => cgl%nxt
      enddo

      call piernik_MPI_Allreduce(norm,   pSUM)
      call piernik_MPI_Allreduce(dev(1), pMIN)
      call piernik_MPI_Allreduce(dev(2), pMAX)

      if (master) then
         if (norm(2) .notequals. 0.) then
            write(msg,'(a,f12.5,a,2f12.5)')"[initproblem:check_norm] L2 error norm = ", sqrt(norm(1)/norm(2)), " min and max error = ", dev(1:2)
         else
            write(msg,'(a,2f12.5)')"[initproblem:check_norm] Cannot compute L2 error norm, min and max error = ", dev(1:2)
         endif
         call printinfo(msg)
      endif

   end subroutine check_norm

!-----------------------------------------------------------------------------

   subroutine crtest_analytic_ecr1(var, tab, ierrh, cg)

      use dataio_pub,       only: die
      use grid_cont,        only: grid_container
      use initcosmicrays,   only: iarr_crs
      use named_array_list, only: qna

      implicit none

      character(len=*),               intent(in)    :: var
      real, dimension(:,:,:),         intent(inout) :: tab
      integer,                        intent(inout) :: ierrh
      type(grid_container), pointer,  intent(in)    :: cg

      call compute_analytic_ecr1

      if (.not. qna%exists(aecr1_n)) call die("[initproblem:crtest_analytic_ecr1] cannot find aecr1")

      ierrh = 0
      select case (trim(var))
         case ("acr1")
            tab(:,:,:) = real(cg%q(qna%ind(aecr1_n))%span(cg%ijkse), kind(tab))
         case ("err1")
            tab(:,:,:) = cg%u(iarr_crs(1), RNG) - cg%q(qna%ind(aecr1_n))%span(cg%ijkse)
         case default
            ierrh = -1
      end select

   end subroutine crtest_analytic_ecr1

!> \brief Find how close is the clump to the external edges and call expansion routine if necessary

   subroutine cr_dist_to_edge

      use cg_leaves,      only: leaves
      use cg_expand_base, only: expand_base
      use cg_list,        only: cg_list_element
      use constants,      only: xdim, ydim, zdim, LO, HI, pMAX
      use domain,         only: dom
      use initcosmicrays, only: iarr_crs
      use mpisetup,       only: piernik_MPI_Allreduce

      implicit none

      type(cg_list_element),  pointer   :: cgl
      real, dimension(xdim:zdim, LO:HI) :: ddist
      integer                           :: i
      integer, parameter                :: iprox = 2
      real                              :: cmax

      if (dtrig < 0.) return

      cmax = 0.
      cgl => leaves%first
      do while (associated(cgl))
         cmax = max(cmax, maxval(cgl%cg%u(iarr_crs(icr), cgl%cg%is:cgl%cg%ie, cgl%cg%js:cgl%cg%je, cgl%cg%ks:cgl%cg%ke), mask = cgl%cg%leafmap))
         cgl => cgl%nxt
      enddo
      call piernik_MPI_Allreduce(cmax, pMAX)

      ddist = huge(1.)
      cgl => leaves%first
      do while (associated(cgl))
         if (any(cgl%cg%ext_bnd)) then
            !> \todo roll it to a nested loop
            if (dom%has_dir(xdim)) then
               if (cgl%cg%ext_bnd(xdim, LO)) then
                  do i = cgl%cg%is, cgl%cg%ie
                     if (any(cgl%cg%u(iarr_crs(icr), i, :, :) > cmax*dtrig)) then
                        ddist(xdim, LO) = min(ddist(xdim, LO), (cgl%cg%x(i) - cgl%cg%fbnd(xdim, LO))/cgl%cg%dx)
                        exit
                     endif
                  enddo
               endif
               if (cgl%cg%ext_bnd(xdim, HI)) then
                  do i = cgl%cg%ie, cgl%cg%is, -1
                     if (any(cgl%cg%u(iarr_crs(icr), i, :, :) > cmax*dtrig)) then
                        ddist(xdim, HI) = min(ddist(xdim, HI), (cgl%cg%fbnd(xdim, HI) - cgl%cg%x(i))/cgl%cg%dx)
                        exit
                     endif
                  enddo
               endif
            endif

            if (dom%has_dir(ydim)) then
               if (cgl%cg%ext_bnd(ydim, LO)) then
                  do i = cgl%cg%js, cgl%cg%je
                     if (any(cgl%cg%u(iarr_crs(icr), :, i, :) > cmax*dtrig)) then
                        ddist(ydim, LO) = min(ddist(ydim, LO), (cgl%cg%y(i) - cgl%cg%fbnd(ydim, LO))/cgl%cg%dy)
                        exit
                     endif
                  enddo
               endif
               if (cgl%cg%ext_bnd(ydim, HI)) then
                  do i = cgl%cg%je, cgl%cg%js, -1
                     if (any(cgl%cg%u(iarr_crs(icr), :, i, :) > cmax*dtrig)) then
                        ddist(ydim, HI) = min(ddist(ydim, HI), (cgl%cg%fbnd(ydim, HI) - cgl%cg%y(i))/cgl%cg%dy)
                        exit
                     endif
                  enddo
               endif
            endif

            if (dom%has_dir(zdim)) then
               if (cgl%cg%ext_bnd(zdim, LO)) then
                  do i = cgl%cg%ks, cgl%cg%ke
                     if (any(cgl%cg%u(iarr_crs(icr), :, :, i) > cmax*dtrig)) then
                        ddist(zdim, LO) = min(ddist(zdim, LO), (cgl%cg%z(i) - cgl%cg%fbnd(zdim, LO))/cgl%cg%dz)
                        exit
                     endif
                  enddo
               endif
               if (cgl%cg%ext_bnd(zdim, HI)) then
                  do i = cgl%cg%ke, cgl%cg%ks, -1
                     if (any(cgl%cg%u(iarr_crs(icr), :, :, i) > cmax*dtrig)) then
                        ddist(zdim, HI) = min(ddist(zdim, HI), (cgl%cg%fbnd(zdim, HI) - cgl%cg%z(i))/cgl%cg%dz)
                        exit
                     endif
                  enddo
               endif
            endif
         endif
         cgl => cgl%nxt
      enddo

      call expand_base(ddist(:,:) < iprox)

   end subroutine cr_dist_to_edge
#endif /* COSM_RAYS */

end module initproblem<|MERGE_RESOLUTION|>--- conflicted
+++ resolved
@@ -341,14 +341,9 @@
          bzn = 0.0
       endif
 
-<<<<<<< HEAD
-      r0_perp2 = r0**2 + 4 * K_crn_perp(icr) * t
+      r0_perp2 = r0**2 + 4 * K_cr_perp(icr) * t
       r0_par2 = r0_perp2
-      if (magb > 0.) r0_par2 = r0_par2 + 4 * K_crn_paral(icr) * t
-=======
-      r0_par2  = r0**2 + 4 * (K_cr_paral(icr) + K_cr_perp(icr)) * t
-      r0_perp2 = r0**2 + 4 * K_cr_perp(icr) * t
->>>>>>> bf8761bf
+      if (magb > 0.) r0_par2 = r0_par2 + 4 * K_cr_paral(icr) * t
 
       if ((r0_par2 .equals. 0.) .or. (r0_perp2 .equals. 0.)) call die("[initproblem:compute_analytic_ecr1] r0_par2 == 0. .or. r0_perp2 == 0.")
 
