!
! PIERNIK Code Copyright (C) 2006 Michal Hanasz
!
!    This file is part of PIERNIK code.
!
!    PIERNIK is free software: you can redistribute it and/or modify
!    it under the terms of the GNU General Public License as published by
!    the Free Software Foundation, either version 3 of the License, or
!    (at your option) any later version.
!
!    PIERNIK is distributed in the hope that it will be useful,
!    but WITHOUT ANY WARRANTY; without even the implied warranty of
!    MERCHANTABILITY or FITNESS FOR A PARTICULAR PURPOSE.  See the
!    GNU General Public License for more details.
!
!    You should have received a copy of the GNU General Public License
!    along with PIERNIK.  If not, see <http://www.gnu.org/licenses/>.
!
!    Initial implementation of PIERNIK code was based on TVD split MHD code by
!    Ue-Li Pen
!        see: Pen, Arras & Wong (2003) for algorithm and
!             http://www.cita.utoronto.ca/~pen/MHD
!             for original source code "mhd.f90"
!
!    For full list of developers see $PIERNIK_HOME/license/pdt.txt
!
#include "piernik.h"

!> \brief Implementation of selfgravitating spheroid, for which an analytical solution of the gravitational potential is known.

module initproblem

   use constants, only: dsetnamelen

   implicit none

   private
   public :: read_problem_par, problem_initial_conditions, problem_pointers

   ! namelist parameters
   real :: x0     !< X-position of the spheroid
   real :: y0     !< Y-position of the spheroid
   real :: z0     !< Z-position of the spheroid
   real :: d0     !< density of the spheroid
   real :: a1     !< equatorial radius of the spheroid
   real :: e      !< polar eccentricity of the spheroid; e>0 gives oblate object, e<0 gives prolate object
   real :: ref_thr   !< refinement threshold
   real :: ref_eps   !< smoother filter
   integer(kind=4) :: nsub !< subsampling on the grid
   logical :: analytical_ext_pot  !< If .true. then bypass multipole solver and use analutical potential for external boundaries (debugging/developing only)

   namelist /PROBLEM_CONTROL/ x0, y0, z0, d0, a1, e, ref_thr, ref_eps, nsub, analytical_ext_pot

   ! private data
   real :: d1 !< ambient density
   real :: p0 !< pressure
   real :: a3 !< length of polar radius of the spheroid
   character(len=dsetnamelen), parameter :: apot_n = "apot"   !< name of the analytical potential field
   character(len=dsetnamelen), parameter :: asrc_n = "asrc"   !< name of the source field used for "ares" calculation (auxiliary space)
   character(len=dsetnamelen), parameter :: ares_n = "ares"   !< name of the numerical residuum with respect to analytical potential field
   character(len=dsetnamelen), parameter :: mpole_n = "mpole" !< name of the potential recovered solely from multipole moments

contains

!> \brief Set up custom pointers to tweak the code execution according to our needs

   subroutine problem_pointers

      use user_hooks,  only: finalize_problem, problem_post_IC
#ifdef HDF5
      use dataio_user, only: user_vars_hdf5, user_attrs_wr
#endif /* HDF5 */

      implicit none

      problem_post_IC  => compute_mpole
      finalize_problem => finalize_problem_maclaurin
#ifdef HDF5
      user_attrs_wr    => problem_initial_conditions_attrs
      user_vars_hdf5   => maclaurin_error_vars
#endif /* HDF5 */

   end subroutine problem_pointers

!> \brief Read the runtime parameters specified in the namelist and set up some auxiliary values

   subroutine read_problem_par

      use cg_list_global,        only: all_cg
      use constants,             only: pi, GEO_XYZ, GEO_RPZ, xdim, ydim, LO, HI
      use dataio_pub,            only: nh      ! QA_WARN required for diff_nml
      use dataio_pub,            only: die, warn, msg, printinfo
      use domain,                only: dom
      use fluidindex,            only: iarr_all_dn
      use func,                  only: operator(.equals.)
      use global,                only: smalld
      use mpisetup,              only: rbuff, ibuff, lbuff, master, slave, piernik_MPI_Bcast
      use multigridvars,         only: ord_prolong
      use named_array_list,      only: wna
#ifdef NBODY
      use particle_utils,        only: add_part_in_proper_cg
#endif /* NBODY */
      use unified_ref_crit_list, only: urc_list
      use user_hooks,            only: ext_bnd_potential

      implicit none

      integer, parameter :: maxsub = 10  !< upper limit for subsampling
      integer(kind=4) :: id

      d1 = smalld                  ! ambient density

      ! namelist default parameter values
      x0           = 0.0                 !< x-coordinate of the spheroid center
      y0           = 0.0                 !< y-coordinate of the spheroid center
      z0           = 0.0                 !< z-coordinate of the spheroid center
      d0           = 1.0                 !< Density inside the sphere
      a1           = 1.0                 !< Equatorial semimajor axis
      e            = 0.0                 !< Eccentricity; e>0 for flattened spheroids, e<0 for elongated spheroids
      nsub         = 3                   !< Subsampling factor

      ref_thr      = 0.3    !< Refine if density difference is greater than this value
      ref_eps      = 0.01   !< refinement smoothing factor

      analytical_ext_pot = .false.

      if (master) then

         if (.not.nh%initialized) call nh%init()
         open(newunit=nh%lun, file=nh%tmp1, status="unknown")
         write(nh%lun,nml=PROBLEM_CONTROL)
         close(nh%lun)
         open(newunit=nh%lun, file=nh%par_file)
         nh%errstr=""
         read(unit=nh%lun, nml=PROBLEM_CONTROL, iostat=nh%ierrh, iomsg=nh%errstr)
         close(nh%lun)
         call nh%namelist_errh(nh%ierrh, "PROBLEM_CONTROL")
         read(nh%cmdl_nml,nml=PROBLEM_CONTROL, iostat=nh%ierrh)
         call nh%namelist_errh(nh%ierrh, "PROBLEM_CONTROL", .true.)
         open(newunit=nh%lun, file=nh%tmp2, status="unknown")
         write(nh%lun,nml=PROBLEM_CONTROL)
         close(nh%lun)
         call nh%compare_namelist()

         rbuff(1) = x0
         rbuff(2) = y0
         rbuff(3) = z0
         rbuff(4) = d0
         rbuff(5) = a1
         rbuff(6) = e
         rbuff(7) = ref_thr
         rbuff(9) = ref_eps

         ibuff(1) = nsub

         lbuff(1) = analytical_ext_pot

      endif

      call piernik_MPI_Bcast(ibuff)
      call piernik_MPI_Bcast(rbuff)
      call piernik_MPI_Bcast(lbuff)

      if (slave) then

         x0           = rbuff(1)
         y0           = rbuff(2)
         z0           = rbuff(3)
         d0           = rbuff(4)
         a1           = rbuff(5)
         e            = rbuff(6)
         ref_thr      = rbuff(7)
         ref_eps      = rbuff(9)

         nsub         = ibuff(1)

         analytical_ext_pot = lbuff(1)

      endif

      if (analytical_ext_pot) ext_bnd_potential => maclaurin2bnd_potential

      if (a1 <= 0.) then ! point-like source
         a1 = 0.
         e = 0.
      endif

      if (abs(e) >= 1.) call die("[initproblem:read_problem_par] |e|>=1.")
      if (e >= 0.) then            ! vertical axis
         a3 = a1 * sqrt(1. - e**2) ! oblate Maclaurin spheroid
      else
         a3 = a1 / sqrt(1. - e**2) ! prolate spheroid
      endif
      p0 = 100.*tiny(d1)           ! pressure

      if (d0 < 0.) call die("[initproblem:read_problem_par] Negative average density.")

      if (nsub < 1) then
         if (master) call warn("[initproblem:read_problem_par] subsampling disabled.")
         nsub = 1
      else if (nsub > maxsub) then
         if (master)call warn("[initproblem:read_problem_par] too much subsampling.")
         nsub = maxsub
      endif

      if (a1 .equals. 0.) call add_part_in_proper_cg(1, d0, [ x0, y0, z0 ], [0.0, 0.0, 0.0], [0.0, 0.0, 0.0], 0.0)

      if (master) then
         if (a1 > 0.) then
            write(msg, '(3(a,g12.5),a)')"[initproblem:problem_initial_conditions] Set up spheroid with a1 and a3 axes = ", a1, ", ", a3, " (eccentricity = ", e, ")"
         else
            write(msg, '(a)')"[initproblem:problem_initial_conditions] Set up point-like mass"
         endif
         call printinfo(msg, .true.)
         if (x0-a1<dom%edge(xdim, LO) .or. x0+a1>dom%edge(xdim, HI)) call warn("[initproblem:problem_initial_conditions] Part of the spheroid is outside the domain in the X-direction.")
         if ( (dom%geometry_type == GEO_XYZ .and. (y0-a1<dom%edge(ydim, LO) .or. y0+a1>dom%edge(ydim, HI))) .or. &
              (dom%geometry_type == GEO_RPZ .and. (atan2(a1,x0) > minval([y0-dom%edge(ydim, LO), dom%edge(ydim, HI)-y0]))) ) & ! will fail when some one adds 2*k*pi to y0
              call warn("[initproblem:problem_initial_conditions] Part of the spheroid is outside the domain")
         if (a1 > 0.) then
            write(msg,'(2(a,g12.5))')   "[initproblem:problem_initial_conditions] Density = ", d0, " mass = ", 4./3.*pi * a1**2 * a3 * d0
         else
            write(msg,'(a,g12.5)')   "[initproblem:problem_initial_conditions] Mass = ", d0
         endif
         call printinfo(msg, .true.)
      endif

      call all_cg%reg_var(apot_n, ord_prolong = ord_prolong)
      call all_cg%reg_var(ares_n)
      call all_cg%reg_var(asrc_n)
      call all_cg%reg_var(mpole_n)

      ! Set up automatic refinement criteria on densities
      do id = lbound(iarr_all_dn, dim=1, kind=4), ubound(iarr_all_dn, dim=1, kind=4)
         !> \warning only selfgravitating fluids should be added
!         call urc_list%add_user_urcv(wna%fi, id, ref_thr*d0, 0., "grad", .true.)
         call urc_list%add_user_urcv(wna%fi, id, ref_thr, ref_eps, "Loechner", .true.)

      enddo

   end subroutine read_problem_par

!> \brief Set up the initial conditions. Note that this routine can be called multiple times during initial iterations of refinement structure

   subroutine problem_initial_conditions

      use cg_leaves,         only: leaves
      use cg_list,           only: cg_list_element
      use constants,         only: GEO_XYZ, GEO_RPZ, xdim, ydim, zdim, LO, HI
      use dataio_pub,        only: die, msg, printinfo
      use domain,            only: dom
      use fluidindex,        only: iarr_all_dn, iarr_all_mx, iarr_all_my, iarr_all_mz
      use func,              only: operator(.notequals.)
      use global,            only: dirty_debug, no_dirty_checks
      use grid_cont,         only: grid_container
      use mpisetup,          only: master
      use multigrid_Laplace, only: residual
      use named_array_list,  only: qna
      use units,             only: fpiG

      implicit none

      integer                        :: i, j, k, ii, jj, kk
      real                           :: xx, yy, zz, rr, dm
      type(cg_list_element), pointer :: cgl
      type(grid_container),  pointer :: cg

      call compute_maclaurin_potential

      cgl => leaves%first
      do while (associated(cgl))
         cg => cgl%cg

         if (a1 > 0.) then
            do k = cg%ks, cg%ke
               do j = cg%js, cg%je
                  do i = cg%is, cg%ie

                     !< \todo use subsampling only near the surface of the spheroid
                     dm = 0.
                     do kk = -nsub+1, nsub-1, 2
                        zz = ((cg%z(k) + kk*cg%dz/(2.*nsub) - z0)/a3)**2
                        do jj = -nsub+1, nsub-1, 2
                           do ii = -nsub+1, nsub-1, 2

                              select case (dom%geometry_type)
                                 case (GEO_XYZ)
                                    yy = ((cg%y(j) + jj*cg%dy/(2.*nsub) - y0)/a1)**2
                                    xx = ((cg%x(i) + ii*cg%dx/(2.*nsub) - x0)/a1)**2
                                    rr = xx + yy + zz
                                 case (GEO_RPZ)
                                    yy = cg%y(j) + jj*cg%dy/(2.*nsub) - y0
                                    xx = cg%x(i) + ii*cg%dx/(2.*nsub)
                                    rr = (xx**2 + x0**2 - 2. * xx * x0 * cos(yy))/a1**2 + zz
                                 case default
                                    call die("[initproblem:problem_initial_conditions] Unsupported dom%geometry_type")
                                    rr = 0.
                              end select

                              if (rr <= 1.) then
                                 dm = dm + d0
                              else
                                 dm = dm + d1
                              endif

                           enddo
                        enddo
                     enddo
                     cg%u(iarr_all_dn, i, j, k) = dm / nsub**3
                     !> \warning What if more than one fluid is in use?
                     !> \warning What if some of the fluids are not selfgravitating?

                  enddo
               enddo
            enddo
         else
            cg%u(iarr_all_dn, cg%is:cg%ie, cg%js:cg%je, cg%ks:cg%ke) = 0.0
         endif

         cg%u(iarr_all_mx, cg%is:cg%ie, cg%js:cg%je, cg%ks:cg%ke) = 0.0
         cg%u(iarr_all_my, cg%is:cg%ie, cg%js:cg%je, cg%ks:cg%ke) = 0.0
         cg%u(iarr_all_mz, cg%is:cg%ie, cg%js:cg%je, cg%ks:cg%ke) = 0.0

#ifdef MAGNETIC
         call cg%set_constant_b_field([0., 0., 0.])
#endif /* MAGNETIC */

         cgl => cgl%nxt
      enddo

      ! Compute residuum for analytical solution and print its norm
      cgl => leaves%first
      do while (associated(cgl))
         cg => cgl%cg
         if (dirty_debug .and. .not. no_dirty_checks) then
            cg%wa(cg%is:cg%ie, cg%js:cg%je, cg%ks:cg%ke) = cg%q(qna%ind(apot_n))%arr(cg%is:cg%ie, cg%js:cg%je, cg%ks:cg%ke)
            cg%q(qna%ind(apot_n))%arr = huge(1.)
            cg%q(qna%ind(apot_n))%arr(cg%is:cg%ie, cg%js:cg%je, cg%ks:cg%ke) = cg%wa(cg%is:cg%ie, cg%js:cg%je, cg%ks:cg%ke)
            cg%q(qna%ind(asrc_n))%arr = huge(1.)
         endif
         cg%q(qna%ind(asrc_n))%arr(cg%is:cg%ie, cg%js:cg%je, cg%ks:cg%ke) = fpiG * sum(cg%u(iarr_all_dn, cg%is:cg%ie, cg%js:cg%je, cg%ks:cg%ke), dim=1)
         cgl => cgl%nxt
      enddo

      call residual(leaves, qna%ind(asrc_n), qna%ind(apot_n), qna%ind(ares_n))
      call leaves%check_dirty(qna%ind(ares_n), "a-residual")

      ! Clear residual next to the external boundary as it is affected by the way the potential is extrapolated into the guardcells.
      ! When ord_prolong /= 0, there still will remain some artifacts at fine/coarse boundaries touching external boundary
      cgl => leaves%first
      do while (associated(cgl))
         cg => cgl%cg
         do i = xdim, zdim
            do j = LO, HI
               if (cg%ext_bnd(i, j)) then
                  select case (j + HI*i)
                     case (LO + HI*xdim)
                        cg%q(qna%ind(ares_n))%arr(cg%is, :, :) = 0.
                     case (HI + HI*xdim)
                        cg%q(qna%ind(ares_n))%arr(cg%ie, :, :) = 0.
                     case (LO + HI*ydim)
                        cg%q(qna%ind(ares_n))%arr(:, cg%js, :) = 0.
                     case (HI + HI*ydim)
                        cg%q(qna%ind(ares_n))%arr(:, cg%je, :) = 0.
                     case (LO + HI*zdim)
                        cg%q(qna%ind(ares_n))%arr(:, :, cg%ks) = 0.
                     case (HI + HI*zdim)
                        cg%q(qna%ind(ares_n))%arr(:, :, cg%ke) = 0.
                     case default
                        call die("[initproblem:problem_initial_conditions] Non-existing side.")
                  end select
               endif
            enddo
         enddo
         cgl => cgl%nxt
      enddo

      dm = leaves%norm_sq(qna%ind(asrc_n))
      if (dm .notequals. 0.) then
         write(msg,'(a,f13.10)')"[initproblem:problem_initial_conditions] Analytical norm residual/source= ",leaves%norm_sq(qna%ind(ares_n))/dm
         if (master) call printinfo(msg)
      else
         write(msg,'(2(a,f13.10))')"[initproblem:problem_initial_conditions] Analytical norm residual= ",leaves%norm_sq(qna%ind(ares_n)), " point mass= ", d0
         if (master) call printinfo(msg)
      endif

   end subroutine problem_initial_conditions

!> \brief Provides parameters useful for python/maclaurin.py in .h5 files

   subroutine problem_initial_conditions_attrs(file_id)

      use hdf5,  only: HID_T, SIZE_T
      use h5lt,  only: h5ltset_attribute_double_f
      use units, only: fpiG

      implicit none

      integer(HID_T),intent(in)  :: file_id

      integer(SIZE_T) :: bufsize
      integer(kind=4) :: error

      bufsize = 1
      call h5ltset_attribute_double_f(file_id, "/", "rho0", [d0],   bufsize, error)
      call h5ltset_attribute_double_f(file_id, "/", "fpiG", [fpiG], bufsize, error)
      call h5ltset_attribute_double_f(file_id, "/", "a1",   [a1],   bufsize, error)
      call h5ltset_attribute_double_f(file_id, "/", "x0",   [x0],   bufsize, error)
      call h5ltset_attribute_double_f(file_id, "/", "y0",   [y0],   bufsize, error)
      call h5ltset_attribute_double_f(file_id, "/", "z0",   [z0],   bufsize, error)

   end subroutine problem_initial_conditions_attrs

!>
!! \brief Calculate analytical potential for given spheroid.
!!
!! \details We assume that the spheroid is fully contained in the computational domain here.
!! Oblate potential formula from Ricker_2008ApJS..176..293R
!! Prolate potential formula from http://scienceworld.wolfram.com/physics/ProlateSpheroidGravitationalPotential.html
!<
   subroutine compute_maclaurin_potential

      use cg_leaves,        only: leaves
      use cg_list,          only: cg_list_element
      use constants,        only: pi, GEO_XYZ, GEO_RPZ, PPP_PROB
      use dataio_pub,       only: warn, die
      use domain,           only: dom
      use func,             only: operator(.equals.), operator(.notequals.)
      use grid_cont,        only: grid_container
      use mpisetup,         only: master
      use named_array_list, only: qna
      use ppp,              only: ppp_main
      use units,            only: newtong

      implicit none

      integer                        :: i, j, k, apot_i
      real                           :: potential, r2, rr
      real                           :: AA1, AA3, a12, a32, x02, y02, z02, lam, h, cdphi
      real, parameter                :: small_e = 1e-3
      type(cg_list_element), pointer :: cgl
      type(grid_container),  pointer :: cg
      character(len=*), parameter :: cmp_label = "compute_maclaurin_potential"

<<<<<<< HEAD
      call ppp_main%start(cmp_label)
=======
      call ppp_main%start(cmp_label, PPP_PROB)
>>>>>>> 003c835c

      AA1 = 2./3. ; AA3 = 2./3.
      if (e < 0. .and. master) call warn("[initproblem:compute_maclaurin_potential] e<0. not fully implemented yet!")

      if (e > small_e) then
         AA1 = ( sqrt(1. - e**2) * asin(e) - e * (1. - e**2) ) / e**3
         AA3 = 2. * ( e - sqrt(1. - e**2) * asin(e) ) / e**3
      else if (e>0.) then            ! Taylor expansions
         AA1 = 2./3. - 2./15. * e**2
         AA3 = 2./3. + 4./15. * e**2
      else if (e<0.) then            ! ToDo: find analytical expressions for -e > small_e
         AA1 = 2./3. + 2./15. * e**2
         AA3 = 2./3. - 4./15. * e**2
      endif

      a12 = a1**2
      a32 = a3**2

      apot_i = qna%ind(apot_n)

      cgl => leaves%first
      do while (associated(cgl))
         cg => cgl%cg

         do k = cg%ks, cg%ke
            z02 = (cg%z(k)-z0)**2
            do j = cg%js, cg%je
               do i = cg%is, cg%ie
                  if (a12 .notequals. 0.) then
                     select case (dom%geometry_type)
                        case (GEO_XYZ)
                           y02 = (cg%y(j)-y0)**2
                           x02 = (cg%x(i)-x0)**2
                           r2 = (x02+y02)/a12 + z02/a32
                        case (GEO_RPZ)
                           cdphi = cos(cg%y(j)-y0)
                           r2 = (cg%x(i)**2 + x0**2 - 2. * cg%x(i) * x0 * cdphi)/a12 + z02/a32
                           x02 = r2 * cdphi**2
                           y02 = r2 - x02
                        case default
                           call die("[initproblem:compute_maclaurin_potential] Invalid dom%geometry_type.")
                           r2 = 0 ; x02 = 0 ; y02 = 0 ! suppress compiler warnings
                     end select
                     rr = r2 * a12
                  else
                     e = 0.
                     r2 = huge(1.) ; x02 = 0. ; y02 = 0. ; rr = 0. ! suppress compiler warnings
                     select case (dom%geometry_type)
                        case (GEO_XYZ)
                           y02 = (cg%y(j)-y0)**2
                           x02 = (cg%x(i)-x0)**2
                           rr = x02 + y02 + z02
                        case (GEO_RPZ)
                           cdphi = cos(cg%y(j)-y0)
                           rr = (cg%x(i)**2 + x0**2 - 2. * cg%x(i) * x0 * cos(cg%y(j)-y0)) + z02
                        case default
                           call die("[initproblem:compute_maclaurin_potential] Invalid dom%geometry_type.")
                     end select
                  endif
                  if (r2 > 1.) then
                     if (e > small_e) then
                        lam = 0.5 * (a12 + a32 - (x02 + y02 + z02))
                        lam = -lam + sqrt(lam**2 + a12 * z02 + a32 * (x02 + y02 - a12))
                        h = a1 * e / sqrt(a32 + lam)
                        ! for e < small_e the expressions (atan(h) - h / (1. + h**2)) and (h - atan(h)) should be replaced with Taylor expansions
                        potential = - 2. * a1 * a3 / e * (atan(h) - ((x02 + y02) * (atan(h) - h / (1. + h**2)) + 2. * z02 * (h - atan(h)))/(2. * a12 * e**2))
                     else if (e < -small_e) then
                        lam = 0.5 * (a12 + a32 - (x02 + y02 + z02))
                        lam = - lam + sqrt(lam**2 + a12 * z02 + a32 * (x02 + y02 - a12))
                        h = sqrt((a32 - a12)/(a12 + lam))
                        potential = - a12 * a3 / (a32 - a12) * ( &
                             &      (2.*(a32 - a12) + x02 + y02 - 2.*z02)/sqrt(a32 - a12) * log(h + sqrt(1. + h**2)) - &
                             &      (x02 + y02) * sqrt(a32 + lam)/(a12 + lam) + 2.*z02 / sqrt(a32 + lam) )
                     else
                        if (a1 .equals. 0.) then
                           if (rr .notequals. 0.) then
                              potential = - 1. / (pi * sqrt(rr)) ! A bit dirty: we interpret d0 as a mass for point-like sources
                           else
                              potential = - sqrt(sum(cg%idl2))*0.5
                              ! The factor of 0.5 was guessed. It gives small departures of potential in the cell containing the particle for 4th order Laplacian.
                              ! For 2nd order Laplacian (default) 0.58 looks a bit better because it compensates 4th order errors of the operator.
                           endif
                        else
                           potential = - 4./3. * a1**3 / sqrt(rr)
                        endif
                     endif
                  else
                     if (abs(e) > small_e) then
                        potential = - (AA1*(2*a12 - x02 - y02) + AA3 * (a32 - z02))
                     else
                        potential = - 2./3. * (3*a12 - rr)
                     endif
                  endif
                  cg%q(apot_i)%arr(i, j, k) = potential * pi * newtong * d0
               enddo
            enddo
         enddo

         cgl => cgl%nxt
      enddo

<<<<<<< HEAD
      call ppp_main%stop(cmp_label)
=======
      call ppp_main%stop(cmp_label, PPP_PROB)
>>>>>>> 003c835c

   end subroutine compute_maclaurin_potential

!> \brief Compute the L2 error norm of the error of computed potential with respect to the analytical solution

   subroutine finalize_problem_maclaurin

      use cg_leaves,        only: leaves
      use cg_list,          only: cg_list_element
      use constants,        only: GEO_RPZ, pSUM, pMIN, pMAX
      use dataio_pub,       only: msg, printinfo, warn
      use domain,           only: dom
      use grid_cont,        only: grid_container
      use mpisetup,         only: master, piernik_MPI_Allreduce
      use named_array_list, only: qna

      implicit none

      integer                        :: i, j, k, apot_i
      real, dimension(2)             :: norm, dev
      real                           :: potential, fac
      type(cg_list_element), pointer :: cgl
      type(grid_container),  pointer :: cg

      fac = 1.
      norm(:) = 0.
      dev(1) = huge(1.0)
      dev(2) = -dev(1)
      apot_i = qna%ind(apot_n)

      cgl => leaves%first
      do while (associated(cgl))
         cg => cgl%cg

         if (.not. qna%exists(apot_n)) then
            if (master) call warn("[initproblem:finalize_problem_maclaurin] Cannot compare results with the analytical potential.")
            return
         endif

         do k = cg%ks, cg%ke
            do j = cg%js, cg%je
               do i = cg%is, cg%ie
                  if (cg%leafmap(i, j, k)) then
                     potential = cg%q(apot_i)%arr(i, j, k)
                     if (dom%geometry_type == GEO_RPZ) fac = cg%x(i)
                     norm(1) = norm(1) + (potential - cg%sgp(i, j, k))**2 * fac
                     norm(2) = norm(2) + potential**2 * fac
                     dev(1) = min(dev(1), (potential - cg%sgp(i, j, k))/potential)
                     dev(2) = max(dev(2), (potential - cg%sgp(i, j, k))/potential)
                  endif
               enddo
            enddo
         enddo
         cgl => cgl%nxt
      enddo

      call piernik_MPI_Allreduce(norm,   pSUM)
      call piernik_MPI_Allreduce(dev(1), pMIN)
      call piernik_MPI_Allreduce(dev(2), pMAX)

      if (master) then
         write(msg,'(a,f12.6,a,2f12.6)')"[initproblem:finalize_problem_maclaurin] L2 error norm = ", sqrt(norm(1)/norm(2)), ", min and max error = ", dev(1:2)
         call printinfo(msg)
      endif

   end subroutine finalize_problem_maclaurin

!> \brief Compute multipole potential field

   subroutine compute_mpole

      use multipole,        only: compute_mpole_potential
      use named_array_list, only: qna

      implicit none

      call compute_mpole_potential(qna%ind(mpole_n))

   end subroutine compute_mpole

!>
!! \brief This routine provides the "apot" and "errp" variablesvalues to be dumped to the .h5 file
!!
!! \details
!! * "apot"    is the analytical potential solution for cell centers
!! * "errp"    is the difference between analytical potential and computed potential
!! * "relerr"  is the relative difference between analytical potential and multigrid solution
!! * "errm"    is the difference between analytical potential and multipole solution
!! * "relerrm" is the relative difference between analytical potential and multipole solution
!!
!! For "errm" and "relerr" use '$MULTIGRID_GRAVITY mpole_solver = "3D" /'
!! for realistic 3D potential evaluation in whole computational domain.
!! The default mpole_solver = "img_mass" will give only the "outer potential" correction.
!<

   subroutine maclaurin_error_vars(var, tab, ierrh, cg)

      use dataio_pub,       only: die
      use func,             only: operator(.notequals.)
      use grid_cont,        only: grid_container
      use named_array_list, only: qna

      implicit none

      character(len=*),               intent(in)    :: var
      real, dimension(:,:,:),         intent(inout) :: tab
      integer,                        intent(inout) :: ierrh
      type(grid_container), pointer,  intent(in)    :: cg

      if (.not. qna%exists(apot_n)) call die("[initproblem:maclaurin_error_vars] Cannot find apot_n")

      ierrh = 0
      select case (trim(var))
         case ("errp")
            tab(:,:,:) = cg%q(qna%ind(apot_n))%span(cg%ijkse) - cg%sgp(cg%is:cg%ie, cg%js:cg%je, cg%ks:cg%ke)
         case ("relerr")
            where (cg%q(qna%ind(apot_n))%span(cg%ijkse) .notequals. 0.)
               tab(:,:,:) = cg%sgp(cg%is:cg%ie, cg%js:cg%je, cg%ks:cg%ke)/cg%q(qna%ind(apot_n))%span(cg%ijkse) -1.
            elsewhere
               tab(:,:,:) = 0.
            endwhere
         case ("errm")
            tab(:,:,:) = cg%q(qna%ind(apot_n))%span(cg%ijkse) - cg%q(qna%ind(mpole_n))%span(cg%ijkse)
         case ("relerrm")
            where (cg%q(qna%ind(apot_n))%span(cg%ijkse) .notequals. 0.)
               tab(:,:,:) = cg%q(qna%ind(mpole_n))%span(cg%ijkse)/cg%q(qna%ind(apot_n))%span(cg%ijkse) -1.
            elsewhere
               tab(:,:,:) = 0.
            endwhere
         case default
            ierrh = -1
      end select

   end subroutine maclaurin_error_vars

!< \brief Analytical, point-like potential outside of semi-major axis

   real function ap_potential(x, y, z) result(phi)

      use constants, only: pi
      use units,     only: newtong

      implicit none

      real, intent(in) :: x, y, z

      real :: f

      if (a1 > 0.) then
         f = 4./3. * a1**3 * pi
      else
         f = 1.
      endif
      phi = - f * newtong * d0 / sqrt((x-x0)**2 + (y-y0)**2 + (z-z0)**2)

   end function ap_potential

!>
!! \brief Set up analytical potential at external boundaries
!!
!! \details This routine can be used to bypass multipole solver.
!! It can be used for diagnosing inaccuracies that come from laplacian or multigrid without
!! being bothered by limitations of the multipole representation and its limits.
!<

   subroutine maclaurin2bnd_potential

      use cg_leaves,  only: leaves
      use cg_list,    only: cg_list_element
      use constants,  only: xdim, ydim, zdim, LO, HI, GEO_XYZ
      use dataio_pub, only: die
      use domain,     only: dom
      use grid_cont,  only: grid_container
      use units,      only: fpiG

      implicit none

      integer :: i, j, k
      type(cg_list_element), pointer :: cgl
      type(grid_container), pointer :: cg

      if (dom%geometry_type /= GEO_XYZ) call die("[initproblem:maclaurin2bnd_potential] only cartesian geometry implemented")

      cgl => leaves%first
      do while (associated(cgl))
         cg => cgl%cg
         if (any(cg%ext_bnd(xdim, :))) then
            do j = cg%js, cg%je
               do k = cg%ks, cg%ke
                  if (cg%ext_bnd(xdim, LO)) cg%mg%bnd_x(j, k, LO) = ap_potential(cg%fbnd(xdim, LO), cg%y(j), cg%z(k)) * fpiG
                  if (cg%ext_bnd(xdim, HI)) cg%mg%bnd_x(j, k, HI) = ap_potential(cg%fbnd(xdim, HI), cg%y(j), cg%z(k)) * fpiG
               enddo
            enddo
         endif

         if (any(cg%ext_bnd(ydim, :))) then
            do i = cg%is, cg%ie
               do k = cg%ks, cg%ke
                  if (cg%ext_bnd(ydim, LO)) cg%mg%bnd_y(i, k, LO) = ap_potential(cg%x(i), cg%fbnd(ydim, LO), cg%z(k)) * fpiG
                  if (cg%ext_bnd(ydim, HI)) cg%mg%bnd_y(i, k, HI) = ap_potential(cg%x(i), cg%fbnd(ydim, HI), cg%z(k)) * fpiG
               enddo
            enddo
         endif

         if (any(cg%ext_bnd(zdim, :))) then
            do i = cg%is, cg%ie
               do j = cg%js, cg%je
                  if (cg%ext_bnd(zdim, LO)) cg%mg%bnd_z(i, j, LO) = ap_potential(cg%x(i), cg%y(j), cg%fbnd(zdim, LO)) * fpiG
                  if (cg%ext_bnd(zdim, HI)) cg%mg%bnd_z(i, j, HI) = ap_potential(cg%x(i), cg%y(j), cg%fbnd(zdim, HI)) * fpiG
               enddo
            enddo
         endif
         cgl => cgl%nxt
      enddo

   end subroutine maclaurin2bnd_potential

end module initproblem<|MERGE_RESOLUTION|>--- conflicted
+++ resolved
@@ -441,11 +441,7 @@
       type(grid_container),  pointer :: cg
       character(len=*), parameter :: cmp_label = "compute_maclaurin_potential"
 
-<<<<<<< HEAD
-      call ppp_main%start(cmp_label)
-=======
       call ppp_main%start(cmp_label, PPP_PROB)
->>>>>>> 003c835c
 
       AA1 = 2./3. ; AA3 = 2./3.
       if (e < 0. .and. master) call warn("[initproblem:compute_maclaurin_potential] e<0. not fully implemented yet!")
@@ -547,11 +543,7 @@
          cgl => cgl%nxt
       enddo
 
-<<<<<<< HEAD
-      call ppp_main%stop(cmp_label)
-=======
       call ppp_main%stop(cmp_label, PPP_PROB)
->>>>>>> 003c835c
 
    end subroutine compute_maclaurin_potential
 
