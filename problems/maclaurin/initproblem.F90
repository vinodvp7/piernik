!
! PIERNIK Code Copyright (C) 2006 Michal Hanasz
!
!    This file is part of PIERNIK code.
!
!    PIERNIK is free software: you can redistribute it and/or modify
!    it under the terms of the GNU General Public License as published by
!    the Free Software Foundation, either version 3 of the License, or
!    (at your option) any later version.
!
!    PIERNIK is distributed in the hope that it will be useful,
!    but WITHOUT ANY WARRANTY; without even the implied warranty of
!    MERCHANTABILITY or FITNESS FOR A PARTICULAR PURPOSE.  See the
!    GNU General Public License for more details.
!
!    You should have received a copy of the GNU General Public License
!    along with PIERNIK.  If not, see <http://www.gnu.org/licenses/>.
!
!    Initial implementation of PIERNIK code was based on TVD split MHD code by
!    Ue-Li Pen
!        see: Pen, Arras & Wong (2003) for algorithm and
!             http://www.cita.utoronto.ca/~pen/MHD
!             for original source code "mhd.f90"
!
!    For full list of developers see $PIERNIK_HOME/license/pdt.txt
!
#include "piernik.h"

!> \brief Implementation of selfgravitating spheroid, for which an analytical solution of the gravitational potential is known.

module initproblem

   use constants, only: dsetnamelen

   implicit none

   private
   public :: read_problem_par, problem_initial_conditions, problem_pointers

   ! namelist parameters
   real :: x0     !< X-position of the spheroid
   real :: y0     !< Y-position of the spheroid
   real :: z0     !< Z-position of the spheroid
   real :: d0     !< density of the spheroid
   real :: a1     !< equatorial radius of the spheroid
   real :: e      !< polar eccentricity of the spheroid; e>0 gives oblate object, e<0 gives prolate object
   real :: ref_thr !< refinement threshold
   real :: deref_thr !< derefinement threshold
   integer(kind=4) :: nsub !< subsampling on the grid

   namelist /PROBLEM_CONTROL/ x0, y0, z0, d0, a1, e, ref_thr, deref_thr, nsub

   ! private data
   real :: d1 !< ambient density
   real :: p0 !< pressure
   real :: a3 !< length of polar radius of the spheroid
   character(len=dsetnamelen), parameter :: apot_n = "apot" !< name of the analytical potential field
   character(len=dsetnamelen), parameter :: asrc_n = "asrc" !< name of the source field used for "ares" calculation (auxiliary space)
   character(len=dsetnamelen), parameter :: ares_n = "ares" !< name of the numerical residuum with respect to analytical potential field
#ifdef MACLAURIN_PROBLEM
   character(len=dsetnamelen), parameter :: apt_n  = "apt"  !< name of the potential as it was due to point-like source
#endif /* MACLAURIN_PROBLEM */

contains

!> \brief Set up custom pointers to tweak the code execution according to our needs

   subroutine problem_pointers

      use user_hooks,  only: finalize_problem
#ifdef HDF5
      use dataio_user, only: user_vars_hdf5, user_attrs_wr
#endif /* HDF5 */

      implicit none

      finalize_problem => finalize_problem_maclaurin
#ifdef HDF5
      user_attrs_wr    => problem_initial_conditions_attrs
      user_vars_hdf5   => maclaurin_error_vars
#endif /* HDF5 */

   end subroutine problem_pointers

!> \brief Read the runtime parameters specified in the namelist and set up some auxiliary values

   subroutine read_problem_par

      use cg_list_global,   only: all_cg
      use constants,        only: pi, GEO_XYZ, GEO_RPZ, xdim, ydim, LO, HI
      use dataio_pub,       only: nh      ! QA_WARN required for diff_nml
      use dataio_pub,       only: die, warn, msg, printinfo
      use domain,           only: dom
      use fluidindex,       only: iarr_all_dn
      use global,           only: smalld
      use func,             only: operator(.equals.)
      use mpisetup,         only: rbuff, ibuff, master, slave, piernik_MPI_Bcast
      use multigridvars,    only: ord_prolong
      use named_array_list, only: wna
<<<<<<< HEAD
      use particle_types,   only: pset
      use refinement,       only: user_ref2list
=======
      use particle_pub,     only: pset
      use refinement_crit_list, only: user_ref2list
>>>>>>> 347ead44

      implicit none

      integer, parameter :: maxsub = 10  !< upper limit for subsampling
      integer(kind=4) :: id

      d1 = smalld                  ! ambient density

      ! namelist default parameter values
      x0           = 0.0                 !< x-coordinate of the spheroid center
      y0           = 0.0                 !< y-coordinate of the spheroid center
      z0           = 0.0                 !< z-coordinate of the spheroid center
      d0           = 1.0                 !< Density inside the sphere
      a1           = 1.0                 !< Equatorial semimajor axis
      e            = 0.0                 !< Eccentricity; e>0 for flattened spheroids, e<0 for elongated spheroids
      nsub         = 3                   !< Subsampling factor

      ref_thr      = max(1e-3, 2.*smalld/d0)    !< Refine if density difference is greater than this value
      deref_thr    = max(ref_thr**2, smalld/d0) !< Derefine if density difference is smaller than this value

      if (master) then

         if (.not.nh%initialized) call nh%init()
         open(newunit=nh%lun, file=nh%tmp1, status="unknown")
         write(nh%lun,nml=PROBLEM_CONTROL)
         close(nh%lun)
         open(newunit=nh%lun, file=nh%par_file)
         nh%errstr=""
         read(unit=nh%lun, nml=PROBLEM_CONTROL, iostat=nh%ierrh, iomsg=nh%errstr)
         close(nh%lun)
         call nh%namelist_errh(nh%ierrh, "PROBLEM_CONTROL")
         read(nh%cmdl_nml,nml=PROBLEM_CONTROL, iostat=nh%ierrh)
         call nh%namelist_errh(nh%ierrh, "PROBLEM_CONTROL", .true.)
         open(newunit=nh%lun, file=nh%tmp2, status="unknown")
         write(nh%lun,nml=PROBLEM_CONTROL)
         close(nh%lun)
         call nh%compare_namelist()

         rbuff(1) = x0
         rbuff(2) = y0
         rbuff(3) = z0
         rbuff(4) = d0
         rbuff(5) = a1
         rbuff(6) = e
         rbuff(7) = ref_thr
         rbuff(8) = deref_thr

         ibuff(1) = nsub

      endif

      call piernik_MPI_Bcast(ibuff)
      call piernik_MPI_Bcast(rbuff)

      if (slave) then

         x0           = rbuff(1)
         y0           = rbuff(2)
         z0           = rbuff(3)
         d0           = rbuff(4)
         a1           = rbuff(5)
         e            = rbuff(6)
         ref_thr      = rbuff(7)
         deref_thr    = rbuff(8)

         nsub         = ibuff(1)

      endif

      if (a1 <= 0.) then ! point-like source
         a1 = 0.
         e = 0.
      endif

      if (abs(e) >= 1.) call die("[initproblem:read_problem_par] |e|>=1.")
      if (e >= 0.) then            ! vertical axis
         a3 = a1 * sqrt(1. - e**2) ! oblate Maclaurin spheroid
      else
         a3 = a1 / sqrt(1. - e**2) ! prolate spheroid
      endif
      p0 = 100.*tiny(d1)           ! pressure

      if (d0 < 0.) call die("[initproblem:read_problem_par] Negative average density.")

      if (nsub < 1) then
         if (master) call warn("[initproblem:read_problem_par] subsampling disabled.")
         nsub = 1
      else if (nsub > maxsub) then
         if (master)call warn("[initproblem:read_problem_par] too much subsampling.")
         nsub = maxsub
      endif

      if (ref_thr <= deref_thr) call die("[initproblem:read_problem_par] ref_thr <= deref_thr")

      if (a1 .equals. 0.) call pset%add(d0, [ x0, y0, z0 ], [0.0, 0.0, 0.0])

      if (master) then
         if (a1 > 0.) then
            write(msg, '(3(a,g12.5),a)')"[initproblem:problem_initial_conditions] Set up spheroid with a1 and a3 axes = ", a1, ", ", a3, " (eccentricity = ", e, ")"
         else
            write(msg, '(a)')"[initproblem:problem_initial_conditions] Set up point-like mass"
         endif
         call printinfo(msg, .true.)
         if (x0-a1<dom%edge(xdim, LO) .or. x0+a1>dom%edge(xdim, HI)) call warn("[initproblem:problem_initial_conditions] Part of the spheroid is outside the domain in the X-direction.")
         if ( (dom%geometry_type == GEO_XYZ .and. (y0-a1<dom%edge(ydim, LO) .or. y0+a1>dom%edge(ydim, HI))) .or. &
              (dom%geometry_type == GEO_RPZ .and. (atan2(a1,x0) > minval([y0-dom%edge(ydim, LO), dom%edge(ydim, HI)-y0]))) ) & ! will fail when some one adds 2*k*pi to y0
              call warn("[initproblem:problem_initial_conditions] Part of the spheroid is outside the domain")
         if (a1 > 0.) then
            write(msg,'(2(a,g12.5))')   "[initproblem:problem_initial_conditions] Density = ", d0, " mass = ", 4./3.*pi * a1**2 * a3 * d0
         else
            write(msg,'(a,g12.5)')   "[initproblem:problem_initial_conditions] Mass = ", d0
         endif
         call printinfo(msg, .true.)
      endif

      call all_cg%reg_var(apot_n, ord_prolong = ord_prolong)
      call all_cg%reg_var(ares_n)
      call all_cg%reg_var(asrc_n)
#ifdef MACLAURIN_PROBLEM
      call all_cg%reg_var(apt_n)
#endif /* MACLAURIN_PROBLEM */

      ! Set up automatic refinement criteria on densities
      do id = lbound(iarr_all_dn, dim=1, kind=4), ubound(iarr_all_dn, dim=1, kind=4)
         !> \warning only selfgravitating fluids should be added
         call user_ref2list(wna%fi, id, ref_thr*d0, deref_thr*d0, 0., "grad")
      enddo

   end subroutine read_problem_par

!> \brief Set up the initial conditions. Note that this routine can be called multiple times during initial iterations of refinement structure

   subroutine problem_initial_conditions

      use cg_leaves,         only: leaves
      use cg_list,           only: cg_list_element
      use constants,         only: GEO_XYZ, GEO_RPZ, xdim, ydim, zdim, LO, HI
      use dataio_pub,        only: die, msg, printinfo
      use domain,            only: dom
      use fluidindex,        only: iarr_all_dn, iarr_all_mx, iarr_all_my, iarr_all_mz
      use global,            only: dirty_debug, no_dirty_checks
      use grid_cont,         only: grid_container
      use named_array_list,  only: qna
      use mpisetup,          only: master
      use multigrid_Laplace, only: residual
      use units,             only: fpiG

      implicit none

      integer                        :: i, j, k, ii, jj, kk
      real                           :: xx, yy, zz, rr, dm
      type(cg_list_element), pointer :: cgl
      type(grid_container),  pointer :: cg

      call compute_maclaurin_potential

      cgl => leaves%first
      do while (associated(cgl))
         cg => cgl%cg

         if (a1 > 0.) then
            do k = cg%ks, cg%ke
               do j = cg%js, cg%je
                  do i = cg%is, cg%ie

                     !< \todo use subsampling only near the surface of the spheroid
                     dm = 0.
                     do kk = -nsub+1, nsub-1, 2
                        zz = ((cg%z(k) + kk*cg%dz/(2.*nsub) - z0)/a3)**2
                        do jj = -nsub+1, nsub-1, 2
                           do ii = -nsub+1, nsub-1, 2

                              select case (dom%geometry_type)
                                 case (GEO_XYZ)
                                    yy = ((cg%y(j) + jj*cg%dy/(2.*nsub) - y0)/a1)**2
                                    xx = ((cg%x(i) + ii*cg%dx/(2.*nsub) - x0)/a1)**2
                                    rr = xx + yy + zz
                                 case (GEO_RPZ)
                                    yy = cg%y(j) + jj*cg%dy/(2.*nsub) - y0
                                    xx = cg%x(i) + ii*cg%dx/(2.*nsub)
                                    rr = (xx**2 + x0**2 - 2. * xx * x0 * cos(yy))/a1**2 + zz
                                 case default
                                    call die("[initproblem:problem_initial_conditions] Unsupported dom%geometry_type")
                                    rr = 0.
                              end select

                              if (rr <= 1.) then
                                 dm = dm + d0
                              else
                                 dm = dm + d1
                              endif

                           enddo
                        enddo
                     enddo
                     cg%u(iarr_all_dn, i, j, k) = dm / nsub**3
                     !> \warning What if more than one fluid is in use?
                     !> \warning What if some of the fluids are not selfgravitating?

                  enddo
               enddo
            enddo
         else
            cg%u(iarr_all_dn, cg%is:cg%ie, cg%js:cg%je, cg%ks:cg%ke) = 0.0
         endif

         cg%u(iarr_all_mx, cg%is:cg%ie, cg%js:cg%je, cg%ks:cg%ke) = 0.0
         cg%u(iarr_all_my, cg%is:cg%ie, cg%js:cg%je, cg%ks:cg%ke) = 0.0
         cg%u(iarr_all_mz, cg%is:cg%ie, cg%js:cg%je, cg%ks:cg%ke) = 0.0

#ifdef MAGNETIC
         call cg%set_constant_b_field([0., 0., 0.])
#endif /* MAGNETIC */

         cgl => cgl%nxt
      enddo

      ! Compute residuum for analytical solution and print its norm
      cgl => leaves%first
      do while (associated(cgl))
         cg => cgl%cg
         if (dirty_debug .and. .not. no_dirty_checks) then
            cg%wa(cg%is:cg%ie, cg%js:cg%je, cg%ks:cg%ke) = cg%q(qna%ind(apot_n))%arr(cg%is:cg%ie, cg%js:cg%je, cg%ks:cg%ke)
            cg%q(qna%ind(apot_n))%arr = huge(1.)
            cg%q(qna%ind(apot_n))%arr(cg%is:cg%ie, cg%js:cg%je, cg%ks:cg%ke) = cg%wa(cg%is:cg%ie, cg%js:cg%je, cg%ks:cg%ke)
            cg%q(qna%ind(asrc_n))%arr = huge(1.)
         endif
         cg%q(qna%ind(asrc_n))%arr(cg%is:cg%ie, cg%js:cg%je, cg%ks:cg%ke) = fpiG * sum(cg%u(iarr_all_dn, cg%is:cg%ie, cg%js:cg%je, cg%ks:cg%ke), dim=1)
         cgl => cgl%nxt
      enddo

      call residual(leaves, qna%ind(asrc_n), qna%ind(apot_n), qna%ind(ares_n))
      call leaves%check_dirty(qna%ind(ares_n), "a-residual")

      ! Clear residual next to the external boundary as it is affected by the way the potential is extrapolated into the guardcells.
      ! When ord_prolong /= 0, there still will remain some artifacts at fine/coarse boundaries touching external boundary
      cgl => leaves%first
      do while (associated(cgl))
         cg => cgl%cg
         do i = xdim, zdim
            do j = LO, HI
               if (cg%ext_bnd(i, j)) then
                  select case (j + HI*i)
                     case (LO + HI*xdim)
                        cg%q(qna%ind(ares_n))%arr(cg%is, :, :) = 0.
                     case (HI + HI*xdim)
                        cg%q(qna%ind(ares_n))%arr(cg%ie, :, :) = 0.
                     case (LO + HI*ydim)
                        cg%q(qna%ind(ares_n))%arr(:, cg%js, :) = 0.
                     case (HI + HI*ydim)
                        cg%q(qna%ind(ares_n))%arr(:, cg%je, :) = 0.
                     case (LO + HI*zdim)
                        cg%q(qna%ind(ares_n))%arr(:, :, cg%ks) = 0.
                     case (HI + HI*zdim)
                        cg%q(qna%ind(ares_n))%arr(:, :, cg%ke) = 0.
                     case default
                        call die("[initproblem:problem_initial_conditions] Non-existing side.")
                  end select
               endif
            enddo
         enddo
         cgl => cgl%nxt
      enddo

      write(msg,'(a,f13.10)')"[initproblem:problem_initial_conditions] Analytical norm residual/source= ",leaves%norm_sq(qna%ind(ares_n))/leaves%norm_sq(qna%ind(asrc_n))
      if (master) call printinfo(msg)

   end subroutine problem_initial_conditions

!> \brief Provides parameters useful for python/maclaurin.py in .h5 files

   subroutine problem_initial_conditions_attrs(file_id)

      use hdf5,  only: HID_T, SIZE_T
      use h5lt,  only: h5ltset_attribute_double_f
      use units, only: fpiG

      implicit none

      integer(HID_T),intent(in)  :: file_id

      integer(SIZE_T) :: bufsize
      integer(kind=4) :: error

      bufsize = 1
      call h5ltset_attribute_double_f(file_id, "/", "rho0", [d0],   bufsize, error)
      call h5ltset_attribute_double_f(file_id, "/", "fpiG", [fpiG], bufsize, error)
      call h5ltset_attribute_double_f(file_id, "/", "a1",   [a1],   bufsize, error)
      call h5ltset_attribute_double_f(file_id, "/", "x0",   [x0],   bufsize, error)
      call h5ltset_attribute_double_f(file_id, "/", "y0",   [y0],   bufsize, error)
      call h5ltset_attribute_double_f(file_id, "/", "z0",   [z0],   bufsize, error)

   end subroutine problem_initial_conditions_attrs

!>
!! \brief Calculate analytical potential for given spheroid.
!!
!! \details We assume that the spheroid is fully contained in the computational domain here.
!! Oblate potential formula from Ricker_2008ApJS..176..293R
!! Prolate potential formula from http://scienceworld.wolfram.com/physics/ProlateSpheroidGravitationalPotential.html
!<
   subroutine compute_maclaurin_potential

      use cg_leaves,        only: leaves
      use cg_list,          only: cg_list_element
      use constants,        only: pi, GEO_XYZ, GEO_RPZ
      use dataio_pub,       only: warn, die
      use domain,           only: dom
      use grid_cont,        only: grid_container
      use func,             only: operator(.equals.), operator(.notequals.)
      use mpisetup,         only: master
      use named_array_list, only: qna
#ifdef MACLAURIN_PROBLEM
      use problem_pub,      only: xs, as, ap_potential
#endif /* MACLAURIN_PROBLEM */
      use units,            only: newtong

      implicit none

      integer                        :: i, j, k, apot_i
      real                           :: potential, r2, rr
      real                           :: AA1, AA3, a12, a32, x02, y02, z02, lam, h, cdphi
      real, parameter                :: small_e = 1e-3
      type(cg_list_element), pointer :: cgl
      type(grid_container),  pointer :: cg

      AA1 = 2./3. ; AA3 = 2./3.
      if (e < 0. .and. master) call warn("[initproblem:compute_maclaurin_potential] e<0. not fully implemented yet!")

      if (e > small_e) then
         AA1 = ( sqrt(1. - e**2) * asin(e) - e * (1. - e**2) ) / e**3
         AA3 = 2. * ( e - sqrt(1. - e**2) * asin(e) ) / e**3
      else if (e>0.) then            ! Taylor expansions
         AA1 = 2./3. - 2./15. * e**2
         AA3 = 2./3. + 4./15. * e**2
      else if (e<0.) then            ! ToDo: find analytical expressions for -e > small_e
         AA1 = 2./3. + 2./15. * e**2
         AA3 = 2./3. - 4./15. * e**2
      endif

      a12 = a1**2
      a32 = a3**2

      apot_i = qna%ind(apot_n)

      cgl => leaves%first
      do while (associated(cgl))
         cg => cgl%cg

         do k = cg%ks, cg%ke
            z02 = (cg%z(k)-z0)**2
            do j = cg%js, cg%je
               do i = cg%is, cg%ie
                  if (a12 .notequals. 0.) then
                     select case (dom%geometry_type)
                        case (GEO_XYZ)
                           y02 = (cg%y(j)-y0)**2
                           x02 = (cg%x(i)-x0)**2
                           r2 = (x02+y02)/a12 + z02/a32
                        case (GEO_RPZ)
                           cdphi = cos(cg%y(j)-y0)
                           r2 = (cg%x(i)**2 + x0**2 - 2. * cg%x(i) * x0 * cdphi)/a12 + z02/a32
                           x02 = r2 * cdphi**2
                           y02 = r2 - x02
                        case default
                           call die("[initproblem:compute_maclaurin_potential] Invalid dom%geometry_type.")
                           r2 = 0 ; x02 = 0 ; y02 = 0 ! suppress compiler warnings
                     end select
                     rr = r2 * a12
                  else
                     e = 0.
                     r2 = huge(1.) ; x02 = 0. ; y02 = 0. ; rr = 0. ! suppress compiler warnings
                     select case (dom%geometry_type)
                        case (GEO_XYZ)
                           y02 = (cg%y(j)-y0)**2
                           x02 = (cg%x(i)-x0)**2
                           rr = x02 + y02 + z02
                        case (GEO_RPZ)
                           cdphi = cos(cg%y(j)-y0)
                           rr = (cg%x(i)**2 + x0**2 - 2. * cg%x(i) * x0 * cos(cg%y(j)-y0)) + z02
                        case default
                           call die("[initproblem:compute_maclaurin_potential] Invalid dom%geometry_type.")
                     end select
                  endif
                  if (r2 > 1.) then
                     if (e > small_e) then
                        lam = 0.5 * (a12 + a32 - (x02 + y02 + z02))
                        lam = -lam + sqrt(lam**2 + a12 * z02 + a32 * (x02 + y02 - a12))
                        h = a1 * e / sqrt(a32 + lam)
                        ! for e < small_e the expressions (atan(h) - h / (1. + h**2)) and (h - atan(h)) should be replaced with Taylor expansions
                        potential = - 2. * a1 * a3 / e * (atan(h) - ((x02 + y02) * (atan(h) - h / (1. + h**2)) + 2. * z02 * (h - atan(h)))/(2. * a12 * e**2))
                     else if (e < -small_e) then
                        lam = 0.5 * (a12 + a32 - (x02 + y02 + z02))
                        lam = - lam + sqrt(lam**2 + a12 * z02 + a32 * (x02 + y02 - a12))
                        h = sqrt((a32 - a12)/(a12 + lam))
                        potential = - a12 * a3 / (a32 - a12) * ( &
                             &      (2.*(a32 - a12) + x02 + y02 - 2.*z02)/sqrt(a32 - a12) * log(h + sqrt(1. + h**2)) - &
                             &      (x02 + y02) * sqrt(a32 + lam)/(a12 + lam) + 2.*z02 / sqrt(a32 + lam) )
                     else
                        if (a1 .equals. 0.) then
                           if (rr .notequals. 0.) then
                              potential = - 1. / (pi * sqrt(rr)) ! A bit dirty: we interpret d0 as a mass for point-like sources
                           else
                              potential = - sqrt(sum(cg%idl2))*0.5
                              ! The factor of 0.5 was guessed. It gives small departures of potential in the cell containing the particle for 4th order Laplacian.
                              ! For 2nd order Laplacian (default) 0.58 looks a bit better because it compensates 4th order errors of the operator.
                           endif
                        else
                           potential = - 4./3. * a1**3 / sqrt(rr)
                        endif
                     endif
                  else
                     if (abs(e) > small_e) then
                        potential = - (AA1*(2*a12 - x02 - y02) + AA3 * (a32 - z02))
                     else
                        potential = - 2./3. * (3*a12 - rr)
                     endif
                  endif
                  cg%q(apot_i)%arr(i, j, k) = potential * pi * newtong * d0
               enddo
            enddo
         enddo

         cgl => cgl%nxt
      enddo
#ifdef MACLAURIN_PROBLEM

      xs = [ x0, y0, z0 ]
      as = - 4./3. * a1**3 * pi * newtong * d0 !> \todo add correction for e /= 0

      apot_i = qna%ind(apt_n)
      cgl => leaves%first
      do while (associated(cgl))
         cg => cgl%cg

         do k = cg%ks, cg%ke
            do j = cg%js, cg%je
               do i = cg%is, cg%ie
                  cg%q(apot_i)%arr(i, j, k) = ap_potential(cg%x(i), cg%y(j), cg%z(k))
               enddo
            enddo
         enddo

         cgl => cgl%nxt
      enddo
#endif /* MACLAURIN_PROBLEM */

   end subroutine compute_maclaurin_potential

!> \brief Compute the L2 error norm of the error of computed potential with respect to the analytical solution

   subroutine finalize_problem_maclaurin

      use cg_leaves,        only: leaves
      use cg_list,          only: cg_list_element
      use constants,        only: GEO_RPZ, pSUM, pMIN, pMAX
      use dataio_pub,       only: msg, printinfo, warn
      use domain,           only: dom
      use grid_cont,        only: grid_container
      use mpisetup,         only: master, piernik_MPI_Allreduce
      use named_array_list, only: qna

      implicit none

      integer                        :: i, j, k, apot_i
      real, dimension(2)             :: norm, dev
      real                           :: potential, fac
      type(cg_list_element), pointer :: cgl
      type(grid_container),  pointer :: cg

      fac = 1.
      norm(:) = 0.
      dev(1) = huge(1.0)
      dev(2) = -dev(1)
      apot_i = qna%ind(apot_n)

      cgl => leaves%first
      do while (associated(cgl))
         cg => cgl%cg

         if (.not. qna%exists(apot_n)) then
            if (master) call warn("[initproblem:finalize_problem_maclaurin] Cannot compare results with the analytical potential.")
            return
         endif

         do k = cg%ks, cg%ke
            do j = cg%js, cg%je
               do i = cg%is, cg%ie
                  if (cg%leafmap(i, j, k)) then
                     potential = cg%q(apot_i)%arr(i, j, k)
                     if (dom%geometry_type == GEO_RPZ) fac = cg%x(i)
                     norm(1) = norm(1) + (potential - cg%sgp(i, j, k))**2 * fac
                     norm(2) = norm(2) + potential**2 * fac
                     dev(1) = min(dev(1), (potential - cg%sgp(i, j, k))/potential)
                     dev(2) = max(dev(2), (potential - cg%sgp(i, j, k))/potential)
                  endif
               enddo
            enddo
         enddo
         cgl => cgl%nxt
      enddo

      call piernik_MPI_Allreduce(norm,   pSUM)
      call piernik_MPI_Allreduce(dev(1), pMIN)
      call piernik_MPI_Allreduce(dev(2), pMAX)

      if (master) then
         write(msg,'(a,f12.6,a,2f12.6)')"[initproblem:finalize_problem_maclaurin] L2 error norm = ", sqrt(norm(1)/norm(2)), ", min and max error = ", dev(1:2)
         call printinfo(msg)
      endif

   end subroutine finalize_problem_maclaurin

!>
!! \brief This routine provides the "apot" and "errp" variablesvalues to be dumped to the .h5 file
!!
!! \details
!! * "apot" is the analytical potential solution for cell centers
!! * "errp" is the difference between analytical potential and computed potential
!<

   subroutine maclaurin_error_vars(var, tab, ierrh, cg)

      use dataio_pub,       only: die
      use grid_cont,        only: grid_container
      use func,             only: operator(.notequals.)
      use named_array_list, only: qna

      implicit none

      character(len=*),               intent(in)    :: var
      real, dimension(:,:,:),         intent(inout) :: tab
      integer,                        intent(inout) :: ierrh
      type(grid_container), pointer,  intent(in)    :: cg

      if (.not. qna%exists(apot_n)) call die("[initproblem:maclaurin_error_vars] Cannot find apot_n")

      ierrh = 0
      select case (trim(var))
         case ("errp")
            tab(:,:,:) = cg%q(qna%ind(apot_n))%span(cg%ijkse) - cg%sgp(cg%is:cg%ie, cg%js:cg%je, cg%ks:cg%ke)
         case ("relerr")
            where (cg%q(qna%ind(apot_n))%span(cg%ijkse) .notequals. 0.)
               tab(:,:,:) = cg%sgp(cg%is:cg%ie, cg%js:cg%je, cg%ks:cg%ke)/cg%q(qna%ind(apot_n))%span(cg%ijkse) -1.
            elsewhere
               tab(:,:,:) = 0.
            endwhere
#ifdef MACLAURIN_PROBLEM
         case ("a-pt")
            tab(:,:,:) = cg%q(qna%ind(apot_n))%span(cg%ijkse) - cg%q(qna%ind(apt_n))%span(cg%ijkse)
#endif /* MACLAURIN_PROBLEM */
         case default
            ierrh = -1
      end select

   end subroutine maclaurin_error_vars

end module initproblem<|MERGE_RESOLUTION|>--- conflicted
+++ resolved
@@ -97,13 +97,8 @@
       use mpisetup,         only: rbuff, ibuff, master, slave, piernik_MPI_Bcast
       use multigridvars,    only: ord_prolong
       use named_array_list, only: wna
-<<<<<<< HEAD
       use particle_types,   only: pset
-      use refinement,       only: user_ref2list
-=======
-      use particle_pub,     only: pset
       use refinement_crit_list, only: user_ref2list
->>>>>>> 347ead44
 
       implicit none
 
