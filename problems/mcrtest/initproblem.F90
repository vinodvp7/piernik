--- conflicted
+++ resolved
@@ -301,12 +301,6 @@
 #endif /* COSM_RAY_ELECTRONS */
          cgl => cgl%nxt
       enddo
-<<<<<<< HEAD
-      cg => leaves%first%cg
-
-      if (is_multicg) call die("[initproblem:problem_initial_conditions] multiple grid pieces per procesor not implemented yet") !nontrivial maxv
-=======
->>>>>>> a1fb132a
 
       do icr = 1, flind%crs%all
 
