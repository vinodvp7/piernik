!
! PIERNIK Code Copyright (C) 2006 Michal Hanasz
!
!    This file is part of PIERNIK code.
!
!    PIERNIK is free software: you can redistribute it and/or modify
!    it under the terms of the GNU General Public License as published by
!    the Free Software Foundation, either version 3 of the License, or
!    (at your option) any later version.
!
!    PIERNIK is distributed in the hope that it will be useful,
!    but WITHOUT ANY WARRANTY; without even the implied warranty of
!    MERCHANTABILITY or FITNESS FOR A PARTICULAR PURPOSE.  See the
!    GNU General Public License for more details.
!
!    You should have received a copy of the GNU General Public License
!    along with PIERNIK.  If not, see <http://www.gnu.org/licenses/>.
!
!    Initial implementation of PIERNIK code was based on TVD split MHD code by
!    Ue-Li Pen
!        see: Pen, Arras & Wong (2003) for algorithm and
!             http://www.cita.utoronto.ca/~pen/MHD
!             for original source code "mhd.f90"
!
!    For full list of developers see $PIERNIK_HOME/license/pdt.txt
!

#include "piernik.h"

module initproblem

   implicit none

   private
   public :: read_problem_par, problem_initial_conditions, problem_pointers

   integer(kind=4)    :: norm_step
   real               :: t_sn
<<<<<<< HEAD
   real               :: d0, p0, bx0, by0, bz0, x0, y0, z0, r0, beta_cr, amp_cr, vxd0, vyd0, vzd0, expansion_cnst
=======
   real               :: d0, p0, bx0, by0, bz0, x0, y0, z0, r0, beta_cr, amp_cr

   namelist /PROBLEM_CONTROL/ d0, p0, bx0, by0, bz0, x0, y0, z0, r0, beta_cr, amp_cr, norm_step
>>>>>>> ad6f8c34

   namelist /PROBLEM_CONTROL/ d0, p0, bx0, by0, bz0, x0, y0, z0, r0, vxd0, vyd0, vzd0, beta_cr, amp_cr, norm_step, expansion_cnst
contains

!-----------------------------------------------------------------------------

   subroutine problem_pointers

      implicit none

   end subroutine problem_pointers

!-----------------------------------------------------------------------------

   subroutine read_problem_par

      use constants,  only: I_TEN
      use dataio_pub, only: nh ! QA_WARN required for diff_nml
      use dataio_pub, only: die
      use domain,     only: dom
      use func,       only: operator(.equals.)
      use mpisetup,   only: ibuff, rbuff, master, slave, piernik_MPI_Bcast

      implicit none

      t_sn = 0.0

      d0           = 1.0e5     !< density
      p0           = 1.0       !< pressure
      bx0          =   0.      !< Magnetic field component x
      by0          =   0.      !< Magnetic field component y
      bz0          =   0.      !< Magnetic field component z
      x0           = 0.0       !< x-position of the blob
      y0           = 0.0       !< y-position of the blob
      z0           = 0.0       !< z-position of the blob
      r0           = 5.* minval(dom%L_(:)/dom%n_d(:), mask=dom%has_dir(:))  !< radius of the blob
      vxd0         = 0.0       !< initial velocity_x, refers to whole domain
      vyd0         = 0.0       !< initial velocity_y, refers to whole domain
      vzd0         = 0.0       !< initial velocity_z, refers to whole domain

      beta_cr      = 0.0       !< ambient level
      amp_cr       = 1.0       !< amplitude of the blob

      norm_step    = I_TEN     !< how often to compute the norm (in steps)

      expansion_cnst = 0.0

      if (master) then

         if (.not.nh%initialized) call nh%init()
         open(newunit=nh%lun, file=nh%tmp1, status="unknown")
         write(nh%lun,nml=PROBLEM_CONTROL)
         close(nh%lun)
         open(newunit=nh%lun, file=nh%par_file)
         nh%errstr=""
         read(unit=nh%lun, nml=PROBLEM_CONTROL, iostat=nh%ierrh, iomsg=nh%errstr)
         close(nh%lun)
         call nh%namelist_errh(nh%ierrh, "PROBLEM_CONTROL")
         read(nh%cmdl_nml,nml=PROBLEM_CONTROL, iostat=nh%ierrh)
         call nh%namelist_errh(nh%ierrh, "PROBLEM_CONTROL", .true.)
         open(newunit=nh%lun, file=nh%tmp2, status="unknown")
         write(nh%lun,nml=PROBLEM_CONTROL)
         close(nh%lun)
         call nh%compare_namelist()

         rbuff(1)  = d0
         rbuff(2)  = p0
         rbuff(3)  = bx0
         rbuff(4)  = by0
         rbuff(5)  = bz0
         rbuff(6)  = x0
         rbuff(7)  = y0
         rbuff(8)  = z0
         rbuff(9)  = r0
         rbuff(10) = beta_cr
         rbuff(11) = amp_cr
         rbuff(12) = vxd0
         rbuff(13) = vyd0
         rbuff(14) = vzd0
         rbuff(15) = expansion_cnst

         ibuff(1)  = norm_step

      endif

      call piernik_MPI_Bcast(ibuff)
      call piernik_MPI_Bcast(rbuff)

      if (slave) then

         d0        = rbuff(1)
         p0        = rbuff(2)
         bx0       = rbuff(3)
         by0       = rbuff(4)
         bz0       = rbuff(5)
         x0        = rbuff(6)
         y0        = rbuff(7)
         z0        = rbuff(8)
         r0        = rbuff(9)
         beta_cr   = rbuff(10)
         amp_cr    = rbuff(11)
         vxd0      = rbuff(12)
         vyd0      = rbuff(13)
         vzd0      = rbuff(14)
         expansion_cnst = rbuff(15)

         norm_step = int(ibuff(1), kind=4)

      endif

      if (r0 .equals. 0.) call die("[initproblem:read_problem_par] r0 == 0")

   end subroutine read_problem_par

!-----------------------------------------------------------------------------

   subroutine problem_initial_conditions

      use cg_leaves,      only: leaves
      use cg_list,        only: cg_list_element
      use constants,      only: xdim, ydim, zdim, LO, HI, pMAX
      use dataio_pub,     only: msg, warn, printinfo, die
      use domain,         only: dom, is_multicg
      use fluidindex,     only: flind
      use fluidtypes,     only: component_fluid
      use func,           only: ekin, emag, operator(.equals.), operator(.notequals.)
      use grid_cont,      only: grid_container
      use initcosmicrays, only: iarr_crn, iarr_crs, gamma_crn, K_crn_paral, K_crn_perp !, iarr_cre
      use mpisetup,       only: master, piernik_MPI_Allreduce
#ifdef COSM_RAYS_SOURCES
      use cr_data,        only: icr_H1, icr_C12, cr_table
#endif /* COSM_RAYS_SOURCES */
#ifdef COSM_RAY_ELECTRONS
     use initcosmicrays, only: ncrn !, iarr_cre_pl, iarr_cre_pu ! DEPRECATED
     use initcrspectrum, only: q_init, f_init, p_lo_init, p_up_init, p_min_fix, p_max_fix, ncre, &
                                 expan_order, taylor_coeff_2nd, taylor_coeff_3rd
     use cresp_grid,     only: cresp_init_grid
     use cresp_NR_method,only: cresp_initialize_guess_grids
#endif /* COSM_RAY_ELECTRONS */

      implicit none

      class(component_fluid), pointer :: fl
      integer                         :: i, j, k, icr, ipm, jpm, kpm
      real                            :: cs_iso, xsn, ysn, zsn, r2, maxv
      real                            :: sn_exp, sn_rdist2
      type(cg_list_element),  pointer :: cgl
      type(grid_container),   pointer :: cg
      logical        :: first_run = .true.
#ifndef COSM_RAYS_SOURCES
      integer, parameter              :: icr_H1 = 1, icr_C12 = 2
#endif /* !COSM_RAYS_SOURCES */

     if (first_run .eqv. .true.) then
      fl => flind%ion

      ! BEWARE: temporary fix
      xsn = x0
      ysn = y0
      zsn = z0

! Uniform equilibrium state

      cs_iso = sqrt(p0/d0)

      if (.not.dom%has_dir(xdim)) bx0 = 0. ! ignore B field in nonexistent direction
      if (.not.dom%has_dir(ydim)) by0 = 0.
      if (.not.dom%has_dir(zdim)) bz0 = 0.

      if ((bx0**2 + by0**2 + bz0**2 .equals. 0.) .and. (any(K_crn_paral(:) .notequals. 0.) .or. any(K_crn_perp(:) .notequals. 0.))) then
         call warn("[initproblem:problem_initial_conditions] No magnetic field is set, K_crn_* also have to be 0.")
         K_crn_paral(:) = 0.
         K_crn_perp(:)  = 0.
      endif


      cgl => leaves%first
      do while (associated(cgl))
         cg => cgl%cg

         call cg%set_constant_b_field([bx0, by0, bz0])
         cg%u(fl%idn, :, :, :) = d0
         cg%u(fl%imx:fl%imz, :, :, :) = 0.0

#ifndef ISO
         do k = cg%lhn(zdim,LO), cg%lhn(zdim,HI)
            do j = cg%lhn(ydim,LO), cg%lhn(ydim,HI)
               do i = cg%lhn(xdim,LO), cg%lhn(xdim,HI)
                  cg%u(fl%ien,i,j,k) = p0/fl%gam_1 + &
                       &               ekin(cg%u(fl%imx,i,j,k), cg%u(fl%imy,i,j,k), cg%u(fl%imz,i,j,k), cg%u(fl%idn,i,j,k)) + &
                       &               emag(cg%b(xdim,i,j,k), cg%b(ydim,i,j,k), cg%b(zdim,i,j,k))
               enddo
            enddo
         enddo
#endif /* !ISO */

#ifdef COSM_RAYS
         do icr = 1, flind%crs%all
            cg%u(iarr_crs(icr), :, :, :) =  beta_cr*fl%cs2 * cg%u(fl%idn, :, :, :)/(gamma_crn(icr)-1.0)
         enddo

! Explosions
         do icr = 1, flind%crn%all
            do k = cg%ks, cg%ke
               do j = cg%js, cg%je
                  do i = cg%is, cg%ie

                     do ipm=-1,1
                        do jpm=-1,1
                           do kpm=-1,1

                              r2 = (cg%x(i)-xsn+real(ipm)*dom%L_(xdim))**2+(cg%y(j)-ysn+real(jpm)*dom%L_(ydim))**2+(cg%z(k)-zsn+real(kpm)*dom%L_(zdim))**2
                              sn_rdist2 = r2/r0**2
                              sn_exp = 0.0
                              if(sn_rdist2 <= 10.0) then
                                 sn_exp = exp(-sn_rdist2)
                              endif
                              if (icr == cr_table(icr_H1)) then
                                 cg%u(iarr_crn(icr), i, j, k) = cg%u(iarr_crn(icr), i, j, k) + amp_cr*sn_exp
                              elseif (icr == cr_table(icr_C12)) then
                                 cg%u(iarr_crn(icr), i, j, k) = cg%u(iarr_crn(icr), i, j, k) + amp_cr*0.1*sn_exp ! BEWARE: magic number
                              else
                                 cg%u(iarr_crn(icr), i, j, k) = 0.0
                              endif

                           enddo
                        enddo
                     enddo
                  enddo
               enddo
            enddo
         enddo
         cgl => cgl%nxt
      enddo

      cg => leaves%first%cg
      if (is_multicg) call die("[initproblem:problem_initial_conditions] multiple grid pieces per procesor not implemented yet") !nontrivial maxv

      do icr = 1, flind%crs%all
         maxv = maxval(cg%u(iarr_crs(icr),:,:,:))
         call piernik_MPI_Allreduce(maxv, pMAX)
         if (master) then
            write(msg,*) '[initproblem:problem_initial_conditions] icr=',icr,' maxecr =',maxv
            call printinfo(msg)
         endif
      enddo

#endif /* COSM_RAYS */

#ifdef COSM_RAY_ELECTRONS
      write(msg,*) '[initproblem:problem_initial_conditions]: Taylor_exp._ord. (cresp)    = ', expan_order
      call printinfo(msg)
      write(msg,*) '[initproblem:problem_initial conditions]: Taylor_exp._coeff.(2nd,3rd) = ', taylor_coeff_2nd, taylor_coeff_3rd
      call printinfo(msg)

      open(10, file='crs.dat',status='replace',position='rewind')     ! diagnostic files
      open(11, file='crs_ne.dat',status='replace',position='rewind')  ! diagnostic files

      call cresp_initialize_guess_grids
      call cresp_init_grid

      call sleep (1)
#endif /* COSM_RAY_ELECTRONS */

! Velocity field
      cgl => leaves%first
      do while (associated(cgl))
        cg => cgl%cg
        if (expansion_cnst .gt. 0.0 ) then ! adiabatic expansion / compression
#ifdef IONIZED
! Ionized
         do k = cg%lhn(zdim,LO), cg%lhn(zdim,HI)
            do j = cg%lhn(ydim,LO), cg%lhn(ydim,HI)
               do i = cg%lhn(xdim,LO), cg%lhn(xdim,HI)
                    cg%u(flind%ion%imx,i,j,k) = cg%u(flind%ion%idn,i,j,k) * (cg%x(i)-x0) * expansion_cnst  !< vxd0 * rho
                    cg%u(flind%ion%imy,i,j,k) = cg%u(flind%ion%idn,i,j,k) * (cg%y(j)-y0) * expansion_cnst  !< vyd0 * rho
                    cg%u(flind%ion%imz,i,j,k) = cg%u(flind%ion%idn,i,j,k) * (cg%z(k)-z0) * expansion_cnst  !< vzd0 * rho
                  enddo
                enddo
            enddo
#endif /* IONIZED */
        else

#ifdef IONIZED
! Ionized
            cg%u(flind%ion%imx,:,:,:) = vxd0 * cg%u(flind%ion%idn,:,:,:)
            cg%u(flind%ion%imy,:,:,:) = vyd0 * cg%u(flind%ion%idn,:,:,:)
            cg%u(flind%ion%imz,:,:,:) = vzd0 * cg%u(flind%ion%idn,:,:,:)
#endif /* IONIZED */

        endif
        cgl => cgl%nxt
      enddo

      first_run = .false.
    endif

   end subroutine problem_initial_conditions
end module initproblem<|MERGE_RESOLUTION|>--- conflicted
+++ resolved
@@ -36,13 +36,7 @@
 
    integer(kind=4)    :: norm_step
    real               :: t_sn
-<<<<<<< HEAD
    real               :: d0, p0, bx0, by0, bz0, x0, y0, z0, r0, beta_cr, amp_cr, vxd0, vyd0, vzd0, expansion_cnst
-=======
-   real               :: d0, p0, bx0, by0, bz0, x0, y0, z0, r0, beta_cr, amp_cr
-
-   namelist /PROBLEM_CONTROL/ d0, p0, bx0, by0, bz0, x0, y0, z0, r0, beta_cr, amp_cr, norm_step
->>>>>>> ad6f8c34
 
    namelist /PROBLEM_CONTROL/ d0, p0, bx0, by0, bz0, x0, y0, z0, r0, vxd0, vyd0, vzd0, beta_cr, amp_cr, norm_step, expansion_cnst
 contains
