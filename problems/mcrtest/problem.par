--- conflicted
+++ resolved
@@ -123,34 +123,20 @@
  /
 
  $PROBLEM_CONTROL
-<<<<<<< HEAD
-    d0     = 1.0 ! when COSM_RAYS_SOURCES are defined, the density somehow scales the result of sourcecosmicrays.F90 and values like 1e5 quickly lead to FP overflow. This must be a bug.
-    p0     = 1.0
-    bx0    = 10.0
-    by0    = 10.0
-    bz0    = 0.0
-    x0     = 0.0
-    y0     = 0.0
-    z0     = 0.0
-    r0     = 64.0
-    vxd0   = 0.0
-    vyd0   = 0.0
-    vzd0   = 0.0
-    beta_cr= 0.0
-    amp_cr = 1000.0
-=======
     d0        = 1.0 ! when COSM_RAYS_SOURCES are defined, the density somehow scales the result of sourcecosmicrays.F90 and values like 1e5 quickly lead to FP overflow. This must be a bug.
     p0        = 1.0
-    bx0       = 5.0
-    by0       = 5.0
-    bz0       = 5.0
-    x0        = 500.0
+    bx0       = 10.0
+    by0       = 10.0
+    bz0       = 0.0
+    x0        = 0.0
     y0        = 0.0
     z0        = 0.0
     r0        = 64.0
+    vxd0      = 0.0
+    vyd0      = 0.0
+    vzd0      = 0.0
     beta_cr   = 0.0
     amp_cr1   = 1000.0
->>>>>>> e43a83f6
     norm_step = 1
     expansion_cnst = 0.0
  /
