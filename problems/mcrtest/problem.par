--- conflicted
+++ resolved
@@ -1,5 +1,5 @@
  $BASE_DOMAIN
-    n_d = 40, 40, 1
+    n_d = 24, 24, 1
     nb  = 4
     bnd_xl = 'per'
     bnd_xr = 'per'
@@ -30,13 +30,8 @@
  /
 
  $END_CONTROL
-<<<<<<< HEAD
-    tend   = 20.01 !.0 ! .1
-    nend   = 5
-=======
-    tend   = 10.0
-    nend   = 1000
->>>>>>> a6532cbc
+    tend   = 100.01 !.0 ! .1
+    nend   = 50
  /
 
  $OUTPUT_CONTROL
@@ -78,7 +73,6 @@
  /   
   
  $COSMIC_RAY_SPECTRUM
-<<<<<<< HEAD
     cre_eff     = 0.01
     cfl_cre     = 0.2
     ncre        = 45          ! number of spectrum bins (including cutoff bins)
@@ -90,13 +84,11 @@
     q_big     = 30.e0   ! < limit value of power law coefficient in cre energy spectrum, do not set that value too high!
     p_min_fix = 0.4e0 ! 1.0e1  ! momentum fixed grid
     p_max_fix = 1.65e4 ! 1.0e2  ! momentum fixed grid
-    K_cre_e_paral = 0.0
-    K_cre_n_paral = 0.0
-    K_cre_e_perp  = 0.0
-    K_cre_n_perp  = 0.0
-    K_pow_index   = 0
+    K_cre_paral_1 = 0.0 ! 1.e3
+    K_cre_perp_1  = 0.0 ! 1.e1
+    K_cre_pow     = 0.0 ! 0.5
     e_small     = 1.0e-5 ! 8.5e-3 ! 2.0e-4! 12.0e0
-    initial_condition ='bump' ! 'powl', 'brpl', 'bump', 'symf', 'syme'  !   powl - power-law, brpl - broken power-law, bump - bump-type spectrum, symf - symmetric distr. function spectrum, syme - symmetric energy distr. spectrum
+    initial_condition = 'bump' ! 'powl', 'brpl', 'bump', 'symf', 'syme'  !   powl - power-law, brpl - broken power-law, bump - bump-type spectrum, symf - symmetric distr. function spectrum, syme - symmetric energy distr. spectrum
     bump_amp    = 0.5d0  ! amplitude of bump-type spectrum
     e_small_approx_init_cond = 1  ! 0  ! 1 ! tells algoritm to approximate both boundary momenta at initialization
     e_small_approx_p_lo = 1 ! 0 ! 1  ! tells algorithm to appriximate lower boundary momentum
@@ -106,23 +98,6 @@
     NR_iter_limit = 250
     force_init_NR = .false.
 !    arr_dim = 140 ! dimension of NR grids, must be an even number, don't put a number ridiculously high
-    
-    
-=======
-    cre_eff     = 0.01   ! Fraction of total cr01 energy passed to cosmic ray electrons
-    cfl_cre     = 0.4    ! CFL coefficient for cosmic ray electrons
-    ncre        = 3      ! number of fixed spectrum bins between
-    expan_order = 3     ! 1/2/3 - Taylor expansion order for computing electron spectrum
-    p_lo_init = 1.0e1   ! initial lower cut momentum[1]
-    p_up_init = 1.0e4   ! initial upper cut momentum[3]
-    f_init    = 1.0e0   ! < initial value of the normalization parameter in cre energy spectrum
-    q_init    = 4.2e0   ! < initial value of power law coefficient in cre enrgy spectrum
-    p_min_fix = 1.0e2  ! momentum fixed grid
-    p_max_fix = 1.0e3  ! momentum fixed grid
-    K_cre_paral_1 = 1.e3
-    K_cre_perp_1  = 1.e1
-    K_cre_pow     = 0.5
->>>>>>> a6532cbc
  /
 
  $CR_SPECIES
@@ -145,19 +120,17 @@
  $PROBLEM_CONTROL
     d0     = 1.0 ! when COSM_RAYS_SOURCES are defined, the density somehow scales the result of sourcecosmicrays.F90 and values like 1e5 quickly lead to FP overflow. This must be a bug.
     p0     = 1.0
-<<<<<<< HEAD
-    bx0    = 0.5
-    by0    = 0.5
-    bz0    = 0.5
-=======
-    bx0    = 1.0
-    by0    = 1.0
+    bx0    = 0.0
+    by0    = 0.0
     bz0    = 0.0
->>>>>>> a6532cbc
     x0     = 0.0
     y0     = 0.0
     z0     = 0.0
     r0     = 64.0
+    vxd0   = 0.0
+    vyd0   = 0.0
+    vzd0   = 0.0
+    expansion_cnst = 0.0
     beta_cr= 1.0
     amp_cr = 1000.0
     norm_step = 1
