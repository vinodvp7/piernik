!
! PIERNIK Code Copyright (C) 2006 Michal Hanasz
!
!    This file is part of PIERNIK code.
!
!    PIERNIK is free software: you can redistribute it and/or modify
!    it under the terms of the GNU General Public License as published by
!    the Free Software Foundation, either version 3 of the License, or
!    (at your option) any later version.
!
!    PIERNIK is distributed in the hope that it will be useful,
!    but WITHOUT ANY WARRANTY; without even the implied warranty of
!    MERCHANTABILITY or FITNESS FOR A PARTICULAR PURPOSE.  See the
!    GNU General Public License for more details.
!
!    You should have received a copy of the GNU General Public License
!    along with PIERNIK.  If not, see <http://www.gnu.org/licenses/>.
!
!    Initial implementation of PIERNIK code was based on TVD split MHD code by
!    Ue-Li Pen
!        see: Pen, Arras & Wong (2003) for algorithm and
!             http://www.cita.utoronto.ca/~pen/MHD
!             for original source code "mhd.f90"
!
!    For full list of developers see $PIERNIK_HOME/license/pdt.txt
!
#include "piernik.h"
#if defined GALAXY && defined SN_SRC
#define SN_GALAXY
#endif /* GALAXY && SN_SRC */
#if defined COSM_RAYS_SOURCES || defined SN_GALAXY
#define CRS_GALAXY
#endif /* COSM_RAYS_SOURCES || SN_GALAXY */
#if defined COSM_RAYS && defined SN_SRC
#define CR_SN
#endif /* COSM_RAYS && SN_SRC */

module initproblem

! Initial condition for the cosmic ray driven dynamo
! Based on Parker instability setup
! Written by: M. Hanasz, February 2006
! Modified by M.Hanasz for CR-driven dynamo

   use constants, only: ndims

   implicit none

   private
   public :: read_problem_par, problem_initial_conditions, problem_pointers

   real :: d0, alpha, bxn, byn, bzn, amp_cr, beta_cr                         !< galactic disk specific parameters
   real :: x0, y0, z0                                                        !< parameters for a single supernova exploding at t=0
   real, dimension(ndims) :: b_n, sn_pos

   namelist /PROBLEM_CONTROL/  d0, bxn, byn, bzn, x0, y0, z0, alpha, amp_cr, beta_cr

contains

!-----------------------------------------------------------------------------

   subroutine problem_pointers

!      use gravity,    only: grav_accel
      use user_hooks, only: problem_customize_solution

      implicit none

!      grav_accel                 => galactic_grav_accel
      problem_customize_solution => supernovae_wrapper

   end subroutine problem_pointers

!-----------------------------------------------------------------------------

   subroutine read_problem_par

      use dataio_pub, only: nh      ! QA_WARN required for diff_nml
      use mpisetup,   only: rbuff, master, slave, piernik_MPI_Bcast
#ifdef GRAV
      use gravity,    only: grav_pot_3d, user_grav
#endif /* GRAV */

      implicit none

      d0     = 1.0
      bxn    = 0.0
      byn    = 1.0
      bzn    = 0.0
      x0     = 0.0
      y0     = 0.0
      z0     = 0.0
      alpha  = 0.0
      amp_cr = 0.0
      beta_cr= 0.0

      if (master) then

         if (.not.nh%initialized) call nh%init()
         open(newunit=nh%lun, file=nh%tmp1, status="unknown")
         write(nh%lun,nml=PROBLEM_CONTROL)
         close(nh%lun)
         open(newunit=nh%lun, file=nh%par_file)
         nh%errstr=""
         read(unit=nh%lun, nml=PROBLEM_CONTROL, iostat=nh%ierrh, iomsg=nh%errstr)
         close(nh%lun)
         call nh%namelist_errh(nh%ierrh, "PROBLEM_CONTROL")
         read(nh%cmdl_nml,nml=PROBLEM_CONTROL, iostat=nh%ierrh)
         call nh%namelist_errh(nh%ierrh, "PROBLEM_CONTROL", .true.)
         open(newunit=nh%lun, file=nh%tmp2, status="unknown")
         write(nh%lun,nml=PROBLEM_CONTROL)
         close(nh%lun)
         call nh%compare_namelist()

         rbuff(1)  = d0
         rbuff(2)  = bxn
         rbuff(3)  = byn
         rbuff(4)  = bzn
         rbuff(5)  = x0
         rbuff(6)  = y0
         rbuff(7)  = z0
         rbuff(8)  = amp_cr
         rbuff(9)  = beta_cr
         rbuff(10) = alpha

      endif

      call piernik_MPI_Bcast(rbuff)

      if (slave) then

         d0        = rbuff(1)
         bxn       = rbuff(2)
         byn       = rbuff(3)
         bzn       = rbuff(4)
         x0        = rbuff(5)
         y0        = rbuff(6)
         z0        = rbuff(7)
         amp_cr    = rbuff(8)
         beta_cr   = rbuff(9)
         alpha     = rbuff(10)

      endif

      sn_pos = [x0,  y0,  z0 ]
      b_n    = [bxn, byn, bzn]

#ifdef GRAV
!      if (user_grav) grav_pot_3d => my_grav_pot_3d
      if (user_grav) grav_pot_3d => galactic_grav_pot_3d
#endif /* GRAV */

   end subroutine read_problem_par

!-----------------------------------------------------------------------------

   subroutine problem_initial_conditions

      use cg_leaves,      only: leaves
      use cg_list,        only: cg_list_element
      use constants,      only: xdim, ydim, zdim, LO, HI
      use fluidindex,     only: flind
      use fluidtypes,     only: component_fluid
      use func,           only: ekin, emag
      use global,         only: smalld
      use grid_cont,      only: grid_container
      use hydrostatic,    only: hydrostatic_zeq_densmid, set_default_hsparams, dprof
#ifdef SHEAR
      use shear,          only: qshear, omega
#endif /* SHEAR */
#ifdef COSM_RAYS
      use initcosmicrays, only: gamma_crn, iarr_crn
#ifdef CRS_GALAXY
      use cr_data,        only: eCRSP, cr_table
#endif /* CRS_GALAXY */
#ifdef SN_GALAXY
      use cr_data,        only: icr_H1, icr_C12
      use domain,         only: dom
      use snsources,      only: r_sn
#endif /* SN_GALAXY */
#ifdef CR_SN
      use snsources,      only: cr_sn
#endif /* CR_SN */
#endif /* COSM_RAYS */
#ifdef GRAV
      use gravity,        only: grav_pot_3d
#endif /* GRAV */
#ifdef COSM_RAYS_SOURCES
      use cr_data,        only: cr_sigma, icr_N14, icr_O16
#endif /* COSM_RAYS_SOURCES */
#ifdef COSM_RAY_ELECTRONS
      use cresp_crspectrum,   only: cresp_get_scaled_init_spectrum
      use initcrspectrum,     only: taylor_coeff_2nd, taylor_coeff_3rd, expan_order
      use initcosmicrays,     only: iarr_cre_n, iarr_cre_e
#ifdef SN_GALAXY
      use initcrspectrum,  only: cresp
#endif /* SN_GALAXY */
      use dataio_pub,      only: msg, printinfo
#endif /* COSM_RAY_ELECTRONS */
      implicit none

      class(component_fluid), pointer :: fl
      integer                         :: i, j, k
      real                            :: b0, csim2
      type(cg_list_element),  pointer :: cgl
      type(grid_container),   pointer :: cg
#ifdef SN_GALAXY
      real                            :: decr, x1, x2, y1, y2, z1
#ifdef COSM_RAY_ELECTRONS
      real                            :: e_tot_sn
#endif /* COSM_RAY_ELECTRONS */
#endif /* SN_GALAXY */
#ifdef CR_SN
      logical                         :: eCRSP_N14, eCRSP_O16
#endif /* CR_SN */

#ifdef COSM_RAYS_SOURCES
! really workaround for the gold
      if (eCRSP(icr_N14)) cr_sigma(cr_table(icr_N14),:) = 0.0
      if (eCRSP(icr_O16)) cr_sigma(cr_table(icr_O16),:) = 0.0
#endif /* COSM_RAYS_SOURCES */

#ifdef GRAV
      call grav_pot_3d
#endif /* GRAV */

!   Secondary parameters
      fl => flind%ion

      b0 = sqrt(2.*alpha*d0*fl%cs2)

      csim2 = fl%cs2*(1.0+alpha)

      cgl => leaves%first
      do while (associated(cgl))
         cg => cgl%cg

         call set_default_hsparams(cg)
         i = cg%lhn(xdim,LO)
         j = cg%lhn(ydim,LO)
         call hydrostatic_zeq_densmid(i, j, d0, csim2)

         do k = cg%lhn(zdim,LO), cg%lhn(zdim,HI)
            do j = cg%lhn(ydim,LO), cg%lhn(ydim,HI)
               do i = cg%lhn(xdim,LO), cg%lhn(xdim,HI)
                  cg%u(fl%idn,i,j,k) = max(smalld, dprof(k))

                  cg%u(fl%imx,i,j,k) = 0.0
                  cg%u(fl%imy,i,j,k) = 0.0
                  cg%u(fl%imz,i,j,k) = 0.0
#ifdef SHEAR
                  cg%u(fl%imy,i,j,k) = -qshear*omega*cg%x(i)*cg%u(fl%idn,i,j,k)
#endif /* SHEAR */

#ifndef ISO
                  cg%u(fl%ien,i,j,k) = fl%cs2/(fl%gam_1) * cg%u(fl%idn,i,j,k) + ekin(cg%u(fl%imx,i,j,k), cg%u(fl%imy,i,j,k), cg%u(fl%imz,i,j,k), cg%u(fl%idn,i,j,k))
#endif /* !ISO */
#ifdef COSM_RAYS
                  cg%u(iarr_crn,i,j,k)  = 0.0
                  cg%u(iarr_crn(1),i,j,k) = beta_cr*fl%cs2 * cg%u(fl%idn,i,j,k)/( gamma_crn(1) - 1.0 )
#ifdef COSM_RAY_ELECTRONS
                  cg%u(iarr_cre_n,i,j,k) = 0.0
                  cg%u(iarr_cre_e,i,j,k) = 0.0
#endif /* COSM_RAY_ELECTRONS */
#ifdef SN_GALAXY
! Single SN explosion in x0,y0,z0 at t = 0 if amp_cr /= 0
                  if (any([eCRSP(icr_H1), eCRSP(icr_C12)])) then
                     x1 = (cg%x(i)- x0)**2 ; x2 = (cg%x(i)-(x0+dom%L_(xdim)))**2
                     y1 = (cg%y(j)- y0)**2 ; y2 = (cg%y(j)-(y0+dom%L_(ydim)))**2
                     z1 = (cg%z(k)- z0)**2
                     decr = amp_cr * (exp(-(x1 + y1 + z1)/r_sn**2) + exp(-(x2 + y1 + z1)/r_sn**2) + exp(-(x1 + y2 + z1)/r_sn**2) + exp(-(x2 + y2 + z1)/r_sn**2))
                  endif
                  if (eCRSP(icr_H1 )) cg%u(iarr_crn(cr_table(icr_H1 )),i,j,k)= cg%u(iarr_crn(cr_table(icr_H1 )),i,j,k) +     decr
                  if (eCRSP(icr_C12)) cg%u(iarr_crn(cr_table(icr_C12)),i,j,k)= cg%u(iarr_crn(cr_table(icr_C12)),i,j,k) + 0.1*decr
#ifdef COSM_RAY_ELECTRONS
                  e_tot_sn = decr * cre_eff
                  cresp%n = 0.0 ;  cresp%e = 0.0
                  if (e_tot_sn .gt. e_small) then     ! early phase - fill cells only when total passed energy is greater than e_small
                        call cresp_get_scaled_init_spectrum(cresp%n,cresp%e,e_tot_sn)
                  endif                                                                                ! distribution function amplitude computed from total explosion energy multiplied by factor cre_eff
                  cg%u(iarr_cre_n,i,j,k) = cg%u(iarr_cre_n,i,j,k) + cresp%n
                  cg%u(iarr_cre_e,i,j,k) = cg%u(iarr_cre_e,i,j,k) + cresp%e

#endif /* COSM_RAY_ELECTRONS */
#endif /* SN_GALAXY */
#endif /* COSM_RAYS */
               enddo
            enddo
         enddo

         cgl => cgl%nxt
      enddo

#ifdef CR_SN
      !> \deprecated BEWARE: following lines seems to be a workaround for the gold (lines inconsistent with the gold for some reason from cr_sn_beware)
      eCRSP_N14 = eCRSP(icr_N14) ; eCRSP(icr_N14) = .false.
      eCRSP_O16 = eCRSP(icr_O16) ; eCRSP(icr_O16) = .false.
      call cr_sn(sn_pos,amp_cr)
      eCRSP(icr_N14) = eCRSP_N14
      eCRSP(icr_O16) = eCRSP_O16
#endif /* CR_SN */


      cgl => leaves%first
      do while (associated(cgl))
         cg => cgl%cg

         do k = cg%lhn(zdim,LO), cg%lhn(zdim,HI)
            do j = cg%lhn(ydim,LO), cg%lhn(ydim,HI)
               do i = cg%lhn(xdim,LO), cg%lhn(xdim,HI)
                  cg%b(:,i,j,k) = b0*sqrt(cg%u(fl%idn,i,j,k)/d0) * b_n/sqrt(sum(b_n**2))
#ifndef ISO
                  cg%u(fl%ien,i,j,k) = cg%u(fl%ien,i,j,k) + emag(cg%b(xdim,i,j,k), cg%b(ydim,i,j,k), cg%b(zdim,i,j,k))
#endif /* !ISO */
               enddo
            enddo
         enddo

         cgl => cgl%nxt
      enddo
#ifdef COSM_RAY_ELECTRONS
      write(msg,*) '[initproblem:problem_initial_conditions]: Taylor_exp._ord. (cresp)    = ', expan_order
      call printinfo(msg)
      write(msg,*) '[initproblem:problem_initial conditions]: Taylor_exp._coeff.(2nd,3rd) = ', taylor_coeff_2nd, taylor_coeff_3rd
      call printinfo(msg)
#endif /* COSM_RAY_ELECTRONS */

   end subroutine problem_initial_conditions

   subroutine supernovae_wrapper(forward)
#ifdef SN_SRC
      use snsources, only: random_sn
#endif /* SN_SRC */
      implicit none

      logical, intent(in) :: forward
#ifdef SN_SRC
      if (forward) call random_sn
#endif /* SN_SRC */
   end subroutine supernovae_wrapper

#ifdef GRAV
   subroutine my_grav_pot_3d

      use dataio_pub, only: die, warn
      use gravity,    only: grav_accel, grav_accel2pot
      use mpisetup,   only: master

      implicit none

      logical, save  :: frun = .true.

      if (.not.frun) return

      if (associated(grav_accel)) then
         if (master) call warn("[initproblem:my_grav_pot_3d]: using 'grav_accel' defined by user")
         call grav_accel2pot
      else
         call die("[initproblem:my_grav_pot_3d]: GRAV is defined, but 'gp' is not initialized")
      endif
      frun = .false.

   end subroutine my_grav_pot_3d

!--------------------------------------------------------------------------
!>
!! \brief Routine that compute values of gravitational acceleration
!! \param sweep string of characters that points out the current sweep direction
!! \param i1 integer, number of column in the first direction after one pointed out by sweep
!! \param i2 integer, number of column in the second direction after one pointed out by sweep
!! \param xsw 1D position array in the direction pointed out by sweep
!! \param n number of elements of xsw array
!! \param grav 1D array of gravitational acceleration values computed for positions from xsw and returned by the routine
!! \n\n
!! one type of %gravity is implemented here: \n\n
!! local Galactic %gravity only in z-direction (see <a href="http://cdsads.u-strasbg.fr/abs/1998ApJ...497..759F">Ferriere K., 1998, Astrophys. Journal, 497, 759</a>)\n
!! \f[
!! F_z = 3.23 \cdot 10^8 \cdot \left[\left(-4.4 \cdot 10^{-9} \cdot exp\left(-\frac{(r_{gc}-r_{gc_{}Sun})}{(4.9kpc)}\right) \cdot \frac{z}{\sqrt{(z^2+(0.2kpc)^2)}}\right)
!! -\left( 1.7 \cdot 10^{-9} \cdot \frac{(r_{gc_{}Sun}^2 + (2.2kpc)^2)}{(r_{gc}^2 + (2.2kpc)^2)} \cdot \frac{z}{1kpc}\right) \right]
!! \f]
!! where \f$r_{gc}\f$ is galactocentric radius and \f$r_{gcSun}\f$ is the galactocentric radius of Sun.
!<

   subroutine galactic_grav_accel(sweep, i1,i2, xsw, n, grav)

      use constants, only: zdim
      use gravity,   only: r_gc
      use units,     only: r_gc_sun, kpc

      implicit none

      integer(kind=4),   intent(in)  :: sweep
      integer,           intent(in)  :: i1, i2
      integer(kind=4),   intent(in)  :: n
      real, dimension(n),intent(in)  :: xsw
      real, dimension(n),intent(out) :: grav

      if (.false.) grav(1) = i1+i2 ! suppress compiler warning on unused argument

      if (sweep == zdim) then
         grav = 3.23e8 * (  &
           (-4.4e-9 * exp(-(r_gc-r_gc_sun)/(4.9*kpc)) * xsw/sqrt(xsw**2+(0.2*kpc)**2)) &
           -( 1.7e-9 * (r_gc_sun**2 + (2.2*kpc)**2)/(r_gc**2 + (2.2*kpc)**2)*xsw/kpc) )
!          -Om*(Om+G) * Z * (kpc ?) ! in the transition region between rigid
!                                   ! and flat rotation F'98: eq.(36)
      else
         grav=0.0
      endif

   end subroutine galactic_grav_accel
!------------------------------------------------------------------------------

   subroutine galactic_grav_pot_3d

      use axes_M,    only: axes
      use cg_leaves, only: leaves
      use cg_list,   only: cg_list_element
      use gravity,   only: grav_type
      use grid_cont, only: grid_container

      implicit none

      type(axes)                     :: ax
      type(cg_list_element), pointer :: cgl
      type(grid_container),  pointer :: cg

      grav_type => galactic_grav_pot

      cgl => leaves%first
      do while (associated(cgl))
         cg => cgl%cg

         if (.not. cg%is_old) then
            call ax%allocate_axes(cg%lhn)
            ax%x(:) = cg%x(:)
            ax%y(:) = cg%y(:)
            ax%z(:) = cg%z(:)

            call galactic_grav_pot(cg%gp, ax, cg%lhn)

            call ax%deallocate_axes
         endif

         cgl => cgl%nxt
      enddo

   end subroutine galactic_grav_pot_3d

   subroutine galactic_grav_pot(gp, ax, lhn, flatten)

      use axes_M,    only: axes
      use constants, only: ndims, LO, HI, zdim, half
      use gravity,   only: r_gc
      use units,     only: r_gc_sun, kpc

      implicit none

      real, dimension(:,:,:), pointer                     :: gp
      type(axes),                              intent(in) :: ax
      integer(kind=4), dimension(ndims,LO:HI), intent(in) :: lhn
      logical,                       optional, intent(in) :: flatten
      integer                                             :: k

      real, parameter :: f1 = 3.23e8, f2 = -4.4e-9, f3 = 1.7e-9
      real            :: r1, r22, r32, s4, s5

      r1  = 4.9*kpc
      r22 = (0.2*kpc)**2
      r32 = (2.2*kpc)**2
      s4  = f2 * exp(-(r_gc-r_gc_sun)/(r1))
      s5  = f3 * (r_gc_sun**2 + r32)/(r_gc**2 + r32)

!      grav = f1 * ((s4 * xsw/sqrt(xsw**2+r22)) - (s5 * xsw/kpc) )
!!          -Om*(Om+G) * Z * (kpc ?) ! in the transition region between rigid and flat rotation F'98: eq.(36)

      do k = lhn(zdim,LO), lhn(zdim,HI)
         gp(:,:,k) = -f1 * (s4 * sqrt(ax%z(k)**2+r22) - s5 * half * ax%z(k)**2 / kpc)
      enddo
      return

      if (.false. .and. present(flatten)) k = 0 ! suppress compiler warnings

   end subroutine galactic_grav_pot
#endif /* GRAV */
<<<<<<< HEAD
!------------------------------------------------------------------------------
#ifdef CR_SN
!BEWARE!
!>
!! \brief Routine that inserts an amount of cosmic ray energy around the position of supernova
!! \param pos real, dimension(3), array of supernova position components
!! \author M. Hanasz
!!
!! BEWARE: the code is very similar to snsources:cr_sn . Merge?
!!
!<
   subroutine cr_sn_beware(pos)

      use cg_leaves,      only: leaves
      use cg_list,        only: cg_list_element
      use constants,      only: xdim, ydim, zdim, ndims, LO, HI
      use domain,         only: dom
      use grid_cont,      only: grid_container
#ifdef COSM_RAYS_SOURCES
      use cr_data,        only: cr_table, cr_primary, eCRSP, icr_H1, icr_C12 !, icr_N14, icr_O16
      use initcosmicrays, only: iarr_crn
#endif /* COSM_RAYS_SOURCES */
      use snsources,      only: r_sn
#ifdef SHEAR
      use snsources,      only: sn_shear
#endif /* SHEAR */
#ifdef COSM_RAY_ELECTRONS
      use initcrspectrum,     only: cresp, cre_eff, e_small
      use initcosmicrays,     only: iarr_cre_n, iarr_cre_e
      use cresp_crspectrum,   only: cresp_get_scaled_init_spectrum
#endif /* COSM_RAY_ELECTRONS */
      implicit none

      real, dimension(ndims), intent(in) :: pos
      integer                            :: i, j, k, ipm, jpm
      real                               :: decr, xsn, ysn, zsn, ysna, zr
      type(cg_list_element), pointer     :: cgl
      type(grid_container),  pointer     :: cg
#ifdef SHEAR
      real, dimension(3)                 :: ysnoi
#endif /* SHEAR */
#ifdef COSM_RAY_ELECTRONS
      real          :: e_tot_sn
#endif /* COSM_RAY_ELECTRONS */

      xsn = pos(xdim)
      ysn = pos(ydim)
      zsn = pos(zdim)
      cgl => leaves%first
      do while (associated(cgl))
         cg => cgl%cg

#ifdef SHEAR
         ysnoi(2) = ysn
         call sn_shear(cg, ysnoi)
#endif /* !SHEAR */

         do k = cg%lhn(zdim,LO), cg%lhn(zdim,HI)
            zr = (cg%z(k)-zsn)**2
            do j = cg%lhn(ydim,LO), cg%lhn(ydim,HI)
               do i = cg%lhn(xdim,LO), cg%lhn(xdim,HI)

                  decr = 0.0
                  do ipm=-1,1
#ifdef SHEAR
                     ysna = ysnoi(ipm+2)
#else /* !SHEAR */
                     ysna = ysn
#endif /* !SHEAR */
                     do jpm=-1,1

!                     decr = amp_ecr_sn * ethu  &
                        decr = decr + exp(-((cg%x(i)-xsn +real(ipm)*dom%L_(xdim))**2  &
                             +              (cg%y(j)-ysna+real(jpm)*dom%L_(ydim))**2 + zr)/r_sn**2)

                     enddo ! jpm
                  enddo ! ipm
                  decr = decr * amp_cr
#ifdef COSM_RAYS_SOURCES
!                     cg%u(iarr_crn,i,j,k) = cg%u(iarr_crn,i,j,k) + max(decr,1e-10) * [1., primary_C12*12., primary_N14*14., primary_O16*16.]
                  if (eCRSP(icr_H1 )) cg%u(iarr_crn(cr_table(icr_H1 )),i,j,k) = cg%u(iarr_crn(cr_table(icr_H1 )),i,j,k) + decr
                  if (eCRSP(icr_C12)) cg%u(iarr_crn(cr_table(icr_C12)),i,j,k) = cg%u(iarr_crn(cr_table(icr_C12)),i,j,k) + cr_primary(cr_table(icr_C12))*12*decr
                  !> \deprecated BEWARE: following lines are inconsistent with the gold for some reason
!                  if (eCRSP(icr_N14)) cg%u(iarr_crn(cr_table(icr_N14)),i,j,k) = cg%u(iarr_crn(cr_table(icr_N14)),i,j,k) + cr_primary(cr_table(icr_N14))*14*decr
!                  if (eCRSP(icr_O16)) cg%u(iarr_crn(cr_table(icr_O16)),i,j,k) = cg%u(iarr_crn(cr_table(icr_O16)),i,j,k) + cr_primary(cr_table(icr_O16))*16*decr
#ifdef COSM_RAY_ELECTRONS
                  e_tot_sn = decr * cre_eff
                  cresp%n = 0.0 ;  cresp%e = 0.0

                  if (e_tot_sn .gt. e_small) then     ! early phase - fill cells only when total passed energy is greater than e_small, amplitude computed from total explosion energy multiplied by factor cre_eff
                    call cresp_get_scaled_init_spectrum(cresp%n, cresp%e, e_tot_sn)
                  endif

                  cg%u(iarr_cre_n,i,j,k) = cg%u(iarr_cre_n,i,j,k) + cresp%n
                  cg%u(iarr_cre_e,i,j,k) = cg%u(iarr_cre_e,i,j,k) + cresp%e
#endif /* COSM_RAY_ELECTRONS */
#endif /* COSM_RAYS_SOURCES */
               enddo ! i
            enddo ! j
         enddo ! k
         cgl => cgl%nxt
      enddo
   end subroutine cr_sn_beware
#endif /* CR_SN */
=======
>>>>>>> a1fb132a
end module initproblem<|MERGE_RESOLUTION|>--- conflicted
+++ resolved
@@ -482,111 +482,5 @@
 
    end subroutine galactic_grav_pot
 #endif /* GRAV */
-<<<<<<< HEAD
-!------------------------------------------------------------------------------
-#ifdef CR_SN
-!BEWARE!
-!>
-!! \brief Routine that inserts an amount of cosmic ray energy around the position of supernova
-!! \param pos real, dimension(3), array of supernova position components
-!! \author M. Hanasz
-!!
-!! BEWARE: the code is very similar to snsources:cr_sn . Merge?
-!!
-!<
-   subroutine cr_sn_beware(pos)
-
-      use cg_leaves,      only: leaves
-      use cg_list,        only: cg_list_element
-      use constants,      only: xdim, ydim, zdim, ndims, LO, HI
-      use domain,         only: dom
-      use grid_cont,      only: grid_container
-#ifdef COSM_RAYS_SOURCES
-      use cr_data,        only: cr_table, cr_primary, eCRSP, icr_H1, icr_C12 !, icr_N14, icr_O16
-      use initcosmicrays, only: iarr_crn
-#endif /* COSM_RAYS_SOURCES */
-      use snsources,      only: r_sn
-#ifdef SHEAR
-      use snsources,      only: sn_shear
-#endif /* SHEAR */
-#ifdef COSM_RAY_ELECTRONS
-      use initcrspectrum,     only: cresp, cre_eff, e_small
-      use initcosmicrays,     only: iarr_cre_n, iarr_cre_e
-      use cresp_crspectrum,   only: cresp_get_scaled_init_spectrum
-#endif /* COSM_RAY_ELECTRONS */
-      implicit none
-
-      real, dimension(ndims), intent(in) :: pos
-      integer                            :: i, j, k, ipm, jpm
-      real                               :: decr, xsn, ysn, zsn, ysna, zr
-      type(cg_list_element), pointer     :: cgl
-      type(grid_container),  pointer     :: cg
-#ifdef SHEAR
-      real, dimension(3)                 :: ysnoi
-#endif /* SHEAR */
-#ifdef COSM_RAY_ELECTRONS
-      real          :: e_tot_sn
-#endif /* COSM_RAY_ELECTRONS */
-
-      xsn = pos(xdim)
-      ysn = pos(ydim)
-      zsn = pos(zdim)
-      cgl => leaves%first
-      do while (associated(cgl))
-         cg => cgl%cg
-
-#ifdef SHEAR
-         ysnoi(2) = ysn
-         call sn_shear(cg, ysnoi)
-#endif /* !SHEAR */
-
-         do k = cg%lhn(zdim,LO), cg%lhn(zdim,HI)
-            zr = (cg%z(k)-zsn)**2
-            do j = cg%lhn(ydim,LO), cg%lhn(ydim,HI)
-               do i = cg%lhn(xdim,LO), cg%lhn(xdim,HI)
-
-                  decr = 0.0
-                  do ipm=-1,1
-#ifdef SHEAR
-                     ysna = ysnoi(ipm+2)
-#else /* !SHEAR */
-                     ysna = ysn
-#endif /* !SHEAR */
-                     do jpm=-1,1
-
-!                     decr = amp_ecr_sn * ethu  &
-                        decr = decr + exp(-((cg%x(i)-xsn +real(ipm)*dom%L_(xdim))**2  &
-                             +              (cg%y(j)-ysna+real(jpm)*dom%L_(ydim))**2 + zr)/r_sn**2)
-
-                     enddo ! jpm
-                  enddo ! ipm
-                  decr = decr * amp_cr
-#ifdef COSM_RAYS_SOURCES
-!                     cg%u(iarr_crn,i,j,k) = cg%u(iarr_crn,i,j,k) + max(decr,1e-10) * [1., primary_C12*12., primary_N14*14., primary_O16*16.]
-                  if (eCRSP(icr_H1 )) cg%u(iarr_crn(cr_table(icr_H1 )),i,j,k) = cg%u(iarr_crn(cr_table(icr_H1 )),i,j,k) + decr
-                  if (eCRSP(icr_C12)) cg%u(iarr_crn(cr_table(icr_C12)),i,j,k) = cg%u(iarr_crn(cr_table(icr_C12)),i,j,k) + cr_primary(cr_table(icr_C12))*12*decr
-                  !> \deprecated BEWARE: following lines are inconsistent with the gold for some reason
-!                  if (eCRSP(icr_N14)) cg%u(iarr_crn(cr_table(icr_N14)),i,j,k) = cg%u(iarr_crn(cr_table(icr_N14)),i,j,k) + cr_primary(cr_table(icr_N14))*14*decr
-!                  if (eCRSP(icr_O16)) cg%u(iarr_crn(cr_table(icr_O16)),i,j,k) = cg%u(iarr_crn(cr_table(icr_O16)),i,j,k) + cr_primary(cr_table(icr_O16))*16*decr
-#ifdef COSM_RAY_ELECTRONS
-                  e_tot_sn = decr * cre_eff
-                  cresp%n = 0.0 ;  cresp%e = 0.0
-
-                  if (e_tot_sn .gt. e_small) then     ! early phase - fill cells only when total passed energy is greater than e_small, amplitude computed from total explosion energy multiplied by factor cre_eff
-                    call cresp_get_scaled_init_spectrum(cresp%n, cresp%e, e_tot_sn)
-                  endif
-
-                  cg%u(iarr_cre_n,i,j,k) = cg%u(iarr_cre_n,i,j,k) + cresp%n
-                  cg%u(iarr_cre_e,i,j,k) = cg%u(iarr_cre_e,i,j,k) + cresp%e
-#endif /* COSM_RAY_ELECTRONS */
-#endif /* COSM_RAYS_SOURCES */
-               enddo ! i
-            enddo ! j
-         enddo ! k
-         cgl => cgl%nxt
-      enddo
-   end subroutine cr_sn_beware
-#endif /* CR_SN */
-=======
->>>>>>> a1fb132a
+
 end module initproblem