--- conflicted
+++ resolved
@@ -8,9 +8,4 @@
 
 #undef MAGNETIC
 
-<<<<<<< HEAD
 #undef GRAV
-#undef RTVD
-=======
-#undef GRAV
->>>>>>> b096916b
