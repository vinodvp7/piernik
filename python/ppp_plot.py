#!/usr/bin/env python3

import sys
import argparse


t_bias = 10  # I'd prefer to reduce the timers initially to 0, but sometimes slaves start before master


class PPP_Node:
    """A single node on tree of events with all event enties and links"""

    parent = None
    proc = None
    label = ""

    def __init__(self, label, time=None):
        self.label = label
        self.start = []
        self.stop = []
        if time is not None:
            self._set_time(time)
        self.children = {}  # this flattens the tree a bit but we can recontruct it from timings anyway, if needed
        self.parent = None

    def _set_time(self, time):
        if time > 0:
            if (len(self.start) != len(self.stop)):
                sys.stderr.write("Warning: orphaned start for '" + self.path() + "' " + str(time) + " vs " + str(self.start[-1]) + "\n")
                self.stop.append(None)
            self.start.append(time)
        elif time < 0:
            if (len(self.start) != len(self.stop) + 1):
                sys.stderr.write("Warning: orphaned stop for '" + self.path() + "' " + str(time) + " vs " + str(self.stop[-1]) + "\n")
                self.start.append(None)
            self.stop.append(-time)
        else:
            sys.stderr.write("Warning: time == 0 for '" + self.path() + "'\n")

    def _add(self, label, time):
        if time > 0:  # create/update child
            if label not in self.children:
                self.children[label] = PPP_Node(label, time)
                self.children[label].parent = self
            else:
                self.children[label]._set_time(time)
            return self.children[label]
        else:
            if label == self.label:
                self._set_time(time)
            else:
                sys.stderr.write("Warning: unfinished for '" + self.path() + "' " + str(time) + "\n")
            return self.parent  # most likely won't recover properly

    def path(self):
        return str(self.proc) if self.parent is None else self.parent.path() + "/" + self.label

    def shortpath(self):
        return "" if self.parent is None else self.parent.shortpath() + "/" + self.label

    def print(self, indent=0):  # need to filter through parent range
        try:
            for _ in range(min(len(self.start), len(self.stop))):
                print("  " * indent + "'" + self.label + "' %.6f %.6f" % (self.start[_] - t_bias, self.stop[_] - self.start[_]))
        except TypeError:
            print("  " * indent + "'" + self.label + "' TypeError: ", self.start, self.stop)
        for i in self.children:
            self.children[i].print(indent=indent + 1)

    def get_all_ev(self):
        evl = [[self.shortpath(), self.start, self.stop, self.own_time, self.child_time]] if len(self.start) > 0 else []
        for i in self.children:
            evl += self.children[i].get_all_ev()
        return evl

    def calculate_time(self):
        self.own_time = 0.
        for i in range(len(self.start)):
            self.own_time += self.stop[i] - self.start[i]
        self.child_time = 0.
        for _ in self.children:
            self.child_time += self.children[_].calculate_time()
        return self.own_time

    def apply_exclusions(self):
        if args.exclude is not None:
            for _ in list(self.children.keys()):
                if self.children[_].label in args.exclude:
                    del self.children[_]

        if args.maxdepth is not None:
            for _ in list(self.children.keys()):
                if self.shortpath().count("/") >= args.maxdepth:
                    del self.children[_]

        for _ in self.children:
            self.children[_].apply_exclusions()

    def root_matches(self):
        if self.label in args.root:
            return [self]
        else:
            match = []
            for _ in self.children:
                match += self.children[_].root_matches()
            return match

    def shift_time(self, dt):
        for i in range(len(self.start)):
            self.start[i] -= dt
            self.stop[i] -= dt
        for _ in self.children:
            self.children[_].shift_time(dt)


class PPP_Tree:
    """An event tree for one Piernik process"""

    def __init__(self, name):
        self.thread = name
        self.root = PPP_Node("/")  # root node is special and does not have time
        self.root.proc = self.thread
        self._last = self.root

    def _add(self, label, time):
        self._last = self._last._add(label, time)

    def print(self):
        print("Process: " + str(self.thread))
        self.root.print()

    def rebase_root(self):
        self.newroot = PPP_Node("/")
        self.newroot.proc = self.thread
        for r in self.root.root_matches():
            nn = r.parent.path() if r != self.root else "/"
            newname = nn
            i = 1
            while newname in self.newroot.children:  # find some unique label
                newname = nn + " %d" % i
                i += 1
            self.newroot.children[newname] = r
        self.root = self.newroot


class PPP:
    """A collection of event trees from one or many Piernik processes from a single run"""

    def __init__(self, name):
        self.name = name
        self.trees = {}  # separate event tree for each process

    def print(self):
        print(self.name)
        for i in sorted(self.trees):
            self.trees[i].print()

    def _decode_text(self):
        self.nthr = 0
        self.bigbang = None
        file = open(self.name, 'r')
        for line in file:
            l = line.split()
            if self.bigbang is None:
                self.bigbang = float(l[1]) - t_bias
            self._add(int(l[0]), line[line.index(l[2]):].strip(), float(l[1]) + self.bigbang * (-1. if float(l[1]) > 0. else 1.))  # proc, label, time
            if int(l[0]) >= self.nthr:
                self.nthr = int(l[0]) + 1
        self.descr = "'%s' (%d thread%s)" % (self.name, self.nthr, "s" if self.nthr > 1 else "")

    def _add(self, proc, label, time):
        if proc not in self.trees:
            self.trees[proc] = PPP_Tree(proc)
        self.trees[proc]._add(label, time)

    def calculate_time(self):
        self.total_time = 0.
        for _ in self.trees:
            self.trees[_].root.calculate_time()
            self.total_time += self.trees[_].root.child_time  # root does not have time

    def apply_exclusions(self):
        if args.exclude is not None or args.maxdepth is not None:
            for p in self.trees:
                self.trees[p].root.apply_exclusions()

    def rebase_root(self):
        if args.root is not None:
            earliest = None
            for p in self.trees:
                self.trees[p].rebase_root()
                for i in self.trees[p].root.children:
                    if earliest is None:
                        earliest = self.trees[p].root.children[i].start[0]
                    else:
                        earliest = min(earliest, self.trees[p].root.children[i].start[0])
            if earliest is not None:
                for p in self.trees:
                    self.trees[p].root.shift_time(earliest - t_bias)


class PPPset:
    """A collection of event trees from one or many Piernik runs"""

    def __init__(self, fnamelist):
        """Let's focus on ASCII decoding for a while. Don't bother with HDF5 until we implement such type of PPP dump"""
        self.run = {}
        for fname in fnamelist:
            self.run[fname] = PPP(fname)
        for _ in self.run:
            self.run[_]._decode_text()
            self.run[_].apply_exclusions()
            self.run[_].rebase_root()
            self.run[_].calculate_time()

    def print(self, otype):
        self.out = ""
        if otype == "tree":
            for _ in self.run:
                print("")
                self.run[_].print()
        elif otype == "gnu":
            self.print_gnuplot()
            if args.output is None:
                print(self.out)
            else:
                ofile = open(args.output[0], "w")
                ofile.write(self.out)
                ofile.close()
        elif otype == "summary":
            # ToDo: add own time, %time and "called from"
            print("ARGS: ", args)
            for f in self.run:
                ed = {}
                print("\n## File: '%s', %d threads, bigbang = %.7f" % (self.run[f].name, self.run[f].nthr, self.run[f].bigbang))
                for p in self.run[f].trees:
                    for e in self.run[f].trees[p].root.get_all_ev():
                        e_base = e[0].split('/')[-1]
                        if e_base not in ed:
                            ed[e_base] = [0, 0., 0.]  # calls, cumul. own time, cumul. child. time
                        ed[e_base][0] += len(e[1])
                        ed[e_base][1] += e[3]
                        ed[e_base][2] += e[4]
                ml = len(max(ed, key=len)) if len(ed) > 0 else 0
                print("# %-*s %20s %8s %15s \033[97m%20s\033[0m %10s" % (ml - 2, "label", "avg. CPU time (s)", "%time", "avg. occurred", "avg. non-child", "% of total"))
                print("# %-*s %20s %8s %15s \033[97m%20s\033[0m %10s" % (ml - 2, "", "(per thread)", "in child", "(per thread)", "time (s)", "time"))
                skipped = [0, 0.]
                for e in sorted(ed.items(), key=lambda x: x[1][1] - x[1][2], reverse=True):
                    if (e[1][1] - e[1][2]) / self.run[f].total_time > args.cutsmall[0] / 100.:
                        print("%-*s %20.6f %8s %15d%s \033[97m%20.6f\033[0m %10.2f" % (ml, e[0], e[1][1] / self.run[f].nthr,
                                                                                       ("" if e[1][2] == 0. else "%8.2f" % ((100 * e[1][2] / e[1][1]) if e[1][1] > 0. else 0.)),
                                                                                       e[1][0] / self.run[f].nthr,
                                                                                       " " if e[1][0] % self.run[f].nthr == 0 else "+",
                                                                                       (e[1][1] - e[1][2]) / self.run[f].nthr, 100. * (e[1][1] - e[1][2]) / self.run[f].total_time))
                    else:
                        skipped[0] += 1
                        skipped[1] += (e[1][1] - e[1][2]) / self.run[f].nthr
                if skipped[0] > 0:
                    print("# (skipped %d timers that contributed %.6f seconds of non-child time = %.2f%% of total time)" % (skipped[0], skipped[1], 100. * self.run[f].nthr * skipped[1] / self.run[f].total_time))

    def print_gnuplot(self):
        self.descr = ""
        ev = {}
        peff = 0
        gcnt = 0
        gomit = 0
        for f in self.run:
            for p in self.run[f].trees:
                evlist = self.run[f].trees[p].root.get_all_ev()
                for e in evlist:
                    e_base = e[0].split('/')[-1].split()[0]
                    if e_base not in ev:
                        ev[e_base] = {}
                    if p + peff not in ev[e_base]:
                        ev[e_base][p + peff] = []
                    if e[3] > args.cutsmall[0] / 100. * self.run[f].total_time / self.run[f].nthr:
                        ev[e_base][p + peff].append(e)
            peff = peff + self.run[f].nthr + (1 if len(self.run) > 1 else 0)  # spacing only when we have multiple files
            self.descr = self.run[f].descr + ("\\n" if len(self.descr) > 0 else "") + self.descr

        ndel = []
        for e in ev:
            n = 0
            for p in ev[e]:
                n += len(ev[e][p])
            if n == 0:
                ndel.append(e)
        for i in ndel:
            del(ev[i])
        if len(ndel) > 0:
            self.descr += "\\n(omitted %d timer%s below %g%% threshold)" % (len(ndel), "" if len(ndel) == 1 else "s", args.cutsmall[0])

        self.out += "#!/usr/bin/gnuplot\n$PPPdata << EOD\n\n"
        i_s = 1
        i_e = 2
        ev_cnt = {}
        for e in ev:
            ev_cnt[e] = 0
            for p in ev[e]:
                for t in range(len(ev[e][p])):
                    ev_cnt[e] += len(ev[e][p][t][i_s])
        for e in sorted(ev_cnt, key=lambda x: ev_cnt[x]):  # if we need to skip something due to MAXOUPUT, let it be the most abundant thing
            ftname = None
            for p in ev[e]:
                if ftname is None and len(ev[e][p]) > 0:
                    ftname = ev[e][p][0][0]
            self.out += "# __" + e + "__ '" + ftname + "'\n"
            for p in ev[e]:
                for t in range(len(ev[e][p])):
                    depth = ev[e][p][t][0].count("/") - 1
                    for _ in range(min(len(ev[e][p][t][i_s]), len(ev[e][p][t][i_e]))):
                        try:
                            if (ev[e][p][t][i_e][_] - ev[e][p][t][i_s][_]) > 0.:
                                if gcnt < args.maxoutput[0]:
                                    self.out += "%.7f %.7f %.7f %.7f %.7f %.7f %d %d\n" % (ev[e][p][t][i_s][_] - t_bias, depth,
                                                                                           ev[e][p][t][i_s][_] - t_bias, ev[e][p][t][i_e][_] - t_bias,
                                                                                           depth + float(p) / peff, depth + float(p + 1) / peff, depth, p)
                                else:
                                    gomit += 1
                                gcnt += 1
                        except TypeError:
                            sys.stderr.write("Warning: inclomplete event '", e, "' @", p, " #", str(t), ev[e][p][t])
<<<<<<< HEAD
                    print("")
            print("")
        print("EOD\n\n# Suggested gnuplot commands:\nset key outside horizontal")
        #print ("se te png size 1920,1080")
        #print("set output 'tempfile.png'")
        print("set terminal x11")
        print("set xlabel 'time (walltime seconds)'\nset ylabel 'timer depth + proc/nproc'")
        print('set title "%s"' % self.descr.replace('_', "\\\\_"))
        pline = "plot $PPPdata "
        nocomma = True
        fs = "solid 0.1"
        i = 0
        gp_colors = 8
        for e in ev:
            ind = e.split("/")[-1]
            if nocomma:
                nocomma = False
            else:
                pline += ', "" '
            pline += ' index "__' + ind + '__" with boxxy title "' + ind.replace('_', "\\\\\\_") + '" fs  ' + fs
            i += 1
            if i >= gp_colors:  # gnuplot seems to have only gp_colors colors for solid filling
                npat = int(i / gp_colors)
                if npat >= 3:  # pattern #3 does not show borders
                    npat += 1
                fs = "pat %d" % npat
        print(pline)
        print("pause mouse close")

    def decode_magic(self, fname):  # It seems that magic may work in a bit different way on different versions. We should fix it when we start to use HDF5 data for real.
        """Try to extract the data from a given file"""
        import magic

        try:
            ftype = magic.detect_from_filename(fname).mime_type
        except:
            sys.stderr.write("Error: cannot determine file type or file cannot be read\n")
            exit(2)
        if (ftype == "text/plain"):
            self._decode_text(fname)
        elif (ftype == "application/x-hdf"):
            self._decode_hdf5(fname)
=======
                    self.out += "\n"
            self.out += "\n"
        if gomit > 0:
            self.descr += "\\n(omitted %d entries above maxoutput limit of %d)" % (gomit, args.maxoutput[0])
        self.out += "EOD\n\n# Suggested gnuplot commands:\nset key outside horizontal\n"
        self.out += "set xlabel 'time (walltime seconds)'\nset ylabel 'timer depth + proc/nproc'\n"
        self.out += 'set title "%s"\n' % self.descr.replace('_', "\\\\_")
        if len(ev) > 0:
            pline = "plot $PPPdata "
            nocomma = True
            fs = "solid 0.1"
            i = 0
            gp_colors = 8
            for e in ev:
                ind = e.split("/")[-1]
                if nocomma:
                    nocomma = False
                else:
                    pline += ', "" '
                pline += ' index "__' + ind + '__" with boxxy title "' + ind.replace('_', "\\\\\\_") + '" fs  ' + fs
                i += 1
                if i >= gp_colors:  # gnuplot seems to have only gp_colors colors for solid filling
                    npat = int(i / gp_colors)
                    if npat >= 3:  # pattern #3 does not show borders
                        npat += 1
                    fs = "pat %d" % npat
            self.out += pline + "\n"
            if len(ndel) > 0:
                self.out += 'print "Timers below threshold: ' + " ".join(ndel) + '"\n'
            self.out += "pause mouse close\n"
>>>>>>> 604097d2
        else:
            self.out += 'show title; print "No data to plot"'

parser = argparse.ArgumentParser(formatter_class=argparse.RawDescriptionHelpFormatter,
                                 description="Piernik Precise Profiling Presenter", epilog="""
examples:

plot profile of 64th step from file.ascii with gnuplot (hopefully in the interactive mode):
    ppp_plot.py file.ascii -r 'step 64'| gnuplot
    ppp_plot.py file.ascii -r 'step 64'-o file.gnu; gnuplot file.gnu

print list of top-lefel timers (steps) present in file.ascii:
    ppp_plot.py file.ascii -t -d 1
(the atep names are followed by their time offset and length)

find most time-consuming timers:
    ppp_plot.py file.ascii -s
(this also helps to identify most often called timers to be excluded in case of performance problems with gnuplot)

plot profile without the identified too-often called timer (e.g. "Loechner_mark") that makes interactive gnuplot to choke:
    ppp_plot.py file.ascii -e Loechner_mark | gnuplot
same as above but don't filter out timers that are contributing less than 0.1%%:
    ppp_plot.py file.ascii -e Loechner_mark -% 0 | gnuplot
""")

parser.add_argument("filename", nargs='+', help="PPP ascii file(s) to process")
parser.add_argument("-o", "--output", nargs=1, help="processed output file (gnuplot only)")
parser.add_argument("-%", "--cutsmall", nargs=1, default=[.1], type=float, help="skip contributions below CUTSMALL%% (default = 0.1%%)")
parser.add_argument("-e", "--exclude", nargs='+', help="do not show EXCLUDEd timer(s)")  # multiple excudes
parser.add_argument("-r", "--root", nargs='+', help="show only ROOT and their children")
parser.add_argument("-d", "--maxdepth", type=int, help="limit output to MAXDEPTH")
parser.add_argument("-m", "--maxoutput", nargs=1, default=[50000], type=int, help="limit output to MAXOUTPUT enries (gnuplot only, default = 50000)")
# parser.add_argument("-c", "--check", help="do a formal check only")

pgroup = parser.add_mutually_exclusive_group()
pgroup.add_argument("-g", "--gnuplot", action="store_const", dest="otype", const="gnu", default="gnu", help="gnuplot output (default)")
pgroup.add_argument("-t", "--tree", action="store_const", dest="otype", const="tree", help="tree output")
pgroup.add_argument("-s", "--summary", action="store_const", dest="otype", const="summary", help="short summary")

args = parser.parse_args()
all_events = PPPset(args.filename)
all_events.print(args.otype)

# for j  in *.ppprofile.ascii ; do for i in `awk '{print $2}' $j |  sort |  uniq` ; do in=`grep "$i *  -" $j | wc -l` ; out=`grep "$i *  [1-9]" $j | wc -l` ; [ $in != $out ] && echo $j $i $in $out ; done |  column -t ; done<|MERGE_RESOLUTION|>--- conflicted
+++ resolved
@@ -320,55 +320,13 @@
                                 gcnt += 1
                         except TypeError:
                             sys.stderr.write("Warning: inclomplete event '", e, "' @", p, " #", str(t), ev[e][p][t])
-<<<<<<< HEAD
-                    print("")
-            print("")
-        print("EOD\n\n# Suggested gnuplot commands:\nset key outside horizontal")
-        #print ("se te png size 1920,1080")
-        #print("set output 'tempfile.png'")
-        print("set terminal x11")
-        print("set xlabel 'time (walltime seconds)'\nset ylabel 'timer depth + proc/nproc'")
-        print('set title "%s"' % self.descr.replace('_', "\\\\_"))
-        pline = "plot $PPPdata "
-        nocomma = True
-        fs = "solid 0.1"
-        i = 0
-        gp_colors = 8
-        for e in ev:
-            ind = e.split("/")[-1]
-            if nocomma:
-                nocomma = False
-            else:
-                pline += ', "" '
-            pline += ' index "__' + ind + '__" with boxxy title "' + ind.replace('_', "\\\\\\_") + '" fs  ' + fs
-            i += 1
-            if i >= gp_colors:  # gnuplot seems to have only gp_colors colors for solid filling
-                npat = int(i / gp_colors)
-                if npat >= 3:  # pattern #3 does not show borders
-                    npat += 1
-                fs = "pat %d" % npat
-        print(pline)
-        print("pause mouse close")
-
-    def decode_magic(self, fname):  # It seems that magic may work in a bit different way on different versions. We should fix it when we start to use HDF5 data for real.
-        """Try to extract the data from a given file"""
-        import magic
-
-        try:
-            ftype = magic.detect_from_filename(fname).mime_type
-        except:
-            sys.stderr.write("Error: cannot determine file type or file cannot be read\n")
-            exit(2)
-        if (ftype == "text/plain"):
-            self._decode_text(fname)
-        elif (ftype == "application/x-hdf"):
-            self._decode_hdf5(fname)
-=======
+
                     self.out += "\n"
             self.out += "\n"
         if gomit > 0:
             self.descr += "\\n(omitted %d entries above maxoutput limit of %d)" % (gomit, args.maxoutput[0])
         self.out += "EOD\n\n# Suggested gnuplot commands:\nset key outside horizontal\n"
+        self.out += "set terminal x11 \n"
         self.out += "set xlabel 'time (walltime seconds)'\nset ylabel 'timer depth + proc/nproc'\n"
         self.out += 'set title "%s"\n' % self.descr.replace('_', "\\\\_")
         if len(ev) > 0:
@@ -394,7 +352,6 @@
             if len(ndel) > 0:
                 self.out += 'print "Timers below threshold: ' + " ".join(ndel) + '"\n'
             self.out += "pause mouse close\n"
->>>>>>> 604097d2
         else:
             self.out += 'show title; print "No data to plot"'
 
