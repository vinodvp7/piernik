!
! PIERNIK Code Copyright (C) 2006 Michal Hanasz
!
!    This file is part of PIERNIK code.
!
!    PIERNIK is free software: you can redistribute it and/or modify
!    it under the terms of the GNU General Public License as published by
!    the Free Software Foundation, either version 3 of the License, or
!    (at your option) any later version.
!
!    PIERNIK is distributed in the hope that it will be useful,
!    but WITHOUT ANY WARRANTY; without even the implied warranty of
!    MERCHANTABILITY or FITNESS FOR A PARTICULAR PURPOSE.  See the
!    GNU General Public License for more details.
!
!    You should have received a copy of the GNU General Public License
!    along with PIERNIK.  If not, see <http://www.gnu.org/licenses/>.
!
!    Initial implementation of PIERNIK code was based on TVD split MHD code by
!    Ue-Li Pen
!        see: Pen, Arras & Wong (2003) for algorithm and
!             http://www.cita.utoronto.ca/~pen/MHD
!             for original source code "mhd.f90"
!
!    For full list of developers see $PIERNIK_HOME/license/pdt.txt
!
#include "piernik.h"

!>
!! \brief Module containing all main routines  responsible for data output
!!
!!
!! In this module following namelists of parameters are specified:
!! \copydetails dataio::init_dataio
!<

module dataio

   use dataio_pub, only: domain_dump, fmin, fmax, vizit, nend, tend, wend, res_id, nrestart, problem_name, run_id, multiple_h5files, use_v2_io, nproc_io, enable_compression, gzip_level, gdf_strict, h5_64bit
   use constants,  only: cwdlen, fmt_len, cbuff_len, dsetnamelen, RES, TSL
   use timer,      only: wallclock

   implicit none

   private
   public :: check_log, check_tsl, dump, write_data, write_crashed, cleanup_dataio, init_dataio, init_dataio_parameters, user_msg_handler, vars

   integer, parameter       :: nvarsmx = 20          !< maximum number of variables to dump in hdf files
   character(len=cbuff_len) :: restart               !< choice of restart %file: if restart = 'last': automatic choice of the last restart file regardless of "nrestart" value; if something else is set: "nrestart" value is fixing
   logical                  :: mag_center            !< choice to dump magnetic fields values from cell centers or not (if not then values from cell borders, unused)
   integer(kind=4)          :: resdel                !< number of recent restart dumps which should be saved; each n-resdel-1 restart file is supposed to be deleted while writing n restart file
   real                     :: dt_hdf                !< time between successive hdf dumps
   real                     :: dt_res                !< simulation time between successive restart file dumps
   real                     :: wdt_res               !< walltime between successive restart file dumps
   real                     :: dt_tsl                !< time between successive timeslice dumps
   real                     :: dt_log                !< time between successive log dumps
   character(len=cwdlen)    :: user_message_file     !< path to possible user message file containing dt_xxx changes or orders to dump/stop/end simulation
   character(len=cwdlen)    :: system_message_file   !< path to possible system (UPS) message file containing orders to dump/stop/end simulation
   integer                  :: iv                    !< work index to count successive variables to dump in hdf files
   character(len=dsetnamelen), dimension(nvarsmx) :: vars !< array of 4-character strings standing for variables to dump in hdf files
#ifdef NBODY
   character(len=dsetnamelen), dimension(12) :: pvars !< array of 4-character strings standing for variables to dump in particle hdf files
#endif /* NBODY */
#ifdef HDF5
   integer                  :: nhdf_start            !< number of hdf file for the first hdf dump in simulation run
   integer                  :: nres_start            !< number of restart file for the first restart dump in simulation run
   real                     :: t_start               !< time in simulation of start simulation run
#endif /* HDF5 */
   logical                  :: tsl_firstcall         !< logical value to start a new timeslice file
   logical                  :: tsl_with_mom          !< place momentum integrals in timeslice file
   logical                  :: tsl_with_ptc          !< place pressure, temperature and sound speed extrema in timeslice file (even if ISO while they are constant or only density dependent)
   logical                  :: init_hdf_dump, init_res_dump      !< force initial hdf/res dump
   logical, dimension(RES:TSL) :: dump = .false.     !< logical values for all dump types to restrict to only one dump of each type a step

!   integer                  :: nchar                 !< number of characters in a user/system message
   integer(kind=4), parameter :: umsg_len = 16
   character(len=umsg_len)  :: umsg                  !< string of characters - content of a user/system message
   real                     :: umsg_param            !< parameter changed by a user/system message

!   character(len=cwdlen)    :: filename              !< string of characters indicating currently used file
   character(len=fmt_len), protected, target :: fmt_loc, fmt_dtloc, fmt_vloc
   logical                  :: colormode             !< enable color messages using ANSI escape modes

   type(wallclock)          :: walltime_nextres      !< wallclock used for dumping restarts every n hours

   type :: tsl_container
      logical :: dummy
#ifdef COSM_RAYS
      real :: encr_min, encr_max
#ifdef COSM_RAY_ELECTRONS
      real :: cren_min, cren_max                     !< values of cre number density
      real :: cree_min, cree_max                     !< values of cre energy density
      real :: divv_min, divv_max                     !< vel. divergence values
#endif /* COSM_RAY_ELECTRONS */
#endif /* COSM_RAYS */
#ifdef RESISTIVE
      real :: etamax
#endif /* RESISTIVE */
#ifdef MAGNETIC
      real :: b_min, b_max, divb_max, vai_max
#endif /* MAGNETIC */
#ifdef VARIABLE_GP
      real :: gpxmax, gpymax, gpzmax
#endif /* VARIABLE_GP */
   end type tsl_container

   namelist /END_CONTROL/     nend, tend, wend
   namelist /RESTART_CONTROL/ restart, res_id, nrestart, resdel
   namelist /OUTPUT_CONTROL/  problem_name, run_id, dt_hdf, dt_res, dt_tsl, dt_log, tsl_with_mom, tsl_with_ptc, init_hdf_dump, init_res_dump, &
                              domain_dump, vars, mag_center, vizit, fmin, fmax, user_message_file, system_message_file, multiple_h5files,     &
                              use_v2_io, nproc_io, enable_compression, gzip_level, colormode, wdt_res, gdf_strict, h5_64bit

contains

!>
!! \brief Routine that sets the initial values of data input/output parameters from namelists @c END_CONTROL, @c RESTART_CONTROL and @c OUTPUT_CONTROL.
!! Called as early as possible.
!!
!! \n \n
!! @b END_CONTROL
!! \n \n
!! <table border="+1">
!! <tr><td width="150pt"><b>parameter</b></td><td width="135pt"><b>default value</b></td><td width="200pt"><b>possible values</b></td><td width="315pt"> <b>description</b></td></tr>
!! <tr><td>nend</td><td>huge(1)  </td><td>integer</td><td>\copydoc dataio_pub::nend</td></tr>
!! <tr><td>tend</td><td>-1.0     </td><td>real   </td><td>\copydoc dataio_pub::tend</td></tr>
!! <tr><td>wend</td><td>huge(1.0)</td><td>real   </td><td>\copydoc dataio_pub::wend</td></tr>
!! </table>
!! \n \n
!! @b RESTART_CONTROL
!! \n \n
!! <table border="+1">
!! <tr><td width="150pt"><b>parameter</b></td><td width="135pt"><b>default value</b></td><td width="200pt"><b>possible values</b></td><td width="315pt"> <b>description</b></td></tr>
!! <tr><td>restart </td><td>'last'</td><td>'last' or another string of characters</td><td>\copydoc dataio::restart     </td></tr>
!! <tr><td>res_id  </td><td>''    </td><td>string of characters                  </td><td>\copydoc dataio_pub::res_id  </td></tr>
!! <tr><td>nrestart</td><td>3     </td><td>integer                               </td><td>\copydoc dataio_pub::nrestart</td></tr>
!! <tr><td>resdel  </td><td>0     </td><td>integer                               </td><td>\copydoc dataio::resdel      </td></tr>
!! </table>
!! \n \n
!! @b OUTPUT_CONTROL
!! \n \n
!! <table border="+1">
!! <tr><td width="150pt"><b>parameter</b></td><td width="135pt"><b>default value</b></td><td width="200pt"><b>possible values</b></td><td width="315pt"> <b>description</b></td></tr>
!! <tr><td>problem_name       </td><td>"nameless"         </td><td>real      </td><td>\copydoc dataio_pub::problem_name </td></tr>
!! <tr><td>run_id             </td><td>"___"              </td><td>real      </td><td>\copydoc dataio_pub::run_id       </td></tr>
!! <tr><td>dt_hdf             </td><td>0.0                </td><td>real      </td><td>\copydoc dataio::dt_hdf           </td></tr>
!! <tr><td>dt_res             </td><td>0.0                </td><td>real      </td><td>\copydoc dataio::dt_res           </td></tr>
!! <tr><td>wdt_res            </td><td>0.0                </td><td>real      </td><td>\copydoc dataio::wdt_res          </td></tr>
!! <tr><td>dt_tsl             </td><td>0.0                </td><td>real      </td><td>\copydoc dataio::dt_tsl           </td></tr>
!! <tr><td>dt_log             </td><td>0.0                </td><td>real      </td><td>\copydoc dataio::dt_log           </td></tr>
!! <tr><td>tsl_with_mom       </td><td>.true.             </td><td>logical   </td><td>\copydoc dataio::plt_with_mom     </td></tr>
!! <tr><td>tsl_with_ptc       </td><td>if ISO .false. else .true.</td><td>logical   </td><td>\copydoc dataio::plt_with_ptc      </td></tr>
!! <tr><td>domain_dump        </td><td>'phys_domain'      </td><td>'phys_domain' or 'full_domain'                       </td><td>\copydoc dataio_pub::domain_dump</td></tr>
!! <tr><td>vars               </td><td>''                 </td><td>'dens', 'velx', 'vely', 'velz', 'ener' and some more </td><td>\copydoc dataio::vars  </td></tr>
!! <tr><td>pvars              </td><td>''                 </td><td>'ppos', 'pvel', 'pacc', 'mass', 'ener' and some more </td><td>\copydoc dataio::pvars </td></tr>
!! <tr><td>mag_center         </td><td>.false.            </td><td>logical   </td><td>\copydoc dataio::mag_center       </td></tr>
!! <tr><td>vizit              </td><td>.false.            </td><td>logical   </td><td>\copydoc dataio_pub::vizit        </td></tr>
!! <tr><td>fmin               </td><td>                   </td><td>real      </td><td>\copydoc dataio_pub::fmin         </td></tr>
!! <tr><td>fmax               </td><td>                   </td><td>real      </td><td>\copydoc dataio_pub::fmax         </td></tr>
!! <tr><td>user_message_file  </td><td>trim(wd_rd)//'/msg'</td><td>string similar to default value              </td><td>\copydoc dataio::user_message_file  </td></tr>
!! <tr><td>system_message_file</td><td>'/tmp/piernik_msg' </td><td>string of characters similar to default value</td><td>\copydoc dataio::system_message_file</td></tr>
!! <tr><td>multiple_h5files   </td><td>.false.            </td><td>logical   </td><td>\copydoc dataio_pub::multiple_h5files</td></tr>
!! <tr><td>use_v2_io          </td><td>.true.             </td><td>logical   </td><td>\copydoc dataio_pub::use_v2_io    </td></tr>
!! <tr><td>gdf_strict         </td><td>.true.             </td><td>logical   </td><td>\copydoc dataio_pub::gdf_strict   </td></tr>
!! <tr><td>nproc_io           </td><td>nproc              </td><td>integer   </td><td>\copydoc dataio_pub::nproc_io     </td></tr>
!! <tr><td>enable_compression </td><td>.false.            </td><td>logical   </td><td>\copydoc dataio_pub::enable_compression</td></tr>
!! <tr><td>gzip_level         </td><td>9                  </td><td>integer   </td><td>\copydoc dataio_pub::gzip_level   </td></tr>
!! <tr><td>colormode          </td><td>.true.             </td><td>logical   </td><td>\copydoc dataio_pub::colormode    </td></tr>
!! <tr><td>h5_64bit           </td><td>.false.            </td><td>logical   </td><td>\copydoc dataio_pub::h5_64bit     </td></tr>
!! </table>
!! \n \n
!<
   subroutine init_dataio_parameters

      use constants,  only: cwdlen, PIERNIK_INIT_MPI, INVALID
      use dataio_pub, only: nrestart, last_hdf_time, last_res_time, last_tsl_time, last_log_time, log_file_initialized, &
           &                tmp_log_file, printinfo, printio, warn, msg, die, code_progress, log_wr, restarted_sim, &
           &                move_file, parfile, parfilelines, log_file, maxparfilelines, can_i_write, ierrh, par_file
      use mpisetup,   only: master, nproc, proc, piernik_MPI_Bcast, piernik_MPI_Barrier, FIRST, LAST

      implicit none

      integer              :: system_status, i, ip, par_lun
      logical, allocatable, dimension(:) :: can_write

#ifdef VERBOSE
      if (master) call printinfo("[dataio:init_dataio_parameters] Commencing dataio module initialization")
#endif /* VERBOSE */

      if (code_progress < PIERNIK_INIT_MPI) call die("[dataio:init_dataio_parameters] Some physics modules are not initialized.")

      call dataio_par_io

      if (master) then
         open(newunit=par_lun,file=par_file)
         ierrh = 0
         do while (ierrh == 0 .and. parfilelines<maxparfilelines)
            read(unit=par_lun, fmt='(a)', iostat=ierrh) parfile(parfilelines+1)
            if (ierrh == 0) then
               parfilelines = parfilelines + 1
               i = len_trim(parfile(parfilelines))
               if (i >= len(parfile(parfilelines))) then
                  call warn("[dataio:init_dataio_parameters] problem.par contains very long lines. The copy in the logfile and HDF dumps can be truncated.")
                  write(msg, '(a,i4,3a)')"Line ",parfilelines,": '",parfile(parfilelines),"'"
                  call printinfo(msg, .true.)
               endif
            endif
         enddo
         close(par_lun)
         if (parfilelines == maxparfilelines) call warn("[dataio:init_dataio_parameters] problem.par has too many lines. The copy in the logfile and HDF dumps can be truncated.")
      endif

      ! For 1 /= nproc_io /= nproc there should be choice between two strategies : nproc < nproc_io and the current one
      can_i_write = (mod( proc*nproc_io, nproc) < nproc_io)
      !For some weird reasons MPI_Gather did not work properly here
      if (master) then
         allocate(can_write(FIRST:LAST))
         can_write=(mod( [(i, i=FIRST, LAST)]*nproc_io, int(nproc)) < nproc_io)
         if (count(can_write) == 1) then
            ip = INVALID
            do i = lbound(can_write, dim=1), ubound(can_write, dim=1)
               if (can_write(i)) ip = i
            enddo
            write(msg, '(a,i5)')"[dataio:init_dataio_parameters] Serial write by process #", ip
            call printio(msg)
         else if (all(can_write)) then
            call printio("[dataio:init_dataio_parameters] Fully parallel write by all processes")
         else
            write(msg, '(2(a,i5),a)')"[dataio:init_dataio_parameters] Partially parallel write by ", count(can_write), " out of ", nproc," processes."
            call printio(msg)
         endif
         deallocate(can_write)
      endif

      last_log_time = -dt_log
      last_tsl_time = -dt_tsl
      last_hdf_time = -dt_hdf
      last_res_time = 0.0

#ifdef HDF5
      if (master .and. restart == 'last') call find_last_restart(nrestart)
#endif /* HDF5 */
      call piernik_MPI_Barrier
      call piernik_MPI_Bcast(nrestart)
      call piernik_MPI_Bcast(restarted_sim)

      if (master) then
         write(log_file,'(6a,i3.3,a)') trim(log_wr),'/',trim(problem_name),'_',trim(run_id),'_',nrestart,'.log'
!> \todo if the simulation is restarted then save previous log_file (if exists) under a different, unique name
         system_status = move_file(trim(tmp_log_file), trim(log_file))
         if (system_status /= 0) then
            write(msg,'(2a)')"[dataio:init_dataio_parameters] The log must be stored in ",tmp_log_file
            call warn(msg)
            log_file_initialized = .false.
         else
            log_file_initialized = .true.
         endif
      endif
      call piernik_MPI_Bcast(log_file, cwdlen)          ! BEWARE: every msg issued by slaves before this sync may lead to race condition on tmp_log_file
      call piernik_MPI_Bcast(log_file_initialized)

   end subroutine init_dataio_parameters

   subroutine dataio_par_io

      use constants,  only: idlen, cbuff_len, INT4
      use dataio_pub, only: nres, nrestart, warn, nhdf, wd_rd, multiple_h5files, warn, h5_64bit, nh, set_colors
      use mpisetup,   only: lbuff, ibuff, rbuff, cbuff, master, slave, nproc, piernik_MPI_Bcast

      implicit none

      problem_name  = "nameless"
      run_id        = "___"
      restart       = 'last'   ! 'last': automatic choice of the last restart file regardless of "nrestart" value;
                              ! if something else is set: "nrestart" value is fixing
      res_id        = ''
      nrestart      = 3
      resdel        = 0

      dt_hdf        = 0.0
      dt_res        = 0.0
      dt_tsl        = 0.0
      dt_log        = 0.0
      wdt_res       = 0.0

      tsl_with_mom  = .true.
#ifdef ISO
      tsl_with_ptc  = .false.
#else /* !ISO */
      tsl_with_ptc  = .true.
#endif /* !ISO */
      init_hdf_dump = .false.
      init_res_dump = .false.

      domain_dump   = 'phys_domain'
      vars(:)       = ''
#ifdef NBODY
      pvars(:)      = (/ 'ppid', 'mass', 'ener', 'posx', 'posy', 'posz', 'velx', 'vely', 'velz', 'accx', 'accy', 'accz' /)
#endif /* NBODY */
      mag_center    = .false.
      write(user_message_file,'(a,"/msg")') trim(wd_rd)
      system_message_file = "/tmp/piernik_msg"

      tsl_firstcall      = .true.
      use_v2_io          = .true.
      gdf_strict         = .true.
      nproc_io           = nproc
      enable_compression = .false.
      gzip_level         = 9

      nhdf  = -1
      nres  = 0

      nend = huge(1_INT4)
      tend = -1.0
      wend = huge(1.0)

      colormode = .true.
      h5_64bit  = .false.

      if (master) then

         if (.not.nh%initialized) call nh%init()
         open(newunit=nh%lun, file=nh%tmp1, status="unknown")
         write(nh%lun,nml=OUTPUT_CONTROL)
         close(nh%lun)
         open(newunit=nh%lun, file=nh%par_file)
         nh%errstr=""
         read(unit=nh%lun, nml=OUTPUT_CONTROL, iostat=nh%ierrh, iomsg=nh%errstr)
         close(nh%lun)
         call nh%namelist_errh(nh%ierrh, "OUTPUT_CONTROL")
         read(nh%cmdl_nml,nml=OUTPUT_CONTROL, iostat=nh%ierrh)
         call nh%namelist_errh(nh%ierrh, "OUTPUT_CONTROL", .true.)
         open(newunit=nh%lun, file=nh%tmp2, status="unknown")
         write(nh%lun,nml=OUTPUT_CONTROL)
         close(nh%lun)
         call nh%compare_namelist()
         if (.not.nh%initialized) call nh%init()
         open(newunit=nh%lun, file=nh%tmp1, status="unknown")
         write(nh%lun,nml=RESTART_CONTROL)
         close(nh%lun)
         open(newunit=nh%lun, file=nh%par_file)
         nh%errstr=""
         read(unit=nh%lun, nml=RESTART_CONTROL, iostat=nh%ierrh, iomsg=nh%errstr)
         close(nh%lun)
         call nh%namelist_errh(nh%ierrh, "RESTART_CONTROL")
         read(nh%cmdl_nml,nml=RESTART_CONTROL, iostat=nh%ierrh)
         call nh%namelist_errh(nh%ierrh, "RESTART_CONTROL", .true.)
         open(newunit=nh%lun, file=nh%tmp2, status="unknown")
         write(nh%lun,nml=RESTART_CONTROL)
         close(nh%lun)
         call nh%compare_namelist()
         if (.not.nh%initialized) call nh%init()
         open(newunit=nh%lun, file=nh%tmp1, status="unknown")
         write(nh%lun,nml=END_CONTROL)
         close(nh%lun)
         open(newunit=nh%lun, file=nh%par_file)
         nh%errstr=""
         read(unit=nh%lun, nml=END_CONTROL, iostat=nh%ierrh, iomsg=nh%errstr)
         close(nh%lun)
         call nh%namelist_errh(nh%ierrh, "END_CONTROL")
         read(nh%cmdl_nml,nml=END_CONTROL, iostat=nh%ierrh)
         call nh%namelist_errh(nh%ierrh, "END_CONTROL", .true.)
         open(newunit=nh%lun, file=nh%tmp2, status="unknown")
         write(nh%lun,nml=END_CONTROL)
         close(nh%lun)
         call nh%compare_namelist()

         if (use_v2_io) then
            if (nproc_io <= 0 .or. nproc_io > nproc) nproc_io = nproc ! fully parallel v2 I/O

            if (nproc_io /= 1 .and. nproc_io /= nproc) then
               nproc_io = nproc
               call warn("[dataio:init_dataio_parameters] nproc_io /= nproc not implemented yed. Defaulting to fully parrallel write.")
            endif

         endif

         if (gzip_level < 1 .or. gzip_level > 9) then
            call warn("[dataio:init_dataio_parameters] invalid compression level")
            gzip_level = 9
         endif

!   namelist /END_CONTROL/     nend, tend, wend
         ibuff(1)  = nend

         rbuff(1)  = tend
         rbuff(2)  = wend


!   namelist /RESTART_CONTROL/ restart, res_id, nrestart, resdel
         cbuff(20) = restart
         cbuff(21) = res_id

         ibuff(20) = nrestart
         ibuff(21) = resdel

!   namelist /OUTPUT_CONTROL/  problem_name, run_id, dt_hdf, dt_res, dt_tsl, dt_log, tsl_with_mom, tsl_with_ptc, init_hdf_dump, init_res_dump, &
!                              domain_dump, vars, mag_center, vizit, fmin, fmax, user_message_file, system_message_file, multiple_h5files,     &
!                              use_v2_io, nproc_io, enable_compression, gzip_level, colormode, wdt_res, gdf_strict, h5_64bit
         ibuff(43) = nproc_io
         ibuff(44) = gzip_level

         rbuff(40) = dt_hdf
         rbuff(41) = dt_res
         rbuff(42) = dt_tsl
         rbuff(43) = dt_log
         rbuff(45) = fmin
         rbuff(46) = fmax
         rbuff(47) = wdt_res

         lbuff(1)  = vizit
         lbuff(2)  = multiple_h5files
         lbuff(3)  = use_v2_io
         lbuff(4)  = mag_center
         lbuff(5)  = init_hdf_dump
         lbuff(6)  = init_res_dump
         lbuff(7)  = tsl_with_mom
         lbuff(8)  = tsl_with_ptc
         lbuff(9)  = colormode
         lbuff(10) = gdf_strict
         lbuff(11) = h5_64bit

         cbuff(31) = problem_name
         cbuff(32) = run_id
         cbuff(40) = domain_dump

         do iv = 1, nvarsmx
            cbuff(40+iv) = vars(iv)
         enddo

         cbuff(90) = user_message_file(1:cbuff_len)
         cbuff(91) = system_message_file(1:cbuff_len)

      endif

      call piernik_MPI_Bcast(cbuff, cbuff_len)
      call piernik_MPI_Bcast(lbuff)
      call piernik_MPI_Bcast(ibuff)
      call piernik_MPI_Bcast(rbuff)

      if (slave) then

!   namelist /END_CONTROL/     nend, tend, wend
         nend                = ibuff(1)

         tend                = rbuff(1)
         wend                = rbuff(2)

!   namelist /RESTART_CONTROL/ restart, res_id, nrestart, resdel
         restart             = trim(cbuff(20))
         res_id              = trim(cbuff(21))

         nrestart            = int(ibuff(20), kind=4)
         resdel              = ibuff(21)

!   namelist /OUTPUT_CONTROL/  problem_name, run_id, dt_hdf, dt_res, dt_tsl, dt_log, tsl_with_mom, tsl_with_ptc, init_hdf_dump, init_res_dump, &
!                              domain_dump, vars, mag_center, vizit, fmin, fmax, user_message_file, system_message_file, multiple_h5files,     &
!                              use_v2_io, nproc_io, enable_compression, gzip_level, colormode, wdt_res, gdf_strict

         nproc_io            = int(ibuff(43), kind=4)
         gzip_level          = int(ibuff(44), kind=4)

         dt_hdf              = rbuff(40)
         dt_res              = rbuff(41)
         dt_tsl              = rbuff(42)
         dt_log              = rbuff(43)
         fmin                = rbuff(45)
         fmax                = rbuff(46)
         wdt_res             = rbuff(47)

         vizit               = lbuff(1)
         multiple_h5files    = lbuff(2)
         use_v2_io           = lbuff(3)
         mag_center          = lbuff(4)
         init_hdf_dump       = lbuff(5)
         init_res_dump       = lbuff(6)
         tsl_with_mom        = lbuff(7)
         tsl_with_ptc        = lbuff(8)
         colormode           = lbuff(9)
         gdf_strict          = lbuff(10)
         h5_64bit            = lbuff(11)

         problem_name        = cbuff(31)
         run_id              = cbuff(32)(1:idlen)
         domain_dump         = trim(cbuff(40))
         do iv = 1, nvarsmx
            vars(iv)         = trim(cbuff(40+iv))
         enddo

         user_message_file   = trim(cbuff(90))
         system_message_file = trim(cbuff(91))

      endif

      call set_colors(colormode)

   end subroutine dataio_par_io

!> \brief Initialize these I/O variables that may depend on any other modules (called at the end of init_piernik)

   subroutine init_dataio

      use constants,    only: PIERNIK_INIT_IO_IC
      use dataio_pub,   only: code_progress, die, nres, nrestart, printinfo, restarted_sim, warn
      use domain,       only: dom
      use mpisetup,     only: master
      use timer,        only: walltime_end
      use user_hooks,   only: user_vars_arr_in_restart
      use version,      only: nenv,env, init_version
#ifdef HDF5
      use common_hdf5,  only: init_hdf5
      use data_hdf5,    only: init_data
      use dataio_pub,   only: gdf_strict, msg, nhdf, nstep_start
      use fluidindex,   only: flind
      use global,       only: t, nstep
      use restart_hdf5, only: read_restart_hdf5
#ifdef NBODY
      use cg_particles_io, only: init_nbody_hdf5
#endif /* NBODY */
#endif /* HDF5 */

      implicit none

      logical :: tn
      integer :: i

      if (code_progress < PIERNIK_INIT_IO_IC) call die("[dataio:init_dataio] Some physics modules are not initialized.")

      write(fmt_loc,  '(2(a,i1),a)') "(2x,a12,a3,'  = ',es16.9,16x,            ",dom%eff_dim+1,"(1x,i4),",dom%eff_dim,"(1x,f12.4))"
      write(fmt_dtloc,'(2(a,i1),a)') "(2x,a12,a3,'  = ',es16.9,'  dt=',es11.4, ",dom%eff_dim+1,"(1x,i4),",dom%eff_dim,"(1x,f12.4))"
      write(fmt_vloc, '(2(a,i1),a)') "(2x,a12,a3,'  = ',es16.9,'   v=',es11.4, ",dom%eff_dim+1,"(1x,i4),",dom%eff_dim,"(1x,f12.4))"

      if (master) tn = walltime_end%time_left(wend)

#ifdef HDF5
      if (flind%fluids > 1 .and. gdf_strict) then
         if (master) then
            write(msg, '(a)') "[dataio:init_dataio] Cannot use gdf_strict with multiple fluids. Setting gdf_strict to .false."
            call warn(msg)
         endif
         gdf_strict = .false.
      endif
      call init_hdf5(vars)
#ifdef NBODY
      call init_nbody_hdf5(pvars)
#endif /* NBODY */
      call init_data
#endif /* HDF5 */

      call init_version
      if (master) then
         call printinfo("###############     Source configuration     ###############", .false.)
         do i = 1, nenv
            call printinfo(env(i), .false.)
         enddo
      endif

      if (associated(user_vars_arr_in_restart)) call user_vars_arr_in_restart

      nres = nrestart

      if (restarted_sim) then
#ifdef HDF5
         if (master) call printinfo("###############     Reading restart     ###############", .false.)
         call read_restart_hdf5
         nstep_start = nstep
         t_start     = t
         nres_start  = nrestart
         nhdf_start  = nhdf-1
#else /* !HDF5 */
         call die("[dataio:init_dataio] cannot use restart without HDF5")
#endif /* !HDF5 */
      endif

#ifdef VERBOSE
      call printinfo("[dataio:init_dataio] finished. \o/")
#endif /* VERBOSE */

      walltime_nextres = wallclock(0, 0, "until next restart")
      if (master) tn = walltime_nextres%time_left(wdt_res)

   end subroutine init_dataio

!>
!! \brief Deallocate dataio data
!!
!! No MPI calls are allowed here!
!<

   subroutine cleanup_dataio

      use dataio_pub, only: cleanup_text_buffers
#ifdef HDF5
      use common_hdf5, only: cleanup_hdf5
#endif /* HDF5 */
      implicit none

      call cleanup_text_buffers
#ifdef HDF5
      call cleanup_hdf5
#endif /* HDF5 */
   end subroutine cleanup_dataio

   subroutine user_msg_handler(end_sim)

      use dataio_pub,   only: msg, printinfo, warn
      use mpisetup,     only: master, piernik_MPI_Bcast
      use ppp,          only: umsg_request
      use timer,        only: walltime_end
#ifdef HDF5
      use data_hdf5,    only: write_hdf5
      use restart_hdf5, only: write_restart_hdf5
#endif /* HDF5 */

      implicit none

      logical, intent(inout) :: end_sim
      logical                :: tn
      integer                :: tsleep

!--- process 0 checks for messages

      if (master) call read_file_msg

      call piernik_MPI_Bcast(umsg, umsg_len)
      call piernik_MPI_Bcast(umsg_param)

!---  if a user message is received then:
      if (len_trim(umsg) /= 0) then
         select case (trim(umsg))
#ifdef HDF5
            case ('res', 'dump')
               call write_restart_hdf5
            case ('hdf')
               call write_hdf5
#endif /* HDF5 */
            case ('log')
               call write_log
            case ('tsl')
               call write_timeslice
            case ('ppp')
               umsg_request = max(1, int(umsg_param))
               write(msg,'(a,i8,a)') "[dataio:user_msg_handler] enable PPP for ", umsg_request, " step" // trim(merge("s", " ", umsg_request == 1))
               if (master) call printinfo(msg)
            case ('wend')
               wend = umsg_param
               if (master) tn = walltime_end%time_left(wend)
            case ('wdtres')
               wdt_res = umsg_param
               if (master) tn = walltime_nextres%time_left(wdt_res)
            case ('wleft')
               if (master) tn = walltime_end%time_left(-1.0)
            case ('wresleft')
               if (master) tn = walltime_nextres%time_left(-1.0)
            case ('tend')
               tend   = umsg_param
            case ('nend')
               nend   = int(umsg_param, kind=4)
            case ('dtres')
               dt_res = umsg_param
            case ('dthdf')
               dt_hdf = umsg_param
            case ('dtlog')
               dt_log = umsg_param
            case ('dttsl')
               dt_tsl = umsg_param
            case ('sleep')
               tsleep = int(60*umsg_param)
               call sleep(tsleep)
            case ('stop')
               end_sim = .true.
            case ('help')
               if (master) then
                  write(msg,*) "[dataio:user_msg_handler] Recognized messages:",char(10),&
                  &"  help     - prints this information",char(10),&
                  &"  stop     - finish the simulation",char(10),&
                  &"  res      - immediately dumps a restart file",char(10),&
                  &"  dump     - immediately dumps a restart file of full domain for all blocks",char(10),&
                  &"  hdf      - dumps a plotfile",char(10),&
                  &"  log      - update logfile",char(10),&
                  &"  tsl      - write a timeslice",char(10),&
                  &"  ppp [N]  - start ppp_main profiling for N timesteps (default 1)",char(10),&
                  &"  wleft    - show how much walltime is left",char(10),&
                  &"  wresleft - show how much walltime is left till next restart",char(10),&
                  &"  sleep <number> - wait <number> seconds",char(10),&
                  &"  wend|wdtres|tend|nend|dtres|dthdf|dtlog|dttsl <value> - update specified parameter with <value>",char(10),&
                  &"Note that only one line at a time is read."
                  call printinfo(msg)
               endif
            case default
               if (master) then
                  write(msg,*) "[dataio:user_msg_handler]: non-recognized message '",trim(umsg),"'. Use message 'help' for list of valid keys."
                  call warn(msg)
               endif
         end select
      endif

   end subroutine user_msg_handler

!---------------------------------------------------------------------
!>
!! |brief Makes data dump on abnormal Piernik termination
!<
!---------------------------------------------------------------------
!
   subroutine write_crashed(msg)

      use constants,  only: FINAL_DUMP
      use dataio_pub, only: nres, die

      implicit none

      character(len=*), intent(in) :: msg

      ! force output for diagnostics
      problem_name = "crash"
      dt_hdf = tiny(1.0)
      nres = 1
      call write_data(output=FINAL_DUMP)

      call die(msg)

   end subroutine write_crashed

!---------------------------------------------------------------------
!>
!! \brief controls data dumping
!<
!---------------------------------------------------------------------
!
   subroutine write_data(output)

      use constants,    only: FINAL_DUMP, LOGF
      use dataio_user,  only: user_post_write_data
#ifdef HDF5
      use constants,    only: HDF
      use data_hdf5,    only: write_hdf5
      use dataio_pub,   only: last_res_time, last_hdf_time
      use mpisetup,     only: master, piernik_MPI_Bcast
      use restart_hdf5, only: write_restart_hdf5
#endif /* HDF5 */

      implicit none

      integer(kind=4), intent(in) :: output
#ifdef HDF5
      logical :: tleft
#endif /* HDF5 */
!- - - - - - - - - - - - - - - - - - - - - - - - - - - - - - - - - - -

      dump(LOGF) = (output == LOGF .or. output == FINAL_DUMP) ; if (dump(LOGF)) call write_log
      dump(TSL)  = (output == TSL  .or. output == FINAL_DUMP) ; if (dump(TSL))  call write_timeslice
#ifdef HDF5
      call determine_dump(dump(RES), last_res_time, dt_res, output, RES)
      call manage_hdf_dump(RES, dump(RES), output)
      if (dump(RES)) call write_restart_hdf5

      if (wdt_res > 0.0) then
         if (master) tleft = walltime_nextres%time_left()
         call piernik_MPI_Bcast(tleft)
         if (.not.tleft) then
            call write_restart_hdf5
            if (master) tleft = walltime_nextres%time_left(wdt_res)
         endif
      endif

      call determine_dump(dump(HDF), last_hdf_time, dt_hdf, output, HDF)
      call manage_hdf_dump(HDF, dump(HDF), output)
      if (dump(HDF)) call write_hdf5
#endif /* HDF5 */
      if (associated(user_post_write_data)) call user_post_write_data(output, dump)

   end subroutine write_data

   subroutine determine_dump(dmp, last_dump_time, dt_dump, output, dumptype)

      use constants, only: FINAL_DUMP
      use global,    only: t

      implicit none

      integer(kind=4), intent(in)    :: output, dumptype
      real,            intent(in)    :: dt_dump
      real,            intent(inout) :: last_dump_time
      logical,         intent(inout) :: dmp

      dmp = ((.not.(dmp)) .and. (output == FINAL_DUMP)) !! dmp==.true. means that this dump is already done due to another conditions and is stopped by dmp=.not.(dmp); important only for FINAL_DUMP output
      dmp = (dmp .or. (t-last_dump_time) >= dt_dump)
      dmp = (dmp .and. dt_dump > 0.0)
      if (dmp) last_dump_time = t - mod(t-last_dump_time, dt_dump)
      dmp = (dmp .or. output == dumptype)

   end subroutine determine_dump

   subroutine manage_hdf_dump(dumptype, dmp, output)

      use constants,  only: INCEPTIVE, HDF, RES
      use dataio_pub, only: nres

      implicit none

      integer(kind=4), intent(in)    :: dumptype !< type of dump
      integer(kind=4), intent(in)    :: output   !< type of output call
      logical,         intent(inout) :: dmp      !< perform I/O if True

      if (output /= INCEPTIVE) return
      if ((dumptype == HDF) .and. init_hdf_dump) dmp = .true.  !< \todo problem_name may be enhanced by '_initial', but this and nhdf should be reverted just after write_hdf5 is called
      if ((dumptype == RES) .and. init_res_dump .and. nres == 0) then
         dmp = .true.
         nres = -1
      endif

   end subroutine manage_hdf_dump

   subroutine check_log

      use constants,  only: CHK, LOGF
      use dataio_pub, only: last_log_time

      implicit none

      call determine_dump(dump(LOGF), last_log_time, dt_log, CHK, LOGF)
      if (dump(LOGF)) call write_log

   end subroutine check_log

   subroutine check_tsl

      use constants,       only: CHK
      use dataio_pub,      only: last_tsl_time
      use mpisetup,        only: report_to_master
      use piernik_mpi_sig, only: sig

      implicit none

      call determine_dump(dump(TSL), last_tsl_time, dt_tsl, CHK, TSL)
      if (dump(TSL)) then
         call write_timeslice
         call report_to_master(sig%tsl_updated, only_master=.True.)
      endif

   end subroutine check_tsl

!>
!! \brief Find the restart point with highest number
!!
!! \todo use restart_fname() function
!! \todo scan the 9999 .. 0 range somewhat smarter (get directory listing?)
!<
#ifdef HDF5
   subroutine find_last_restart(restart_number)

      use common_hdf5, only: output_fname
      use constants,   only: RD
      use dataio_pub,  only: restarted_sim

      implicit none

      integer(kind=4), intent(out) :: restart_number

      integer(kind=4)              :: nres
      integer                      :: unlink_stat
      logical                      :: exist

      restart_number = 0

      open(newunit=unlink_stat, file='restart_list.tmp', status='unknown')
      close(unlink_stat, status='delete')

      do nres = 999, 0, -1
         inquire(file = trim(output_fname(RD,'.res', nres)), exist = exist)
         if (exist) then
            restart_number = nres
            restarted_sim = .true.
            return
         endif
      enddo

   end subroutine find_last_restart
#endif /* HDF5 */
!>
!! \brief writes integrals to text file
!<

   subroutine write_timeslice

      use cg_leaves,        only: leaves
      use cg_list,          only: cg_list_element
      use constants,        only: xdim, DST, pSUM, GEO_XYZ, GEO_RPZ, ndims, LO, HI, I_ONE, INVALID, PPP_IO
      use dataio_pub,       only: log_wr, tsl_file, tsl_lun
#if defined(__INTEL_COMPILER)
      use dataio_pub,       only: io_blocksize, io_buffered, io_buffno
#endif /* __INTEL_COMPILER */
      use dataio_user,      only: user_tsl
      use diagnostics,      only: pop_vector
      use domain,           only: dom
      use fluidindex,       only: flind, iarr_all_dn, iarr_all_mx, iarr_all_my, iarr_all_mz
      use fluids_pub,       only: has_ion, has_dst, has_neu
      use fluidtypes,       only: phys_prop
      use func,             only: ekin, emag
      use global,           only: t, dt, smalld, nstep
      use grid_cont,        only: grid_container
      use mass_defect,      only: update_tsl_magic_mass
      use mpisetup,         only: master, piernik_MPI_Allreduce
      use named_array_list, only: wna
      use ppp,              only: ppp_main
#ifdef GRAV
      use constants,        only: gpot_n
      use named_array_list, only: qna
#endif /* GRAV */
#ifndef ISO
      use fluidindex,       only: iarr_all_en
#endif /* !ISO */
#ifdef COSM_RAYS
#ifdef COSM_RAY_ELECTRONS
      use fluidindex,       only: iarr_all_crn
      use initcosmicrays,   only: iarr_cre_e, iarr_cre_n
#else /* !COSM_RAY_ELECTRONS */
      use fluidindex,       only: iarr_all_crs
#endif /* !COSM_RAY_ELECTRONS */
#endif /* COSM_RAYS */
#ifdef RESISTIVE
      use resistivity,      only: eta1_active
#endif /* RESISTIVE */
#ifdef MAGNETIC
      use constants,        only: ydim, zdim
#endif /* MAGNETIC */
#ifdef NBODY
      use particle_utils,   only: particle_diagnostics, tot_energy, d_energy, tot_angmom, d_angmom
#endif /* NBODY */

      implicit none

      integer, parameter                                  :: field_len=17 ! should match formats below
      character(len=field_len), dimension(:), allocatable :: tsl_names
      real,                     dimension(:), allocatable :: tsl_vars
      real, dimension(:,:,:,:), pointer                   :: pu, pb => null()
      type(phys_prop),          pointer                   :: sn
      type(tsl_container)                                 :: tsl
      type(grid_container),     pointer                   :: cg
      type(cg_list_element),    pointer                   :: cgl
      real                                                :: cs_iso2
      enum, bind(C)
         enumerator :: T_MASS                                  !< total mass
         enumerator :: T_MOMX, T_MOMY, T_MOMZ                  !< total momenta
         enumerator :: T_ENER, T_EINT, T_EKIN, T_EMAG          !< total energies
#ifdef GRAV
         enumerator :: T_EPOT                                  !< total gravitational potential energy
#endif /* GRAV */
#ifdef MAGNETIC
         enumerator :: T_MFLX, T_MFLY, T_MFLZ                  !< total magnetic fluxes
#endif /* MAGNETIC */
#ifdef COSM_RAYS
         enumerator :: T_ENCR                                  !< total CR energy
#ifdef COSM_RAY_ELECTRONS
         enumerator :: T_CREE                                  !< total CRE (electron component) energy
         enumerator :: T_CREN                                  !< total CRE (electron component) density
#endif /* COSM_RAY_ELECTRONS */
#endif /* COSM_RAYS */
         enumerator :: T_LAST                                  !< DO NOT place any index behind this one
      end enum
      real, dimension(T_MASS:T_LAST-1), save :: tot_q          !< array of total quantities
      integer(kind=4)                        :: ifl
      integer(kind=4)                        :: i, ii
      real                                   :: drvol
      integer(kind=4), dimension(ndims, LO:HI) :: ijkse
      character(len=*), parameter :: tsl_label = "write_timeslice"

      call ppp_main%start(tsl_label, PPP_IO)

      if (has_ion) then
         cs_iso2 = flind%ion%cs2
      elseif (has_neu) then
         cs_iso2 = flind%neu%cs2
      else
         cs_iso2 = 0.0
      endif

      if (master) then
         write(tsl_file,'(a,a1,a,a1,a3,a1,i3.3,a4)') trim(log_wr),'/',trim(problem_name),'_', run_id,'_',nrestart,'.tsl'

         if (tsl_firstcall) then
            call pop_vector(tsl_names, field_len, ["nstep   ", "time    ", "timestep", "mass    "])
            if (tsl_with_mom) then
               select case (dom%geometry_type)
                  case (GEO_XYZ)
                     call pop_vector(tsl_names, field_len, ["momx", "momy", "momz"])
                  case (GEO_RPZ)
                     call pop_vector(tsl_names, field_len, ["momr", "J_z ", "momz"])
               end select
            endif
            call pop_vector(tsl_names, field_len, ["ener", "eint", "ekin"])
#ifdef GRAV
            call pop_vector(tsl_names, field_len, ["epot"])
#endif /* GRAV */
#ifdef MAGNETIC
            call pop_vector(tsl_names, field_len, ["emag    ", "mflx    ", "mfly    ", "mflz    ", "vai_max ", "b_min   ", "b_max   ", "divb_max"])
#ifdef RESISTIVE
            if (eta1_active) call pop_vector(tsl_names, field_len, ["eta_max"])
#endif /* RESISTIVE */
#endif /* MAGNETIC */
#ifdef COSM_RAYS
            call pop_vector(tsl_names, field_len, ["encr_tot", "encr_min", "encr_max"])
#ifdef COSM_RAY_ELECTRONS
            call pop_vector(tsl_names, field_len, ["cren_tot", "cren_min", "cren_max" ])
            call pop_vector(tsl_names, field_len, ["cree_tot", "cree_min", "cree_max"])
            call pop_vector(tsl_names, field_len, ["divv_min", "divv_max" ])
#endif /* COSM_RAY_ELECTRONS */
#endif /* COSM_RAYS */
            ! \todo: replicated code, simplify me
            if (has_ion) then
               call pop_vector(tsl_names, field_len, ["deni_min", "deni_max", "vxi_max ", "vyi_max ", "vzi_max "])
               if (tsl_with_ptc) &
             & call pop_vector(tsl_names, field_len, ["prei_min", "prei_max", "temi_min", "temi_max", "csi_max "])
               call pop_vector(tsl_names, field_len, ["ion_mmass_cur", "ion_mmass_cum"])
            endif
            if (has_neu) then
               call pop_vector(tsl_names, field_len, ["denn_min", "denn_max", "vxn_max ", "vyn_max ", "vzn_max "])
               if (tsl_with_ptc) &
             & call pop_vector(tsl_names, field_len, ["pren_min", "pren_max", "temn_min", "temn_max", "csn_max "])
               call pop_vector(tsl_names, field_len, ["neu_mmass_cur", "neu_mmass_cum"])
            endif
            if (has_dst) then
               call pop_vector(tsl_names, field_len, ["dend_min", "dend_max", "vxd_max ", "vyd_max ", "vzd_max "])
               call pop_vector(tsl_names, field_len, ["dst_mmass_cur", "dst_mmass_cum"])
            endif
#ifdef NBODY
            call pop_vector(tsl_names, field_len, ["totpener", "errpener", "totpamom", "errpamom"])
#endif /* NBODY */

            if (associated(user_tsl)) call user_tsl(tsl_vars, tsl_names)

#if defined(__INTEL_COMPILER)
            open(newunit=tsl_lun, file=tsl_file, &
              &  blocksize=io_blocksize, buffered=io_buffered, buffercount=io_buffno)
#else /* !__INTEL_COMPILER */
            open(newunit=tsl_lun, file=tsl_file)
#endif /* !__INTEL_COMPILER */
            write(tsl_lun, '(a1,a8,100(1x,a20))') "#",tsl_names(1),adjustr(tsl_names(2:)) ! should match format used below
            write(tsl_lun, '(a1)') '#'
            deallocate(tsl_names)
            tsl_firstcall = .false.
         endif
      endif

      tot_q(:) = 0.
      cgl => leaves%first
      do while (associated(cgl))
         cg => cgl%cg

         pu => cg%w(wna%fi)%span(cg%ijkse)
         if (wna%bi > INVALID) pb => cg%w(wna%bi)%span(cg%ijkse)

         select case (dom%geometry_type)

            case (GEO_XYZ)
               tot_q(T_MASS) = tot_q(T_MASS) + cg%dvol * sum(sum(pu(iarr_all_dn,:,:,:), dim=1), mask=cg%leafmap)
               if (tsl_with_mom) then
                  tot_q(T_MOMX) = tot_q(T_MOMX) + cg%dvol * sum(sum(pu(iarr_all_mx,:,:,:), dim=1), mask=cg%leafmap)
                  tot_q(T_MOMY) = tot_q(T_MOMY) + cg%dvol * sum(sum(pu(iarr_all_my,:,:,:), dim=1), mask=cg%leafmap)
                  tot_q(T_MOMZ) = tot_q(T_MOMZ) + cg%dvol * sum(sum(pu(iarr_all_mz,:,:,:), dim=1), mask=cg%leafmap)
               endif
#ifdef GRAV
               tot_q(T_EPOT) = tot_q(T_EPOT) + cg%dvol * sum(sum(pu(iarr_all_dn(:),:,:,:),dim=1) * cg%q(qna%ind(gpot_n))%span(cg%ijkse), mask=cg%leafmap)
#endif /* GRAV */

               tot_q(T_EKIN) = tot_q(T_EKIN) + cg%dvol * sum(sum(ekin(pu(iarr_all_mx(:),:,:,:), pu(iarr_all_my(:),:,:,:), pu(iarr_all_mz(:),:,:,:), max(pu(iarr_all_dn(:),:,:,:),smalld)), dim=1), mask=cg%leafmap)
#ifdef MAGNETIC
               tot_q(T_EMAG) = tot_q(T_EMAG) + cg%dvol * sum(emag(pb(xdim,:,:,:), pb(ydim,:,:,:), pb(zdim,:,:,:)), mask=cg%leafmap)
               tot_q(T_MFLX) = tot_q(T_MFLX) + cg%dvol/dom%L_(xdim) * sum(pb(xdim,:,:,:), mask=cg%leafmap) !cg%dy*cg%dz/dom%n_d(xdim)
               tot_q(T_MFLY) = tot_q(T_MFLY) + cg%dvol/dom%L_(ydim) * sum(pb(ydim,:,:,:), mask=cg%leafmap) !cg%dx*cg%dz/dom%n_d(ydim)
               tot_q(T_MFLZ) = tot_q(T_MFLZ) + cg%dvol/dom%L_(zdim) * sum(pb(zdim,:,:,:), mask=cg%leafmap) !cg%dx*cg%dy/dom%n_d(zdim)
#endif /* MAGNETIC */
#ifndef ISO
               tot_q(T_ENER) = tot_q(T_ENER) + cg%dvol * sum(sum(pu(iarr_all_en,:,:,:), dim=1), mask=cg%leafmap)
#endif /* !ISO */

#ifdef COSM_RAYS
#ifdef COSM_RAY_ELECTRONS
               tot_q(T_ENCR) = tot_q(T_ENCR) + cg%dvol * sum(sum(pu(iarr_all_crn,:,:,:), dim=1), mask=cg%leafmap)
               tot_q(T_CREN) = tot_q(T_CREN) + cg%dvol * sum(sum(pu(iarr_cre_n,  :,:,:), dim=1), mask=cg%leafmap)
               tot_q(T_CREE) = tot_q(T_CREE) + cg%dvol * sum(sum(pu(iarr_cre_e,  :,:,:), dim=1), mask=cg%leafmap)
               tot_q(T_ENCR) = tot_q(T_ENCR) + tot_q(T_CREE)
#else /* !COSM_RAY_ELECTRONS */
               tot_q(T_ENCR) = tot_q(T_ENCR) + cg%dvol * sum(sum(pu(iarr_all_crs,:,:,:), dim=1), mask=cg%leafmap)
#endif /* !COSM_RAY_ELECTRONS */
               tot_q(T_ENER) = tot_q(T_ENER) + tot_q(T_ENCR)
#endif /* COSM_RAYS */

            case (GEO_RPZ)
               do i = cg%is, cg%ie
                  drvol = cg%dvol * cg%x(i)
                  ii = i - cg%is + I_ONE
                  ijkse = cg%ijkse
                  ijkse(xdim, :) = i
                  tot_q(T_MASS) = tot_q(T_MASS) + drvol * sum(sum(pu(iarr_all_dn, ii, :, :), dim=1), mask=cg%leafmap(i, :, :))
                  if (tsl_with_mom) then
                     tot_q(T_MOMX) = tot_q(T_MOMX) + drvol * sum(sum(pu(iarr_all_mx, ii, :, :), dim=1), mask=cg%leafmap(i, :, :))
                     tot_q(T_MOMY) = tot_q(T_MOMY) + drvol * sum(sum(pu(iarr_all_my, ii, :, :), dim=1), mask=cg%leafmap(i, :, :)) * cg%x(i) ! J_z
                     tot_q(T_MOMZ) = tot_q(T_MOMZ) + drvol * sum(sum(pu(iarr_all_mz, ii, :, :), dim=1), mask=cg%leafmap(i, :, :))
                  endif
#ifdef GRAV
                  tot_q(T_EPOT) = tot_q(T_EPOT) + drvol * sum(sum(pu(iarr_all_dn(:), ii:ii, :, :),dim=1) * cg%q(qna%ind(gpot_n))%span(ijkse), mask=cg%leafmap(i:i, :, :))
#endif /* GRAV */

                  tot_q(T_EKIN) = tot_q(T_EKIN) + drvol * sum(sum(ekin(pu(iarr_all_mx(:), ii, :, :), pu(iarr_all_my(:), ii, :, :)*cg%x(i), pu(iarr_all_mz(:), ii, :, :), &
                       &                                               max(pu(iarr_all_dn(:), ii, :, :),smalld)), dim=1), mask=cg%leafmap(i, :, :))
#ifdef MAGNETIC
                  tot_q(T_EMAG) = tot_q(T_EMAG) + drvol * sum(emag(pb(xdim, ii, :, :), pb(ydim, ii, :, :), pb(zdim, ii, :, :)), mask=cg%leafmap(i, :, :))
                  !> \todo Figure out the meaning of tot_q(T_MFL[XY]) and how to compute it properly or remove at all
                  tot_q(T_MFLX) = 0. !tot_q(T_MFLX) + cg%dvol/dom%L_(xdim) * sum(pb(xdim, ii, :, :), mask=cg%leafmap(i, :, :)) !cg%dy*cg%dz/dom%n_d(xdim)
                  tot_q(T_MFLY) = 0. !tot_q(T_MFLY) + cg%dvol/dom%L_(ydim) * sum(pb(ydim, ii, :, :), mask=cg%leafmap(i, :, :)) !cg%dx*cg%dz/dom%n_d(ydim)
                  tot_q(T_MFLZ) = tot_q(T_MFLZ) + drvol/dom%L_(zdim) * sum(pb(zdim, ii, :, :), mask=cg%leafmap(i, :, :)) !cg%dx*cg%dy/dom%n_d(zdim)
#endif /* MAGNETIC */
#ifndef ISO
                  tot_q(T_ENER) = tot_q(T_ENER) + drvol * sum(sum(pu(iarr_all_en, ii, :, :), dim=1), mask=cg%leafmap(i, :, :))
#endif /* !ISO */

#ifdef COSM_RAYS
#ifdef COSM_RAY_ELECTRONS
                  tot_q(T_ENCR) = tot_q(T_ENCR) + drvol * sum(sum(pu(iarr_all_crn, ii, :, :), dim=1), mask=cg%leafmap(i, :, :))
                  tot_q(T_CREN) = tot_q(T_CREN) + drvol * sum(sum(pu(iarr_cre_n,   ii, :, :), dim=1), mask=cg%leafmap(i, :, :))
                  tot_q(T_CREE) = tot_q(T_CREE) + drvol * sum(sum(pu(iarr_cre_e,   ii, :, :), dim=1), mask=cg%leafmap(i, :, :))
                  tot_q(T_ENCR) = tot_q(T_ENCR) + tot_q(T_CREE)
#else /* !COSM_RAY_ELECTRONS */
                  tot_q(T_ENCR) = tot_q(T_ENCR) + drvol * sum(sum(pu(iarr_all_crs, ii, :, :), dim=1), mask=cg%leafmap(i, :, :))
#endif /* !COSM_RAY_ELECTRONS */
                  tot_q(T_ENER) = tot_q(T_ENER) + tot_q(T_ENCR)
#endif /* COSM_RAYS */
               enddo

         end select

         cgl => cgl%nxt
      enddo

#ifdef ISO
      tot_q(T_EINT) = tot_q(T_EINT) + cs_iso2*tot_q(T_MASS)
      tot_q(T_ENER) = tot_q(T_ENER) + tot_q(T_EINT)+tot_q(T_EKIN)+tot_q(T_EMAG)
#else /* !ISO */
      tot_q(T_EINT) = tot_q(T_EINT) + tot_q(T_ENER) - tot_q(T_EKIN) - tot_q(T_EMAG)
#endif /* !ISO */
#ifdef GRAV
      tot_q(T_ENER) = tot_q(T_ENER) + tot_q(T_EPOT)
#endif /* GRAV */

      call piernik_MPI_Allreduce(tot_q, pSUM)

#ifdef NBODY
      call particle_diagnostics(.false.)
#endif /* NBODY */

      call write_log(tsl)
      call update_tsl_magic_mass

      if (master) then
         call pop_vector(tsl_vars, [t, dt, tot_q(T_MASS)])
         if (tsl_with_mom) call pop_vector(tsl_vars, [tot_q(T_MOMX), tot_q(T_MOMY), tot_q(T_MOMZ)])
         call pop_vector(tsl_vars, [tot_q(T_ENER), tot_q(T_EINT), tot_q(T_EKIN)])
#ifdef GRAV
         call pop_vector(tsl_vars, [tot_q(T_EPOT)])
#endif /* GRAV */
#ifdef MAGNETIC
         call pop_vector(tsl_vars, [tot_q(T_EMAG), tot_q(T_MFLX), tot_q(T_MFLY), tot_q(T_MFLZ), tsl%vai_max, tsl%b_min, tsl%b_max, tsl%divb_max])
#ifdef RESISTIVE
         if (eta1_active) call pop_vector(tsl_vars, [tsl%etamax])
#endif /* RESISTIVE */
#endif /* MAGNETIC */
#ifdef COSM_RAYS
         call pop_vector(tsl_vars, [tot_q(T_ENCR), tsl%encr_min, tsl%encr_max])
#endif /* COSM_RAYS */

#ifdef COSM_RAY_ELECTRONS
         call pop_vector(tsl_vars, [tot_q(T_CREN), tsl%cren_min, tsl%cren_max])
         call pop_vector(tsl_vars, [tot_q(T_CREE), tsl%cree_min, tsl%cree_max])
         call pop_vector(tsl_vars, [tsl%divv_min, tsl%divv_max])
#endif /* COSM_RAY_ELECTRONS */

         do ifl = lbound(flind%all_fluids, 1, kind=4), ubound(flind%all_fluids, 1, kind=4)
            sn => flind%all_fluids(ifl)%fl%snap
            call pop_vector(tsl_vars, [sn%dens_min%val, sn%dens_max%val, sn%velx_max%val, sn%vely_max%val, sn%velz_max%val])
            if (tsl_with_ptc .and. flind%all_fluids(ifl)%fl%tag /= DST) &
          & call pop_vector(tsl_vars, [sn%pres_min%val, sn%pres_max%val, sn%temp_min%val, sn%temp_max%val, sn%cs_max%val  ])
            call pop_vector(tsl_vars, [sn%mmass_cur, sn%mmass_cum])
         enddo
#ifdef NBODY
         call pop_vector(tsl_vars, [tot_energy, d_energy, tot_angmom, d_angmom])
#endif /* NBODY */

      endif

      if (associated(user_tsl)) call user_tsl(tsl_vars)

      if (master) then
         write(tsl_lun, '(1x,i8,100(1x,es20.11e3))') nstep, tsl_vars ! should match format used above
         ! some quantities computed in "write_log".One can add more, or change.
         deallocate(tsl_vars)
      endif

      call ppp_main%stop(tsl_label, PPP_IO)

   end subroutine write_timeslice

   subroutine common_shout(pr, fluid, pres_tn, temp_tn, cs_tn)

      use domain,     only: is_multicg
      use fluidtypes, only: phys_prop
      use global,     only: use_fargo

      implicit none

      type(phys_prop),  intent(in)  :: pr
      character(len=*), intent(in)  :: fluid
      logical,          intent(in)  :: pres_tn, temp_tn, cs_tn

      call cmnlog_s(fmt_loc, 'min(dens)   ', fluid, pr%dens_min)
      call cmnlog_s(fmt_loc, 'max(dens)   ', fluid, pr%dens_max)
      if (temp_tn) then
         call cmnlog_s(fmt_loc, 'min(temp)   ', fluid, pr%temp_min)
         call cmnlog_s(fmt_loc, 'max(temp)   ', fluid, pr%temp_max)
      endif
      if (pres_tn) then
         call cmnlog_s(fmt_loc, 'min(pres)   ', fluid, pr%pres_min)
         call cmnlog_s(fmt_loc, 'max(pres)   ', fluid, pr%pres_max)
      endif

      call cmnlog_l(fmt_dtloc, 'max(|vx|)   ', fluid, pr%velx_max)
      call cmnlog_l(fmt_dtloc, 'max(|vy|)   ', fluid, pr%vely_max)
      call cmnlog_l(fmt_dtloc, 'max(|vz|)   ', fluid, pr%velz_max)
      if (cs_tn) call cmnlog_l(fmt_dtloc, 'max(c_s)    ', fluid, pr%cs_max)
      if (use_fargo) then
         call cmnlog_l(fmt_dtloc, 'max(shear)  ', fluid, pr%shear_max)
         call cmnlog_l(fmt_vloc, 'min(dtvy(f)) ', fluid, pr%dtvy_min)
      endif

      if (is_multicg) then
         call cmnlog_l(fmt_vloc, 'min(dt_vx)   ', fluid, pr%dtvx_min)
         call cmnlog_l(fmt_vloc, 'min(dt_vy)   ', fluid, pr%dtvy_min)
         call cmnlog_l(fmt_vloc, 'min(dt_vz)   ', fluid, pr%dtvz_min)
         if (cs_tn) call cmnlog_l(fmt_vloc, 'min(dt_cs)   ', fluid, pr%dtcs_min)
      endif

   end subroutine common_shout

!>
!!  Common log print (short - without assoc value)
!<
   subroutine cmnlog_s(fmt_, title, id, ess)
      use dataio_pub, only: msg, printinfo
      use domain,     only: dom
      use types,      only: value
      implicit none
      character(len=*), intent(in) :: fmt_, title, id
      type(value),      intent(in) :: ess

      write(msg, fmt_)  title, id, ess%val, ess%proc, pack(ess%loc,dom%has_dir), pack(ess%coords,dom%has_dir)
      call printinfo(msg, .false.)

   end subroutine cmnlog_s

!>
!!  Common log print (long - including assoc value)
!<
   subroutine cmnlog_l(fmt_, title, id, ess)
      use dataio_pub, only: msg, printinfo
      use domain,     only: dom
      use types,      only: value
      implicit none
      character(len=*), intent(in) :: fmt_, title, id
      type(value),      intent(in) :: ess

      write(msg, fmt_) title, id, ess%val, ess%assoc, ess%proc, pack(ess%loc,dom%has_dir), pack(ess%coords,dom%has_dir)
      call printinfo(msg, .false.)

   end subroutine cmnlog_l

   subroutine get_common_vars(fl)

      use types,            only: value                          !QA_WARN: used by get_extremum (intel compiler)
      use cg_leaves,        only: leaves
      use cg_list,          only: cg_list_element
      use constants,        only: MINL, MAXL, small, xdim, ydim, zdim, GEO_RPZ
      use domain,           only: is_multicg, dom
      use fluidtypes,       only: phys_prop, component_fluid
      use func,             only: ekin
      use global,           only: cfl, use_fargo
      use mpisetup,         only: master
      use named_array_list, only: qna
      use units,            only: mH, kboltz
#ifdef ISO
      use constants,        only: pMIN, pMAX
      use mpisetup,         only: piernik_MPI_Allreduce
#else /* !ISO */
      use constants,        only: DST, I_ZERO
#ifdef MAGNETIC
      use constants,        only: ION
      use func,             only: emag
#endif /* MAGNETIC */
#endif /* !ISO */

      implicit none

      class(component_fluid), intent(inout), target :: fl

      type(phys_prop),       pointer :: pr
      type(cg_list_element), pointer :: cgl
      integer                        :: i, j, k
      real                           :: omega_mean

      pr => fl%snap
      cgl => leaves%first
      do while (associated(cgl))
         cgl%cg%wa = cgl%cg%u(fl%idn,:,:,:)
         cgl => cgl%nxt
      enddo
      call leaves%get_extremum(qna%wai, MAXL, pr%dens_max)
      call leaves%get_extremum(qna%wai, MINL, pr%dens_min)

      cgl => leaves%first
      do while (associated(cgl))
         where (cgl%cg%u(fl%idn,:, :, :) > 0.0)
            cgl%cg%wa = abs(cgl%cg%u(fl%imx,:, :, :)/cgl%cg%u(fl%idn,:, :, :))
         elsewhere
            cgl%cg%wa = 0.
         endwhere
         cgl => cgl%nxt
      enddo
      call leaves%get_extremum(qna%wai, MAXL, pr%velx_max, xdim)
      if (master) pr%velx_max%assoc = cfl * pr%velx_max%assoc / (pr%velx_max%val + small)

      if (is_multicg) then
         cgl => leaves%first
         do while (associated(cgl))
            cgl%cg%wa = cfl * cgl%cg%dx / (cgl%cg%wa + small)
            cgl => cgl%nxt
         enddo
         call leaves%get_extremum(qna%wai, MINL, pr%dtvx_min, xdim)
         if (master) pr%dtvx_min%assoc = cfl * pr%dtvx_min%assoc / (pr%dtvx_min%val + small)
      endif

      ! --- VEL Y ----

      cgl => leaves%first
      do while (associated(cgl))
         if (use_fargo) then
            do i = cgl%cg%is, cgl%cg%ie
               omega_mean = sum(cgl%cg%u(fl%imy, i, :, :) / cgl%cg%u(fl%idn, i, :, :) / cgl%cg%x(i)) / size(cgl%cg%u(fl%idn, i, :, :))
               cgl%cg%wa(i, :, :) = abs(cgl%cg%u(fl%imy, i, :, :) / cgl%cg%u(fl%idn, i, :, :)  - omega_mean * cgl%cg%x(i))
            enddo
            do k = cgl%cg%ks, cgl%cg%ke
               do j = cgl%cg%js, cgl%cg%je
                  do i = cgl%cg%is, cgl%cg%ie
                     cgl%cg%wa(i, j, k) = cgl%cg%wa(i, j, k) + fl%get_cs(i, j, k, cgl%cg%u, cgl%cg%b, cgl%cg%cs_iso2)
                  enddo
               enddo
            enddo
         else
            where (cgl%cg%u(fl%idn,:, :, :) > 0.0)
               cgl%cg%wa = abs(cgl%cg%u(fl%imy,:, :, :) / cgl%cg%u(fl%idn,:, :, :))
            elsewhere
               cgl%cg%wa = 0.
            endwhere
         endif
         cgl => cgl%nxt
      enddo
      call leaves%get_extremum(qna%wai, MAXL, pr%vely_max, ydim)
      if (master) then
         pr%vely_max%assoc = cfl * pr%vely_max%assoc / (pr%vely_max%val + small)
         if (dom%geometry_type == GEO_RPZ) pr%vely_max%assoc = pr%vely_max%assoc * pr%vely_max%coords(xdim)
      endif

      cgl => leaves%first
      do while (associated(cgl))
         if (is_multicg) cgl%cg%wa = cfl * cgl%cg%dy / (cgl%cg%wa + small)
         if (use_fargo) then
            cgl%cg%wa = cgl%cg%dy / (cgl%cg%wa + small)
            if (dom%geometry_type == GEO_RPZ) then
               do i = cgl%cg%is, cgl%cg%ie
                  cgl%cg%wa(i, :, :) = cgl%cg%wa(i, :, :) * cgl%cg%x(i)
               enddo
            endif
         endif
         cgl => cgl%nxt
      enddo
      call leaves%get_extremum(qna%wai, MINL, pr%dtvy_min, ydim)
      if (master) then
         if (is_multicg) pr%dtvy_min%assoc = cfl * pr%dtvy_min%assoc / (pr%dtvy_min%val + small)
         if (use_fargo) pr%dtvy_min%assoc = cfl * pr%dtvy_min%val
      endif

      ! -------------

      cgl => leaves%first
      do while (associated(cgl))
         where (cgl%cg%u(fl%idn,:, :, :) > 0.0)
            cgl%cg%wa = abs(cgl%cg%u(fl%imz,:, :, :)/cgl%cg%u(fl%idn,:, :, :))
         elsewhere
            cgl%cg%wa = 0.
         endwhere
         cgl => cgl%nxt
      enddo
      call leaves%get_extremum(qna%wai, MAXL, pr%velz_max, zdim)
      if (master) pr%velz_max%assoc = cfl * pr%velz_max%assoc / (pr%velz_max%val + small)

      if (use_fargo) then
         cgl => leaves%first
         do while (associated(cgl))
            do i = cgl%cg%is, cgl%cg%ie
               cgl%cg%wa(i, : ,:) = &
                  abs( &
                     cgl%cg%u(fl%imy, i,   :, :) / cgl%cg%u(fl%idn, i,   :, :) / cgl%cg%x(i  ) - &
                     cgl%cg%u(fl%imy, i-1, :, :) / cgl%cg%u(fl%idn, i-1, :, :) / cgl%cg%x(i-1)   &
                  )
            enddo
            cgl => cgl%nxt
         enddo
         call leaves%get_extremum(qna%wai, MAXL, pr%shear_max, ydim)
         if (master) pr%shear_max%assoc = cfl * 0.5 * pr%shear_max%assoc / (pr%shear_max%val + small)
      endif

      if (is_multicg) then
         cgl => leaves%first
         do while (associated(cgl))
            cgl%cg%wa = cfl * cgl%cg%dz / (cgl%cg%wa + small)
            cgl => cgl%nxt
         enddo
         call leaves%get_extremum(qna%wai, MINL, pr%dtvz_min, zdim)
         if (master) pr%dtvz_min%assoc = cfl * pr%dtvz_min%assoc / (pr%dtvz_min%val + small)
      endif

#ifdef ISO
      pr%pres_min        = pr%dens_min
      pr%pres_min%val    = fl%cs2*pr%dens_min%val  ! Beware: for locally isothermal it might be incorrect
      pr%pres_max        = pr%dens_max
      pr%pres_max%val    = fl%cs2*pr%dens_max%val  ! Beware: for locally isothermal it might be incorrect
      pr%cs_max%val      = fl%cs
      pr%cs_max%loc      = 0
      pr%cs_max%coords   = 0.0
      pr%cs_max%proc     = 0
      if (associated(leaves%first)) then
         pr%cs_max%assoc = cfl * minval(leaves%first%cg%dl(:))/(pr%cs_max%val + small)
      else
         pr%cs_max%assoc = 0.
         ! if there are no blocks on master we should communicate something here
      endif
      pr%temp_min%val    = (mH * fl%cs2)/ (kboltz * fl%gam)  ! Beware: for locally isothermal it might be incorrect
      pr%temp_min%loc    = 0
      pr%temp_min%coords = 0.0
      pr%temp_min%proc   = 0
      pr%temp_max        = pr%temp_min  ! Beware: for locally isothermal it might be incorrect

      pr%dtcs_min%assoc  = 0.
      pr%dtcs_min%val    = huge(1.)
      cgl => leaves%first
      do while (associated(cgl))
         pr%dtcs_min%val   = min(pr%dtcs_min%val,   (cfl * cgl%cg%dxmn) / (max(fl%cs, maxval(cgl%cg%cs_iso2(cgl%cg%is:cgl%cg%ie, cgl%cg%js:cgl%cg%je, cgl%cg%ks:cgl%cg%ke), mask=cgl%cg%leafmap)) + small))
         pr%dtcs_min%assoc = max(pr%dtcs_min%assoc, max(fl%cs, maxval(cgl%cg%cs_iso2(cgl%cg%is:cgl%cg%ie, cgl%cg%js:cgl%cg%je, cgl%cg%ks:cgl%cg%ke), mask=cgl%cg%leafmap)))
         cgl => cgl%nxt
      enddo
      call piernik_MPI_Allreduce(pr%dtcs_min%val,   pMIN)
      call piernik_MPI_Allreduce(pr%dtcs_min%assoc, pMAX)

      ! Beware: for locally isothermal it actually makes sense to look for the extreme point
      pr%dtcs_min%loc    = 0
      pr%dtcs_min%coords = 0.0
      pr%dtcs_min%proc   = 0

#else /* !ISO */
      if (fl%tag /= DST) then
         ! wa: none -> pressure
         cgl => leaves%first
         do while (associated(cgl))
            cgl%cg%wa(:,:,:) = cgl%cg%u(fl%ien,:,:,:) - ekin(cgl%cg%u(fl%imx,:,:,:), cgl%cg%u(fl%imy,:,:,:), cgl%cg%u(fl%imz,:,:,:), cgl%cg%u(fl%idn,:,:,:)) ! eint
#ifdef MAGNETIC
            if (fl%tag == ION) cgl%cg%wa(:,:,:) = cgl%cg%wa(:,:,:) - emag(cgl%cg%b(xdim,:,:,:), cgl%cg%b(ydim,:,:,:), cgl%cg%b(zdim,:,:,:))
#endif /* MAGNETIC */
            cgl%cg%wa(:,:,:) = fl%gam_1*cgl%cg%wa(:,:,:)
            cgl => cgl%nxt
         enddo
         call leaves%get_extremum(qna%wai, MAXL, pr%pres_max)
         call leaves%get_extremum(qna%wai, MINL, pr%pres_min)

         ! wa: pressure -> sound speed squared
         cgl => leaves%first
         do while (associated(cgl))
            cgl%cg%wa(:,:,:) = fl%gam*cgl%cg%wa(:,:,:)/cgl%cg%u(fl%idn,:,:,:)
            cgl => cgl%nxt
         enddo
         call leaves%get_extremum(qna%wai, MAXL, pr%cs_max, I_ZERO)
         pr%cs_max%val = sqrt(pr%cs_max%val)
         if (master) pr%cs_max%assoc = cfl * pr%cs_max%assoc / (pr%cs_max%val + small)

         ! wa: sound speed squared -> temperature
         cgl => leaves%first
         do while (associated(cgl))
<<<<<<< HEAD
            cgl%cg%wa(:,:,:) = (mH * cgl%cg%wa(:,:,:))/ (kboltz * fl%gam) ! temperature
            cgl => cgl%nxt
         enddo
         call leaves%get_extremum(qna%wai, MAXL, pr%temp_max)
         call leaves%get_extremum(qna%wai, MINL, pr%temp_min)

         cgl => leaves%first
         do while (associated(cgl))
            if (cgl%cg%dxmn >= sqrt(huge(1.0))) then
               dxmn_safe = sqrt(huge(1.0))
            else
               dxmn_safe = cgl%cg%dxmn
            endif
            cgl%cg%wa = cgl%cg%wa * (kboltz * fl%gam)/mH   !Sound speed
            cgl%cg%wa = (cfl * dxmn_safe)**2 / (cgl%cg%wa + small)
=======
            cgl%cg%wa(:,:,:) = (mH * cgl%cg%wa(:,:,:))/ (kboltz * fl%gam)
>>>>>>> 4f86fd5a
            cgl => cgl%nxt
         enddo
         call leaves%get_extremum(qna%wai, MAXL, pr%temp_max)
         call leaves%get_extremum(qna%wai, MINL, pr%temp_min)

<<<<<<< HEAD
=======
         ! wa: temperature -> (sound speed squared) -> sound time accross one cell
         cgl => leaves%first
         do while (associated(cgl))
            cgl%cg%wa = cgl%cg%wa * (kboltz * fl%gam) / mH ! temperature -> sound speed squared
            cgl%cg%wa = cfl**2 * cgl%cg%dxmn2 / (cgl%cg%wa + small)
            cgl => cgl%nxt
         enddo
         call leaves%get_extremum(qna%wai, MINL, pr%dtcs_min)
         if (pr%dtcs_min%val >= 0.) pr%dtcs_min%val = sqrt(pr%dtcs_min%val)

>>>>>>> 4f86fd5a
      endif
#endif /* !ISO */

   end subroutine get_common_vars
!---------------------------------------------------------------------
!>
!! \brief writes timestep diagnostics to the logfile
!!
!! \deprecated Quite costly routine due to extensive array searches
!<
!---------------------------------------------------------------------
!
   subroutine  write_log(tsl)

      use cg_leaves,          only: leaves
      use cg_list,            only: cg_list_element
      use constants,          only: idlen, small, MAXL, PPP_IO
      use dataio_pub,         only: printinfo
      use fluidindex,         only: flind
      use fluids_pub,         only: has_dst, has_ion, has_neu
      use func,               only: L2norm
      use interactions,       only: has_interactions, collfaq
      use mpisetup,           only: master
      use named_array_list,   only: qna
      use ppp,                only: ppp_main
      use types,              only: value
#ifdef COSM_RAYS
      use constants,          only: pMIN
#ifdef COSM_RAY_ELECTRONS
      use fluidindex,         only: iarr_all_crn
      use initcosmicrays,     only: iarr_cre_e, iarr_cre_n
      use timestep_cresp,     only: dt_cre_adiab, dt_cre_K
#ifdef MAGNETIC
      use timestep_cresp,     only: dt_cre_synch
#endif /* MAGNETIC */
#else /* !COSM_RAY_ELECTRONS */
      use fluidindex,         only: iarr_all_crs
#endif /* !COSM_RAY_ELECTRONS */
      use mpisetup,           only: piernik_MPI_Allreduce
      use timestepcosmicrays, only: dt_crs
#endif /* COSM_RAYS */
#if defined COSM_RAYS || defined MAGNETIC
      use constants,          only: MINL
#endif /* COSM_RAYS || MAGNETIC */
#ifdef MAGNETIC
      use constants,          only: DIVB_HDC, I_ZERO, RIEMANN_SPLIT
      use dataio_pub,         only: msg
      use func,               only: sq_sum3
      use global,             only: cfl, divB_0_method, which_solver
      use hdc,                only: map_chspeed
      use named_array_list,   only: wna
#ifndef ISO
      use constants,          only: half
      use func,               only: ekin
#endif /* !ISO */
#endif /* MAGNETIC */
#ifdef RESISTIVE
      use resistivity,        only: etamax, cu2max, eta1_active
#ifndef ISO
      use resistivity,        only: deimin
#endif /* !ISO */
#endif /* RESISTIVE */
#ifdef VARIABLE_GP
      use constants,          only: gpot_n
#endif /* VARIABLE_GP */
#if defined VARIABLE_GP || defined MAGNETIC
      use constants,          only: xdim, ydim, zdim
      use domain,             only: dom
#endif /* VARIABLE_GP || MAGNETIC */
#ifdef NBODY
      use particle_timestep,  only: pacc_max
#endif /* NBODY */

      implicit none

      type(tsl_container), optional   :: tsl
      type(cg_list_element), pointer  :: cgl
      type(value)                     :: drag
#ifdef MAGNETIC
      type(value)                     :: b_min, b_max, divb_max, vai_max, cfi_max, ch_max
#endif /* MAGNETIC */
#ifdef COSM_RAYS
      type(value)                     :: encr_min, encr_max
#endif /* COSM_RAYS */
#ifdef COSM_RAY_ELECTRONS
      type(value)                     :: cren_min, cren_max !< values of cre density
      type(value)                     :: cree_min, cree_max !< values of cre energy
      type(value)                     :: divv_min, divv_max !< values of div_v
#endif /* COSM_RAY_ELECTRONS */
#ifdef VARIABLE_GP
      type(value)                     :: gpxmax, gpymax, gpzmax
      integer                         :: var_i
#endif /* VARIABLE_GP */
#if defined VARIABLE_GP || defined MAGNETIC
      real, dimension(:,:,:), pointer :: p
#endif /* VARIABLE_GP || MAGNETIC */
      character(len=idlen)            :: id
      character(len=*), parameter     :: log_label = "write_log"

      call ppp_main%start(log_label, PPP_IO)

      id = '' ! suppress compiler warnings if none of the modules requiring the id variable are switched on.

   ! Timestep diagnostics
      if (has_ion) call get_common_vars(flind%ion)
      if (has_neu) call get_common_vars(flind%neu)
      if (has_dst) call get_common_vars(flind%dst)

#ifdef MAGNETIC
      cgl => leaves%first
      do while (associated(cgl))
         cgl%cg%wa(:,:,:) = sqrt(sq_sum3(cgl%cg%b(xdim,:,:,:), cgl%cg%b(ydim,:,:,:), cgl%cg%b(zdim,:,:,:)))
         cgl => cgl%nxt
      enddo
      call leaves%get_extremum(qna%wai, MAXL, b_max)
      call leaves%get_extremum(qna%wai, MINL, b_min)
#ifdef COSM_RAY_ELECTRONS
      b_max%assoc = dt_cre_synch
      call piernik_MPI_Allreduce(b_max%assoc, pMIN)
#endif /* COSM_RAY_ELECTRONS */

      if (has_ion) then
         cgl => leaves%first
         do while (associated(cgl))
            cgl%cg%wa(:,:,:)  = cgl%cg%wa(:,:,:) / sqrt(cgl%cg%u(flind%ion%idn,:,:,:))
            cgl => cgl%nxt
         enddo
         call leaves%get_extremum(qna%wai, MAXL, vai_max, I_ZERO)
         if (master) vai_max%assoc = cfl * vai_max%assoc / (vai_max%val + small)

         cgl => leaves%first
         do while (associated(cgl))
#ifdef ISO
            cgl%cg%wa(:,:,:) = sqrt(cgl%cg%wa(:,:,:)**2 + flind%ion%cs2)
#else /* !ISO */
            cgl%cg%wa(:,:,:) = (1. / flind%ion%gam_1 / flind%ion%gam - half) * cgl%cg%wa(:,:,:)**2
            cgl%cg%wa(:,:,:) = cgl%cg%wa(:,:,:) + flind%ion%gam_1 * flind%ion%gam * (cgl%cg%u(flind%ion%ien,:,:,:)    &
               & - ekin(cgl%cg%u(flind%ion%imx,:,:,:), cgl%cg%u(flind%ion%imy,:,:,:), cgl%cg%u(flind%ion%imz,:,:,:), &
               &        cgl%cg%u(flind%ion%idn,:,:,:)))/cgl%cg%u(flind%ion%idn,:,:,:)
            cgl%cg%wa(:,:,:) = sqrt(cgl%cg%wa(:,:,:))
#endif /* !ISO */
            cgl => cgl%nxt
         enddo
         call leaves%get_extremum(qna%wai, MAXL, cfi_max, I_ZERO)
         if (master) cfi_max%assoc = cfl * cfi_max%assoc / (cfi_max%val + small)
      endif

      cgl => leaves%first
      do while (associated(cgl))
         p => cgl%cg%q(qna%wai)%span(cgl%cg%ijkse)
         p = (cgl%cg%w(wna%bi)%span(xdim,cgl%cg%ijkse+dom%D2a(xdim,:,:)) - cgl%cg%w(wna%bi)%span(xdim,cgl%cg%ijkse))*cgl%cg%dy*cgl%cg%dz &
            +(cgl%cg%w(wna%bi)%span(ydim,cgl%cg%ijkse+dom%D2a(ydim,:,:)) - cgl%cg%w(wna%bi)%span(ydim,cgl%cg%ijkse))*cgl%cg%dx*cgl%cg%dz &
            +(cgl%cg%w(wna%bi)%span(zdim,cgl%cg%ijkse+dom%D2a(zdim,:,:)) - cgl%cg%w(wna%bi)%span(zdim,cgl%cg%ijkse))*cgl%cg%dx*cgl%cg%dy
         cgl%cg%wa = abs(cgl%cg%wa)

         cgl%cg%wa(cgl%cg%ie,:,:) = cgl%cg%wa(cgl%cg%ie-dom%D_x,:,:)
         cgl%cg%wa(:,cgl%cg%je,:) = cgl%cg%wa(:,cgl%cg%je-dom%D_y,:)
         cgl%cg%wa(:,:,cgl%cg%ke) = cgl%cg%wa(:,:,cgl%cg%ke-dom%D_z)

         cgl => cgl%nxt ; NULLIFY(p)
      enddo
      call leaves%get_extremum(qna%wai, MAXL, divb_max)

      call map_chspeed
      call leaves%get_extremum(qna%wai, MAXL, ch_max)
#endif /* MAGNETIC */

#ifdef VARIABLE_GP
      var_i = qna%ind(gpot_n)
      cgl => leaves%first
      do while (associated(cgl))
         p => cgl%cg%q(qna%wai)%span(cgl%cg%ijkse)
         p = abs((cgl%cg%q(var_i)%span(cgl%cg%ijkse+dom%D2a(xdim,:,:)) - cgl%cg%q(var_i)%span(cgl%cg%ijkse))*cgl%cg%idx)
         cgl => cgl%nxt ; NULLIFY(p)
      enddo
      call leaves%get_extremum(qna%wai, MAXL, gpxmax)

      cgl => leaves%first
      do while (associated(cgl))
         p => cgl%cg%q(qna%wai)%span(cgl%cg%ijkse)
         p = abs((cgl%cg%q(var_i)%span(cgl%cg%ijkse+dom%D2a(ydim,:,:)) - cgl%cg%q(var_i)%span(cgl%cg%ijkse))*cgl%cg%idy)
         cgl => cgl%nxt ; NULLIFY(p)
      enddo
      call leaves%get_extremum(qna%wai, MAXL, gpymax)

      cgl => leaves%first
      do while (associated(cgl))
         p => cgl%cg%q(qna%wai)%span(cgl%cg%ijkse)
         p = abs((cgl%cg%q(var_i)%span(cgl%cg%ijkse+dom%D2a(zdim,:,:)) - cgl%cg%q(var_i)%span(cgl%cg%ijkse))*cgl%cg%idz)
         cgl => cgl%nxt ; NULLIFY(p)
      enddo
      call leaves%get_extremum(qna%wai, MAXL, gpzmax)
#endif /* VARIABLE_GP */

#ifdef COSM_RAYS
      cgl => leaves%first
      do while (associated(cgl))
#ifdef COSM_RAY_ELECTRONS
         cgl%cg%wa        = sum(cgl%cg%u(iarr_all_crn,:,:,:),1)
#else /* !COSM_RAY_ELECTRONS */
         cgl%cg%wa        = sum(cgl%cg%u(iarr_all_crs,:,:,:),1)
#endif /* !COSM_RAY_ELECTRONS */
         cgl => cgl%nxt
      enddo
      call leaves%get_extremum(qna%wai, MAXL, encr_max)
      call leaves%get_extremum(qna%wai, MINL, encr_min)
      encr_max%assoc = dt_crs
      call piernik_MPI_Allreduce(encr_max%assoc, pMIN)
#ifdef COSM_RAY_ELECTRONS
      cgl => leaves%first
      do while (associated(cgl))
         cgl%cg%wa = sum(cgl%cg%u(iarr_cre_n,:,:,:),1)
         cgl => cgl%nxt
      enddo
      call leaves%get_extremum(qna%wai, MAXL, cren_max)
      call leaves%get_extremum(qna%wai, MINL, cren_min)

      cgl => leaves%first
      do while (associated(cgl))
         cgl%cg%wa = sum(cgl%cg%u(iarr_cre_e,:,:,:),1)
         cgl => cgl%nxt
      enddo
      call leaves%get_extremum(qna%wai, MAXL, cree_max)
      call leaves%get_extremum(qna%wai, MINL, cree_min)
      cree_max%assoc = dt_cre_K
      call piernik_MPI_Allreduce(cree_max%assoc, pMIN)

      cgl => leaves%first
      do while (associated(cgl))
         p => cgl%cg%q(qna%wai)%span(cgl%cg%ijkse)
         p =   (cgl%cg%u(flind%ion%imx, cgl%cg%is+dom%D_x:cgl%cg%ie+dom%D_x, cgl%cg%js        :cgl%cg%je,         cgl%cg%ks        :cgl%cg%ke        ) / &
                cgl%cg%u(flind%ion%idn, cgl%cg%is+dom%D_x:cgl%cg%ie+dom%D_x, cgl%cg%js        :cgl%cg%je,         cgl%cg%ks        :cgl%cg%ke        ) - &
              & cgl%cg%u(flind%ion%imx, cgl%cg%is        :cgl%cg%ie,         cgl%cg%js        :cgl%cg%je,         cgl%cg%ks        :cgl%cg%ke        ) / &
                cgl%cg%u(flind%ion%idn, cgl%cg%is        :cgl%cg%ie,         cgl%cg%js        :cgl%cg%je,         cgl%cg%ks        :cgl%cg%ke))/cgl%cg%dx &
              +(cgl%cg%u(flind%ion%imy, cgl%cg%is        :cgl%cg%ie,         cgl%cg%js+dom%D_y:cgl%cg%je+dom%D_y, cgl%cg%ks        :cgl%cg%ke        ) / &
                cgl%cg%u(flind%ion%idn, cgl%cg%is        :cgl%cg%ie,         cgl%cg%js+dom%D_y:cgl%cg%je+dom%D_y, cgl%cg%ks        :cgl%cg%ke        ) - &
              & cgl%cg%u(flind%ion%imy, cgl%cg%is        :cgl%cg%ie,         cgl%cg%js        :cgl%cg%je,         cgl%cg%ks        :cgl%cg%ke        ) / &
                cgl%cg%u(flind%ion%idn, cgl%cg%is        :cgl%cg%ie,         cgl%cg%js        :cgl%cg%je,         cgl%cg%ks        :cgl%cg%ke))/cgl%cg%dy &
              +(cgl%cg%u(flind%ion%imz, cgl%cg%is        :cgl%cg%ie,         cgl%cg%js        :cgl%cg%je,         cgl%cg%ks+dom%D_z:cgl%cg%ke+dom%D_z) / &
                cgl%cg%u(flind%ion%idn, cgl%cg%is        :cgl%cg%ie,         cgl%cg%js        :cgl%cg%je,         cgl%cg%ks+dom%D_z:cgl%cg%ke+dom%D_z) - &
              & cgl%cg%u(flind%ion%imz, cgl%cg%is        :cgl%cg%ie,         cgl%cg%js        :cgl%cg%je,         cgl%cg%ks        :cgl%cg%ke        ) / &
                cgl%cg%u(flind%ion%idn, cgl%cg%is        :cgl%cg%ie,         cgl%cg%js        :cgl%cg%je,         cgl%cg%ks        :cgl%cg%ke))/cgl%cg%dz

         cgl%cg%wa(cgl%cg%ie,:,:) = cgl%cg%wa(cgl%cg%ie-dom%D_x,:,:)
         cgl%cg%wa(:,cgl%cg%je,:) = cgl%cg%wa(:,cgl%cg%je-dom%D_y,:)
         cgl%cg%wa(:,:,cgl%cg%ke) = cgl%cg%wa(:,:,cgl%cg%ke-dom%D_z)
         cgl => cgl%nxt ; NULLIFY(p)
      enddo
      call leaves%get_extremum(qna%wai, MINL, divv_min)
      call leaves%get_extremum(qna%wai, MAXL, divv_max)
      divv_max%assoc = dt_cre_adiab
      call piernik_MPI_Allreduce(divv_max%assoc, pMIN)
#endif /* COSM_RAY_ELECTRONS */
#endif /* COSM_RAYS */

      if (has_interactions) then
         cgl => leaves%first
         do while (associated(cgl))
            cgl%cg%wa = L2norm(cgl%cg%u(flind%dst%imx,:,:,:),cgl%cg%u(flind%dst%imy,:,:,:),cgl%cg%u(flind%dst%imz,:,:,:),cgl%cg%u(flind%neu%imx,:,:,:),cgl%cg%u(flind%neu%imy,:,:,:),cgl%cg%u(flind%neu%imz,:,:,:) ) * cgl%cg%u(flind%dst%idn,:,:,:)
            cgl => cgl%nxt
         enddo
         call leaves%get_extremum(qna%wai, MAXL, drag)
         drag%assoc = flind%neu%cs/(maxval(collfaq) * drag%val + small)
      endif

      if (master)  then
         if (.not.present(tsl)) then
            call printinfo('================================================================================================================', .false.)
            if (has_ion) then
               call common_shout(flind%ion%snap,'ION',.true.,.true.,.true.)
#ifdef MAGNETIC
               id = "ION"
               write(msg, fmt_dtloc) 'max(c_f)    ', id, cfi_max%val, cfi_max%assoc ; call printinfo(msg, .false.)
               call cmnlog_l(fmt_dtloc, 'max(v_a)    ', id, vai_max)
#endif /* MAGNETIC */
            endif
#ifdef MAGNETIC
            id = "MAG"
            call cmnlog_s(fmt_loc,   'min(|b|)    ', id, b_min)
#ifdef COSM_RAY_ELECTRONS
            call cmnlog_l(fmt_dtloc, 'max(|b|)    ', id, b_max)
#else /* !COSM_RAY_ELECTRONS */
            call cmnlog_s(fmt_loc,   'max(|b|)    ', id, b_max)
#endif /* COSM_RAY_ELECTRONS */
            call cmnlog_s(fmt_loc,   'max(|divb|) ', id, divb_max)
            if (divB_0_method /= DIVB_HDC .or. which_solver /= RIEMANN_SPLIT) id = "N/A"
            call cmnlog_s(fmt_loc, 'max(|c_h|)  ', id, ch_max)
#endif /* MAGNETIC */
            if (has_neu) call common_shout(flind%neu%snap,'NEU',.true.,.true.,.true.)
            if (has_dst) call common_shout(flind%dst%snap,'DST',.false.,.false.,.false.)
            if (has_interactions) call cmnlog_l(fmt_dtloc, 'max(drag)   ', "INT", drag)
#ifdef COSM_RAYS
#ifdef COSM_RAY_ELECTRONS
            id = "CRN"
#else /* !COSM_RAY_ELECTRONS */
            id = "CRS"
#endif /* COSM_RAY_ELECTRONS */
            call cmnlog_s(fmt_loc,   'min(encr)   ', id, encr_min)
            call cmnlog_l(fmt_dtloc, 'max(encr)   ', id, encr_max)
#ifdef COSM_RAY_ELECTRONS
            id = "CRE"
            call cmnlog_s(fmt_loc,   'min(cren)    ', id, cren_min)
            call cmnlog_s(fmt_loc,   'max(cren)    ', id, cren_max)
            call cmnlog_s(fmt_loc,   'min(cree)    ', id, cree_min)
            call cmnlog_l(fmt_dtloc, 'max(cree)    ', id, cree_max)
            call cmnlog_s(fmt_loc,   'min(div_v)   ', id, divv_min)
            call cmnlog_l(fmt_dtloc, 'max(div_v)   ', id, divv_max)
#endif /* COSM_RAY_ELECTRONS */
#endif /* COSM_RAYS */
#ifdef RESISTIVE
            if (eta1_active) then
               id = "RES"
               call cmnlog_l(fmt_dtloc, 'max(eta)    ', id, etamax)
               call cmnlog_l(fmt_dtloc, 'max(cu2)    ', id, cu2max)
#ifndef ISO
               call cmnlog_l(fmt_dtloc, 'min(dei)    ', id, deimin)
#endif /* !ISO */
            endif
#endif /* RESISTIVE */
#ifdef VARIABLE_GP
            id = "GPT"
            call cmnlog_s(fmt_loc, 'max(|gpx|)  ', id, gpxmax)
            call cmnlog_s(fmt_loc, 'max(|gpy|)  ', id, gpymax)
            call cmnlog_s(fmt_loc, 'max(|gpz|)  ', id, gpzmax)
#endif /* VARIABLE_GP */
#ifdef NBODY
            id = "PRT"
            call cmnlog_l(fmt_dtloc, 'max(|acc|)  ', id, pacc_max)
#endif /* NBODY */
            call printinfo('================================================================================================================', .false.)
         else
#ifdef MAGNETIC
            tsl%b_min = b_min%val
            tsl%b_max = b_max%val
            tsl%divb_max = divb_max%val
            tsl%vai_max  = vai_max%val
#endif /* MAGNETIC */

#ifdef COSM_RAYS
            tsl%encr_min = encr_min%val
            tsl%encr_max = encr_max%val
#endif /* COSM_RAYS */
#ifdef COSM_RAY_ELECTRONS
            tsl%cren_min = cren_min%val
            tsl%cren_max = cren_max%val
            tsl%cree_min = cree_min%val
            tsl%cree_max = cree_max%val
            tsl%divv_min = divv_min%val
            tsl%divv_max = divv_max%val
#endif /* COSM_RAY_ELECTRONS */

#ifdef RESISTIVE
            if (eta1_active) tsl%etamax = etamax%val
#endif /* RESISTIVE */

#ifdef VARIABLE_GP
            tsl%gpxmax = gpxmax%val
            tsl%gpymax = gpymax%val
            tsl%gpzmax = gpzmax%val
#endif /* VARIABLE_GP */
         endif
      endif

      if (.not.present(tsl)) call print_memory_usage

      call ppp_main%stop(log_label, PPP_IO)

   contains

      subroutine print_memory_usage

         use constants,    only: I_ONE, INVALID
         use dataio_pub,   only: msg, printinfo
         use memory_usage, only: system_mem_usage
         use MPIF,         only: MPI_INTEGER, MPI_COMM_WORLD
         use MPIFUN,       only: MPI_Gather
         use mpisetup,     only: master, FIRST, LAST, err_mpi

         implicit none

         integer(kind=4) :: rss
         integer(kind=4), dimension(FIRST:LAST) :: cnt_rss

         rss = system_mem_usage()
         call MPI_Gather(rss, I_ONE, MPI_INTEGER, cnt_rss, I_ONE, MPI_INTEGER, FIRST, MPI_COMM_WORLD, err_mpi)

         if (master) then
            if (any(cnt_rss /= INVALID)) then
               write(msg, '(9a)')"  RSS memory in use (avg/min/max):", &
                    trim(kMGTP(sum(real(cnt_rss))/size(cnt_rss))), "/", &
                    trim(kMGTP(minval(real(cnt_rss)))), "/", &
                    trim(kMGTP(maxval(real(cnt_rss)))), &
                    ". Total RSS memory:", trim(kMGTP(sum(real(cnt_rss)))), "."
               call printinfo(msg, .false.)
            endif
         endif

      end subroutine print_memory_usage

      function kMGTP(kmem)

         use constants, only: fplen

         implicit none

         real, intent(in) :: kmem

         character(len=fplen) :: kMGTP

         real, parameter :: ord = 2.**10, ki = 1, Mi = ki *ord, Gi = Mi * ord, Ti = Gi * ord, Pi = Ti * ord

         if (kmem < Mi) then
            write(kMGTP, '(f7.1,a)') kmem / ki, " kiB"
         else if (kmem < Gi) then
            write(kMGTP, '(f7.1,a)') kmem / Mi, " MiB"
         else if (kmem < Ti) then
            write(kMGTP, '(f7.1,a)') kmem / Gi, " GiB"
         else if (kmem < Pi) then
            write(kMGTP, '(f7.1,a)') kmem / Ti, " TiB"
         else
            write(kMGTP, '(f10.1,a)') kmem / Pi, " PiB ???"
         endif

      end function kMGTP

   end subroutine write_log

!------------------------------------------------------------------------
   subroutine read_file_msg
!-------------------------------------------------------------------------
!     configurable parameters: problem.par
!-------------------------------------------------------------------------
!      user_message_file           ! 1st (user) message file (eg.'./msg')
!      system_message_file         ! 2nd (ups)  message file (eg.'/etc/ups/user/msg')
!-------------------------------------------------------------------------

!> \todo process multiple commands at once
      use constants,  only: cwdlen
      use dataio_pub, only: msg, printinfo, warn
      use mpisetup,   only: master
#if defined(__INTEL_COMPILER)
      use ifposix,    only: pxfstat, pxfstructcreate, pxfintget, pxfstructfree
#endif /* __INTEL_COMPILER */

      implicit none

#if defined(__PGI)
      include "lib3f.h"
#endif /* __PGI */

      integer, parameter                                   :: n_msg_origin = 2
      integer                                              :: msg_lun
      character(len=*), parameter, dimension(n_msg_origin) :: msg_origin = [ "user  ", "system" ]

      character(len=cwdlen), dimension(n_msg_origin), save :: fname
      integer                                              :: unlink_stat, io, sz, i
#ifdef __GFORTRAN__
      integer, dimension(13)                               :: stat_buff
#else /* !__GFORTRAN__ */
      integer(kind=4), dimension(13)                       :: stat_buff
#endif /* !__GFORTRAN__ */
      logical                                              :: msg_param_read = .false., ex
      integer, dimension(n_msg_origin), save               :: last_msg_stamp
#ifdef __GFORTRAN__
      integer                                              :: sts
#endif /* __GFORTRAN__ */
#if defined(__INTEL_COMPILER)
      integer(kind=4) :: jhandle, ierror
#endif /* __INTEL_COMPILER */

      umsg=''
      umsg_param = 0.0
      sz = -1
      fname = [ user_message_file, system_message_file ]

      do i = 1, n_msg_origin
         inquire(FILE=fname(i), EXIST=ex)
         if (ex .and. sz<=0) then ! process only one message file at a time, user_message_file first
            ! I think system file is more important, but current logic prevents reading user_message_file when system_message_file is present

#ifdef __GFORTRAN__
            sts = stat(fname(i), stat_buff)  ! old way to do stat
#else /* !__GFORTRAN__ */
            call pxfstructcreate("stat", jhandle, ierror)
            call pxfstat(fname(i), cwdlen, jhandle, ierror)
            call pxfintget(jhandle, "st_ctime", stat_buff(10), ierror)
            call pxfstructfree(jhandle, ierror)
#endif /* !__GFORTRAN__ */
            if (last_msg_stamp(i) == stat_buff(10)) exit
            last_msg_stamp(i) = stat_buff(10)

            open(newunit=msg_lun, file=fname(i), status='old')
            read(msg_lun, *, iostat=io) umsg, umsg_param
            if (io/=0) then
               rewind(msg_lun)
               read(msg_lun, *, iostat=io) umsg
               if (io/=0) then
                  write(msg, '(5a)'   )"[dataio:read_file_msg] ",trim(msg_origin(i))," message: '",trim(umsg),"'"
               else
                  write(msg, '(3a)'   )"[dataio:read_file_msg] No value provided in ",trim(msg_origin(i))," message."
                  call warn(msg)
                  msg=''
               endif
            else
               msg_param_read = .true.
               write(msg, '(5a,g15.7)')"[dataio:read_file_msg] ",trim(msg_origin(i))," message: '",trim(umsg),"', with parameter = ", umsg_param
            endif
            close(msg_lun)

            if (len_trim(msg) > 0 .and. master) call printinfo(msg)

            sz = len_trim(msg)
            if (fname(i) == user_message_file) then
               open(newunit=unlink_stat, file=user_message_file, status='unknown')
               close(unlink_stat, status='delete')
            endif
         endif
      enddo

   end subroutine read_file_msg
!------------------------------------------------------------------------
end module dataio<|MERGE_RESOLUTION|>--- conflicted
+++ resolved
@@ -1493,32 +1493,12 @@
          ! wa: sound speed squared -> temperature
          cgl => leaves%first
          do while (associated(cgl))
-<<<<<<< HEAD
-            cgl%cg%wa(:,:,:) = (mH * cgl%cg%wa(:,:,:))/ (kboltz * fl%gam) ! temperature
+            cgl%cg%wa(:,:,:) = (mH * cgl%cg%wa(:,:,:))/ (kboltz * fl%gam)
             cgl => cgl%nxt
          enddo
          call leaves%get_extremum(qna%wai, MAXL, pr%temp_max)
          call leaves%get_extremum(qna%wai, MINL, pr%temp_min)
 
-         cgl => leaves%first
-         do while (associated(cgl))
-            if (cgl%cg%dxmn >= sqrt(huge(1.0))) then
-               dxmn_safe = sqrt(huge(1.0))
-            else
-               dxmn_safe = cgl%cg%dxmn
-            endif
-            cgl%cg%wa = cgl%cg%wa * (kboltz * fl%gam)/mH   !Sound speed
-            cgl%cg%wa = (cfl * dxmn_safe)**2 / (cgl%cg%wa + small)
-=======
-            cgl%cg%wa(:,:,:) = (mH * cgl%cg%wa(:,:,:))/ (kboltz * fl%gam)
->>>>>>> 4f86fd5a
-            cgl => cgl%nxt
-         enddo
-         call leaves%get_extremum(qna%wai, MAXL, pr%temp_max)
-         call leaves%get_extremum(qna%wai, MINL, pr%temp_min)
-
-<<<<<<< HEAD
-=======
          ! wa: temperature -> (sound speed squared) -> sound time accross one cell
          cgl => leaves%first
          do while (associated(cgl))
@@ -1529,7 +1509,6 @@
          call leaves%get_extremum(qna%wai, MINL, pr%dtcs_min)
          if (pr%dtcs_min%val >= 0.) pr%dtcs_min%val = sqrt(pr%dtcs_min%val)
 
->>>>>>> 4f86fd5a
       endif
 #endif /* !ISO */
 
