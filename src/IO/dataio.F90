!
! PIERNIK Code Copyright (C) 2006 Michal Hanasz
!
!    This file is part of PIERNIK code.
!
!    PIERNIK is free software: you can redistribute it and/or modify
!    it under the terms of the GNU General Public License as published by
!    the Free Software Foundation, either version 3 of the License, or
!    (at your option) any later version.
!
!    PIERNIK is distributed in the hope that it will be useful,
!    but WITHOUT ANY WARRANTY; without even the implied warranty of
!    MERCHANTABILITY or FITNESS FOR A PARTICULAR PURPOSE.  See the
!    GNU General Public License for more details.
!
!    You should have received a copy of the GNU General Public License
!    along with PIERNIK.  If not, see <http://www.gnu.org/licenses/>.
!
!    Initial implementation of PIERNIK code was based on TVD split MHD code by
!    Ue-Li Pen
!        see: Pen, Arras & Wong (2003) for algorithm and
!             http://www.cita.utoronto.ca/~pen/MHD
!             for original source code "mhd.f90"
!
!    For full list of developers see $PIERNIK_HOME/license/pdt.txt
!
#include "piernik.h"

!>
!! \brief Module containing all main routines  responsible for data output
!!
!! In this module following namelists of parameters are specified:
!! \copydetails dataio::init_dataio
!<

module dataio

   use dataio_pub, only: domain_dump, nend, tend, wend, res_id, &
        &                nrestart, problem_name, run_id, multiple_h5files, use_v2_io, &
        &                nproc_io, enable_compression, gzip_level, gdf_strict, h5_64bit
   use constants,  only: fmt_len, cbuff_len, msg_len, dsetnamelen, RES, TSL
   use timer,      only: wallclock

   implicit none

   private
   public :: check_log, check_tsl, dump, write_data, write_crashed, cleanup_dataio, init_dataio, init_dataio_parameters, user_msg_handler, vars

   integer, parameter       :: nvarsmx = 50          !< maximum number of variables to dump in hdf files
   character(len=cbuff_len) :: restart               !< choice of restart %file: if restart = 'last': automatic choice of the last restart file regardless of "nrestart" value; if something else is set: "nrestart" value is fixing
   real                     :: dt_hdf                !< time between successive hdf dumps
   real                     :: dt_res                !< simulation time between successive restart file dumps
   real                     :: wdt_res               !< walltime between successive restart file dumps
   real                     :: dt_tsl                !< time between successive timeslice dumps
   real                     :: dt_log                !< time between successive log dumps
   character(len=msg_len)   :: user_message_file     !< path to possible user message file containing dt_xxx changes or orders to dump/stop/end simulation
   character(len=msg_len)   :: system_message_file   !< path to possible system (UPS) message file containing orders to dump/stop/end simulation
   integer                  :: iv                    !< work index to count successive variables to dump in hdf files
   character(len=dsetnamelen), dimension(nvarsmx) :: vars !< array of 4-character strings standing for variables to dump in hdf files
   character(len=dsetnamelen), dimension(nvarsmx) :: pvars !< array of 4-character strings standing for variables to dump in particle hdf files
#ifdef HDF5
   integer                  :: nhdf_start            !< number of hdf file for the first hdf dump in simulation run
   integer                  :: nres_start            !< number of restart file for the first restart dump in simulation run
   real                     :: t_start               !< time in simulation of start simulation run
#endif /* HDF5 */
   logical                  :: tsl_firstcall         !< logical value to start a new timeslice file
   logical                  :: tsl_with_mom          !< place momentum integrals in timeslice file
   logical                  :: tsl_with_ptc          !< place pressure, temperature and sound speed extrema in timeslice file (even if ISO while they are constant or only density dependent)
   logical                  :: init_hdf_dump, init_res_dump      !< force initial hdf/res dump
   logical, dimension(RES:TSL) :: dump = .false.     !< logical values for all dump types to restrict to only one dump of each type a step

!   integer                  :: nchar                 !< number of characters in a user/system message
   integer(kind=4), parameter :: umsg_len = 16
   character(len=umsg_len)  :: umsg                  !< string of characters - content of a user/system message
   real                     :: umsg_param            !< parameter changed by a user/system message

!   character(len=cwdlen)    :: filename              !< string of characters indicating currently used file
   character(len=fmt_len), protected, target :: fmt_loc, fmt_dtloc, fmt_vloc
   logical                  :: colormode             !< enable color messages using ANSI escape modes

   type(wallclock)          :: walltime_nextres      !< wallclock used for dumping restarts every n hours
   character(len=cbuff_len) :: verbosity             !< set desired verbosity level

   type :: tsl_container
      logical :: dummy
#ifdef COSM_RAYS
      real :: encr_min, encr_max
#endif /* COSM_RAYS */
#ifdef CRESP
      real :: cren_min, cren_max                     !< values of cre number density
      real :: cree_min, cree_max                     !< values of cre energy density
      real :: divv_min, divv_max                     !< vel. divergence values
#endif /* CRESP */
#ifdef RESISTIVE
      real :: etamax
#endif /* RESISTIVE */
#ifdef MAGNETIC
      real :: b_min, b_max, divb_max, vai_max
#endif /* MAGNETIC */
#ifdef VARIABLE_GP
      real :: gpxmax, gpymax, gpzmax
#endif /* VARIABLE_GP */
   end type tsl_container

   namelist /END_CONTROL/     nend, tend, wend
   namelist /RESTART_CONTROL/ restart, res_id, nrestart
   namelist /OUTPUT_CONTROL/  problem_name, run_id, dt_hdf, dt_res, dt_tsl, dt_log, tsl_with_mom, tsl_with_ptc, init_hdf_dump, init_res_dump,    &
                              domain_dump, vars, pvars, user_message_file, system_message_file, multiple_h5files, &
                              use_v2_io, nproc_io, enable_compression, gzip_level, colormode, wdt_res, gdf_strict, h5_64bit, verbosity

contains

!>
!! \brief Routine that sets the initial values of data input/output parameters from namelists @c END_CONTROL, @c RESTART_CONTROL and @c OUTPUT_CONTROL.
!! Called as early as possible.
!!
!! \n \n
!! @b END_CONTROL
!! \n \n
!! <table border="+1">
!! <tr><td width="150pt"><b>parameter</b></td><td width="135pt"><b>default value</b></td><td width="200pt"><b>possible values</b></td><td width="315pt"> <b>description</b></td></tr>
!! <tr><td>nend</td><td>huge(1)  </td><td>integer</td><td>\copydoc dataio_pub::nend</td></tr>
!! <tr><td>tend</td><td>-1.0     </td><td>real   </td><td>\copydoc dataio_pub::tend</td></tr>
!! <tr><td>wend</td><td>huge(1.0)</td><td>real   </td><td>\copydoc dataio_pub::wend</td></tr>
!! </table>
!! \n \n
!! @b RESTART_CONTROL
!! \n \n
!! <table border="+1">
!! <tr><td width="150pt"><b>parameter</b></td><td width="135pt"><b>default value</b></td><td width="200pt"><b>possible values</b></td><td width="315pt"> <b>description</b></td></tr>
!! <tr><td>restart </td><td>'last'</td><td>'last' or another string of characters</td><td>\copydoc dataio::restart     </td></tr>
!! <tr><td>res_id  </td><td>''    </td><td>string of characters                  </td><td>\copydoc dataio_pub::res_id  </td></tr>
!! <tr><td>nrestart</td><td>3     </td><td>integer                               </td><td>\copydoc dataio_pub::nrestart</td></tr>
!! </table>
!! \n \n
!! @b OUTPUT_CONTROL
!! \n \n
!! <table border="+1">
!! <tr><td width="150pt"><b>parameter</b></td><td width="135pt"><b>default value</b></td><td width="200pt"><b>possible values</b></td><td width="315pt"> <b>description</b></td></tr>
!! <tr><td>problem_name       </td><td>"nameless"         </td><td>real      </td><td>\copydoc dataio_pub::problem_name </td></tr>
!! <tr><td>run_id             </td><td>"___"              </td><td>real      </td><td>\copydoc dataio_pub::run_id       </td></tr>
!! <tr><td>dt_hdf             </td><td>0.0                </td><td>real      </td><td>\copydoc dataio::dt_hdf           </td></tr>
!! <tr><td>dt_res             </td><td>0.0                </td><td>real      </td><td>\copydoc dataio::dt_res           </td></tr>
!! <tr><td>wdt_res            </td><td>0.0                </td><td>real      </td><td>\copydoc dataio::wdt_res          </td></tr>
!! <tr><td>dt_tsl             </td><td>0.0                </td><td>real      </td><td>\copydoc dataio::dt_tsl           </td></tr>
!! <tr><td>dt_log             </td><td>0.0                </td><td>real      </td><td>\copydoc dataio::dt_log           </td></tr>
!! <tr><td>tsl_with_mom       </td><td>.true.             </td><td>logical   </td><td>\copydoc dataio::tsl_with_mom     </td></tr>
!! <tr><td>tsl_with_ptc       </td><td>if ISO .false. else .true.</td><td>logical   </td><td>\copydoc dataio::tsl_with_ptc      </td></tr>
!! <tr><td>domain_dump        </td><td>'phys_domain'      </td><td>'phys_domain' or 'full_domain'                       </td><td>\copydoc dataio_pub::domain_dump</td></tr>
!! <tr><td>vars               </td><td>''                 </td><td>'dens', 'velx', 'vely', 'velz', 'ener' and some more </td><td>\copydoc dataio::vars  </td></tr>
!! <tr><td>pvars              </td><td>''                 </td><td>'ppos', 'pvel', 'pacc', 'mass', 'ener' and some more </td><td>\copydoc dataio::pvars </td></tr>
!! <tr><td>user_message_file  </td><td>trim(wd_rd)//'/msg'</td><td>string similar to default value              </td><td>\copydoc dataio::user_message_file  </td></tr>
!! <tr><td>system_message_file</td><td>'/tmp/piernik_msg' </td><td>string of characters similar to default value</td><td>\copydoc dataio::system_message_file</td></tr>
!! <tr><td>multiple_h5files   </td><td>.false.            </td><td>logical   </td><td>\copydoc dataio_pub::multiple_h5files</td></tr>
!! <tr><td>use_v2_io          </td><td>.true.             </td><td>logical   </td><td>\copydoc dataio_pub::use_v2_io    </td></tr>
!! <tr><td>gdf_strict         </td><td>.true.             </td><td>logical   </td><td>\copydoc dataio_pub::gdf_strict   </td></tr>
!! <tr><td>nproc_io           </td><td>nproc              </td><td>integer   </td><td>\copydoc dataio_pub::nproc_io     </td></tr>
!! <tr><td>enable_compression </td><td>.false.            </td><td>logical   </td><td>\copydoc dataio_pub::enable_compression</td></tr>
!! <tr><td>gzip_level         </td><td>9                  </td><td>integer   </td><td>\copydoc dataio_pub::gzip_level   </td></tr>
!! <tr><td>colormode          </td><td>.true.             </td><td>logical   </td><td>\copydoc dataio_pub::colormode    </td></tr>
!! <tr><td>h5_64bit           </td><td>.false.            </td><td>logical   </td><td>\copydoc dataio_pub::h5_64bit     </td></tr>
!! <tr><td>verbosity          </td><td>"default"          </td><td>string    </td><td>\copydoc dataio_pub::verbosity    </td></tr>
!! </table>
!! \n \n
!<
   subroutine init_dataio_parameters

      use constants,  only: cwdlen, PIERNIK_INIT_MPI, INVALID, V_DEBUG
      use dataio_pub, only: nrestart, last_hdf_time, last_res_time, last_tsl_time, last_log_time, log_file_initialized, &
           &                tmp_log_file, printinfo, printio, warn, msg, die, code_progress, log_wr, restarted_sim, &
           &                move_file, parfile, parfilelines, log_file, maxparlen, maxparfilelines, can_i_write, ierrh, par_file
      use mpisetup,   only: master, nproc, proc, piernik_MPI_Bcast, piernik_MPI_Barrier, FIRST, LAST

      implicit none

      integer              :: system_status, i, ip, par_lun
      logical, allocatable, dimension(:) :: can_write

      if (master) call printinfo("[dataio:init_dataio_parameters] Commencing dataio module initialization", V_DEBUG)

      if (code_progress < PIERNIK_INIT_MPI) call die("[dataio:init_dataio_parameters] Some physics modules are not initialized.")

      call dataio_par_io

      if (master) then
         open(newunit=par_lun,file=par_file)
         ierrh = 0
         do while (ierrh == 0 .and. parfilelines<maxparfilelines)
            read(unit=par_lun, fmt='(a)', iostat=ierrh) parfile(parfilelines+1)
            if (ierrh == 0) then
               parfilelines = parfilelines + 1
               i = len_trim(parfile(parfilelines))
               if (i >= len(parfile(parfilelines))) then
                  call warn("[dataio:init_dataio_parameters] problem.par contains very long lines. The copy in the logfile and HDF dumps can be truncated.")
                  write(msg, '(a,i4,3a)')"Line ",parfilelines,": '",parfile(parfilelines),"'"
                  call printinfo(msg, .true.)
               endif
            endif
         enddo
         close(par_lun)
         if (parfilelines == maxparfilelines) call warn("[dataio:init_dataio_parameters] problem.par has too many lines. The copy in the logfile and HDF dumps can be truncated.")
         maxparlen = int(maxval(len_trim(parfile(:parfilelines))), kind=4)
      endif

      ! For 1 /= nproc_io /= nproc there should be choice between two strategies : nproc < nproc_io and the current one
      can_i_write = (mod( proc*nproc_io, nproc) < nproc_io)
      !For some weird reasons MPI_Gather did not work properly here
      if (master) then
         allocate(can_write(FIRST:LAST))
         can_write=(mod( [(i, i=FIRST, LAST)]*nproc_io, int(nproc)) < nproc_io)
         if (count(can_write) == 1) then
            ip = INVALID
            do i = lbound(can_write, dim=1), ubound(can_write, dim=1)
               if (can_write(i)) ip = i
            enddo
            write(msg, '(a,i5)')"[dataio:init_dataio_parameters] Serial write by process #", ip
            call printio(msg)
         else if (all(can_write)) then
            call printio("[dataio:init_dataio_parameters] Fully parallel write by all processes")
         else
            write(msg, '(2(a,i5),a)')"[dataio:init_dataio_parameters] Partially parallel write by ", count(can_write), " out of ", nproc," processes."
            call printio(msg)
         endif
         deallocate(can_write)
      endif

      last_log_time = -dt_log
      last_tsl_time = -dt_tsl
      last_hdf_time = -dt_hdf
      last_res_time = 0.0

#ifdef HDF5
      if (master .and. restart == 'last') call find_last_restart(nrestart)
#endif /* HDF5 */
      call piernik_MPI_Barrier
      call piernik_MPI_Bcast(nrestart)
      call piernik_MPI_Bcast(restarted_sim)

      if (master) then
         write(log_file,'(6a,i3.3,a)') trim(log_wr),'/',trim(problem_name),'_',trim(run_id),'_',nrestart,'.log'
!> \todo if the simulation is restarted then save previous log_file (if exists) under a different, unique name
         system_status = move_file(trim(tmp_log_file), trim(log_file))
         if (system_status /= 0) then
            write(msg,'(2a)')"[dataio:init_dataio_parameters] The log must be stored in ",tmp_log_file
            call warn(msg)
            log_file_initialized = .false.
         else
            log_file_initialized = .true.
         endif
      endif
      call piernik_MPI_Bcast(log_file, cwdlen)          ! BEWARE: every msg issued by slaves before this sync may lead to race condition on tmp_log_file
      call piernik_MPI_Bcast(log_file_initialized)

   end subroutine init_dataio_parameters

   subroutine dataio_par_io

      use constants,  only: idlen, cbuff_len, INT4, V_SILENT, V_DEBUG, V_VERBOSE, V_INFO, V_ESSENTIAL, V_WARN, v_name
      use dataio_pub, only: nres, nrestart, warn, nhdf, wd_rd, multiple_h5files, warn, h5_64bit, nh, set_colors, piernik_verbosity
      use mpisetup,   only: lbuff, ibuff, rbuff, cbuff, master, slave, nproc, piernik_MPI_Bcast

      implicit none

      problem_name  = "nameless"
      run_id        = "___"
      restart       = 'last'   ! 'last': automatic choice of the last restart file regardless of "nrestart" value;
                              ! if something else is set: "nrestart" value is fixing
      res_id        = ''
      nrestart      = 3

      dt_hdf        = 0.0
      dt_res        = 0.0
      dt_tsl        = 0.0
      dt_log        = 0.0
      wdt_res       = 0.0

      tsl_with_mom  = .true.
#ifdef ISO
      tsl_with_ptc  = .false.
#else /* !ISO */
      tsl_with_ptc  = .true.
#endif /* !ISO */
      init_hdf_dump = .false.
      init_res_dump = .false.

      domain_dump   = 'phys_domain'
      vars(:)       = ''
      pvars(:)      = ''
      write(user_message_file,'(a,"/msg")') trim(wd_rd)
      system_message_file = "/tmp/piernik_msg"

      tsl_firstcall      = .true.
      use_v2_io          = .true.
      gdf_strict         = .true.
      nproc_io           = 1  ! The default was nproc previously but it seems that serial write is often faster, especially on NFS. Use any other value in problem.par to get the parallel write by nproc threads.
      enable_compression = .false.
      gzip_level         = 9

      nhdf  = -1
      nres  = 0

      nend = huge(1_INT4)
      tend = -1.0
      wend = huge(1.0)

      colormode = .true.
      h5_64bit  = .false.
      verbosity = "default"

      if (master) then

         if (.not.nh%initialized) call nh%init()
         open(newunit=nh%lun, file=nh%tmp1, status="unknown")
         write(nh%lun,nml=OUTPUT_CONTROL)
         close(nh%lun)
         open(newunit=nh%lun, file=nh%par_file)
         nh%errstr=""
         read(unit=nh%lun, nml=OUTPUT_CONTROL, iostat=nh%ierrh, iomsg=nh%errstr)
         close(nh%lun)
         call nh%namelist_errh(nh%ierrh, "OUTPUT_CONTROL")
         read(nh%cmdl_nml,nml=OUTPUT_CONTROL, iostat=nh%ierrh)
         call nh%namelist_errh(nh%ierrh, "OUTPUT_CONTROL", .true.)
         open(newunit=nh%lun, file=nh%tmp2, status="unknown")
         write(nh%lun,nml=OUTPUT_CONTROL)
         close(nh%lun)
         call nh%compare_namelist()
         if (.not.nh%initialized) call nh%init()
         open(newunit=nh%lun, file=nh%tmp1, status="unknown")
         write(nh%lun,nml=RESTART_CONTROL)
         close(nh%lun)
         open(newunit=nh%lun, file=nh%par_file)
         nh%errstr=""
         read(unit=nh%lun, nml=RESTART_CONTROL, iostat=nh%ierrh, iomsg=nh%errstr)
         close(nh%lun)
         call nh%namelist_errh(nh%ierrh, "RESTART_CONTROL")
         read(nh%cmdl_nml,nml=RESTART_CONTROL, iostat=nh%ierrh)
         call nh%namelist_errh(nh%ierrh, "RESTART_CONTROL", .true.)
         open(newunit=nh%lun, file=nh%tmp2, status="unknown")
         write(nh%lun,nml=RESTART_CONTROL)
         close(nh%lun)
         call nh%compare_namelist()
         if (.not.nh%initialized) call nh%init()
         open(newunit=nh%lun, file=nh%tmp1, status="unknown")
         write(nh%lun,nml=END_CONTROL)
         close(nh%lun)
         open(newunit=nh%lun, file=nh%par_file)
         nh%errstr=""
         read(unit=nh%lun, nml=END_CONTROL, iostat=nh%ierrh, iomsg=nh%errstr)
         close(nh%lun)
         call nh%namelist_errh(nh%ierrh, "END_CONTROL")
         read(nh%cmdl_nml,nml=END_CONTROL, iostat=nh%ierrh)
         call nh%namelist_errh(nh%ierrh, "END_CONTROL", .true.)
         open(newunit=nh%lun, file=nh%tmp2, status="unknown")
         write(nh%lun,nml=END_CONTROL)
         close(nh%lun)
         call nh%compare_namelist()

         if (use_v2_io) then
            if (nproc_io <= 0 .or. nproc_io > nproc) nproc_io = nproc ! fully parallel v2 I/O

            if (nproc_io /= 1 .and. nproc_io /= nproc) then
               nproc_io = nproc
               call warn("[dataio:init_dataio_parameters] nproc_io /= nproc not implemented yed. Defaulting to fully parallel write.")
            endif

         endif

         if (gzip_level < 1 .or. gzip_level > 9) then
            call warn("[dataio:init_dataio_parameters] invalid compression level")
            gzip_level = 9
         endif

!   namelist /END_CONTROL/     nend, tend, wend
         ibuff(1)  = nend

         rbuff(1)  = tend
         rbuff(2)  = wend


!   namelist /RESTART_CONTROL/ restart, res_id, nrestart
         cbuff(20) = restart
         cbuff(21) = res_id

         ibuff(20) = nrestart

!   namelist /OUTPUT_CONTROL/  problem_name, run_id, dt_hdf, dt_res, dt_tsl, dt_log, tsl_with_mom, tsl_with_ptc, init_hdf_dump, init_res_dump, &
!                              domain_dump, vars, user_message_file, system_message_file, multiple_h5files,     &
!                              use_v2_io, nproc_io, enable_compression, gzip_level, colormode, wdt_res, gdf_strict, h5_64bit
         ibuff(43) = nproc_io
         ibuff(44) = gzip_level

         rbuff(40) = dt_hdf
         rbuff(41) = dt_res
         rbuff(42) = dt_tsl
         rbuff(43) = dt_log
         rbuff(44) = wdt_res

         lbuff(1)  = multiple_h5files
         lbuff(2)  = use_v2_io
         lbuff(3)  = init_hdf_dump
         lbuff(4)  = init_res_dump
         lbuff(5)  = tsl_with_mom
         lbuff(6)  = tsl_with_ptc
         lbuff(7)  = colormode
         lbuff(8)  = gdf_strict
         lbuff(9)  = h5_64bit

         cbuff(20) = user_message_file
         cbuff(21) = system_message_file

         cbuff(31) = problem_name
         cbuff(32) = run_id
         cbuff(33) = verbosity
         cbuff(40) = domain_dump

         do iv = 1, nvarsmx
            cbuff(40+iv) = vars(iv)
         enddo
         do iv = 1, nvarsmx
            cbuff(40+nvarsmx+iv) = pvars(iv)
         enddo

      endif

      call piernik_MPI_Bcast(cbuff, cbuff_len)
      call piernik_MPI_Bcast(lbuff)
      call piernik_MPI_Bcast(ibuff)
      call piernik_MPI_Bcast(rbuff)

      if (slave) then

!   namelist /END_CONTROL/     nend, tend, wend
         nend                = ibuff(1)

         tend                = rbuff(1)
         wend                = rbuff(2)

!   namelist /RESTART_CONTROL/ restart, res_id, nrestart
         restart             = trim(cbuff(20))
         res_id              = trim(cbuff(21))

         nrestart            = int(ibuff(20), kind=4)

!   namelist /OUTPUT_CONTROL/  problem_name, run_id, dt_hdf, dt_res, dt_tsl, dt_log, tsl_with_mom, tsl_with_ptc, init_hdf_dump, init_res_dump, &
!                              domain_dump, vars, user_message_file, system_message_file, multiple_h5files,     &
!                              use_v2_io, nproc_io, enable_compression, gzip_level, colormode, wdt_res, gdf_strict

         nproc_io            = int(ibuff(43), kind=4)
         gzip_level          = int(ibuff(44), kind=4)

         dt_hdf              = rbuff(40)
         dt_res              = rbuff(41)
         dt_tsl              = rbuff(42)
         dt_log              = rbuff(43)
         wdt_res             = rbuff(44)

         multiple_h5files    = lbuff(1)
         use_v2_io           = lbuff(2)
         init_hdf_dump       = lbuff(3)
         init_res_dump       = lbuff(4)
         tsl_with_mom        = lbuff(5)
         tsl_with_ptc        = lbuff(6)
         colormode           = lbuff(7)
         gdf_strict          = lbuff(8)
         h5_64bit            = lbuff(9)

         user_message_file   = trim(cbuff(20))
         system_message_file = trim(cbuff(21))

         problem_name        = cbuff(31)
         run_id              = cbuff(32)(1:idlen)
         verbosity           = cbuff(33)
         domain_dump         = trim(cbuff(40))

         do iv = 1, nvarsmx
            vars(iv)         = trim(cbuff(40+iv))
         enddo
         do iv = 1, nvarsmx
            pvars(iv)        = trim(cbuff(40+nvarsmx+iv))
         enddo

      endif

      call set_colors(colormode)

      select case (trim(verbosity))
         case ("silent", trim(v_name(V_SILENT)))
            piernik_verbosity = V_SILENT
         case (trim(v_name(V_DEBUG)))
            piernik_verbosity = V_DEBUG
         case (trim(v_name(V_VERBOSE)))
            piernik_verbosity = V_VERBOSE
         case ("", "default", "info", "normal", trim(v_name(V_INFO)))
            piernik_verbosity = V_INFO
         case ("laconic", trim(v_name(V_ESSENTIAL)))
            piernik_verbosity = V_ESSENTIAL
         case ("warning", trim(v_name(V_WARN)))
            piernik_verbosity = V_WARN
            if (master) call warn("[dataio:dataio_par_io] only warnings are allowed")
         case default
            piernik_verbosity = V_INFO
            if (master) call warn("[dataio:dataio_par_io] non recognized verbosity level '" // trim(verbosity) // "', defaulting to '" // trim(v_name(piernik_verbosity)) // "'")
      end select

   end subroutine dataio_par_io

!> \brief Initialize these I/O variables that may depend on any other modules (called at the end of init_piernik)

   subroutine init_dataio

      use constants,    only: PIERNIK_INIT_IO_IC, V_DEBUG, V_LOG
      use dataio_pub,   only: code_progress, die, maxenvlen, nres, nrestart, printinfo, restarted_sim, warn
      use domain,       only: dom
      use mpisetup,     only: master
      use timer,        only: walltime_end
      use user_hooks,   only: user_vars_arr_in_restart
      use version,      only: nenv, env, init_version
#ifdef HDF5
      use common_hdf5,  only: init_hdf5
      use data_hdf5,    only: init_data
      use dataio_pub,   only: gdf_strict, msg, nhdf, nstep_start
      use fluidindex,   only: flind
      use global,       only: t, nstep
      use restart_hdf5, only: read_restart_hdf5
#ifdef NBODY
      use particles_io, only: init_nbody_hdf5
#endif /* NBODY */
#endif /* HDF5 */

      implicit none

      logical :: tn
      integer :: i
      integer, parameter :: fg_len = 5  ! length of "f12.4" or "g14.4"
      character(len=fg_len) :: fg_fmt

      if (code_progress < PIERNIK_INIT_IO_IC) call die("[dataio:init_dataio] Some physics modules are not initialized.")

      if (dom%eff_dim == 0) then
         fmt_loc   = "(2x,a12,a3,'  = ',es16.9,16x,            1x,i4)"
         fmt_dtloc = "(2x,a12,a3,'  = ',es16.9,'  dt=',es11.4, 1x,i4)"
         fmt_vloc  = "(2x,a12,a3,'  = ',es16.9,'   v=',es11.4, 1x,i4)"
      else
         ! We strongly prefer to use f format where possible. Too bad that the g format is so compiler-dependent and often less smart than it could be.
         fg_fmt = "f12.4"
         if (maxval(dom%edge) < 1.) fg_fmt = "f12.9"
         if ((maxval(dom%edge) > 1e6) .or. (maxval(dom%edge) < 1e-4)) fg_fmt = "e12.5"

         write(fmt_loc,  '(2(a,i1),a)') "(2x,a12,a3,'  = ',es16.9,16x,            ", dom%eff_dim+1, "(1x,i4),", dom%eff_dim, "(1x," // fg_fmt // "))"
         write(fmt_dtloc,'(2(a,i1),a)') "(2x,a12,a3,'  = ',es16.9,'  dt=',es11.4, ", dom%eff_dim+1, "(1x,i4),", dom%eff_dim, "(1x," // fg_fmt // "))"
         write(fmt_vloc, '(2(a,i1),a)') "(2x,a12,a3,'  = ',es16.9,'   v=',es11.4, ", dom%eff_dim+1, "(1x,i4),", dom%eff_dim, "(1x," // fg_fmt // "))"
      endif


      if (master) tn = walltime_end%time_left(wend)

#ifdef HDF5
      if (flind%fluids > 1 .and. gdf_strict) then
         if (master) then
            write(msg, '(a)') "[dataio:init_dataio] Cannot use gdf_strict with multiple fluids. Setting gdf_strict to .false."
            call warn(msg)
         endif
         gdf_strict = .false.
      endif
      call init_hdf5(vars)
#ifdef NBODY
      call init_nbody_hdf5(pvars)
#endif /* NBODY */
      call init_data
#endif /* HDF5 */

      call init_version
      if (master) then
         call printinfo("###############     Source configuration     ###############", V_LOG)
         do i = 1, nenv
            call printinfo(env(i), V_LOG)
         enddo
      endif
      maxenvlen = int(maxval(len_trim(env(:nenv))), kind=4)

      if (associated(user_vars_arr_in_restart)) call user_vars_arr_in_restart

      nres = nrestart

      if (restarted_sim) then
#ifdef HDF5
         if (master) call printinfo("###############     Reading restart     ###############", V_LOG)
         call read_restart_hdf5
         nstep_start = nstep
         t_start     = t
         nres_start  = nrestart
         nhdf_start  = nhdf-1
#else /* !HDF5 */
         call die("[dataio:init_dataio] cannot use restart without HDF5")
#endif /* !HDF5 */
      endif

      walltime_nextres = wallclock(0, 0, "until next restart")
      if (master) tn = walltime_nextres%time_left(wdt_res)

      if (master) call printinfo("[dataio:init_dataio] finished. \o/", V_DEBUG)

   end subroutine init_dataio

!>
!! \brief Deallocate dataio data
!!
!! No MPI calls are allowed here!
!<

   subroutine cleanup_dataio

      use dataio_pub, only: cleanup_text_buffers
#ifdef HDF5
      use common_hdf5, only: cleanup_hdf5
#endif /* HDF5 */
      implicit none

      call cleanup_text_buffers
#ifdef HDF5
      call cleanup_hdf5
#endif /* HDF5 */
   end subroutine cleanup_dataio

   subroutine user_msg_handler(end_sim)

<<<<<<< HEAD
      use constants,    only: I_ONE, V_LOWEST, V_ESSENTIAL, V_HIGHEST, v_name
      use dataio_pub,   only: msg, printinfo, warn, piernik_verbosity
      use load_balance, only: umsg_verbosity, V_HOST
=======
      use cg_leaves,    only: leaves
      use dataio_pub,   only: msg, printinfo, warn
      use load_balance, only: umsg_verbosity, VB_HOST
>>>>>>> 58babc9b
      use mpisetup,     only: master, piernik_MPI_Bcast
      use ppp,          only: umsg_request
      use procnames,    only: pnames
      use refinement,   only: emergency_fix
      use timer,        only: walltime_end
#ifdef HDF5
      use data_hdf5,    only: write_hdf5
      use restart_hdf5, only: write_restart_hdf5
#endif /* HDF5 */
#if defined(__INTEL_COMPILER)
      use ifport,       only: sleep
#endif /* __INTEL_COMPILER */

      implicit none

      logical, intent(inout) :: end_sim
      logical                :: tn
      integer                :: tsleep

!--- process 0 checks for messages

      if (master) call read_file_msg

      call piernik_MPI_Bcast(umsg, umsg_len)
      call piernik_MPI_Bcast(umsg_param)

!---  if a user message is received then:
      if (len_trim(umsg) /= 0) then
         select case (trim(umsg))
#ifdef HDF5
            case ('res', 'dump')
               call write_restart_hdf5(.false.)
            case ('hdf')
               call write_hdf5(.false.)
#endif /* HDF5 */
            case ('log')
               call write_log
            case ('tsl')
               call write_timeslice
            case ('ppp')
               if (abs(umsg_param) < huge(1_4)) then
                  umsg_request = max(1, int(umsg_param))
                  write(msg,'(a,i6,a)') "[dataio:user_msg_handler] enable PPP for ", umsg_request, &
                       " step" // trim(merge(" ", "s", umsg_request == 1))
                  if (master) call printinfo(msg, V_ESSENTIAL)
               else
                  if (master) call warn("[dataio:user_msg_handler] Cannot convert the parameter to integer")
               endif
            case ('perf')
               if (umsg_param <= 0.) umsg_param = VB_HOST
               if (abs(umsg_param) < huge(1_4)) then
                  umsg_verbosity = int(umsg_param, kind=4)
               else
                  if (master) call warn("[dataio:user_msg_handler] Cannot convert the parameter to integer")
               endif
            case ('wend')
               wend = umsg_param
               if (master) tn = walltime_end%time_left(wend)
            case ('wdtres')
               wdt_res = umsg_param
               if (master) tn = walltime_nextres%time_left(wdt_res)
            case ('wleft')
               if (master) tn = walltime_end%time_left(-1.0)
            case ('wresleft')
               if (master) tn = walltime_nextres%time_left(-1.0)
            case ('tend')
               tend   = umsg_param
            case ('nend')
               nend   = int(umsg_param, kind=4)
            case ('dtres')
               dt_res = umsg_param
            case ('dthdf')
               dt_hdf = umsg_param
            case ('dtlog')
               dt_log = umsg_param
            case ('dttsl')
               dt_tsl = umsg_param
            case ('sleep')
               tsleep = int(60*umsg_param)
               call sleep(tsleep)
            case ('stop')
               end_sim = .true.
            case ('unexclude')
               call pnames%enable_all
               ! manual excluding may be helpful too, but we need to pass a list, like "exclude 2,7-9,32769", and process it safely
            case ('refine')
               emergency_fix = .true.
<<<<<<< HEAD
            case ("+v", "v+")
               piernik_verbosity = max(piernik_verbosity - I_ONE, V_LOWEST)
               if (master) call printinfo("[dataio:user_msg_handler] Verbosity level raised to '" // trim(v_name(piernik_verbosity)) // "'", piernik_verbosity)
            case ("-v", "v-")
               piernik_verbosity = min(piernik_verbosity + I_ONE, V_HIGHEST)
               if (master) call printinfo("[dataio:user_msg_handler] Verbosity level lowered to '" // trim(v_name(piernik_verbosity)) // "'", piernik_verbosity)
=======
            case ('balance')
               call leaves%balance_and_update(" (u-balance ) ")
>>>>>>> 58babc9b
            case ('help')
               if (master) then
                  write(msg,*) "[dataio:user_msg_handler] Recognized messages:", char(10), &
                  &"  help      - prints this information", char(10), &
                  &"  stop      - finish the simulation", char(10), &
#ifdef HDF5
                  &"  res       - immediately dumps a restart file", char(10), &
                  &"  dump      - immediately dumps a restart file of full domain for all blocks", char(10), &
                  &"  hdf       - dumps a plotfile", char(10), &
#endif /* HDF5 */
                  &"  log       - update logfile", char(10), &
                  &"  tsl       - write a timeslice", char(10), &
                  &"  +v        - be more verbose", char(10), &
                  &"  -v        - be less verbose", char(10), &
                  &"  refine    - call refinement_update as soon as possible", char(10), &
                  &"  balance   - call rebalance as soon as possible", char(10), &
                  &"  ppp [N]   - start ppp_main profiling for N timesteps (default 1)", char(10), &
                  &"  unexclude - reset thread exclusion mask", char(10), &
                  &"  perf [N]  - print performance data with verbosity N (default VB_HOST)", char(10), &
                  &"  wleft     - show how much walltime is left", char(10), &
                  &"  wresleft  - show how much walltime is left till next restart", char(10), &
                  &"  sleep <number> - wait <number> seconds", char(10), &
                  &"  wend|wdtres|tend|nend|dtres|dthdf|dtlog|dttsl <value> - update specified parameter with <value>", char(10), &
                  &"Note that only one line at a time is read."
                  call printinfo(msg, V_ESSENTIAL)
               endif
            case default
               if (master) then
                  write(msg,*) "[dataio:user_msg_handler]: non-recognized message '",trim(umsg),"'. Use message 'help' for list of valid keys."
                  call warn(msg)
               endif
         end select
      endif

   end subroutine user_msg_handler

!---------------------------------------------------------------------
!>
!! |brief Makes data dump on abnormal Piernik termination
!<
!---------------------------------------------------------------------
!
   subroutine write_crashed(msg)

      use constants,  only: FINAL_DUMP
      use dataio_pub, only: nres, die

      implicit none

      character(len=*), intent(in) :: msg

      ! force output for diagnostics
      problem_name = "crash"
      dt_hdf = tiny(1.0)
      nres = 1
      call write_data(output=FINAL_DUMP)

      call die(msg)

   end subroutine write_crashed

!---------------------------------------------------------------------
!>
!! \brief controls data dumping
!<
!---------------------------------------------------------------------
!
   subroutine write_data(output)

      use constants,    only: FINAL_DUMP, LOGF
      use dataio_user,  only: user_post_write_data
#ifdef HDF5
      use constants,    only: HDF
      use data_hdf5,    only: write_hdf5
      use dataio_pub,   only: last_res_time, last_hdf_time
      use mpisetup,     only: master, piernik_MPI_Bcast
      use restart_hdf5, only: write_restart_hdf5
#endif /* HDF5 */

      implicit none

      integer(kind=4), intent(in) :: output
#ifdef HDF5
      logical :: tleft
#endif /* HDF5 */
!- - - - - - - - - - - - - - - - - - - - - - - - - - - - - - - - - - -

      dump(LOGF) = (output == LOGF .or. output == FINAL_DUMP) ; if (dump(LOGF)) call write_log
      dump(TSL)  = (output == TSL  .or. output == FINAL_DUMP) ; if (dump(TSL))  call write_timeslice
#ifdef HDF5
      call determine_dump(dump(RES), last_res_time, dt_res, output, RES)
      call manage_hdf_dump(RES, dump(RES), output)
      if (dump(RES)) call write_restart_hdf5(.true.)

      if (wdt_res > 0.0) then
         if (master) tleft = walltime_nextres%time_left()
         call piernik_MPI_Bcast(tleft)
         if (.not.tleft) then
            call write_restart_hdf5(.false.)
            if (master) tleft = walltime_nextres%time_left(wdt_res)
         endif
      endif

      call determine_dump(dump(HDF), last_hdf_time, dt_hdf, output, HDF)
      call manage_hdf_dump(HDF, dump(HDF), output)
      if (dump(HDF)) call write_hdf5(.true.)
#endif /* HDF5 */
      if (associated(user_post_write_data)) call user_post_write_data(output, dump)

#ifdef HDF5
   contains

      subroutine manage_hdf_dump(dumptype, dmp, output)

         use constants,  only: INCEPTIVE, RES
         use dataio_pub, only: nres

         implicit none

         integer(kind=4), intent(in)    :: dumptype !< type of dump
         integer(kind=4), intent(in)    :: output   !< type of output call
         logical,         intent(inout) :: dmp      !< perform I/O if True

         if (output /= INCEPTIVE) return
         if ((dumptype == HDF) .and. init_hdf_dump) dmp = .true.  !< \todo problem_name may be enhanced by '_initial', but this and nhdf should be reverted just after write_hdf5 is called
         if ((dumptype == RES) .and. init_res_dump .and. nres == 0) then
            dmp = .true.
            nres = -1
         endif

      end subroutine manage_hdf_dump

#endif /* HDF5 */

   end subroutine write_data

   subroutine determine_dump(dmp, last_dump_time, dt_dump, output, dumptype)

      use constants, only: FINAL_DUMP
      use global,    only: t

      implicit none

      integer(kind=4), intent(in)    :: output, dumptype
      real,            intent(in)    :: dt_dump
      real,            intent(inout) :: last_dump_time
      logical,         intent(inout) :: dmp

      dmp = ((.not.(dmp)) .and. (output == FINAL_DUMP)) !! dmp==.true. means that this dump is already done due to another conditions and is stopped by dmp=.not.(dmp); important only for FINAL_DUMP output
      dmp = (dmp .or. (t-last_dump_time) >= dt_dump)
      dmp = (dmp .and. dt_dump > 0.0)
      if (dmp) last_dump_time = t - mod(t-last_dump_time, dt_dump)
      dmp = (dmp .or. output == dumptype)

   end subroutine determine_dump

   subroutine check_log

      use constants,  only: CHK, LOGF
      use dataio_pub, only: last_log_time

      implicit none

      call determine_dump(dump(LOGF), last_log_time, dt_log, CHK, LOGF)
      if (dump(LOGF)) call write_log

   end subroutine check_log

   subroutine check_tsl

      use constants,       only: CHK
      use dataio_pub,      only: last_tsl_time
      use mpisetup,        only: report_to_master
      use piernik_mpi_sig, only: sig

      implicit none

      call determine_dump(dump(TSL), last_tsl_time, dt_tsl, CHK, TSL)
      if (dump(TSL)) then
         call write_timeslice
         call report_to_master(sig%tsl_updated, only_master=.True.)
      endif

   end subroutine check_tsl

!>
!! \brief Find the restart point with highest number
!!
!! \todo use restart_fname() function
!! \todo scan the 9999 .. 0 range somewhat smarter (get directory listing?)
!<
#ifdef HDF5
   subroutine find_last_restart(restart_number)

      use common_hdf5, only: output_fname
      use constants,   only: RD
      use dataio_pub,  only: restarted_sim

      implicit none

      integer(kind=4), intent(out) :: restart_number

      integer(kind=4)              :: nres
      integer                      :: unlink_stat
      logical                      :: exist

      restart_number = 0

      open(newunit=unlink_stat, file='restart_list.tmp', status='unknown')
      close(unlink_stat, status='delete')

      do nres = 999, 0, -1
         inquire(file = trim(output_fname(RD,'.res', nres)), exist = exist)
         if (exist) then
            restart_number = nres
            restarted_sim = .true.
            return
         endif
      enddo

   end subroutine find_last_restart
#endif /* HDF5 */
!>
!! \brief writes integrals to text file
!<

   subroutine write_timeslice

      use cg_cost_data,     only: I_OTHER
      use cg_leaves,        only: leaves
      use cg_list,          only: cg_list_element
      use constants,        only: xdim, DST, pSUM, GEO_XYZ, GEO_RPZ, ndims, LO, HI, I_ONE, INVALID, PPP_IO
      use dataio_pub,       only: log_wr, tsl_file, tsl_lun
#if defined(__INTEL_COMPILER)
      use dataio_pub,       only: io_blocksize, io_buffered, io_buffno
#endif /* __INTEL_COMPILER */
      use dataio_user,      only: user_tsl
      use diagnostics,      only: pop_vector
      use domain,           only: dom
      use fluidindex,       only: flind, iarr_all_dn, iarr_all_mx, iarr_all_my, iarr_all_mz
      use fluids_pub,       only: has_ion, has_dst, has_neu
      use fluidtypes,       only: phys_prop
      use func,             only: ekin, emag
      use global,           only: t, dt, smalld, nstep
      use grid_cont,        only: grid_container
      use mass_defect,      only: update_tsl_magic_mass
      use mpisetup,         only: master, piernik_MPI_Allreduce
      use named_array_list, only: wna
      use ppp,              only: ppp_main
#ifdef GRAV
      use constants,        only: gpot_n
      use named_array_list, only: qna
#endif /* GRAV */
#ifndef ISO
      use fluidindex,       only: iarr_all_en
#endif /* !ISO */
#ifdef COSM_RAYS
      use fluidindex,       only: iarr_all_crn
#endif /* COSM_RAYS */
#ifdef CRESP
      use initcosmicrays,   only: iarr_cre_e, iarr_cre_n
#endif /* CRESP */
#ifdef RESISTIVE
      use resistivity,      only: eta1_active
#endif /* RESISTIVE */
#ifdef MAGNETIC
      use constants,        only: ydim, zdim
#endif /* MAGNETIC */
#ifdef NBODY
      use particle_diag,    only: particle_diagnostics, tot_energy, d_energy, tot_angmom, d_angmom
#endif /* NBODY */

      implicit none

      integer, parameter                                  :: field_len=17 ! should match formats below
      character(len=field_len), dimension(:), allocatable :: tsl_names
      real,                     dimension(:), allocatable :: tsl_vars
      real, dimension(:,:,:,:), pointer                   :: pu, pb => null()
      type(phys_prop),          pointer                   :: sn
      type(tsl_container)                                 :: tsl
      type(grid_container),     pointer                   :: cg
      type(cg_list_element),    pointer                   :: cgl
      real                                                :: cs_iso2
      enum, bind(C)
         enumerator :: T_MASS                                  !< total mass
         enumerator :: T_MOMX, T_MOMY, T_MOMZ                  !< total momenta
         enumerator :: T_ENER, T_EINT, T_EKIN, T_EMAG          !< total energies
#ifdef GRAV
         enumerator :: T_EPOT                                  !< total gravitational potential energy
#endif /* GRAV */
#ifdef MAGNETIC
         enumerator :: T_MFLX, T_MFLY, T_MFLZ                  !< total magnetic fluxes
#endif /* MAGNETIC */
#ifdef COSM_RAYS
         enumerator :: T_ENCR                                  !< total CR energy
#endif /* COSM_RAYS */
#ifdef CRESP
         enumerator :: T_CREE                                  !< total CRE (electron component) energy
         enumerator :: T_CREN                                  !< total CRE (electron component) density
#endif /* CRESP */
         enumerator :: T_LAST                                  !< DO NOT place any index behind this one
      end enum
      real, dimension(T_MASS:T_LAST-1), save :: tot_q          !< array of total quantities
      integer(kind=4)                        :: ifl
      integer(kind=4)                        :: i, ii
      real                                   :: drvol
      integer(kind=4), dimension(ndims, LO:HI) :: ijkse
      character(len=*), parameter :: tsl_label = "write_timeslice"

      call ppp_main%start(tsl_label, PPP_IO)

      if (has_ion) then
         cs_iso2 = flind%ion%cs2
      elseif (has_neu) then
         cs_iso2 = flind%neu%cs2
      else
         cs_iso2 = 0.0
      endif

      if (master) then
         write(tsl_file,'(a,a1,a,a1,a3,a1,i3.3,a4)') trim(log_wr),'/',trim(problem_name),'_', run_id,'_',nrestart,'.tsl'

         if (tsl_firstcall) then
            call pop_vector(tsl_names, field_len, ["nstep   ", "time    ", "timestep", "mass    "])
            if (tsl_with_mom) then
               select case (dom%geometry_type)
                  case (GEO_XYZ)
                     call pop_vector(tsl_names, field_len, ["momx", "momy", "momz"])
                  case (GEO_RPZ)
                     call pop_vector(tsl_names, field_len, ["momr", "J_z ", "momz"])
               end select
            endif
            call pop_vector(tsl_names, field_len, ["ener", "eint", "ekin"])
#ifdef GRAV
            call pop_vector(tsl_names, field_len, ["epot"])
#endif /* GRAV */
#ifdef MAGNETIC
            call pop_vector(tsl_names, field_len, ["emag    ", "mflx    ", "mfly    ", "mflz    ", "vai_max ", "b_min   ", "b_max   ", "divb_max"])
#ifdef RESISTIVE
            if (eta1_active) call pop_vector(tsl_names, field_len, ["eta_max"])
#endif /* RESISTIVE */
#endif /* MAGNETIC */
#ifdef COSM_RAYS
            call pop_vector(tsl_names, field_len, ["encr_tot", "encr_min", "encr_max"])
#endif /* COSM_RAYS */
#ifdef CRESP
            call pop_vector(tsl_names, field_len, ["cren_tot", "cren_min", "cren_max" ])
            call pop_vector(tsl_names, field_len, ["cree_tot", "cree_min", "cree_max"])
            call pop_vector(tsl_names, field_len, ["divv_min", "divv_max" ])
#endif /* CRESP */
            ! \todo: replicated code, simplify me
            if (has_ion) then
               call pop_vector(tsl_names, field_len, ["deni_min", "deni_max", "vxi_max ", "vyi_max ", "vzi_max "])
               if (tsl_with_ptc) &
             & call pop_vector(tsl_names, field_len, ["prei_min", "prei_max", "temi_min", "temi_max", "csi_max "])
               call pop_vector(tsl_names, field_len, ["ion_mmass_cur", "ion_mmass_cum"])
            endif
            if (has_neu) then
               call pop_vector(tsl_names, field_len, ["denn_min", "denn_max", "vxn_max ", "vyn_max ", "vzn_max "])
               if (tsl_with_ptc) &
             & call pop_vector(tsl_names, field_len, ["pren_min", "pren_max", "temn_min", "temn_max", "csn_max "])
               call pop_vector(tsl_names, field_len, ["neu_mmass_cur", "neu_mmass_cum"])
            endif
            if (has_dst) then
               call pop_vector(tsl_names, field_len, ["dend_min", "dend_max", "vxd_max ", "vyd_max ", "vzd_max "])
               call pop_vector(tsl_names, field_len, ["dst_mmass_cur", "dst_mmass_cum"])
            endif
#ifdef NBODY
            call pop_vector(tsl_names, field_len, ["totpener", "errpener", "totpamom", "errpamom"])
#endif /* NBODY */

            if (associated(user_tsl)) call user_tsl(tsl_vars, tsl_names)

#if defined(__INTEL_COMPILER)
            open(newunit=tsl_lun, file=tsl_file, &
              &  blocksize=io_blocksize, buffered=io_buffered, buffercount=io_buffno)
#else /* !__INTEL_COMPILER */
            open(newunit=tsl_lun, file=tsl_file)
#endif /* !__INTEL_COMPILER */
            write(tsl_lun, '(a1,a8,100(1x,a20))') "#",tsl_names(1),adjustr(tsl_names(2:)) ! should match format used below
            write(tsl_lun, '(a1)') '#'
            deallocate(tsl_names)
            tsl_firstcall = .false.
         endif
      endif

      tot_q(:) = 0.
      cgl => leaves%first
      do while (associated(cgl))
         cg => cgl%cg
         call cg%costs%start

         pu => cg%w(wna%fi)%span(cg%ijkse)
         if (wna%bi > INVALID) pb => cg%w(wna%bi)%span(cg%ijkse)

         select case (dom%geometry_type)

            case (GEO_XYZ)
               tot_q(T_MASS) = tot_q(T_MASS) + cg%dvol * sum(sum(pu(iarr_all_dn,:,:,:), dim=1), mask=cg%leafmap)
               if (tsl_with_mom) then
                  tot_q(T_MOMX) = tot_q(T_MOMX) + cg%dvol * sum(sum(pu(iarr_all_mx,:,:,:), dim=1), mask=cg%leafmap)
                  tot_q(T_MOMY) = tot_q(T_MOMY) + cg%dvol * sum(sum(pu(iarr_all_my,:,:,:), dim=1), mask=cg%leafmap)
                  tot_q(T_MOMZ) = tot_q(T_MOMZ) + cg%dvol * sum(sum(pu(iarr_all_mz,:,:,:), dim=1), mask=cg%leafmap)
               endif
#ifdef GRAV
               tot_q(T_EPOT) = tot_q(T_EPOT) + cg%dvol * sum(sum(pu(iarr_all_dn(:),:,:,:),dim=1) * cg%q(qna%ind(gpot_n))%span(cg%ijkse), mask=cg%leafmap)
#endif /* GRAV */

               tot_q(T_EKIN) = tot_q(T_EKIN) + cg%dvol * sum(sum(ekin(pu(iarr_all_mx(:),:,:,:), pu(iarr_all_my(:),:,:,:), pu(iarr_all_mz(:),:,:,:), max(pu(iarr_all_dn(:),:,:,:),smalld)), dim=1), mask=cg%leafmap)
#ifdef MAGNETIC
               tot_q(T_EMAG) = tot_q(T_EMAG) + cg%dvol * sum(emag(pb(xdim,:,:,:), pb(ydim,:,:,:), pb(zdim,:,:,:)), mask=cg%leafmap)
               tot_q(T_MFLX) = tot_q(T_MFLX) + cg%dvol/dom%L_(xdim) * sum(pb(xdim,:,:,:), mask=cg%leafmap) !cg%dy*cg%dz/dom%n_d(xdim)
               tot_q(T_MFLY) = tot_q(T_MFLY) + cg%dvol/dom%L_(ydim) * sum(pb(ydim,:,:,:), mask=cg%leafmap) !cg%dx*cg%dz/dom%n_d(ydim)
               tot_q(T_MFLZ) = tot_q(T_MFLZ) + cg%dvol/dom%L_(zdim) * sum(pb(zdim,:,:,:), mask=cg%leafmap) !cg%dx*cg%dy/dom%n_d(zdim)
#endif /* MAGNETIC */
#ifndef ISO
               tot_q(T_ENER) = tot_q(T_ENER) + cg%dvol * sum(sum(pu(iarr_all_en,:,:,:), dim=1), mask=cg%leafmap)
#endif /* !ISO */

#ifdef COSM_RAYS
               tot_q(T_ENCR) = tot_q(T_ENCR) + cg%dvol * sum(sum(pu(iarr_all_crn,:,:,:), dim=1), mask=cg%leafmap)
#ifdef CRESP
               tot_q(T_CREN) = tot_q(T_CREN) + cg%dvol * sum(sum(pu(iarr_cre_n,  :,:,:), dim=1), mask=cg%leafmap)
               tot_q(T_CREE) = tot_q(T_CREE) + cg%dvol * sum(sum(pu(iarr_cre_e,  :,:,:), dim=1), mask=cg%leafmap)
               tot_q(T_ENCR) = tot_q(T_ENCR) + tot_q(T_CREE)
#endif /* CRESP */
               tot_q(T_ENER) = tot_q(T_ENER) + tot_q(T_ENCR)
#endif /* COSM_RAYS */

            case (GEO_RPZ)
               do i = cg%is, cg%ie
                  drvol = cg%dvol * cg%x(i)
                  ii = i - cg%is + I_ONE
                  ijkse = cg%ijkse
                  ijkse(xdim, :) = i
                  tot_q(T_MASS) = tot_q(T_MASS) + drvol * sum(sum(pu(iarr_all_dn, ii, :, :), dim=1), mask=cg%leafmap(i, :, :))
                  if (tsl_with_mom) then
                     tot_q(T_MOMX) = tot_q(T_MOMX) + drvol * sum(sum(pu(iarr_all_mx, ii, :, :), dim=1), mask=cg%leafmap(i, :, :))
                     tot_q(T_MOMY) = tot_q(T_MOMY) + drvol * sum(sum(pu(iarr_all_my, ii, :, :), dim=1), mask=cg%leafmap(i, :, :)) * cg%x(i) ! J_z
                     tot_q(T_MOMZ) = tot_q(T_MOMZ) + drvol * sum(sum(pu(iarr_all_mz, ii, :, :), dim=1), mask=cg%leafmap(i, :, :))
                  endif
#ifdef GRAV
                  tot_q(T_EPOT) = tot_q(T_EPOT) + drvol * sum(sum(pu(iarr_all_dn(:), ii:ii, :, :),dim=1) * cg%q(qna%ind(gpot_n))%span(ijkse), mask=cg%leafmap(i:i, :, :))
#endif /* GRAV */

                  tot_q(T_EKIN) = tot_q(T_EKIN) + drvol * sum(sum(ekin(pu(iarr_all_mx(:), ii, :, :), pu(iarr_all_my(:), ii, :, :)*cg%x(i), pu(iarr_all_mz(:), ii, :, :), &
                       &                                               max(pu(iarr_all_dn(:), ii, :, :),smalld)), dim=1), mask=cg%leafmap(i, :, :))
#ifdef MAGNETIC
                  tot_q(T_EMAG) = tot_q(T_EMAG) + drvol * sum(emag(pb(xdim, ii, :, :), pb(ydim, ii, :, :), pb(zdim, ii, :, :)), mask=cg%leafmap(i, :, :))
                  !> \todo Figure out the meaning of tot_q(T_MFL[XY]) and how to compute it properly or remove at all
                  tot_q(T_MFLX) = 0. !tot_q(T_MFLX) + cg%dvol/dom%L_(xdim) * sum(pb(xdim, ii, :, :), mask=cg%leafmap(i, :, :)) !cg%dy*cg%dz/dom%n_d(xdim)
                  tot_q(T_MFLY) = 0. !tot_q(T_MFLY) + cg%dvol/dom%L_(ydim) * sum(pb(ydim, ii, :, :), mask=cg%leafmap(i, :, :)) !cg%dx*cg%dz/dom%n_d(ydim)
                  tot_q(T_MFLZ) = tot_q(T_MFLZ) + drvol/dom%L_(zdim) * sum(pb(zdim, ii, :, :), mask=cg%leafmap(i, :, :)) !cg%dx*cg%dy/dom%n_d(zdim)
#endif /* MAGNETIC */
#ifndef ISO
                  tot_q(T_ENER) = tot_q(T_ENER) + drvol * sum(sum(pu(iarr_all_en, ii, :, :), dim=1), mask=cg%leafmap(i, :, :))
#endif /* !ISO */

#ifdef COSM_RAYS
                  tot_q(T_ENCR) = tot_q(T_ENCR) + drvol * sum(sum(pu(iarr_all_crn, ii, :, :), dim=1), mask=cg%leafmap(i, :, :))
#ifdef CRESP
                  tot_q(T_CREN) = tot_q(T_CREN) + drvol * sum(sum(pu(iarr_cre_n,   ii, :, :), dim=1), mask=cg%leafmap(i, :, :))
                  tot_q(T_CREE) = tot_q(T_CREE) + drvol * sum(sum(pu(iarr_cre_e,   ii, :, :), dim=1), mask=cg%leafmap(i, :, :))
                  tot_q(T_ENCR) = tot_q(T_ENCR) + tot_q(T_CREE)
#endif /* CRESP */
                  tot_q(T_ENER) = tot_q(T_ENER) + tot_q(T_ENCR)
#endif /* COSM_RAYS */
               enddo

         end select

         call cg%costs%stop(I_OTHER)
         cgl => cgl%nxt
      enddo

#ifdef ISO
      tot_q(T_EINT) = tot_q(T_EINT) + cs_iso2*tot_q(T_MASS)
      tot_q(T_ENER) = tot_q(T_ENER) + tot_q(T_EINT)+tot_q(T_EKIN)+tot_q(T_EMAG)
#else /* !ISO */
      tot_q(T_EINT) = tot_q(T_EINT) + tot_q(T_ENER) - tot_q(T_EKIN) - tot_q(T_EMAG)
#endif /* !ISO */
#ifdef GRAV
      tot_q(T_ENER) = tot_q(T_ENER) + tot_q(T_EPOT)
#endif /* GRAV */

      call piernik_MPI_Allreduce(tot_q, pSUM)

#ifdef NBODY
      call particle_diagnostics(.false.)
#endif /* NBODY */

      call write_log(tsl)
      call update_tsl_magic_mass

      if (master) then
         call pop_vector(tsl_vars, [t, dt, tot_q(T_MASS)])
         if (tsl_with_mom) call pop_vector(tsl_vars, [tot_q(T_MOMX), tot_q(T_MOMY), tot_q(T_MOMZ)])
         call pop_vector(tsl_vars, [tot_q(T_ENER), tot_q(T_EINT), tot_q(T_EKIN)])
#ifdef GRAV
         call pop_vector(tsl_vars, [tot_q(T_EPOT)])
#endif /* GRAV */
#ifdef MAGNETIC
         call pop_vector(tsl_vars, [tot_q(T_EMAG), tot_q(T_MFLX), tot_q(T_MFLY), tot_q(T_MFLZ), tsl%vai_max, tsl%b_min, tsl%b_max, tsl%divb_max])
#ifdef RESISTIVE
         if (eta1_active) call pop_vector(tsl_vars, [tsl%etamax])
#endif /* RESISTIVE */
#endif /* MAGNETIC */
#ifdef COSM_RAYS
         call pop_vector(tsl_vars, [tot_q(T_ENCR), tsl%encr_min, tsl%encr_max])
#endif /* COSM_RAYS */

#ifdef CRESP
         call pop_vector(tsl_vars, [tot_q(T_CREN), tsl%cren_min, tsl%cren_max])
         call pop_vector(tsl_vars, [tot_q(T_CREE), tsl%cree_min, tsl%cree_max])
         call pop_vector(tsl_vars, [tsl%divv_min, tsl%divv_max])
#endif /* CRESP */

         do ifl = lbound(flind%all_fluids, 1, kind=4), ubound(flind%all_fluids, 1, kind=4)
            sn => flind%all_fluids(ifl)%fl%snap
            call pop_vector(tsl_vars, [sn%dens_min%val, sn%dens_max%val, sn%velx_max%val, sn%vely_max%val, sn%velz_max%val])
            if (tsl_with_ptc .and. flind%all_fluids(ifl)%fl%tag /= DST) &
          & call pop_vector(tsl_vars, [sn%pres_min%val, sn%pres_max%val, sn%temp_min%val, sn%temp_max%val, sn%cs_max%val  ])
            call pop_vector(tsl_vars, [sn%mmass_cur, sn%mmass_cum])
         enddo
#ifdef NBODY
         call pop_vector(tsl_vars, [tot_energy, d_energy, tot_angmom, d_angmom])
#endif /* NBODY */

      endif

      if (associated(user_tsl)) call user_tsl(tsl_vars)

      if (master) then
         write(tsl_lun, '(1x,i8,100(1x,es20.11e3))') nstep, tsl_vars ! should match format used above
         ! some quantities computed in "write_log".One can add more, or change.
         deallocate(tsl_vars)
      endif

      call ppp_main%stop(tsl_label, PPP_IO)

   end subroutine write_timeslice

   subroutine common_shout(pr, fluid, pres_tn, temp_tn, cs_tn)

      use domain,     only: is_multicg
      use fluidtypes, only: phys_prop
      use global,     only: use_fargo

      implicit none

      type(phys_prop),  intent(in)  :: pr
      character(len=*), intent(in)  :: fluid
      logical,          intent(in)  :: pres_tn, temp_tn, cs_tn

      call cmnlog_s(fmt_loc, 'min(dens)   ', fluid, pr%dens_min)
      call cmnlog_s(fmt_loc, 'max(dens)   ', fluid, pr%dens_max)
      if (temp_tn) then
         call cmnlog_s(fmt_loc, 'min(temp)   ', fluid, pr%temp_min)
         call cmnlog_s(fmt_loc, 'max(temp)   ', fluid, pr%temp_max)
      endif
      if (pres_tn) then
         call cmnlog_s(fmt_loc, 'min(pres)   ', fluid, pr%pres_min)
         call cmnlog_s(fmt_loc, 'max(pres)   ', fluid, pr%pres_max)
      endif

      call cmnlog_l(fmt_dtloc, 'max(|vx|)   ', fluid, pr%velx_max)
      call cmnlog_l(fmt_dtloc, 'max(|vy|)   ', fluid, pr%vely_max)
      call cmnlog_l(fmt_dtloc, 'max(|vz|)   ', fluid, pr%velz_max)
      if (cs_tn) call cmnlog_l(fmt_dtloc, 'max(c_s)    ', fluid, pr%cs_max)
      if (use_fargo) then
         call cmnlog_l(fmt_dtloc, 'max(shear)  ', fluid, pr%shear_max)
         call cmnlog_l(fmt_vloc, 'min(dtvy(f)) ', fluid, pr%dtvy_min)
      endif

      if (is_multicg) then
         call cmnlog_l(fmt_vloc, 'min(dt_vx)   ', fluid, pr%dtvx_min)
         call cmnlog_l(fmt_vloc, 'min(dt_vy)   ', fluid, pr%dtvy_min)
         call cmnlog_l(fmt_vloc, 'min(dt_vz)   ', fluid, pr%dtvz_min)
         if (cs_tn) call cmnlog_l(fmt_vloc, 'min(dt_cs)   ', fluid, pr%dtcs_min)
      endif

   end subroutine common_shout

!>
!!  Common log print (short - without assoc value)
!<
   subroutine cmnlog_s(fmt_, title, id, ess)

      use constants,  only: V_LOG
      use dataio_pub, only: msg, printinfo
      use domain,     only: dom
      use types,      only: value

      implicit none

      character(len=*), intent(in) :: fmt_, title, id
      type(value),      intent(in) :: ess

      write(msg, fmt_)  title, id, ess%val, ess%proc, pack(ess%loc,dom%has_dir), pack(ess%coords,dom%has_dir)
      call printinfo(msg, V_LOG)

   end subroutine cmnlog_s

!>
!!  Common log print (long - including assoc value)
!<
   subroutine cmnlog_l(fmt_, title, id, ess)

      use constants,  only: V_LOG
      use dataio_pub, only: msg, printinfo
      use domain,     only: dom
      use types,      only: value

      implicit none

      character(len=*), intent(in) :: fmt_, title, id
      type(value),      intent(in) :: ess

      write(msg, fmt_) title, id, ess%val, ess%assoc, ess%proc, pack(ess%loc,dom%has_dir), pack(ess%coords,dom%has_dir)
      call printinfo(msg, V_LOG)

   end subroutine cmnlog_l

   subroutine get_common_vars(fl)

      use types,            only: value                          !QA_WARN: used by get_extremum (intel compiler)
      use cg_cost_data,     only: I_OTHER
      use cg_leaves,        only: leaves
      use cg_list,          only: cg_list_element
      use constants,        only: MINL, MAXL, small, xdim, ydim, zdim, GEO_RPZ
      use domain,           only: is_multicg, dom
      use fluidtypes,       only: phys_prop, component_fluid
      use func,             only: ekin
      use global,           only: cfl, use_fargo
      use mpisetup,         only: master
      use named_array_list, only: qna
      use units,            only: mH, kboltz
#ifdef ISO
      use constants,        only: pMIN, pMAX
      use mpisetup,         only: piernik_MPI_Allreduce
#else /* !ISO */
      use constants,        only: DST, I_ZERO
#ifdef MAGNETIC
      use constants,        only: ION
      use func,             only: emag
#endif /* MAGNETIC */
#endif /* !ISO */

      implicit none

      class(component_fluid), intent(inout), target :: fl

      type(phys_prop),       pointer :: pr
      type(cg_list_element), pointer :: cgl
      integer                        :: i, j, k
      real                           :: omega_mean

      pr => fl%snap
      cgl => leaves%first
      do while (associated(cgl))
         call cgl%cg%costs%start

         cgl%cg%wa = cgl%cg%u(fl%idn,:,:,:)

         call cgl%cg%costs%stop(I_OTHER)
         cgl => cgl%nxt
      enddo
      call leaves%get_extremum(qna%wai, MAXL, pr%dens_max)
      call leaves%get_extremum(qna%wai, MINL, pr%dens_min)

      cgl => leaves%first
      do while (associated(cgl))
         call cgl%cg%costs%start

         where (cgl%cg%u(fl%idn,:, :, :) > 0.0)
            cgl%cg%wa = abs(cgl%cg%u(fl%imx,:, :, :)/cgl%cg%u(fl%idn,:, :, :))
         elsewhere
            cgl%cg%wa = 0.
         endwhere

         call cgl%cg%costs%stop(I_OTHER)
         cgl => cgl%nxt
      enddo
      call leaves%get_extremum(qna%wai, MAXL, pr%velx_max, xdim)
      if (master) pr%velx_max%assoc = cfl * pr%velx_max%assoc / (pr%velx_max%val + small)

      if (is_multicg) then
         cgl => leaves%first
         do while (associated(cgl))
            call cgl%cg%costs%start

            cgl%cg%wa = cfl * cgl%cg%dx / (cgl%cg%wa + small)

            call cgl%cg%costs%stop(I_OTHER)
            cgl => cgl%nxt
         enddo
         call leaves%get_extremum(qna%wai, MINL, pr%dtvx_min, xdim)
         if (master) pr%dtvx_min%assoc = cfl * pr%dtvx_min%assoc / (pr%dtvx_min%val + small)
      endif

      ! --- VEL Y ----

      cgl => leaves%first
      do while (associated(cgl))
         call cgl%cg%costs%start

         if (use_fargo) then
            do i = cgl%cg%is, cgl%cg%ie
               omega_mean = sum(cgl%cg%u(fl%imy, i, :, :) / cgl%cg%u(fl%idn, i, :, :) / cgl%cg%x(i)) / size(cgl%cg%u(fl%idn, i, :, :))
               cgl%cg%wa(i, :, :) = abs(cgl%cg%u(fl%imy, i, :, :) / cgl%cg%u(fl%idn, i, :, :)  - omega_mean * cgl%cg%x(i))
            enddo
            do k = cgl%cg%ks, cgl%cg%ke
               do j = cgl%cg%js, cgl%cg%je
                  do i = cgl%cg%is, cgl%cg%ie
                     cgl%cg%wa(i, j, k) = cgl%cg%wa(i, j, k) + fl%get_cs(i, j, k, cgl%cg%u, cgl%cg%b, cgl%cg%cs_iso2)
                  enddo
               enddo
            enddo
         else
            where (cgl%cg%u(fl%idn,:, :, :) > 0.0)
               cgl%cg%wa = abs(cgl%cg%u(fl%imy,:, :, :) / cgl%cg%u(fl%idn,:, :, :))
            elsewhere
               cgl%cg%wa = 0.
            endwhere
         endif

         call cgl%cg%costs%stop(I_OTHER)
         cgl => cgl%nxt
      enddo
      call leaves%get_extremum(qna%wai, MAXL, pr%vely_max, ydim)
      if (master) then
         pr%vely_max%assoc = cfl * pr%vely_max%assoc / (pr%vely_max%val + small)
         if (dom%geometry_type == GEO_RPZ) pr%vely_max%assoc = pr%vely_max%assoc * pr%vely_max%coords(xdim)
      endif

      cgl => leaves%first
      do while (associated(cgl))
         call cgl%cg%costs%start

         if (is_multicg) cgl%cg%wa = cfl * cgl%cg%dy / (cgl%cg%wa + small)
         if (use_fargo) then
            cgl%cg%wa = cgl%cg%dy / (cgl%cg%wa + small)
            if (dom%geometry_type == GEO_RPZ) then
               do i = cgl%cg%is, cgl%cg%ie
                  cgl%cg%wa(i, :, :) = cgl%cg%wa(i, :, :) * cgl%cg%x(i)
               enddo
            endif
         endif

         call cgl%cg%costs%stop(I_OTHER)
         cgl => cgl%nxt
      enddo
      call leaves%get_extremum(qna%wai, MINL, pr%dtvy_min, ydim)
      if (master) then
         if (is_multicg) pr%dtvy_min%assoc = cfl * pr%dtvy_min%assoc / (pr%dtvy_min%val + small)
         if (use_fargo) pr%dtvy_min%assoc = cfl * pr%dtvy_min%val
      endif

      ! -------------

      cgl => leaves%first
      do while (associated(cgl))
         call cgl%cg%costs%start

         where (cgl%cg%u(fl%idn,:, :, :) > 0.0)
            cgl%cg%wa = abs(cgl%cg%u(fl%imz,:, :, :)/cgl%cg%u(fl%idn,:, :, :))
         elsewhere
            cgl%cg%wa = 0.
         endwhere

         call cgl%cg%costs%stop(I_OTHER)
         cgl => cgl%nxt
      enddo
      call leaves%get_extremum(qna%wai, MAXL, pr%velz_max, zdim)
      if (master) pr%velz_max%assoc = cfl * pr%velz_max%assoc / (pr%velz_max%val + small)

      if (use_fargo) then
         cgl => leaves%first
         do while (associated(cgl))
            call cgl%cg%costs%start

            do i = cgl%cg%is, cgl%cg%ie
               cgl%cg%wa(i, : ,:) = &
                  abs( &
                     cgl%cg%u(fl%imy, i,   :, :) / cgl%cg%u(fl%idn, i,   :, :) / cgl%cg%x(i  ) - &
                     cgl%cg%u(fl%imy, i-1, :, :) / cgl%cg%u(fl%idn, i-1, :, :) / cgl%cg%x(i-1)   &
                  )
            enddo

            call cgl%cg%costs%stop(I_OTHER)
            cgl => cgl%nxt
         enddo
         call leaves%get_extremum(qna%wai, MAXL, pr%shear_max, ydim)
         if (master) pr%shear_max%assoc = cfl * 0.5 * pr%shear_max%assoc / (pr%shear_max%val + small)
      endif

      if (is_multicg) then
         cgl => leaves%first
         do while (associated(cgl))
            call cgl%cg%costs%start

            cgl%cg%wa = cfl * cgl%cg%dz / (cgl%cg%wa + small)

            call cgl%cg%costs%stop(I_OTHER)
            cgl => cgl%nxt
         enddo
         call leaves%get_extremum(qna%wai, MINL, pr%dtvz_min, zdim)
         if (master) pr%dtvz_min%assoc = cfl * pr%dtvz_min%assoc / (pr%dtvz_min%val + small)
      endif

#ifdef ISO
      pr%pres_min        = pr%dens_min
      pr%pres_min%val    = fl%cs2*pr%dens_min%val  ! Beware: for locally isothermal it might be incorrect
      pr%pres_max        = pr%dens_max
      pr%pres_max%val    = fl%cs2*pr%dens_max%val  ! Beware: for locally isothermal it might be incorrect
      pr%cs_max%val      = fl%cs
      pr%cs_max%loc      = 0
      pr%cs_max%coords   = 0.0
      pr%cs_max%proc     = 0
      if (associated(leaves%first)) then
         pr%cs_max%assoc = cfl * minval(leaves%first%cg%dl(:))/(pr%cs_max%val + small)
      else
         pr%cs_max%assoc = 0.
         ! if there are no blocks on master we should communicate something here
      endif
      pr%temp_min%val    = (mH * fl%cs2)/ (kboltz * fl%gam)  ! Beware: for locally isothermal it might be incorrect
      pr%temp_min%loc    = 0
      pr%temp_min%coords = 0.0
      pr%temp_min%proc   = 0
      pr%temp_max        = pr%temp_min  ! Beware: for locally isothermal it might be incorrect

      pr%dtcs_min%assoc  = 0.
      pr%dtcs_min%val    = huge(1.)
      cgl => leaves%first
      do while (associated(cgl))
         call cgl%cg%costs%start

         pr%dtcs_min%val   = min(pr%dtcs_min%val,   (cfl * cgl%cg%dxmn) / (max(fl%cs, maxval(cgl%cg%cs_iso2(cgl%cg%is:cgl%cg%ie, cgl%cg%js:cgl%cg%je, cgl%cg%ks:cgl%cg%ke), mask=cgl%cg%leafmap)) + small))
         pr%dtcs_min%assoc = max(pr%dtcs_min%assoc, max(fl%cs, maxval(cgl%cg%cs_iso2(cgl%cg%is:cgl%cg%ie, cgl%cg%js:cgl%cg%je, cgl%cg%ks:cgl%cg%ke), mask=cgl%cg%leafmap)))

         call cgl%cg%costs%stop(I_OTHER)
         cgl => cgl%nxt
      enddo
      call piernik_MPI_Allreduce(pr%dtcs_min%val,   pMIN)
      call piernik_MPI_Allreduce(pr%dtcs_min%assoc, pMAX)

      ! Beware: for locally isothermal it actually makes sense to look for the extreme point
      pr%dtcs_min%loc    = 0
      pr%dtcs_min%coords = 0.0
      pr%dtcs_min%proc   = 0

#else /* !ISO */
      if (fl%tag /= DST) then
         ! wa: none -> pressure
         cgl => leaves%first
         do while (associated(cgl))
            call cgl%cg%costs%start

            cgl%cg%wa(:,:,:) = cgl%cg%u(fl%ien,:,:,:) - ekin(cgl%cg%u(fl%imx,:,:,:), cgl%cg%u(fl%imy,:,:,:), cgl%cg%u(fl%imz,:,:,:), cgl%cg%u(fl%idn,:,:,:)) ! eint
#ifdef MAGNETIC
            if (fl%tag == ION) cgl%cg%wa(:,:,:) = cgl%cg%wa(:,:,:) - emag(cgl%cg%b(xdim,:,:,:), cgl%cg%b(ydim,:,:,:), cgl%cg%b(zdim,:,:,:))
#endif /* MAGNETIC */
            cgl%cg%wa(:,:,:) = fl%gam_1*cgl%cg%wa(:,:,:)

            call cgl%cg%costs%stop(I_OTHER)
            cgl => cgl%nxt
         enddo
         call leaves%get_extremum(qna%wai, MAXL, pr%pres_max)
         call leaves%get_extremum(qna%wai, MINL, pr%pres_min)

         ! wa: pressure -> sound speed squared
         cgl => leaves%first
         do while (associated(cgl))
            call cgl%cg%costs%start

            cgl%cg%wa(:,:,:) = fl%gam*cgl%cg%wa(:,:,:)/cgl%cg%u(fl%idn,:,:,:)

            call cgl%cg%costs%stop(I_OTHER)
            cgl => cgl%nxt
         enddo
         call leaves%get_extremum(qna%wai, MAXL, pr%cs_max, I_ZERO)
         pr%cs_max%val = sqrt(pr%cs_max%val)
         if (master) pr%cs_max%assoc = cfl * pr%cs_max%assoc / (pr%cs_max%val + small)

         ! wa: sound speed squared -> temperature
         cgl => leaves%first
         do while (associated(cgl))
            call cgl%cg%costs%start

            cgl%cg%wa(:,:,:) = (mH * cgl%cg%wa(:,:,:))/ (kboltz * fl%gam)

            call cgl%cg%costs%stop(I_OTHER)
            cgl => cgl%nxt
         enddo
         call leaves%get_extremum(qna%wai, MAXL, pr%temp_max)
         call leaves%get_extremum(qna%wai, MINL, pr%temp_min)

         ! wa: temperature -> (sound speed squared) -> sound time across one cell
         cgl => leaves%first
         do while (associated(cgl))
            call cgl%cg%costs%start

            cgl%cg%wa = cgl%cg%wa * (kboltz * fl%gam) / mH ! temperature -> sound speed squared
            cgl%cg%wa = cfl**2 * cgl%cg%dxmn2 / (cgl%cg%wa + small)

            call cgl%cg%costs%stop(I_OTHER)
            cgl => cgl%nxt
         enddo
         call leaves%get_extremum(qna%wai, MINL, pr%dtcs_min)
         if (pr%dtcs_min%val >= 0.) pr%dtcs_min%val = sqrt(pr%dtcs_min%val)

      endif
#endif /* !ISO */

   end subroutine get_common_vars
!---------------------------------------------------------------------
!>
!! \brief writes timestep diagnostics to the logfile
!!
!! \deprecated Quite costly routine due to extensive array searches
!<
!---------------------------------------------------------------------
!
   subroutine  write_log(tsl)

      use cg_cost_data,       only: I_OTHER
      use cg_leaves,          only: leaves
      use cg_list,            only: cg_list_element
      use constants,          only: idlen, small, MAXL, PPP_IO
      use dataio_pub,         only: printinfo, print_char_line
      use fluidindex,         only: flind
      use fluids_pub,         only: has_dst, has_ion, has_neu
      use func,               only: L2norm
      use interactions,       only: has_interactions, collfaq
      use mpisetup,           only: master
      use named_array_list,   only: qna
      use ppp,                only: ppp_main
      use types,              only: value
#ifdef COSM_RAYS
      use constants,          only: pMIN
      use fluidindex,         only: iarr_all_crn
      use mpisetup,           only: piernik_MPI_Allreduce
      use timestepcosmicrays, only: dt_crs
#endif /* COSM_RAYS */
#ifdef CRESP
      use initcosmicrays,     only: iarr_cre_e, iarr_cre_n
      use timestep_cresp,     only: dt_cre_adiab, dt_cre_K
#ifdef MAGNETIC
      use timestep_cresp,     only: dt_cre_synch
#endif /* MAGNETIC */
#endif /* CRESP */
#if defined COSM_RAYS || defined MAGNETIC
      use constants,          only: MINL
#endif /* COSM_RAYS || MAGNETIC */
#ifdef MAGNETIC
      use constants,          only: DIVB_HDC, I_ZERO, RIEMANN_SPLIT, half, V_LOG
      use dataio_pub,         only: msg
      use func,               only: sq_sum3
      use global,             only: cfl, divB_0_method, which_solver, cc_mag
      use hdc,                only: map_chspeed
      use named_array_list,   only: wna
#ifndef ISO
      use func,               only: ekin
#endif /* !ISO */
#endif /* MAGNETIC */
#ifdef RESISTIVE
      use resistivity,        only: etamax, cu2max, eta1_active
#ifndef ISO
      use resistivity,        only: deimin
#endif /* !ISO */
#endif /* RESISTIVE */
#ifdef VARIABLE_GP
      use constants,          only: gpot_n
#endif /* VARIABLE_GP */
#if defined VARIABLE_GP || defined MAGNETIC
      use constants,          only: xdim, ydim, zdim
      use domain,             only: dom
#endif /* VARIABLE_GP || MAGNETIC */
#ifdef NBODY
      use particle_timestep,  only: pacc_max
#endif /* NBODY */

      implicit none

      type(tsl_container), optional   :: tsl
      type(cg_list_element), pointer  :: cgl
      type(value)                     :: drag
#ifdef MAGNETIC
      type(value)                     :: b_min, b_max, divb_max, vai_max, cfi_max, ch_max
#endif /* MAGNETIC */
#ifdef COSM_RAYS
      type(value)                     :: encr_min, encr_max
#endif /* COSM_RAYS */
#ifdef CRESP
      type(value)                     :: cren_min, cren_max !< values of cre density
      type(value)                     :: cree_min, cree_max !< values of cre energy
      type(value)                     :: divv_min, divv_max !< values of div_v
#endif /* CRESP */
#ifdef VARIABLE_GP
      type(value)                     :: gpxmax, gpymax, gpzmax
      integer                         :: var_i
#endif /* VARIABLE_GP */
#if defined VARIABLE_GP || defined MAGNETIC
      real, dimension(:,:,:), pointer :: p
#endif /* VARIABLE_GP || MAGNETIC */
      character(len=idlen)            :: id
      character(len=*), parameter     :: log_label = "write_log"

      call ppp_main%start(log_label, PPP_IO)

      id = '' ! suppress compiler warnings if none of the modules requiring the id variable are switched on.

   ! Timestep diagnostics
      if (has_ion) call get_common_vars(flind%ion)
      if (has_neu) call get_common_vars(flind%neu)
      if (has_dst) call get_common_vars(flind%dst)

#ifdef MAGNETIC
      cgl => leaves%first
      do while (associated(cgl))
         call cgl%cg%costs%start

         cgl%cg%wa(:,:,:) = sqrt(sq_sum3(cgl%cg%b(xdim,:,:,:), cgl%cg%b(ydim,:,:,:), cgl%cg%b(zdim,:,:,:)))

         call cgl%cg%costs%stop(I_OTHER)
         cgl => cgl%nxt
      enddo
      call leaves%get_extremum(qna%wai, MAXL, b_max)
      call leaves%get_extremum(qna%wai, MINL, b_min)
#ifdef CRESP
      b_max%assoc = dt_cre_synch
      call piernik_MPI_Allreduce(b_max%assoc, pMIN)
#endif /* CRESP */

      if (has_ion) then
         cgl => leaves%first
         do while (associated(cgl))
            call cgl%cg%costs%start

            cgl%cg%wa(:,:,:)  = cgl%cg%wa(:,:,:) / sqrt(cgl%cg%u(flind%ion%idn,:,:,:))

            call cgl%cg%costs%stop(I_OTHER)
            cgl => cgl%nxt
         enddo
         call leaves%get_extremum(qna%wai, MAXL, vai_max, I_ZERO)
         if (master) vai_max%assoc = cfl * vai_max%assoc / (vai_max%val + small)

         cgl => leaves%first
         do while (associated(cgl))
            call cgl%cg%costs%start

#ifdef ISO
            cgl%cg%wa(:,:,:) = sqrt(cgl%cg%wa(:,:,:)**2 + flind%ion%cs2)
#else /* !ISO */
            cgl%cg%wa(:,:,:) = (1. / flind%ion%gam_1 / flind%ion%gam - half) * cgl%cg%wa(:,:,:)**2
            cgl%cg%wa(:,:,:) = cgl%cg%wa(:,:,:) + flind%ion%gam_1 * flind%ion%gam * (cgl%cg%u(flind%ion%ien,:,:,:)    &
               & - ekin(cgl%cg%u(flind%ion%imx,:,:,:), cgl%cg%u(flind%ion%imy,:,:,:), cgl%cg%u(flind%ion%imz,:,:,:), &
               &        cgl%cg%u(flind%ion%idn,:,:,:)))/cgl%cg%u(flind%ion%idn,:,:,:)
            cgl%cg%wa(:,:,:) = sqrt(cgl%cg%wa(:,:,:))
#endif /* !ISO */

            call cgl%cg%costs%stop(I_OTHER)
            cgl => cgl%nxt
         enddo
         call leaves%get_extremum(qna%wai, MAXL, cfi_max, I_ZERO)
         if (master) cfi_max%assoc = cfl * cfi_max%assoc / (cfi_max%val + small)
      endif

      if (b_max%val > 0.) then

         ! It is still possible that some division by 0. sneaks in, when part of the domain is not magnetized (may be quite unphysical case)

         cgl => leaves%first
         do while (associated(cgl))
            call cgl%cg%costs%start

            p => cgl%cg%q(qna%wai)%span(cgl%cg%ijkse)
            associate (cg => cgl%cg)
               if (cc_mag) then
                  p = half*( (cg%w(wna%bi)%span(xdim,cg%ijkse+dom%D2a(xdim,:,:)) - cg%w(wna%bi)%span(xdim,cg%ijkse-dom%D2a(xdim,:,:)))/cg%dx &
                       &    +(cg%w(wna%bi)%span(ydim,cg%ijkse+dom%D2a(ydim,:,:)) - cg%w(wna%bi)%span(ydim,cg%ijkse-dom%D2a(ydim,:,:)))/cg%dy &
                       &    +(cg%w(wna%bi)%span(zdim,cg%ijkse+dom%D2a(zdim,:,:)) - cg%w(wna%bi)%span(zdim,cg%ijkse-dom%D2a(zdim,:,:)))/cg%dz ) / &
                       sqrt(sq_sum3(cg%b(xdim, RNG), cg%b(ydim, RNG),  cg%b(zdim, RNG)))
               else
                  p = ( (cg%w(wna%bi)%span(xdim,cg%ijkse+dom%D2a(xdim,:,:)) - cg%w(wna%bi)%span(xdim,cg%ijkse))*cg%dx &
                       +(cg%w(wna%bi)%span(ydim,cg%ijkse+dom%D2a(ydim,:,:)) - cg%w(wna%bi)%span(ydim,cg%ijkse))*cg%dy &
                       +(cg%w(wna%bi)%span(zdim,cg%ijkse+dom%D2a(zdim,:,:)) - cg%w(wna%bi)%span(zdim,cg%ijkse))*cg%dz ) / &
                       sqrt(sq_sum3(half*(cg%b(xdim, RNG) + cg%b(xdim, cg%is+dom%D_x:cg%ie+dom%D_x, cg%js        :cg%je,         cg%ks        :cg%ke        )), &
                       &            half*(cg%b(ydim, RNG) + cg%b(ydim, cg%is        :cg%ie,         cg%js+dom%D_y:cg%je+dom%D_y, cg%ks        :cg%ke        )), &
                       &            half*(cg%b(zdim, RNG) + cg%b(zdim, cg%is        :cg%ie,         cg%js        :cg%je,         cg%ks+dom%D_z:cg%ke+dom%D_z))))
               endif

               cg%wa = abs(cg%wa) / cg%suminv * dom%eff_dim

               ! We may miss some extrema that lie at internal boundary. Apologies for that.
               ! To get full coverage we would need to make sure that ghost cells are up-to date, which is costly.
               ! So let's assume that tracking max(div B) isn't the most critical thing and block interior will give us _good enough_ estimate of that.
               if (cc_mag) then
                  cg%wa(cg%is,:,:) = cg%wa(cg%is+dom%D_x,:,:)
                  cg%wa(:,cg%js,:) = cg%wa(:,cg%js+dom%D_y,:)
                  cg%wa(:,:,cg%ks) = cg%wa(:,:,cg%ks+dom%D_z)
               endif

               cg%wa(cg%ie,:,:) = cg%wa(cg%ie-dom%D_x,:,:)
               cg%wa(:,cg%je,:) = cg%wa(:,cg%je-dom%D_y,:)
               cg%wa(:,:,cg%ke) = cg%wa(:,:,cg%ke-dom%D_z)

            end associate

            call cgl%cg%costs%stop(I_OTHER)
            cgl => cgl%nxt ; NULLIFY(p)
         enddo
         call leaves%get_extremum(qna%wai, MAXL, divb_max)
      else
         divb_max = b_max
      endif

      call map_chspeed
      call leaves%get_extremum(qna%wai, MAXL, ch_max)
#endif /* MAGNETIC */

#ifdef VARIABLE_GP
      var_i = qna%ind(gpot_n)
      cgl => leaves%first
      do while (associated(cgl))
         call cgl%cg%costs%start

         p => cgl%cg%q(qna%wai)%span(cgl%cg%ijkse)
         p = abs((cgl%cg%q(var_i)%span(cgl%cg%ijkse+dom%D2a(xdim,:,:)) - cgl%cg%q(var_i)%span(cgl%cg%ijkse))*cgl%cg%idx)

         call cgl%cg%costs%stop(I_OTHER)
         cgl => cgl%nxt ; NULLIFY(p)
      enddo
      call leaves%get_extremum(qna%wai, MAXL, gpxmax)

      cgl => leaves%first
      do while (associated(cgl))
         call cgl%cg%costs%start

         p => cgl%cg%q(qna%wai)%span(cgl%cg%ijkse)
         p = abs((cgl%cg%q(var_i)%span(cgl%cg%ijkse+dom%D2a(ydim,:,:)) - cgl%cg%q(var_i)%span(cgl%cg%ijkse))*cgl%cg%idy)

         call cgl%cg%costs%stop(I_OTHER)
         cgl => cgl%nxt ; NULLIFY(p)
      enddo
      call leaves%get_extremum(qna%wai, MAXL, gpymax)

      cgl => leaves%first
      do while (associated(cgl))
         call cgl%cg%costs%start

         p => cgl%cg%q(qna%wai)%span(cgl%cg%ijkse)
         p = abs((cgl%cg%q(var_i)%span(cgl%cg%ijkse+dom%D2a(zdim,:,:)) - cgl%cg%q(var_i)%span(cgl%cg%ijkse))*cgl%cg%idz)

         call cgl%cg%costs%stop(I_OTHER)
         cgl => cgl%nxt ; NULLIFY(p)
      enddo
      call leaves%get_extremum(qna%wai, MAXL, gpzmax)
#endif /* VARIABLE_GP */

#ifdef COSM_RAYS
      cgl => leaves%first
      do while (associated(cgl))
         call cgl%cg%costs%start

         cgl%cg%wa = sum(cgl%cg%u(iarr_all_crn,:,:,:),1)

         call cgl%cg%costs%stop(I_OTHER)
         cgl => cgl%nxt
      enddo
      call leaves%get_extremum(qna%wai, MAXL, encr_max)
      call leaves%get_extremum(qna%wai, MINL, encr_min)
      encr_max%assoc = dt_crs
      call piernik_MPI_Allreduce(encr_max%assoc, pMIN)
#endif /* COSM_RAYS */
#ifdef CRESP
      cgl => leaves%first
      do while (associated(cgl))
         call cgl%cg%costs%start

         cgl%cg%wa = sum(cgl%cg%u(iarr_cre_n,:,:,:),1)

         call cgl%cg%costs%stop(I_OTHER)
         cgl => cgl%nxt
      enddo
      call leaves%get_extremum(qna%wai, MAXL, cren_max)
      call leaves%get_extremum(qna%wai, MINL, cren_min)

      cgl => leaves%first
      do while (associated(cgl))
         call cgl%cg%costs%start

         cgl%cg%wa = sum(cgl%cg%u(iarr_cre_e,:,:,:),1)

         call cgl%cg%costs%stop(I_OTHER)
         cgl => cgl%nxt
      enddo
      call leaves%get_extremum(qna%wai, MAXL, cree_max)
      call leaves%get_extremum(qna%wai, MINL, cree_min)
      cree_max%assoc = dt_cre_K
      call piernik_MPI_Allreduce(cree_max%assoc, pMIN)

      cgl => leaves%first
      do while (associated(cgl))
         call cgl%cg%costs%start

         p => cgl%cg%q(qna%wai)%span(cgl%cg%ijkse)
         p =   (cgl%cg%u(flind%ion%imx, cgl%cg%is+dom%D_x:cgl%cg%ie+dom%D_x, cgl%cg%js        :cgl%cg%je,         cgl%cg%ks        :cgl%cg%ke        ) / &
                cgl%cg%u(flind%ion%idn, cgl%cg%is+dom%D_x:cgl%cg%ie+dom%D_x, cgl%cg%js        :cgl%cg%je,         cgl%cg%ks        :cgl%cg%ke        ) - &
              & cgl%cg%u(flind%ion%imx, cgl%cg%is        :cgl%cg%ie,         cgl%cg%js        :cgl%cg%je,         cgl%cg%ks        :cgl%cg%ke        ) / &
                cgl%cg%u(flind%ion%idn, cgl%cg%is        :cgl%cg%ie,         cgl%cg%js        :cgl%cg%je,         cgl%cg%ks        :cgl%cg%ke))/cgl%cg%dx &
              +(cgl%cg%u(flind%ion%imy, cgl%cg%is        :cgl%cg%ie,         cgl%cg%js+dom%D_y:cgl%cg%je+dom%D_y, cgl%cg%ks        :cgl%cg%ke        ) / &
                cgl%cg%u(flind%ion%idn, cgl%cg%is        :cgl%cg%ie,         cgl%cg%js+dom%D_y:cgl%cg%je+dom%D_y, cgl%cg%ks        :cgl%cg%ke        ) - &
              & cgl%cg%u(flind%ion%imy, cgl%cg%is        :cgl%cg%ie,         cgl%cg%js        :cgl%cg%je,         cgl%cg%ks        :cgl%cg%ke        ) / &
                cgl%cg%u(flind%ion%idn, cgl%cg%is        :cgl%cg%ie,         cgl%cg%js        :cgl%cg%je,         cgl%cg%ks        :cgl%cg%ke))/cgl%cg%dy &
              +(cgl%cg%u(flind%ion%imz, cgl%cg%is        :cgl%cg%ie,         cgl%cg%js        :cgl%cg%je,         cgl%cg%ks+dom%D_z:cgl%cg%ke+dom%D_z) / &
                cgl%cg%u(flind%ion%idn, cgl%cg%is        :cgl%cg%ie,         cgl%cg%js        :cgl%cg%je,         cgl%cg%ks+dom%D_z:cgl%cg%ke+dom%D_z) - &
              & cgl%cg%u(flind%ion%imz, cgl%cg%is        :cgl%cg%ie,         cgl%cg%js        :cgl%cg%je,         cgl%cg%ks        :cgl%cg%ke        ) / &
                cgl%cg%u(flind%ion%idn, cgl%cg%is        :cgl%cg%ie,         cgl%cg%js        :cgl%cg%je,         cgl%cg%ks        :cgl%cg%ke))/cgl%cg%dz

         cgl%cg%wa(cgl%cg%ie,:,:) = cgl%cg%wa(cgl%cg%ie-dom%D_x,:,:)
         cgl%cg%wa(:,cgl%cg%je,:) = cgl%cg%wa(:,cgl%cg%je-dom%D_y,:)
         cgl%cg%wa(:,:,cgl%cg%ke) = cgl%cg%wa(:,:,cgl%cg%ke-dom%D_z)

         call cgl%cg%costs%stop(I_OTHER)
         cgl => cgl%nxt ; NULLIFY(p)
      enddo
      call leaves%get_extremum(qna%wai, MINL, divv_min)
      call leaves%get_extremum(qna%wai, MAXL, divv_max)
      divv_max%assoc = dt_cre_adiab
      call piernik_MPI_Allreduce(divv_max%assoc, pMIN)
#endif /* CRESP */

      if (has_interactions) then
         cgl => leaves%first
         do while (associated(cgl))
            call cgl%cg%costs%start

            cgl%cg%wa = L2norm(cgl%cg%u(flind%dst%imx,:,:,:),cgl%cg%u(flind%dst%imy,:,:,:),cgl%cg%u(flind%dst%imz,:,:,:),cgl%cg%u(flind%neu%imx,:,:,:),cgl%cg%u(flind%neu%imy,:,:,:),cgl%cg%u(flind%neu%imz,:,:,:) ) * cgl%cg%u(flind%dst%idn,:,:,:)

            call cgl%cg%costs%stop(I_OTHER)
            cgl => cgl%nxt
         enddo
         call leaves%get_extremum(qna%wai, MAXL, drag)
         drag%assoc = flind%neu%cs/(maxval(collfaq) * drag%val + small)
      endif

      if (master)  then
         if (.not.present(tsl)) then
            call print_char_line('=')
            if (has_ion) then
               call common_shout(flind%ion%snap,'ION',.true.,.true.,.true.)
#ifdef MAGNETIC
               id = "ION"
               write(msg, fmt_dtloc) 'max(c_f)    ', id, cfi_max%val, cfi_max%assoc ; call printinfo(msg, V_LOG)
               call cmnlog_l(fmt_dtloc, 'max(v_a)    ', id, vai_max)
#endif /* MAGNETIC */
            endif
#ifdef MAGNETIC
            id = "MAG"
            call cmnlog_s(fmt_loc,   'min(|b|)    ', id, b_min)
#ifdef CRESP
            call cmnlog_l(fmt_dtloc, 'max(|b|)    ', id, b_max)
#else /* !CRESP */
            call cmnlog_s(fmt_loc,   'max(|b|)    ', id, b_max)
#endif /* CRESP */
            call cmnlog_s(fmt_loc,   'max(|divb|) ', id, divb_max)
            if (divB_0_method /= DIVB_HDC .or. which_solver /= RIEMANN_SPLIT) id = "N/A"
            call cmnlog_s(fmt_loc, 'max(|c_h|)  ', id, ch_max)
#endif /* MAGNETIC */
            if (has_neu) call common_shout(flind%neu%snap,'NEU',.true.,.true.,.true.)
            if (has_dst) call common_shout(flind%dst%snap,'DST',.false.,.false.,.false.)
            if (has_interactions) call cmnlog_l(fmt_dtloc, 'max(drag)   ', "INT", drag)
#ifdef COSM_RAYS
            id = "CRN"
            call cmnlog_s(fmt_loc,   'min(encr)   ', id, encr_min)
            call cmnlog_l(fmt_dtloc, 'max(encr)   ', id, encr_max)
#endif /* COSM_RAYS */
#ifdef CRESP
            id = "CRE"
            call cmnlog_s(fmt_loc,   'min(cren)    ', id, cren_min)
            call cmnlog_s(fmt_loc,   'max(cren)    ', id, cren_max)
            call cmnlog_s(fmt_loc,   'min(cree)    ', id, cree_min)
            call cmnlog_l(fmt_dtloc, 'max(cree)    ', id, cree_max)
            call cmnlog_s(fmt_loc,   'min(div_v)   ', id, divv_min)
            call cmnlog_l(fmt_dtloc, 'max(div_v)   ', id, divv_max)
#endif /* CRESP */
#ifdef RESISTIVE
            if (eta1_active) then
               id = "RES"
               call cmnlog_l(fmt_dtloc, 'max(eta)    ', id, etamax)
               call cmnlog_l(fmt_dtloc, 'max(cu2)    ', id, cu2max)
#ifndef ISO
               call cmnlog_l(fmt_dtloc, 'min(dei)    ', id, deimin)
#endif /* !ISO */
            endif
#endif /* RESISTIVE */
#ifdef VARIABLE_GP
            id = "GPT"
            call cmnlog_s(fmt_loc, 'max(|gpx|)  ', id, gpxmax)
            call cmnlog_s(fmt_loc, 'max(|gpy|)  ', id, gpymax)
            call cmnlog_s(fmt_loc, 'max(|gpz|)  ', id, gpzmax)
#endif /* VARIABLE_GP */
#ifdef NBODY
            id = "PRT"
            call cmnlog_l(fmt_dtloc, 'max(|acc|)  ', id, pacc_max)
#endif /* NBODY */
            call print_char_line('=')
         else
#ifdef MAGNETIC
            tsl%b_min = b_min%val
            tsl%b_max = b_max%val
            tsl%divb_max = divb_max%val
            tsl%vai_max  = vai_max%val
#endif /* MAGNETIC */

#ifdef COSM_RAYS
            tsl%encr_min = encr_min%val
            tsl%encr_max = encr_max%val
#endif /* COSM_RAYS */
#ifdef CRESP
            tsl%cren_min = cren_min%val
            tsl%cren_max = cren_max%val
            tsl%cree_min = cree_min%val
            tsl%cree_max = cree_max%val
            tsl%divv_min = divv_min%val
            tsl%divv_max = divv_max%val
#endif /* CRESP */

#ifdef RESISTIVE
            if (eta1_active) tsl%etamax = etamax%val
#endif /* RESISTIVE */

#ifdef VARIABLE_GP
            tsl%gpxmax = gpxmax%val
            tsl%gpymax = gpymax%val
            tsl%gpzmax = gpzmax%val
#endif /* VARIABLE_GP */
         endif
      endif

      if (.not.present(tsl)) call print_memory_usage

      call ppp_main%stop(log_label, PPP_IO)

   contains

      subroutine print_memory_usage

         use constants,    only: I_ONE, INVALID, V_DEBUG
         use dataio_pub,   only: msg, printinfo
         use memory_usage, only: system_mem_usage
         use MPIF,         only: MPI_INTEGER, MPI_COMM_WORLD
         use MPIFUN,       only: MPI_Gather
         use mpisetup,     only: master, FIRST, LAST, err_mpi

         implicit none

         integer(kind=4) :: rss
         integer(kind=4), dimension(FIRST:LAST) :: cnt_rss

         rss = system_mem_usage()
         call MPI_Gather(rss, I_ONE, MPI_INTEGER, cnt_rss, I_ONE, MPI_INTEGER, FIRST, MPI_COMM_WORLD, err_mpi)

         if (master) then
            if (any(cnt_rss /= INVALID)) then
               write(msg, '(9a)')"  RSS memory in use (avg/min/max):", &
                    trim(kMGTP(sum(real(cnt_rss))/size(cnt_rss))), "/", &
                    trim(kMGTP(minval(real(cnt_rss)))), "/", &
                    trim(kMGTP(maxval(real(cnt_rss)))), &
                    ". Total RSS memory:", trim(kMGTP(sum(real(cnt_rss)))), "."
               call printinfo(msg, V_DEBUG)
            endif
         endif

      end subroutine print_memory_usage

      function kMGTP(kmem)

         use constants, only: fplen

         implicit none

         real, intent(in) :: kmem

         character(len=fplen) :: kMGTP

         real, parameter :: ord = 2.**10, ki = 1, Mi = ki *ord, Gi = Mi * ord, Ti = Gi * ord, Pi = Ti * ord

         if (kmem < Mi) then
            write(kMGTP, '(f7.1,a)') kmem / ki, " kiB"
         else if (kmem < Gi) then
            write(kMGTP, '(f7.1,a)') kmem / Mi, " MiB"
         else if (kmem < Ti) then
            write(kMGTP, '(f7.1,a)') kmem / Gi, " GiB"
         else if (kmem < Pi) then
            write(kMGTP, '(f7.1,a)') kmem / Ti, " TiB"
         else
            write(kMGTP, '(f10.1,a)') kmem / Pi, " PiB ???"
         endif

      end function kMGTP

   end subroutine write_log

!------------------------------------------------------------------------
   subroutine read_file_msg
!-------------------------------------------------------------------------
!     configurable parameters: problem.par
!-------------------------------------------------------------------------
!      user_message_file           ! 1st (user) message file (eg.'./msg')
!      system_message_file         ! 2nd (ups)  message file (eg.'/etc/ups/user/msg')
!-------------------------------------------------------------------------

!> \todo process multiple commands at once
      use constants,  only: msg_len, V_ESSENTIAL
      use dataio_pub, only: msg, printinfo, warn
      use mpisetup,   only: master
#if defined(__INTEL_COMPILER)
      use ifposix,    only: pxfstat, pxfstructcreate, pxfintget, pxfstructfree
#endif /* __INTEL_COMPILER */
#ifndef __GFORTRAN__
      use constants,  only: cwdlen
#endif /* !__GFORTRAN__ */

      implicit none

#if defined(__PGI)
      include "lib3f.h"
#endif /* __PGI */

      integer, parameter                                   :: n_msg_origin = 2
      integer                                              :: msg_lun
      character(len=*), parameter, dimension(n_msg_origin) :: msg_origin = [ "user  ", "system" ]

      character(len=msg_len), dimension(n_msg_origin), save :: fname
      integer                                              :: unlink_stat, io, sz, i
#ifdef __GFORTRAN__
      integer, dimension(13)                               :: stat_buff
#else /* !__GFORTRAN__ */
      integer(kind=4), dimension(13)                       :: stat_buff
#endif /* !__GFORTRAN__ */
      logical                                              :: msg_param_read = .false., ex
      integer, dimension(n_msg_origin), save               :: last_msg_stamp
#ifdef __GFORTRAN__
      integer                                              :: sts
#endif /* __GFORTRAN__ */
#if defined(__INTEL_COMPILER)
      integer(kind=4) :: jhandle, ierror
#endif /* __INTEL_COMPILER */

      umsg=''
      umsg_param = 0.0
      sz = -1
      fname = [ user_message_file, system_message_file ]

      do i = 1, n_msg_origin
         inquire(FILE=fname(i), EXIST=ex)
         if (ex .and. sz<=0) then ! process only one message file at a time, user_message_file first
            ! I think system file is more important, but current logic prevents reading user_message_file when system_message_file is present

#ifdef __GFORTRAN__
            sts = stat(fname(i), stat_buff)  ! old way to do stat
#else /* !__GFORTRAN__ */
            call pxfstructcreate("stat", jhandle, ierror)
            call pxfstat(fname(i), cwdlen, jhandle, ierror)
            call pxfintget(jhandle, "st_ctime", stat_buff(10), ierror)
            call pxfstructfree(jhandle, ierror)
#endif /* !__GFORTRAN__ */
            if (last_msg_stamp(i) == stat_buff(10)) exit
            last_msg_stamp(i) = stat_buff(10)

            open(newunit=msg_lun, file=fname(i), status='old')
            read(msg_lun, *, iostat=io) umsg, umsg_param
            if (io/=0) then
               rewind(msg_lun)
               read(msg_lun, *, iostat=io) umsg
               if (io/=0) then
                  write(msg, '(5a)')"[dataio:read_file_msg] ", trim(msg_origin(i)), " message: '", trim(umsg), "'."
               else
                  write(msg, '(5a)')"[dataio:read_file_msg] No value provided in ", trim(msg_origin(i)), " message '", trim(umsg), "'."
                  call warn(msg)
                  msg=''
               endif
            else
               msg_param_read = .true.
               write(msg, '(5a,g15.7)')"[dataio:read_file_msg] ", trim(msg_origin(i)), " message: '", trim(umsg), "', with parameter = ", umsg_param
            endif
            close(msg_lun)

            if (len_trim(msg) > 0 .and. master) call printinfo(msg, V_ESSENTIAL)

            sz = len_trim(msg)
            if (fname(i) == user_message_file) then
               open(newunit=unlink_stat, file=user_message_file, status='unknown')
               close(unlink_stat, status='delete')
            endif
         endif
      enddo

   end subroutine read_file_msg
!------------------------------------------------------------------------
end module dataio<|MERGE_RESOLUTION|>--- conflicted
+++ resolved
@@ -624,15 +624,10 @@
 
    subroutine user_msg_handler(end_sim)
 
-<<<<<<< HEAD
+      use cg_leaves,    only: leaves
       use constants,    only: I_ONE, V_LOWEST, V_ESSENTIAL, V_HIGHEST, v_name
       use dataio_pub,   only: msg, printinfo, warn, piernik_verbosity
-      use load_balance, only: umsg_verbosity, V_HOST
-=======
-      use cg_leaves,    only: leaves
-      use dataio_pub,   only: msg, printinfo, warn
       use load_balance, only: umsg_verbosity, VB_HOST
->>>>>>> 58babc9b
       use mpisetup,     only: master, piernik_MPI_Bcast
       use ppp,          only: umsg_request
       use procnames,    only: pnames
@@ -720,17 +715,14 @@
                ! manual excluding may be helpful too, but we need to pass a list, like "exclude 2,7-9,32769", and process it safely
             case ('refine')
                emergency_fix = .true.
-<<<<<<< HEAD
             case ("+v", "v+")
                piernik_verbosity = max(piernik_verbosity - I_ONE, V_LOWEST)
                if (master) call printinfo("[dataio:user_msg_handler] Verbosity level raised to '" // trim(v_name(piernik_verbosity)) // "'", piernik_verbosity)
             case ("-v", "v-")
                piernik_verbosity = min(piernik_verbosity + I_ONE, V_HIGHEST)
                if (master) call printinfo("[dataio:user_msg_handler] Verbosity level lowered to '" // trim(v_name(piernik_verbosity)) // "'", piernik_verbosity)
-=======
             case ('balance')
                call leaves%balance_and_update(" (u-balance ) ")
->>>>>>> 58babc9b
             case ('help')
                if (master) then
                   write(msg,*) "[dataio:user_msg_handler] Recognized messages:", char(10), &
