--- conflicted
+++ resolved
@@ -1539,15 +1539,11 @@
          ! wa: sound speed squared -> temperature
          cgl => leaves%first
          do while (associated(cgl))
-<<<<<<< HEAD
             call cgl%cg%costs%start
 
-            cgl%cg%wa(:,:,:) = (mH * cgl%cg%wa(:,:,:))/ (kboltz * fl%gam) ! temperature
+            cgl%cg%wa(:,:,:) = (mH * cgl%cg%wa(:,:,:))/ (kboltz * fl%gam)
 
             call cgl%cg%costs%stop(I_OTHER)
-=======
-            cgl%cg%wa(:,:,:) = (mH * cgl%cg%wa(:,:,:))/ (kboltz * fl%gam)
->>>>>>> 2f21a73a
             cgl => cgl%nxt
          enddo
          call leaves%get_extremum(qna%wai, MAXL, pr%temp_max)
@@ -1556,22 +1552,12 @@
          ! wa: temperature -> (sound speed squared) -> sound time accross one cell
          cgl => leaves%first
          do while (associated(cgl))
-<<<<<<< HEAD
             call cgl%cg%costs%start
 
-            if (cgl%cg%dxmn >= sqrt(huge(1.0))) then
-               dxmn_safe = sqrt(huge(1.0))
-            else
-               dxmn_safe = cgl%cg%dxmn
-            endif
-            cgl%cg%wa = cgl%cg%wa * (kboltz * fl%gam)/mH
-            cgl%cg%wa = (cfl * dxmn_safe)**2 / (cgl%cg%wa + small)
-
-            call cgl%cg%costs%stop(I_OTHER)
-=======
             cgl%cg%wa = cgl%cg%wa * (kboltz * fl%gam) / mH ! temperature -> sound speed squared
             cgl%cg%wa = cfl**2 * cgl%cg%dxmn2 / (cgl%cg%wa + small)
->>>>>>> 2f21a73a
+
+            call cgl%cg%costs%stop(I_OTHER)
             cgl => cgl%nxt
          enddo
          call leaves%get_extremum(qna%wai, MINL, pr%dtcs_min)
@@ -1689,12 +1675,8 @@
 #ifdef MAGNETIC
       cgl => leaves%first
       do while (associated(cgl))
-<<<<<<< HEAD
          call cgl%cg%costs%start
 
-         dxmn_safe = min(dxmn_safe, cgl%cg%dxmn)
-=======
->>>>>>> 2f21a73a
          cgl%cg%wa(:,:,:) = sqrt(sq_sum3(cgl%cg%b(xdim,:,:,:), cgl%cg%b(ydim,:,:,:), cgl%cg%b(zdim,:,:,:)))
 
          call cgl%cg%costs%stop(I_OTHER)
@@ -1722,6 +1704,8 @@
 
          cgl => leaves%first
          do while (associated(cgl))
+            call cgl%cg%costs%start
+
 #ifdef ISO
             cgl%cg%wa(:,:,:) = sqrt(cgl%cg%wa(:,:,:)**2 + flind%ion%cs2)
 #else /* !ISO */
@@ -1731,6 +1715,8 @@
                &        cgl%cg%u(flind%ion%idn,:,:,:)))/cgl%cg%u(flind%ion%idn,:,:,:)
             cgl%cg%wa(:,:,:) = sqrt(cgl%cg%wa(:,:,:))
 #endif /* !ISO */
+
+            call cgl%cg%costs%stop(I_OTHER)
             cgl => cgl%nxt
          enddo
          call leaves%get_extremum(qna%wai, MAXL, cfi_max, I_ZERO)
@@ -1739,6 +1725,8 @@
 
       cgl => leaves%first
       do while (associated(cgl))
+         call cgl%cg%costs%start
+
          p => cgl%cg%q(qna%wai)%span(cgl%cg%ijkse)
          p = (cgl%cg%w(wna%bi)%span(xdim,cgl%cg%ijkse+dom%D2a(xdim,:,:)) - cgl%cg%w(wna%bi)%span(xdim,cgl%cg%ijkse))*cgl%cg%dy*cgl%cg%dz &
             +(cgl%cg%w(wna%bi)%span(ydim,cgl%cg%ijkse+dom%D2a(ydim,:,:)) - cgl%cg%w(wna%bi)%span(ydim,cgl%cg%ijkse))*cgl%cg%dx*cgl%cg%dz &
@@ -1749,6 +1737,7 @@
          cgl%cg%wa(:,cgl%cg%je,:) = cgl%cg%wa(:,cgl%cg%je-dom%D_y,:)
          cgl%cg%wa(:,:,cgl%cg%ke) = cgl%cg%wa(:,:,cgl%cg%ke-dom%D_z)
 
+         call cgl%cg%costs%stop(I_OTHER)
          cgl => cgl%nxt ; NULLIFY(p)
       enddo
       call leaves%get_extremum(qna%wai, MAXL, divb_max)
@@ -1764,13 +1753,9 @@
          call cgl%cg%costs%start
 
          p => cgl%cg%q(qna%wai)%span(cgl%cg%ijkse)
-<<<<<<< HEAD
-         p = abs((cgl%cg%q(var_i)%span(cgl%cg%ijkse+D(xdim,:,:)) - cgl%cg%q(var_i)%span(cgl%cg%ijkse))*cgl%cg%idx)
+         p = abs((cgl%cg%q(var_i)%span(cgl%cg%ijkse+dom%D2a(xdim,:,:)) - cgl%cg%q(var_i)%span(cgl%cg%ijkse))*cgl%cg%idx)
 
          call cgl%cg%costs%stop(I_OTHER)
-=======
-         p = abs((cgl%cg%q(var_i)%span(cgl%cg%ijkse+dom%D2a(xdim,:,:)) - cgl%cg%q(var_i)%span(cgl%cg%ijkse))*cgl%cg%idx)
->>>>>>> 2f21a73a
          cgl => cgl%nxt ; NULLIFY(p)
       enddo
       call leaves%get_extremum(qna%wai, MAXL, gpxmax)
@@ -1780,13 +1765,9 @@
          call cgl%cg%costs%start
 
          p => cgl%cg%q(qna%wai)%span(cgl%cg%ijkse)
-<<<<<<< HEAD
-         p = abs((cgl%cg%q(var_i)%span(cgl%cg%ijkse+D(ydim,:,:)) - cgl%cg%q(var_i)%span(cgl%cg%ijkse))*cgl%cg%idy)
+         p = abs((cgl%cg%q(var_i)%span(cgl%cg%ijkse+dom%D2a(ydim,:,:)) - cgl%cg%q(var_i)%span(cgl%cg%ijkse))*cgl%cg%idy)
 
          call cgl%cg%costs%stop(I_OTHER)
-=======
-         p = abs((cgl%cg%q(var_i)%span(cgl%cg%ijkse+dom%D2a(ydim,:,:)) - cgl%cg%q(var_i)%span(cgl%cg%ijkse))*cgl%cg%idy)
->>>>>>> 2f21a73a
          cgl => cgl%nxt ; NULLIFY(p)
       enddo
       call leaves%get_extremum(qna%wai, MAXL, gpymax)
@@ -1796,45 +1777,14 @@
          call cgl%cg%costs%start
 
          p => cgl%cg%q(qna%wai)%span(cgl%cg%ijkse)
-<<<<<<< HEAD
-         p = abs((cgl%cg%q(var_i)%span(cgl%cg%ijkse+D(zdim,:,:)) - cgl%cg%q(var_i)%span(cgl%cg%ijkse))*cgl%cg%idz)
+         p = abs((cgl%cg%q(var_i)%span(cgl%cg%ijkse+dom%D2a(zdim,:,:)) - cgl%cg%q(var_i)%span(cgl%cg%ijkse))*cgl%cg%idz)
 
          call cgl%cg%costs%stop(I_OTHER)
-=======
-         p = abs((cgl%cg%q(var_i)%span(cgl%cg%ijkse+dom%D2a(zdim,:,:)) - cgl%cg%q(var_i)%span(cgl%cg%ijkse))*cgl%cg%idz)
->>>>>>> 2f21a73a
          cgl => cgl%nxt ; NULLIFY(p)
       enddo
       call leaves%get_extremum(qna%wai, MAXL, gpzmax)
 #endif /* VARIABLE_GP */
 
-<<<<<<< HEAD
-#ifdef MAGNETIC
-      cgl => leaves%first
-      do while (associated(cgl))
-         call cgl%cg%costs%start
-
-         p => cgl%cg%q(qna%wai)%span(cgl%cg%ijkse)
-         p = (cgl%cg%w(wna%bi)%span(xdim,cgl%cg%ijkse+D(xdim,:,:)) - cgl%cg%w(wna%bi)%span(xdim,cgl%cg%ijkse))*cgl%cg%dy*cgl%cg%dz &
-            +(cgl%cg%w(wna%bi)%span(ydim,cgl%cg%ijkse+D(ydim,:,:)) - cgl%cg%w(wna%bi)%span(ydim,cgl%cg%ijkse))*cgl%cg%dx*cgl%cg%dz &
-            +(cgl%cg%w(wna%bi)%span(zdim,cgl%cg%ijkse+D(zdim,:,:)) - cgl%cg%w(wna%bi)%span(zdim,cgl%cg%ijkse))*cgl%cg%dx*cgl%cg%dy
-         cgl%cg%wa = abs(cgl%cg%wa)
-
-         cgl%cg%wa(cgl%cg%ie,:,:) = cgl%cg%wa(cgl%cg%ie-dom%D_x,:,:)
-         cgl%cg%wa(:,cgl%cg%je,:) = cgl%cg%wa(:,cgl%cg%je-dom%D_y,:)
-         cgl%cg%wa(:,:,cgl%cg%ke) = cgl%cg%wa(:,:,cgl%cg%ke-dom%D_z)
-
-         call cgl%cg%costs%stop(I_OTHER)
-         cgl => cgl%nxt ; NULLIFY(p)
-      enddo
-      call leaves%get_extremum(qna%wai, MAXL, divb_max)
-
-      call map_chspeed
-      call leaves%get_extremum(qna%wai, MAXL, ch_max)
-#endif /* MAGNETIC */
-
-=======
->>>>>>> 2f21a73a
 #ifdef COSM_RAYS
       cgl => leaves%first
       do while (associated(cgl))
