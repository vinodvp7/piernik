--- conflicted
+++ resolved
@@ -1516,13 +1516,9 @@
 #ifdef MAGNETIC
             if (fl%tag == ION) cgl%cg%wa(:,:,:) = cgl%cg%wa(:,:,:) - half*(sum(cgl%cg%b(:,:,:,:)**2,dim=1))
 #endif /* MAGNETIC */
-<<<<<<< HEAD
-            cgl%cg%wa(:,:,:) = max(fl%gam_1*cgl%cg%wa(:,:,:),smallp)  ! pres
+            cgl%cg%wa(:,:,:) = fl%gam_1*cgl%cg%wa(:,:,:)
 
             call cgl%cg%costs%stop(I_OTHER)
-=======
-            cgl%cg%wa(:,:,:) = fl%gam_1*cgl%cg%wa(:,:,:)
->>>>>>> 87b71427
             cgl => cgl%nxt
          enddo
          call leaves%get_extremum(qna%wai, MAXL, pr%pres_max)
@@ -1531,15 +1527,11 @@
          ! wa: pressure -> sound speed squared
          cgl => leaves%first
          do while (associated(cgl))
-<<<<<<< HEAD
             call cgl%cg%costs%start
 
-            cgl%cg%wa(:,:,:) = fl%gam*cgl%cg%wa(:,:,:)/cgl%cg%u(fl%idn,:,:,:) ! sound speed squared
+            cgl%cg%wa(:,:,:) = fl%gam*cgl%cg%wa(:,:,:)/cgl%cg%u(fl%idn,:,:,:)
 
             call cgl%cg%costs%stop(I_OTHER)
-=======
-            cgl%cg%wa(:,:,:) = fl%gam*cgl%cg%wa(:,:,:)/cgl%cg%u(fl%idn,:,:,:)
->>>>>>> 87b71427
             cgl => cgl%nxt
          enddo
          call leaves%get_extremum(qna%wai, MAXL, pr%cs_max, I_ZERO)
@@ -1549,7 +1541,11 @@
          ! wa: sound speed squared -> temperature
          cgl => leaves%first
          do while (associated(cgl))
+            call cgl%cg%costs%start
+
             cgl%cg%wa(:,:,:) = (mH * cgl%cg%wa(:,:,:))/ (kboltz * fl%gam) ! temperature
+
+            call cgl%cg%costs%stop(I_OTHER)
             cgl => cgl%nxt
          enddo
          call leaves%get_extremum(qna%wai, MAXL, pr%temp_max)
@@ -1574,21 +1570,6 @@
          call leaves%get_extremum(qna%wai, MINL, pr%dtcs_min)
          if (pr%dtcs_min%val >= 0.) pr%dtcs_min%val = sqrt(pr%dtcs_min%val)
 
-<<<<<<< HEAD
-         cgl => leaves%first
-         do while (associated(cgl))
-            call cgl%cg%costs%start
-
-            cgl%cg%wa(:,:,:) = (mH * cgl%cg%wa(:,:,:))/ (kboltz * fl%gam) ! temperature
-
-            call cgl%cg%costs%stop(I_OTHER)
-            cgl => cgl%nxt
-         enddo
-         call leaves%get_extremum(qna%wai, MAXL, pr%temp_max)
-         call leaves%get_extremum(qna%wai, MINL, pr%temp_min)
-
-=======
->>>>>>> 87b71427
       endif
 #endif /* !ISO */
 
