--- conflicted
+++ resolved
@@ -1726,7 +1726,6 @@
             endif
 #ifdef MAGNETIC
             id = "MAG"
-<<<<<<< HEAD
             call cmnlog_s(fmt_loc,   'min(|b|)    ', id, b_min)
 #ifdef COSM_RAY_ELECTRONS
             call cmnlog_l(fmt_dtloc, 'max(|b|)    ', id, b_max)
@@ -1734,13 +1733,8 @@
             call cmnlog_s(fmt_loc,   'max(|b|)    ', id, b_max)
 #endif /* COSM_RAY_ELECTRONS */
             call cmnlog_s(fmt_loc,   'max(|divb|) ', id, divb_max)
-=======
-            call cmnlog_s(fmt_loc, 'min(|b|)    ', id, b_min)
-            call cmnlog_s(fmt_loc, 'max(|b|)    ', id, b_max)
-            call cmnlog_s(fmt_loc, 'max(|divb|) ', id, divb_max)
             if (divB_0_method /= DIVB_HDC .or. which_solver /= RIEMANN_SPLIT) id = "N/A"
             call cmnlog_s(fmt_loc, 'max(|c_h|)  ', id, ch_max)
->>>>>>> 86f1deca
 #endif /* MAGNETIC */
             if (has_neu) call common_shout(flind%neu%snap,'NEU',.true.,.true.,.true.)
             if (has_dst) call common_shout(flind%dst%snap,'DST',.false.,.false.,.false.)
