--- conflicted
+++ resolved
@@ -165,13 +165,6 @@
 !<
    subroutine init_dataio_parameters
 
-<<<<<<< HEAD
-      use constants,  only: cwdlen, PIERNIK_INIT_MPI, INVALID, V_DEBUG
-      use dataio_pub, only: nrestart, last_hdf_time, last_res_time, last_tsl_time, last_log_time, log_file_initialized, &
-           &                tmp_log_file, printinfo, printio, warn, msg, die, code_progress, log_wr, restarted_sim, &
-           &                move_file, parfile, parfilelines, log_file, maxparlen, maxparfilelines, can_i_write, ierrh, par_file
-      use mpisetup,   only: master, nproc, proc, piernik_MPI_Bcast, piernik_MPI_Barrier, FIRST, LAST
-=======
       use barrier,      only: piernik_MPI_Barrier
       use bcast,        only: piernik_MPI_Bcast
       use constants,    only: cwdlen, PIERNIK_INIT_MPI, INVALID, V_DEBUG
@@ -179,7 +172,6 @@
            &                  tmp_log_file, printinfo, printio, warn, msg, die, code_progress, log_wr, restarted_sim, &
            &                  move_file, parfile, parfilelines, log_file, maxparlen, maxparfilelines, can_i_write, ierrh, par_file
       use mpisetup,     only: master, nproc, proc, FIRST, LAST
->>>>>>> 1d0d7c82
 
       implicit none
 
@@ -265,16 +257,10 @@
 
    subroutine dataio_par_io
 
-<<<<<<< HEAD
-      use constants,  only: idlen, cbuff_len, INT4, V_SILENT, V_DEBUG, V_VERBOSE, V_INFO, V_ESSENTIAL, V_WARN, v_name
-      use dataio_pub, only: nres, nrestart, warn, nhdf, wd_rd, multiple_h5files, warn, h5_64bit, nh, set_colors, piernik_verbosity
-      use mpisetup,   only: lbuff, ibuff, rbuff, cbuff, master, slave, nproc, piernik_MPI_Bcast
-=======
       use bcast,      only: piernik_MPI_Bcast
       use constants,  only: idlen, cbuff_len, INT4, V_SILENT, V_DEBUG, V_VERBOSE, V_INFO, V_ESSENTIAL, V_WARN, v_name
       use dataio_pub, only: nres, nrestart, warn, nhdf, wd_rd, multiple_h5files, warn, h5_64bit, nh, set_colors, piernik_verbosity
       use mpisetup,   only: lbuff, ibuff, rbuff, cbuff, master, slave, nproc
->>>>>>> 1d0d7c82
 
       implicit none
 
@@ -641,10 +627,7 @@
 
    subroutine user_msg_handler(end_sim)
 
-<<<<<<< HEAD
-=======
       use bcast,        only: piernik_MPI_Bcast
->>>>>>> 1d0d7c82
       use cg_leaves,    only: leaves
       use constants,    only: I_ONE, V_LOWEST, V_ESSENTIAL, V_HIGHEST, v_name
       use dataio_pub,   only: msg, printinfo, warn, piernik_verbosity
@@ -736,22 +719,14 @@
                ! manual excluding may be helpful too, but we need to pass a list, like "exclude 2,7-9,32769", and process it safely
             case ('refine')
                emergency_fix = .true.
-<<<<<<< HEAD
-            case ('balance')
-               call leaves%balance_and_update(" (u-balance ) ")
-=======
->>>>>>> 1d0d7c82
             case ("+v", "v+")
                piernik_verbosity = max(piernik_verbosity - I_ONE, V_LOWEST)
                if (master) call printinfo("[dataio:user_msg_handler] Verbosity level raised to '" // trim(v_name(piernik_verbosity)) // "'", piernik_verbosity)
             case ("-v", "v-")
                piernik_verbosity = min(piernik_verbosity + I_ONE, V_HIGHEST)
                if (master) call printinfo("[dataio:user_msg_handler] Verbosity level lowered to '" // trim(v_name(piernik_verbosity)) // "'", piernik_verbosity)
-<<<<<<< HEAD
-=======
             case ('balance')
                call leaves%balance_and_update(" (u-balance ) ")
->>>>>>> 1d0d7c82
             case ('help')
                if (master) then
                   write(msg,*) "[dataio:user_msg_handler] Recognized messages:", char(10), &
