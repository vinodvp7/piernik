--- conflicted
+++ resolved
@@ -101,19 +101,13 @@
 
    namelist /END_CONTROL/     nend, tend, wend
    namelist /RESTART_CONTROL/ restart, res_id, nrestart, resdel
-<<<<<<< HEAD
-   namelist /OUTPUT_CONTROL/  problem_name, run_id, dt_hdf, dt_res, dt_tsl, dt_log, tsl_with_mom, tsl_with_ptc, &
-                              domain_dump, vars, mag_center, vizit, fmin, fmax, user_message_file, system_message_file, &
-                              multiple_h5files, use_v2_io, nproc_io, enable_compression, gzip_level, initial_hdf_dump, &
+   namelist /OUTPUT_CONTROL/  problem_name, run_id, dt_hdf, dt_res, dt_tsl, dt_log, tsl_with_mom, tsl_with_ptc, init_hdf_dump, init_res_dump, &
+                              domain_dump, vars, mag_center, vizit, fmin, fmax, user_message_file, system_message_file, multiple_h5files,     &
 #ifdef NBODY
                               pvars, &
 #endif /* NBODY */
-                              colormode, wdt_res, gdf_strict, h5_64bit
-=======
-   namelist /OUTPUT_CONTROL/  problem_name, run_id, dt_hdf, dt_res, dt_tsl, dt_log, tsl_with_mom, tsl_with_ptc, init_hdf_dump, init_res_dump, &
-                              domain_dump, vars, mag_center, vizit, fmin, fmax, user_message_file, system_message_file, multiple_h5files,     &
                               use_v2_io, nproc_io, enable_compression, gzip_level, colormode, wdt_res, gdf_strict, h5_64bit
->>>>>>> e8410f94
+                              
 
 contains
 
@@ -297,18 +291,12 @@
       init_hdf_dump = .false.
       init_res_dump = .false.
 
-<<<<<<< HEAD
-      domain_dump       = 'phys_domain'
-      vars(:)           = ''
-#ifdef NBODY
-      pvars(:)          = ''
-#endif /* NBODY */
-      mag_center        = .false.
-=======
       domain_dump   = 'phys_domain'
       vars(:)       = ''
+#ifdef NBODY
+      pvars(:)      = ''
+#endif /* NBODY */
       mag_center    = .false.
->>>>>>> e8410f94
       write(user_message_file,'(a,"/msg")') trim(wd_rd)
       system_message_file = "/tmp/piernik_msg"
 
@@ -406,16 +394,9 @@
          ibuff(20) = nrestart
          ibuff(21) = resdel
 
-<<<<<<< HEAD
-!   namelist /OUTPUT_CONTROL/  problem_name, run_id, dt_hdf, dt_res, dt_tsl, dt_log, tsl_with_mom, tsl_with_ptc, &
-!                              domain_dump, vars, pvars, mag_center, vizit, fmin, fmax, user_message_file, system_message_file, &
-!                              multiple_h5files, use_v2_io, nproc_io, enable_compression, gzip_level, initial_hdf_dump, &
-!                              colormode, wdt_res, gdf_strict, h5_64bit
-=======
 !   namelist /OUTPUT_CONTROL/  problem_name, run_id, dt_hdf, dt_res, dt_tsl, dt_log, tsl_with_mom, tsl_with_ptc, init_hdf_dump, init_res_dump, &
-!                              domain_dump, vars, mag_center, vizit, fmin, fmax, user_message_file, system_message_file, multiple_h5files,     &
+!                              domain_dump, vars, pvars, mag_center, vizit, fmin, fmax, user_message_file, system_message_file, multiple_h5files, &
 !                              use_v2_io, nproc_io, enable_compression, gzip_level, colormode, wdt_res, gdf_strict, h5_64bit
->>>>>>> e8410f94
          ibuff(43) = nproc_io
          ibuff(44) = gzip_level
 
@@ -478,7 +459,7 @@
          resdel              = ibuff(21)
 
 !   namelist /OUTPUT_CONTROL/  problem_name, run_id, dt_hdf, dt_res, dt_tsl, dt_log, tsl_with_mom, tsl_with_ptc, init_hdf_dump, init_res_dump, &
-!                              domain_dump, vars, mag_center, vizit, fmin, fmax, user_message_file, system_message_file, multiple_h5files,     &
+!                              domain_dump, vars, pvars, mag_center, vizit, fmin, fmax, user_message_file, system_message_file, multiple_h5files,     &
 !                              use_v2_io, nproc_io, enable_compression, gzip_level, colormode, wdt_res, gdf_strict
 
          nproc_io            = int(ibuff(43), kind=4)
