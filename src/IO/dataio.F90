--- conflicted
+++ resolved
@@ -960,11 +960,7 @@
       integer(kind=4), dimension(ndims, LO:HI) :: ijkse
       character(len=*), parameter :: tsl_label = "write_timeslice"
 
-<<<<<<< HEAD
-      call ppp_main%start(tsl_label)
-=======
       call ppp_main%start(tsl_label, PPP_IO)
->>>>>>> 003c835c
 
       if (has_ion) then
          cs_iso2 = flind%ion%cs2
@@ -1167,11 +1163,7 @@
          deallocate(tsl_vars)
       endif
 
-<<<<<<< HEAD
-      call ppp_main%stop(tsl_label)
-=======
       call ppp_main%stop(tsl_label, PPP_IO)
->>>>>>> 003c835c
 
    end subroutine write_timeslice
 
@@ -1567,11 +1559,7 @@
       character(len=idlen)                       :: id
       character(len=*), parameter :: log_label = "write_log"
 
-<<<<<<< HEAD
-      call ppp_main%start(log_label)
-=======
       call ppp_main%start(log_label, PPP_IO)
->>>>>>> 003c835c
 
       id = '' ! suppress compiler warnings if none of the modules requiring the id variable are switched on.
 
@@ -1751,11 +1739,7 @@
 
       if (.not.present(tsl)) call print_memory_usage
 
-<<<<<<< HEAD
-      call ppp_main%stop(log_label)
-=======
       call ppp_main%stop(log_label, PPP_IO)
->>>>>>> 003c835c
 
    contains
 
