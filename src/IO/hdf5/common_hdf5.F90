--- conflicted
+++ resolved
@@ -177,18 +177,11 @@
             case ('encr')
 #ifdef COSM_RAY_ELECTRONS
                do k = 1, size(iarr_all_crn,1)
+#else /* !COSM_RAY_ELECTRONS */
+               do k = 1, size(iarr_all_crs,1)
+#endif /* !COSM_RAY_ELECTRONS */
                   if (k<=99) then
                      write(aux,'(A2,I2.2)') 'cr', k
-#else /* !COSM_RAY_ELECTRONS */
-               do k = 1, size(iarr_all_crs,1)
-<<<<<<< HEAD
-                  if (k<=9) then
-                     write(aux,'(A2,I1)') 'cr', k
-#endif /* !COSM_RAY_ELECTRONS */
-=======
-                  if (k<=99) then
-                     write(aux,'(A2,I2.2)') 'cr', k
->>>>>>> 859f171e
                      call append_var(aux)
                   else
                      write(msg, '(a,i3)')"[common_hdf5:init_hdf5] Cannot create name for CR energy component #", k
