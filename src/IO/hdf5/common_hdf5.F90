!
! PIERNIK Code Copyright (C) 2006 Michal Hanasz
!
!    This file is part of PIERNIK code.
!
!    PIERNIK is free software: you can redistribute it and/or modify
!    it under the terms of the GNU General Public License as published by
!    the Free Software Foundation, either version 3 of the License, or
!    (at your option) any later version.
!
!    PIERNIK is distributed in the hope that it will be useful,
!    but WITHOUT ANY WARRANTY; without even the implied warranty of
!    MERCHANTABILITY or FITNESS FOR A PARTICULAR PURPOSE.  See the
!    GNU General Public License for more details.
!
!    You should have received a copy of the GNU General Public License
!    along with PIERNIK.  If not, see <http://www.gnu.org/licenses/>.
!
!    Initial implementation of PIERNIK code was based on TVD split MHD code by
!    Ue-Li Pen
!        see: Pen, Arras & Wong (2003) for algorithm and
!             http://www.cita.utoronto.ca/~pen/MHD
!             for original source code "mhd.f90"
!
!    For full list of developers see $PIERNIK_HOME/license/pdt.txt
!

#include "piernik.h"

!>
!! \brief Module that contains common I/O routines for HDF5 outputs (restart, data dumps and slices)
!<
module common_hdf5

! pulled by HDF5

   use constants, only: singlechar, ndims, dsetnamelen
   use hdf5,      only: HID_T

   implicit none

   private
   public :: init_hdf5, cleanup_hdf5, set_common_attributes, common_shortcuts, write_to_hdf5_v2, set_h5_properties
   public :: hdf_vars, hdf_vars_avail, cancel_hdf_var, d_gname, base_d_gname, d_fc_aname, d_size_aname, &
        d_edge_apname, d_bnd_apname, cg_gname, cg_cnt_aname, cg_lev_aname, cg_size_aname, cg_offset_aname, &
        n_cg_name, dir_pref, cg_ledge_aname, cg_redge_aname, cg_dl_aname, O_OUT, O_RES, STAT_OK, STAT_INV, &
        create_empty_cg_dataset, get_nth_cg, data_gname, output_fname, cg_output, enable_all_hdf_var
#ifdef NBODY_1FILE
   public ::  part_types_gname, part_gname, st_gname
#endif /* NBODY_1FILE */

   character(len=dsetnamelen), allocatable, dimension(:), protected :: hdf_vars  !< dataset names for hdf files
   logical,                    allocatable, dimension(:), protected :: hdf_vars_avail
   character(len=*), parameter :: d_gname = "domains", base_d_gname = "base", d_fc_aname = "fine_count", &
        & d_size_aname = "n_d", d_edge_apname = "-edge_position", d_bnd_apname = "-boundary_type", &
        & cg_gname = "grid", cg_cnt_aname = "cg_count", cg_lev_aname = "level", cg_size_aname = "n_b", &
        & cg_offset_aname = "off", cg_ledge_aname = "left_edge", cg_redge_aname = "right_edge", &
        & cg_dl_aname = "dl", data_gname = "data"
#ifdef NBODY_1FILE
   character(len=*), parameter :: part_types_gname="particle_types", part_gname="particles", st_gname="stars"
#endif /* NBODY_1FILE */
   character(len=singlechar), dimension(ndims), parameter :: dir_pref = [ "x", "y", "z" ]

   ! enumerator for 'otype' used in various functions to distinguish different
   ! types of output
   enum, bind(c)
      enumerator :: O_RES
      enumerator :: O_OUT
   end enum

   ! indicate success or failure
   enum, bind(C)
      enumerator :: STAT_OK = 0
      enumerator :: STAT_INV = -1
   end enum

   enum, bind(c)
      enumerator :: cg_le !< index list of left edges from all cgs/procs
      enumerator :: cg_re !< index list of right edges from all cgs/procs
      enumerator :: cg_dl !< index list of cell sizes from all cgs/procs
   end enum

   type :: cg_output
      integer(HID_T), dimension(:), allocatable   :: cg_g_id
      integer(HID_T), dimension(:), allocatable   :: part_g_id
      integer(HID_T), dimension(:), allocatable   :: st_g_id
      integer(HID_T), dimension(:,:), allocatable :: dset_id
      integer(HID_T), dimension(:,:), allocatable :: pdset_id
      integer(HID_T)                              :: xfer_prp
      integer(kind=4), allocatable, dimension(:)  :: offsets
      integer(kind=4), allocatable, dimension(:)  :: cg_src_p
      integer(kind=4), allocatable, dimension(:)  :: cg_src_n
      integer(kind=4)                             :: tot_cg_n
   contains
      procedure :: init => initialize_write_cg
      procedure :: clean => finalize_write_cg
   end type cg_output

contains

!>
!! \brief Procedure initializing HDF5 module
!<

   subroutine init_hdf5(vars)

      use constants,  only: dsetnamelen, singlechar
      use dataio_pub, only: warn
      use fluids_pub, only: has_ion, has_dst, has_neu
      use global,     only: force_cc_mag
      use mpisetup,   only: master
#ifdef COSM_RAYS
      use dataio_pub, only: msg
      use fluidindex, only: iarr_all_crs
#endif /* COSM_RAYS */

      implicit none

      character(len=dsetnamelen), dimension(:), intent(in) :: vars  !< quantities to be plotted, see dataio::vars

      integer                                              :: i
      character(len=singlechar)                            :: fc, ord
      character(len=dsetnamelen)                           :: aux
#if defined COSM_RAYS
      integer                                              :: k
#endif /* COSM_RAYS */

      do i = lbound(vars, 1), ubound(vars, 1)
         select case (trim(vars(i)))
            case ('')
            case ('dens')
               if (has_dst) call append_var('dend')
               if (has_neu) call append_var('denn')
               if (has_ion) call append_var('deni')
            case ('velx')
               if (has_dst) call append_var('vlxd')
               if (has_neu) call append_var('vlxn')
               if (has_ion) call append_var('vlxi')
            case ('vely')
               if (has_dst) call append_var('vlyd')
               if (has_neu) call append_var('vlyn')
               if (has_ion) call append_var('vlyi')
            case ('velz')
               if (has_dst) call append_var('vlzd')
               if (has_neu) call append_var('vlzn')
               if (has_ion) call append_var('vlzi')
            case ('momx')
               if (has_dst) call append_var('momxd')
               if (has_neu) call append_var('momxn')
               if (has_ion) call append_var('momxi')
            case ('momy')
               if (has_dst) call append_var('momyd')
               if (has_neu) call append_var('momyn')
               if (has_ion) call append_var('momyi')
            case ('momz')
               if (has_dst) call append_var('momzd')
               if (has_neu) call append_var('momzn')
               if (has_ion) call append_var('momzi')
            case ('ener')
               if (has_neu) call append_var('enen')
               if (has_ion) call append_var('enei')
            case ('ethr')
               if (has_neu) call append_var('ethn')
               if (has_ion) call append_var('ethi')
            case ("divb", "divB")
               if (force_cc_mag) then
                  call append_var("divbc")
               else
                  call append_var("divbf")
               endif
            case ("divb4", "divb6", "divb8")
               if (force_cc_mag) then
                  fc = "c"
               else
                  fc = "f"
               endif
               read(vars(i), '(a4,a1)') aux, ord
               write(aux, '(3a)') "divb", fc, ord
               call append_var(aux)
#ifdef COSM_RAYS
            case ('encr')
               do k = 1, size(iarr_all_crs,1)
                  if (k<=99) then
                     write(aux,'(A2,I2.2)') 'cr', k
                     call append_var(aux)
                  else
                     write(msg, '(a,i3)')"[common_hdf5:init_hdf5] Cannot create name for CR energy component #", k
                     call warn(msg)
                  endif
               enddo
#endif /* COSM_RAYS */
            case ('pres')
               if (has_neu) call append_var('pren')
               if (has_ion) call append_var('prei')
            case default
               if (.not. has_ion .and. (any(trim(vars(i)) == ["deni", "vlxi", "vlyi", "vlzi", "enei", "ethi", "prei"]) .or. any(trim(vars(i)) == ["momxi", "momyi", "momzi"]))) then
                  if (master) call warn("[common_hdf5:init_hdf5] Cannot safely use plot variable '" // trim(vars(i)) // "' without ionized fluid")
               else if (.not. has_neu .and. (any(trim(vars(i)) == ["denn", "vlxn", "vlyn", "vlzn", "enen", "ethn", "pren"]) .or. any(trim(vars(i)) == ["momxn", "momyn", "momzn"]))) then
                  if (master) call warn("[common_hdf5:init_hdf5] Cannot safely use plot variable '" // trim(vars(i)) // "' without neutral fluid")
               else if (.not. has_dst .and. (any(trim(vars(i)) == ["dend", "vlxd", "vlyd", "vlzd"]) .or. any(trim(vars(i)) == ["momxd", "momyd", "momzd"]))) then
                  if (master) call warn("[common_hdf5:init_hdf5] Cannot safely use plot variable '" // trim(vars(i)) // "' without dust fluid")
               else
                  call append_var(vars(i)) ! all other known and unknown field descriptions
               endif
         end select
      enddo

      allocate(hdf_vars_avail(size(hdf_vars)))
      call enable_all_hdf_var

   contains

      subroutine append_var(n)

         use dataio_pub, only: warn
         use mpisetup,   only: master

         implicit none

         character(len=*), intent(in) :: n

         character(len=dsetnamelen), allocatable, dimension(:) :: tmp

         if (len_trim(n) <= 1) then
            if (master) call warn("[common_hdf5:init_hdf5:append_var] empty name")
            return
         endif

         if (.not. allocated(hdf_vars)) then
            allocate(hdf_vars(1))
            hdf_vars = trim(n)
         else
            if (.not. any(trim(n) == hdf_vars)) then
               allocate(tmp(lbound(hdf_vars, dim=1):ubound(hdf_vars, dim=1) + 1))
               tmp(:ubound(hdf_vars, dim=1)) = hdf_vars
               call move_alloc(from=tmp, to=hdf_vars)
               hdf_vars(ubound(hdf_vars, dim=1)) = trim(n)
            else
               if (master) call warn("[common_hdf5:init_hdf5:append_var] duplicated name: '" // trim(n) // "'")
            endif
         endif

      end subroutine append_var

   end subroutine init_hdf5

!> \brief Procedure finalizing HDF5 module

   subroutine cleanup_hdf5

#ifdef NBODY_1FILE
      use cg_particles_io, only: pdsets
#endif /* NBODY_1FILE */

      implicit none

      if (allocated(hdf_vars))       deallocate(hdf_vars)
      if (allocated(hdf_vars_avail)) deallocate(hdf_vars_avail)
#ifdef NBODY_1FILE
      if (allocated(pdsets))         deallocate(pdsets)
#endif /* NBODY_1FILE */

   end subroutine cleanup_hdf5

!> \brief Mark a plot variable as faulty (don't spam warnings unnecessarily)

   subroutine cancel_hdf_var(var)

      use constants, only: I_ONE

      implicit none

      character(len=dsetnamelen), intent(in) :: var
      integer(kind=4)                        :: i

      do i = I_ONE, size(hdf_vars, kind=4) !> \todo: introduce integer(kind=4), parameter :: first_hdf_var = 1 in constants.h and use it everywhere instead
         if (hdf_vars(i) == var) hdf_vars_avail(i) = .false.
      enddo

   end subroutine cancel_hdf_var

!> \brief Mark all plot variables as good

   subroutine enable_all_hdf_var

      implicit none

      if (size(hdf_vars_avail) > 0) hdf_vars_avail = .true.

   end subroutine enable_all_hdf_var

!-----------------------------------------------------------------------------
!>
!! \brief decode some useful indices from variable name, if possible
!<
   subroutine common_shortcuts(var, fl_dni, i_xyz)

      use constants,  only: dsetnamelen, singlechar, INT4
      use dataio_pub, only: warn
      use fluidindex, only: flind
      use fluids_pub, only: has_ion, has_dst, has_neu
      use fluidtypes, only: component_fluid

      implicit none

      character(len=dsetnamelen),      intent(in)    :: var
      class(component_fluid), pointer, intent(inout) :: fl_dni
      integer(kind=4),                 intent(out)   :: i_xyz

      character(len=singlechar)                      :: dc

      nullify(fl_dni)
      if (any([ "den", "vlx", "vly", "vlz", "ene" ] == var(1:3))) then
         select case (var(4:4))
            case ("d")
               if (has_dst) then
                  fl_dni => flind%dst
               else
                  call warn("[common_hdf5:common_shortcuts] cannot assign fluid to " // trim(var) // "' because we have no dust fluid")
               endif
            case ("n")
               if (has_neu) then
                  fl_dni => flind%neu
               else
                  call warn("[common_hdf5:common_shortcuts] cannot assign fluid to " // trim(var) // "' because we have no neutral fluid")
               endif
            case ("i")
               if (has_ion) then
                  fl_dni => flind%ion
               else
                  call warn("[common_hdf5:common_shortcuts] cannot assign fluid to " // trim(var) // "' because we have no ionized fluid")
               endif
            case default
               call warn("[common_hdf5:common_shortcuts] cannot assign fluid to '" // trim(var) // "'")
         end select
      else if (any([ "momx", "momy", "momz" ] == var(1:4))) then
         select case (var(5:5))
            case ("d")
               if (has_dst) then
                  fl_dni => flind%dst
               else
                  call warn("[common_hdf5:common_shortcuts] cannot assign fluid to " // trim(var) // "' because we have no dust fluid")
               endif
            case ("n")
               if (has_neu) then
                  fl_dni => flind%neu
               else
                  call warn("[common_hdf5:common_shortcuts] cannot assign fluid to " // trim(var) // "' because we have no neutral fluid")
               endif
            case ("i")
               if (has_ion) then
                  fl_dni => flind%ion
               else
                  call warn("[common_hdf5:common_shortcuts] cannot assign fluid to " // trim(var) // "' because we have no ionized fluid")
               endif
            case default
               call warn("[common_hdf5:common_shortcuts] cannot assign fluid to '" // trim(var) // "'")
        end select
      endif

      i_xyz = huge(1_INT4)
      if (var(1:2) == "vl") then
         dc = var(3:3)
      else if (var(1:3) == "mag" .or. var(1:3) == "mom") then
         dc = var(4:4)
      else
         dc = '_'
      endif
      if (any([ "x", "y", "z" ] == dc)) i_xyz = ichar(dc, kind=4) - ichar("x", kind=4)

   end subroutine common_shortcuts

!>
!! \brief This routine writes all attributes that are common to restart and output files.
!!
!! \details Write real, integer and character attributes. Store contents of problem.par and env files.
!! Other common elements may also be moved here.
!!
!! \ToDo figure out if it is of use for us:
!! http://computation.llnl.gov/projects/floating-point-compression/zfp-and-derivatives
!! https://github.com/LLNL/H5Z-ZFP
!<
   subroutine set_common_attributes(filename)

      use constants,     only: I_ONE
      use dataio_pub,    only: use_v2_io, parfile, parfilelines, gzip_level
      use dataio_user,   only: user_attrs_wr, user_attrs_pre
      use hdf5,          only: HID_T, SIZE_T, HSIZE_T, H5F_ACC_TRUNC_F, H5T_NATIVE_CHARACTER, H5Z_FILTER_DEFLATE_F, &
         & H5P_DATASET_CREATE_F, h5open_f, h5fcreate_f, h5fclose_f, H5Zfilter_avail_f, H5Pcreate_f, H5Pset_deflate_f, &
         & H5Pset_chunk_f, h5tcopy_f, h5tset_size_f, h5screate_simple_f, H5Dcreate_f, H5Dwrite_f, H5Dclose_f, &
         & H5Sclose_f, H5Tclose_f, H5Pclose_f, h5close_f
      use mpisetup,      only: master, slave
      use version,       only: env, nenv
#ifdef RANDOMIZE
      use randomization, only: write_current_seed_to_restart
#endif /* RANDOMIZE */
#ifdef SN_SRC
      use snsources,     only: write_snsources_to_restart
#endif /* SN_SRC */
#if defined(MULTIGRID) && defined(SELF_GRAV)
      use multigrid_gravity, only: write_oldsoln_to_restart
#endif /* MULTIGRID && SELF_GRAV */

      implicit none

      character(len=*), intent(in)   :: filename        !< HDF File name

      integer(HID_T)                 :: file_id         !< File identifier
      integer(HID_T)                 :: type_id, dspace_id, dset_id, prp_id
      integer(HSIZE_T), dimension(1) :: dimstr
      logical(kind=4)                :: Z_avail
      integer(SIZE_T)                :: maxlen
      integer(kind=4)                :: error

      if (associated(user_attrs_pre)) call user_attrs_pre

      if (master) then
         call h5open_f(error)
         call h5fcreate_f(filename, H5F_ACC_TRUNC_F, file_id, error)
      endif

#if defined(MULTIGRID) && defined(SELF_GRAV)
      call write_oldsoln_to_restart(file_id)  ! Old solution fields have to be selectively marked for restart also on slaves
#endif /* MULTIGRID && SELF_GRAV */

      if (slave) return ! This data need not be written in parallel.

      if (use_v2_io) then
         call set_common_attributes_v2(file_id)
      else
         call set_common_attributes_v1(file_id)
      endif

      ! Store a compressed copy of the problem.par file.
      maxlen = int(maxval(len_trim(parfile(:parfilelines))), kind=4)
      dimstr = [parfilelines]
      call H5Zfilter_avail_f(H5Z_FILTER_DEFLATE_F, Z_avail, error)
      ! call H5Zget_filter_info_f ! everything should be always fine for gzip
      call H5Pcreate_f(H5P_DATASET_CREATE_F, prp_id, error)
      if (Z_avail) then
         call H5Pset_deflate_f(prp_id, gzip_level, error)
         call H5Pset_chunk_f(prp_id, I_ONE, dimstr, error)
      endif
      call H5Tcopy_f(H5T_NATIVE_CHARACTER, type_id, error)
      call H5Tset_size_f(type_id, maxlen, error)
      call H5Screate_simple_f(I_ONE, dimstr, dspace_id, error)
      call H5Dcreate_f(file_id, "problem.par", type_id,  dspace_id, dset_id, error, dcpl_id = prp_id)
      call H5Dwrite_f(dset_id, type_id, parfile(:)(:maxlen), dimstr, error)
      call H5Dclose_f(dset_id, error)
      call H5Sclose_f(dspace_id, error)

      ! Store a compressed copy of the piernik.def file and Id lines from source files.
      ! We recycle type_id and prp_id, so we don't close them yet.
      maxlen = int(maxval(len_trim(env(:nenv))), kind=4)
      dimstr = [nenv]
      if (Z_avail) call H5Pset_chunk_f(prp_id, I_ONE, dimstr, error)
      call H5Tset_size_f(type_id, maxlen, error)
      call H5Screate_simple_f(I_ONE, dimstr, dspace_id, error)
      call H5Dcreate_f(file_id, "env", type_id,  dspace_id, dset_id, error, dcpl_id = prp_id)
      call H5Dwrite_f(dset_id, type_id, env(:)(:maxlen), dimstr, error)
      call H5Dclose_f(dset_id, error)
      call H5Sclose_f(dspace_id, error)
      call H5Tclose_f(type_id, error)
      call H5Pclose_f(prp_id, error)

#ifdef RANDOMIZE
      call write_current_seed_to_restart(file_id)
#endif /* RANDOMIZE */
#ifdef SN_SRC
      call write_snsources_to_restart(file_id)
#endif /* SN_SRC */
      if (associated(user_attrs_wr)) call user_attrs_wr(file_id)

      call h5fclose_f(file_id, error)
      call h5close_f(error)

      ! only master process exits here

   end subroutine set_common_attributes

!>
!! \brief Common attributes for v2 files
!!
!! The rr1 marks critical attributes that are read by read_restart_hdf5 and compared against value read from the
!! problem.par file.
!! The rr2 marks runtime values that are read by read_restart_hdf5 and assigned to something in the code.
!> \todo Set up an universal table(s) of attribute names for use by both set_common_attributes and read_restart_hdf5.
!! Provide indices for critical attributes (rr1) and for runtime attributes (rr2).
!!
!! \ToDo convert to use "call set_attr", like in set_common_attributes_v2, then despaghettify.
!<

   subroutine set_common_attributes_v1(file_id)

      use cg_level_finest, only: finest
      use constants,       only: cbuff_len, xdim, ydim, zdim, I_ONE
      use dataio_pub,      only: require_problem_IC, piernik_hdf5_version, problem_name, run_id, last_hdf_time, &
         &                       last_res_time, last_tsl_time, last_log_time, nres, nhdf, domain_dump
      use domain,          only: dom
      use fluidindex,      only: flind
      use global,          only: t, dt, nstep
      use hdf5,            only: HID_T, SIZE_T
      use h5lt,            only: h5ltset_attribute_double_f, h5ltset_attribute_int_f, h5ltset_attribute_string_f
      use mass_defect,     only: magic_mass
      use timestep_pub,    only: c_all_old, cfl_c, stepcfl
      use units,           only: cm, gram, sek, kelvin, miu0

      implicit none

      integer(HID_T), intent(in)                   :: file_id       !< File identifier

      integer(kind=4)                              :: fe
      integer(SIZE_T)                              :: i
      integer(kind=4)                              :: error
      integer, parameter                           :: buf_len = 50
      integer(SIZE_T), parameter                   :: bufsize = I_ONE
      integer(SIZE_T),          dimension(buf_len) :: rbuffer_size
      integer(kind=4),          dimension(buf_len) :: ibuffer
      real,                     dimension(buf_len) :: rbuffer
      character(len=cbuff_len), dimension(buf_len) :: ibuffer_name = ''
      character(len=cbuff_len), dimension(buf_len) :: rbuffer_name = ''

      rbuffer_size = bufsize
      rbuffer(1)   = t                       ; rbuffer_name(1)   = "time" !rr2
      rbuffer(2)   = dt                      ; rbuffer_name(2)   = "timestep" !rr2
      rbuffer(3:4) = dom%edge(xdim, :)       ; rbuffer_name(3:4) = [ "xmin", "xmax" ] !rr1
      rbuffer(5:6) = dom%edge(ydim, :)       ; rbuffer_name(5:6) = [ "ymin", "ymax" ] !rr1
      rbuffer(7:8) = dom%edge(zdim, :)       ; rbuffer_name(7:8) = [ "zmin", "zmax" ] !rr1
      rbuffer(9)   = piernik_hdf5_version    ; rbuffer_name(9)   = "piernik" !rr1, rr2
      rbuffer(10)  = last_log_time           ; rbuffer_name(10)  = "last_log_time" !rr2
      rbuffer(11)  = last_tsl_time           ; rbuffer_name(11)  = "last_tsl_time" !rr2
      rbuffer(12)  = last_hdf_time           ; rbuffer_name(12)  = "last_hdf_time" !rr2
      rbuffer(13)  = last_res_time           ; rbuffer_name(13)  = "last_res_time" !rr2
      rbuffer(14)  = -99999.9                ; rbuffer_name(14)  = "last_plt_time" !rr2 ! FIXME
      rbuffer(15)  = c_all_old               ; rbuffer_name(15)  = "c_all_old" !rr2
      rbuffer(16)  = stepcfl                 ; rbuffer_name(16)  = "stepcfl" !rr2
      rbuffer(17)  = cfl_c                   ; rbuffer_name(17)  = "cfl_c" !rr2
      rbuffer(18)  = cm                      ; rbuffer_name(18)  = "cm" !rr2
      rbuffer(19)  = gram                    ; rbuffer_name(19)  = "gram" !rr2
      rbuffer(20)  = sek                     ; rbuffer_name(20)  = "sek" !rr2
      rbuffer(21)  = miu0                    ; rbuffer_name(21)  = "miu0" !rr2
      rbuffer(22)  = kelvin                  ; rbuffer_name(22)  = "kelvin" !rr2
      rbuffer_size(23) = flind%fluids
      rbuffer(23:22+rbuffer_size(23)) = magic_mass ; rbuffer_name(23:22+rbuffer_size(23)) = "magic_mass" !rr2

      ibuffer(1)   = nstep                   ; ibuffer_name(1)   = "nstep" !rr2
      ibuffer(2)   = nres                    ; ibuffer_name(2)   = "nres" !rr2
      ibuffer(3)   = nhdf                    ; ibuffer_name(3)   = "nhdf" !rr2
      ibuffer(4)   = -1                      ; ibuffer_name(4)   = "nimg" !rr2 !FIXME
      !>
      !! \todo check if finest is complete, if not then find finest complete level
      !! (see data_hdf5::h5_write_to_single_file_v1)
      !<
      ibuffer(5:7) = int(finest%level%l%n_d(:), kind=4) ; ibuffer_name(5:7) = [ "nxd", "nyd", "nzd" ] !rr1
      ibuffer(8)   = dom%nb                  ; ibuffer_name(8)   = "nb"
      ibuffer(9)   = require_problem_IC      ; ibuffer_name(9)   = "require_problem_IC" !rr2

      i = 1
      do while (rbuffer_name(i) /= "")
         call h5ltset_attribute_double_f(file_id, "/", rbuffer_name(i), rbuffer(i:i-I_ONE+rbuffer_size(i)), rbuffer_size(i), error)
         i = i + rbuffer_size(i)
      enddo

      i = 1
      do while (ibuffer_name(i) /= "")
         call h5ltset_attribute_int_f(file_id, "/", ibuffer_name(i), ibuffer(i), bufsize, error)
         i = i + bufsize
      enddo

      fe = len_trim(problem_name, kind=4)
      call h5ltset_attribute_string_f(file_id, "/", "problem_name", problem_name(1:fe), error) !rr2
      fe = len_trim(domain_dump, kind=4)
      call h5ltset_attribute_string_f(file_id, "/", "domain", domain_dump(1:fe), error) !rr2
      fe = len_trim(run_id, kind=4)
      call h5ltset_attribute_string_f(file_id, "/", "run_id", run_id(1:fe), error) !rr2

   end subroutine set_common_attributes_v1

!>
!! \brief Common attributes for v2 files
!!
!<

   subroutine set_common_attributes_v2(file_id)

      use constants,          only: I_ONE
      use dataio_pub,         only: require_problem_IC, piernik_hdf5_version2, problem_name, run_id, last_hdf_time, &
         &                          last_res_time, last_log_time, last_tsl_time, nres, nhdf, domain_dump
      use global,             only: t, dt, nstep
      use hdf5,               only: HID_T
      use mass_defect,        only: magic_mass
      use set_get_attributes, only: set_attr
      use timestep_pub,       only: c_all_old, cfl_c, stepcfl

      implicit none

      integer(HID_T), intent(in)                   :: file_id       !< File identifier

      ! real attributes
      call set_attr(file_id, "time",          [t                     ]) !rr2
      call set_attr(file_id, "timestep",      [dt                    ]) !rr2
      call set_attr(file_id, "piernik",       [piernik_hdf5_version2 ]) !rr1, rr2
      call set_attr(file_id, "last_log_time", [last_log_time         ]) !rr2
      call set_attr(file_id, "last_tsl_time", [last_tsl_time         ]) !rr2
      call set_attr(file_id, "last_hdf_time", [last_hdf_time         ]) !rr2
      call set_attr(file_id, "last_res_time", [last_res_time         ]) !rr2
      call set_attr(file_id, "last_plt_time", [-99999.99999          ]) !rr2 !FIXME
      call set_attr(file_id, "c_all_old",     [c_all_old             ]) !rr2
      call set_attr(file_id, "stepcfl",       [stepcfl               ]) !rr2
      call set_attr(file_id, "cfl_c",         [cfl_c                 ]) !rr2
      call set_attr(file_id, "magic_mass",     magic_mass)

      ! integer attributes
      call set_attr(file_id, "nstep",              [nstep                 ]) !rr2
      call set_attr(file_id, "nres",               [nres                  ]) !rr2
      call set_attr(file_id, "nhdf",               [nhdf                  ]) !rr2
      call set_attr(file_id, "nimg",               [-I_ONE                ]) !rr2 !FIXME
      call set_attr(file_id, "require_problem_IC", [require_problem_IC    ]) !rr2
      !> \todo  add number of pieces in the restart point/data dump

      ! string attributes
      call set_attr(file_id, "problem_name", [trim(problem_name)]) !rr2
      call set_attr(file_id, "domain",       [trim(domain_dump) ]) !rr2
      call set_attr(file_id, "run_id",       [trim(run_id)      ]) !rr2

   end subroutine set_common_attributes_v2

!> \brief Generate numbered cg group name
   function n_cg_name(g)
      use constants, only: dsetnamelen
      implicit none
      integer(kind=4), intent(in) :: g !< group number
      character(len=dsetnamelen) :: n_cg_name
      write(n_cg_name,'(2a,i10.10)')trim(cg_gname), "_", g-1
   end function n_cg_name

!> \brief find a n-th grid container on the cg_all list

   function get_nth_cg(n) result(cg)

      use cg_leaves,  only: leaves
      use cg_list,    only: cg_list_element
      use dataio_pub, only: die
      use grid_cont,  only: grid_container

      implicit none

      integer(kind=4), intent(in) :: n

      type(grid_container),  pointer :: cg
      type(cg_list_element), pointer :: cgl

      integer                        :: i

      nullify(cg)
      i = 1
      cgl => leaves%first
      do while (associated(cgl))
         if (i == n) then
            cg => cgl%cg
            exit
         endif
         i = i + 1
         cgl => cgl%nxt
      enddo

      if (.not. associated(cg)) call die("[common_hdf5:get_nth_cg] cannot find n-th cg")

   end function get_nth_cg


!> \brief Create an empty double precision dataset of given dimensions. Use compression if available.
   subroutine create_empty_cg_dataset(cg_g_id, name, ddims, Z_avail, otype)

      use dataio_pub, only: enable_compression, gzip_level, die, h5_64bit
      use hdf5,       only: HID_T, HSIZE_T, H5P_DATASET_CREATE_F, H5T_NATIVE_REAL, H5T_NATIVE_DOUBLE, &
         &                  h5dcreate_f, h5dclose_f, h5screate_simple_f, h5sclose_f, h5pcreate_f, h5pclose_f, h5pset_deflate_f, &
         &                  h5pset_shuffle_f, h5pset_chunk_f

     implicit none

     integer(HID_T),                 intent(in) :: cg_g_id !< group id where to create the dataset
     character(len=*),               intent(in) :: name    !< name
     integer(HSIZE_T), dimension(:), intent(in) :: ddims   !< dimensionality
     logical(kind=4),                intent(in) :: Z_avail !< can use compression?
     integer(kind=4),                intent(in) :: otype   !< output type

     integer(HID_T)                             :: prp_id, filespace, dset_id, dtype
     integer(kind=4)                            :: error

     call h5pcreate_f(H5P_DATASET_CREATE_F, prp_id, error)
     if (enable_compression .and. Z_avail) then
        call h5pset_shuffle_f(prp_id, error)
        call h5pset_deflate_f(prp_id, gzip_level, error)
        call h5pset_chunk_f(prp_id, size(ddims, kind=4), ddims, error)
     endif

     if (otype == O_RES) then
        dtype = H5T_NATIVE_DOUBLE
     else if (otype == O_OUT) then
        if (h5_64bit) then
           dtype = H5T_NATIVE_DOUBLE
        else
           dtype = H5T_NATIVE_REAL
        endif
     else
        call die("[common_hdf5:create_empty_cg_dataset] Unknown output time")
     endif

     call h5screate_simple_f(size(ddims, kind=4), ddims, filespace, error)
     call h5dcreate_f(cg_g_id, name, dtype, filespace, dset_id, error, dcpl_id = prp_id)
     call h5dclose_f(dset_id, error)
     call h5sclose_f(filespace, error)
     call h5pclose_f(prp_id, error)

   end subroutine create_empty_cg_dataset

!! \brief Write a multi-file, multi-domain HDF5 file
!!
!! \details There are three approaches to be implemented:
!! - Single-file, serial I/O. The easiest way. Master writes everything, slaves send their data to the master. Does not
!!   take advantage of parallel filesystems. Best choice for non-parallel filesystems.
!! - Multi-file, serial I/O. An extension of the above approach. Selected processes (can be all) write to their files,
!!   other processes send them their data.
!!   Can take advantage of parallel filesystems. Can use local scratch filesystems. Requires additional work on reading.
!! - Single-file, parallel I/O. The most ambitious approach. Selected processes (can be all) write to the files, other
!!   processes send them their data.
!!   Can take advantage of parallel filesystems. Currently does not allow for compression during write.
!!   Requires a lot of pseudo-collective operations. The "flexible PHDF5" would simplify the code, but it needs to be
!!   implemented.first.
!!
!! \warning Partial implementation: Single-file, serial I/O works for non-AMR setups.
!!
!! \param create_empty_cg_datasets
!!    Function responsible for creating empty datasets, called by master
!! \param write_cg_to_hdf5
!!    Function that performs actual I/O, called by all
!<

   subroutine write_to_hdf5_v2(filename, otype, create_empty_cg_datasets, write_cg_to_hdf5)

      use cg_leaves,    only: leaves
      use constants,    only: cwdlen, dsetnamelen, xdim, zdim, ndims, I_ONE, I_TWO, I_THREE, I_FOUR, INT4, LO, HI, &
         &                    GEO_XYZ, GEO_RPZ
      use dataio_pub,   only: die, nproc_io, can_i_write, domain_dump, msg
      use domain,       only: dom
      use gdf,          only: gdf_create_format_stamp, gdf_create_simulation_parameters, gdf_create_root_datasets, &
         &                    gdf_root_datasets_t, gdf_parameters_t, GDF_CARTESIAN, GDF_POLAR
      use global,       only: t
      use hdf5,         only: HID_T, H5F_ACC_RDWR_F, H5P_FILE_ACCESS_F, H5P_GROUP_ACCESS_F, H5Z_FILTER_DEFLATE_F, &
         &                    h5open_f, h5close_f, h5fopen_f, h5fclose_f, h5gcreate_f, h5gopen_f, h5gclose_f, h5pclose_f, &
         &                    h5zfilter_avail_f
      use helpers_hdf5, only: create_attribute!, create_corefile
      use MPIF,         only: MPI_INTEGER, MPI_INTEGER8, MPI_STATUS_IGNORE, MPI_REAL8, MPI_COMM_WORLD, &
           &                  MPI_Allgather, MPI_Recv, MPI_Send
<<<<<<< HEAD
      use mpisetup,     only: comm, FIRST, LAST, master, mpi_err, piernik_MPI_Bcast
#ifdef NBODY_1FILE
      use constants,      only: I_FIVE
      use particle_utils, only: count_all_particles
#endif /* NBODY_1FILE */
=======
      use mpisetup,     only: FIRST, LAST, master, err_mpi, piernik_MPI_Bcast
>>>>>>> 13ad4659

      implicit none

      character(len=cwdlen), intent(in) :: filename         !< Name of the HDF5 file
      integer(kind=4),       intent(in) :: otype            !< Output type (restart, data)
      interface
         !>
         !! Function responsible for creating empty datasets, called by master
         !<
#ifdef NBODY_1FILE
         subroutine create_empty_cg_datasets(cgl_g_id, cg_n_b, cg_n_o, Z_avail, n_part, st_g_id)
#else
         subroutine create_empty_cg_datasets(cgl_g_id, cg_n_b, cg_n_o, Z_avail)
#endif /* NBODY_1FILE */
            use hdf5, only: HID_T
            implicit none
            integer(HID_T),                intent(in) :: cgl_g_id
            integer(kind=4), dimension(:), intent(in) :: cg_n_b
            integer(kind=4), dimension(:), intent(in) :: cg_n_o
            logical(kind=4),               intent(in) :: Z_avail
#ifdef NBODY_1FILE
            integer(kind=8)                           :: n_part
            integer(HID_T),                intent(in) :: st_g_id
#endif /* NBODY_1FILE */
         end subroutine create_empty_cg_datasets

         !>
         !! Function that performs actual I/O, called by all
         !<
         subroutine write_cg_to_hdf5(cgl_g_id, cg_n, cg_all_n_b, cg_all_n_o)
            use hdf5, only: HID_T
            implicit none
            integer(HID_T),                           intent(in) :: cgl_g_id
            integer(kind=4), dimension(:),   pointer, intent(in) :: cg_n
            integer(kind=4), dimension(:,:), pointer, intent(in) :: cg_all_n_b
            integer(kind=4), dimension(:,:), pointer, intent(in) :: cg_all_n_o
         end subroutine write_cg_to_hdf5
      end interface

      integer(HID_T)                                :: file_id          !< File identifier
      integer(HID_T)                                :: plist_id         !< Property list identifier
      integer(HID_T)                                :: cgl_g_id         !< cg list identifiers
      integer(HID_T)                                :: cg_g_id          !< cg group identifiers
#ifdef NBODY_1FILE
      integer(HID_T)                                :: pt_g_id          !< particle_types identifiers
      integer(HID_T)                                :: ptst_g_id        !< particle_types stars identifiers
      integer(HID_T)                                :: part_g_id        !< particles identifiers
      integer(HID_T)                                :: st_g_id          !< stars identifiers
#endif /* NBODY_1FILE */
      integer(HID_T)                                :: doml_g_id        !< domain list identifier
      integer(HID_T)                                :: dom_g_id         !< domain group identifier
      integer(kind=4)                               :: error, cg_cnt, p
      integer                                       :: g, i
      integer(kind=4), parameter                    :: tag = I_ONE
      integer(kind=4),  dimension(:),   pointer     :: cg_n             !< offset for cg group numbering
      integer(kind=4),  dimension(:,:), pointer     :: cg_all_n_b       !< sizes of all cg
      integer(kind=4),  dimension(:,:), pointer     :: cg_all_n_o       !< sizes of all cg, expanded by external boundaries
      integer(kind=4),  dimension(:),   pointer     :: cg_rl            !< list of refinement levels from all cgs/procs
      integer(kind=4),  dimension(:,:), pointer     :: cg_n_b           !< list of n_b from all cgs/procs
      integer(kind=4),  dimension(:,:), pointer     :: cg_n_o           !< list of grid dimnsions with external guardcells from all cgs/procs
      integer(kind=8),  dimension(:,:), pointer     :: cg_off           !< list of offsets from all cgs/procs
#ifdef NBODY_1FILE
      integer(kind=8),  pointer                      :: cg_npart
#endif /* NBODY_1FILE */

      !>
      !! auxiliary array for communication of {cg_le, cg_re, cg_dl} lists
      !<
      real(kind=8), dimension(:,:,:), pointer       :: dbuf
      logical(kind=4)                               :: Z_avail !< .true. if HDF5 was compiled with zlib support
      character(len=dsetnamelen)                    :: d_label
      integer(kind=4)                               :: indx
      real, dimension(LO:HI)                        :: edge
      real, dimension(ndims)                        :: temp

      type(gdf_root_datasets_t)                     :: rd
      type(gdf_parameters_t)                        :: gdf_sp
#ifdef NBODY_1FILE
      integer(kind=8)                               :: n_part
#endif /* NBODY_1FILE */

      ! Create a new file and initialize it

      ! Prepare groups and datasets for grid containers on the master
      allocate(cg_n(FIRST:LAST))
      call MPI_Allgather(leaves%cnt, I_ONE, MPI_INTEGER, cg_n, I_ONE, MPI_INTEGER, MPI_COMM_WORLD, err_mpi)
      cg_cnt = sum(cg_n(:))
      allocate(cg_all_n_b(ndims, cg_cnt), cg_all_n_o(ndims, cg_cnt))

      if (master) then
         call rd%init(cg_cnt)

         ! Open the HDF5 file only in master process and create all groups required for cg storage.
         ! Create also all related datasets and attributes. Do not write big datasets yet.

         call h5open_f(error)
         call h5fopen_f(filename, H5F_ACC_RDWR_F, file_id, error)
!         call create_corefile(filename, file_id, bstore=.True.)

         if (otype == O_OUT) then
            call gdf_create_format_stamp(file_id)
            call gdf_sp%init()
            gdf_sp%current_time = t
            select case (dom%geometry_type)
               case (GEO_XYZ)
                  gdf_sp%domain_left_edge = dom%edge(:, LO)
                  gdf_sp%domain_right_edge = dom%edge(:, HI)
                  gdf_sp%geometry = GDF_CARTESIAN
               case (GEO_RPZ)
                  gdf_sp%domain_left_edge = dom%edge(:, LO)
                  gdf_sp%domain_right_edge = dom%edge(:, HI)
                  gdf_sp%geometry = GDF_POLAR
               case default
                  write(msg,'(a,i3)') "[common_hdf5:write_to_hdf5_v2] Unknown system of coordinates ", dom%geometry_type
                  call die(msg)
            end select
            gdf_sp%field_ordering = 1
            gdf_sp%boundary_conditions = int([0,0,0,0,0,0], kind=4)  !! \todo fix hardcoded integers
            gdf_sp%refine_by = int([2], kind=8) !! \todo fix hardcoded integers
            gdf_sp%cosmological_simulation = int([0], kind=8) !! \todo fix hardcoded integers
            gdf_sp%dimensionality = int([dom%eff_dim], kind=8)
            gdf_sp%unique_identifier = "Piernik"
            select case (trim(domain_dump))
               case ('phys_domain')
                  gdf_sp%num_ghost_zones = int(0, kind=8)
                  gdf_sp%domain_dimensions = dom%n_d
               case ('full_domain')
                  gdf_sp%num_ghost_zones = int(dom%nb, kind=8)
                  gdf_sp%domain_dimensions = dom%n_d + dom%nb*2
            end select

            call gdf_create_simulation_parameters(file_id, gdf_sp)
            call gdf_sp%cleanup()
         endif
         call h5gcreate_f(file_id, data_gname, cgl_g_id, error)     ! create "/data"
#ifdef NBODY_1FILE
         call h5gcreate_f(file_id, part_types_gname, pt_g_id, error)     ! create "/particle_types"
         call h5gcreate_f(pt_g_id, st_gname, ptst_g_id, error)     ! create "/particle_types/stars"
#endif /* NBODY_1FILE */

         call create_attribute(cgl_g_id, cg_cnt_aname, [ cg_cnt ])  ! create "/data/cg_count"

         Z_avail = .false.
         if (nproc_io == 1) call h5zfilter_avail_f(H5Z_FILTER_DEFLATE_F, Z_avail, error)
         call h5zfilter_avail_f(H5Z_FILTER_DEFLATE_F, Z_avail, error)
         !> \todo test it thoroughly before enabling for > 1

         ! Do not assume that the master knows all the lists
         do p = FIRST, LAST
            allocate(cg_rl(cg_n(p)), cg_n_b(cg_n(p), ndims), cg_off(cg_n(p), ndims))
            nullify(dbuf)
            if (otype == O_OUT) allocate(dbuf(cg_le:cg_dl, cg_n(p), ndims))
            nullify(cg_n_o)
            if (otype == O_RES) allocate(cg_n_o(cg_n(p), ndims))
            if (p == FIRST) then
               call collect_cg_data(cg_rl, cg_n_b, cg_n_o, cg_off, dbuf, otype)
#ifdef NBODY_1FILE
               n_part = count_all_particles()
#endif /* NBODY_1FILE */
            else
               call MPI_Recv(cg_rl,  size(cg_rl, kind=4),  MPI_INTEGER,  p, tag,         MPI_COMM_WORLD, MPI_STATUS_IGNORE, err_mpi)
               call MPI_Recv(cg_n_b, size(cg_n_b, kind=4), MPI_INTEGER,  p, tag+I_ONE,   MPI_COMM_WORLD, MPI_STATUS_IGNORE, err_mpi)
               call MPI_Recv(cg_off, size(cg_off, kind=4), MPI_INTEGER8, p, tag+I_TWO,   MPI_COMM_WORLD, MPI_STATUS_IGNORE, err_mpi)
               if (otype == O_OUT) &
                  & call MPI_Recv(dbuf,   size(dbuf, kind=4),   MPI_REAL8,    p, tag+I_THREE, MPI_COMM_WORLD, MPI_STATUS_IGNORE, err_mpi)
               if (otype == O_RES) &
<<<<<<< HEAD
                    & call MPI_Recv(cg_n_o, size(cg_n_o, kind=4), MPI_INTEGER,  p, tag+I_FOUR,  comm, MPI_STATUS_IGNORE, mpi_err)
#ifdef NBODY_1FILE
               call MPI_Recv(n_part, I_ONE, MPI_INTEGER, p, tag+I_FIVE, comm, MPI_STATUS_IGNORE, mpi_err)
#endif /* NBODY_1FILE */
=======
                    & call MPI_Recv(cg_n_o, size(cg_n_o, kind=4), MPI_INTEGER,  p, tag+I_FOUR,  MPI_COMM_WORLD, MPI_STATUS_IGNORE, err_mpi)
>>>>>>> 13ad4659
            endif

            do g = 1, cg_n(p)
               call h5gcreate_f(cgl_g_id, n_cg_name(int(sum(cg_n(:p))-cg_n(p)+g, kind=4)), cg_g_id, error) ! create "/data/grid_%08d"

#ifdef NBODY_1FILE
               call h5gcreate_f(cg_g_id, part_gname, part_g_id, error) ! create "/data/grid_%08d/particles
               call h5gcreate_f(part_g_id, st_gname, st_g_id, error) ! create "/data/grid_%08d/particles/stars"
               allocate(cg_npart)
               cg_npart = n_part

               if (int(cg_npart, kind=4) /= cg_npart) call die("[common_hdf5:write_to_hdf5_v2] cg_npart needs to be 64-bit")

               call create_attribute(st_g_id, "n_part", [ int(cg_npart, kind=4) ])  ! create "/data/grid_%08d/particles/stars/stars/n_part"
               deallocate(cg_npart)
#endif /* NBODY_1FILE */

               call create_attribute(cg_g_id, cg_lev_aname, [ cg_rl(g) ] )                ! create "/data/grid_%08d/level"
               temp = cg_n_b(g, :)
               call create_attribute(cg_g_id, cg_size_aname, temp)                        ! create "/data/grid_%08d/n_b"
               call create_attribute(cg_g_id, cg_offset_aname, int(cg_off(g, :), kind=4)) ! create "/data/grid_%08d/off"

               if (otype == O_OUT) then
                  temp(:) = dbuf(cg_le, g, :)
                  call create_attribute(cg_g_id, cg_ledge_aname, temp)  ! create "/data/grid_%08d/left_edge"
                  temp(:) = dbuf(cg_re, g, :)
                  call create_attribute(cg_g_id, cg_redge_aname, temp)  ! create "/data/grid_%08d/right_edge"
                  temp(:) = dbuf(cg_dl, g, :)
                  call create_attribute(cg_g_id, cg_dl_aname, temp)     ! create "/data/grid_%08d/dl"
               endif

               cg_all_n_b(:, sum(cg_n(:p))-cg_n(p)+g) = cg_n_b(g, :)
               if (associated(cg_n_o)) cg_all_n_o(:, sum(cg_n(:p))-cg_n(p)+g) = cg_n_o(g, :)
               if (otype == O_OUT) then
                  indx = int(sum(cg_n(:p))-cg_n(p)+g, kind=4)
                  rd%grid_level(indx) = cg_rl(g)
                  rd%grid_left_index(:,indx) = cg_off(g,:)
                  rd%grid_parent_id(indx)     = -1
#ifdef NBODY_1FILE
                  if (int(n_part, kind=4) /= n_part) call die("[common_hdf5:write_to_hdf5_v2] n_part needs to be 64-bit")

                  rd%grid_particle_count(1,indx) = int(n_part, kind=4)
#endif /* NBODY_1FILE */
               endif

               if (any(cg_off(g, :) > 2.**31)) &
                  & call die("[common_hdf5:write_to_hdf5_v2] large offsets require better treatment")

#ifdef NBODY_1FILE
               call create_empty_cg_datasets(cg_g_id, cg_n_b(g, :), cg_n_o(g, :), Z_avail, n_part, st_g_id) !!!!!
               call h5gclose_f(st_g_id, error)
               call h5gclose_f(part_g_id, error)
#else
               call create_empty_cg_datasets(cg_g_id, cg_n_b(g, :), cg_n_o(g, :), Z_avail) !!!!!
#endif /* NBODY_1FILE */

               call h5gclose_f(cg_g_id, error)
            enddo

            deallocate(cg_rl, cg_n_b, cg_off)
            if (associated(dbuf)) deallocate(dbuf)
            if (associated(cg_n_o)) deallocate(cg_n_o)
         enddo
         rd%grid_dimensions = cg_all_n_b

#ifdef NBODY_1FILE
         call h5gclose_f(pt_g_id, error)
         call h5gclose_f(ptst_g_id, error)
#endif /* NBODY_1FILE */

         call h5gclose_f(cgl_g_id, error)

         if (otype == O_OUT) &
            & call gdf_create_root_datasets(file_id, rd)

         ! describe_domains
         call h5gcreate_f(file_id, d_gname, doml_g_id, error) ! create "/domains"

         call h5gcreate_f(doml_g_id, base_d_gname, dom_g_id, error) ! create "/domains/base"
         call create_attribute(dom_g_id, d_size_aname, dom%n_d(:)) ! create "/domains/base/n_d"
         do i = xdim, zdim
            write(d_label, '(2a)') dir_pref(i), d_edge_apname
            edge(:) = dom%edge(i, :)
            call create_attribute(dom_g_id, d_label, edge) ! create "/domains/base/[xyz]-edge_position"
            write(d_label, '(2a)') dir_pref(i), d_bnd_apname
            ! create "/domains/base/[xyz]-boundary_type"
            call create_attribute(dom_g_id, d_label, int(dom%bnd(i, :), kind=4))
         enddo

         call h5gclose_f(dom_g_id, error)

         ! create "/domains/fine_count"
         ! we have only base domain at the moment
         call create_attribute(doml_g_id, d_fc_aname, [ 0_INT4 ] )

         !> \todo add here all fine domains
         ! name "fine_00000001"
         ! attributes: n_d(:), off(:), refinement
         call h5gclose_f(doml_g_id, error)

         call h5fclose_f(file_id, error)
         call h5close_f(error)

         call rd%cleanup()
      else ! send all the necessary information to the master
         allocate(cg_rl(leaves%cnt), cg_n_b(leaves%cnt, ndims), cg_off(leaves%cnt, ndims))
         nullify(dbuf)
         if (otype == O_OUT) allocate(dbuf(cg_le:cg_dl, leaves%cnt, ndims))
         nullify(cg_n_o)
         if (otype == O_RES) allocate(cg_n_o(leaves%cnt, ndims))
         call collect_cg_data(cg_rl, cg_n_b, cg_n_o, cg_off, dbuf, otype)
<<<<<<< HEAD
         call MPI_Send(cg_rl,  size(cg_rl, kind=4),  MPI_INTEGER,  FIRST, tag,         comm, mpi_err)
         call MPI_Send(cg_n_b, size(cg_n_b, kind=4), MPI_INTEGER,  FIRST, tag+I_ONE,   comm, mpi_err)
         call MPI_Send(cg_off, size(cg_off, kind=4), MPI_INTEGER8, FIRST, tag+I_TWO,   comm, mpi_err)
         if (otype == O_OUT) call MPI_Send(dbuf,   size(dbuf, kind=4),   MPI_REAL8,    FIRST, tag+I_THREE, comm, mpi_err)
         if (otype == O_RES) call MPI_Send(cg_n_o, size(cg_n_o, kind=4), MPI_INTEGER,  FIRST, tag+I_FOUR,  comm, mpi_err)
#ifdef NBODY_1FILE
         n_part = count_all_particles()
         call MPI_Send(n_part, I_ONE, MPI_INTEGER, FIRST, tag+I_FIVE, comm, mpi_err)
#endif /* NBODY_1FILE */
=======
         call MPI_Send(cg_rl,  size(cg_rl, kind=4),  MPI_INTEGER,  FIRST, tag,         MPI_COMM_WORLD, err_mpi)
         call MPI_Send(cg_n_b, size(cg_n_b, kind=4), MPI_INTEGER,  FIRST, tag+I_ONE,   MPI_COMM_WORLD, err_mpi)
         call MPI_Send(cg_off, size(cg_off, kind=4), MPI_INTEGER8, FIRST, tag+I_TWO,   MPI_COMM_WORLD, err_mpi)
         if (otype == O_OUT) call MPI_Send(dbuf,   size(dbuf, kind=4),   MPI_REAL8,    FIRST, tag+I_THREE, MPI_COMM_WORLD, err_mpi)
         if (otype == O_RES) call MPI_Send(cg_n_o, size(cg_n_o, kind=4), MPI_INTEGER,  FIRST, tag+I_FOUR,  MPI_COMM_WORLD, err_mpi)
>>>>>>> 13ad4659
         deallocate(cg_rl, cg_n_b, cg_off)
         if (associated(dbuf)) deallocate(dbuf)
         if (associated(cg_n_o)) deallocate(cg_n_o)
      endif

      call piernik_MPI_Bcast(cg_all_n_b)
      call piernik_MPI_Bcast(cg_all_n_o)
      ! Reopen the HDF5 file for parallel write
      call h5open_f(error)
      if (can_i_write) then
         plist_id = set_h5_properties(H5P_FILE_ACCESS_F, nproc_io)
         call h5fopen_f(filename, H5F_ACC_RDWR_F, file_id, error, access_prp = plist_id)
         call h5pclose_f(plist_id, error)
         plist_id = set_h5_properties(H5P_GROUP_ACCESS_F, nproc_io)
         call h5gopen_f(file_id, data_gname, cgl_g_id, error, gapl_id = plist_id)
         call h5pclose_f(plist_id, error)
      endif

      call write_cg_to_hdf5(cgl_g_id, cg_n, cg_all_n_b, cg_all_n_o) !!!!!

      if (can_i_write) then
         call h5gclose_f(cgl_g_id, error)
         call h5fclose_f(file_id, error)  ! Close the file
      endif

      call h5close_f(error)            ! Close HDF5 stuff

      deallocate(cg_n, cg_all_n_b, cg_all_n_o)

   end subroutine write_to_hdf5_v2

   subroutine collect_cg_data(cg_rl, cg_n_b, cg_n_o, cg_off, dbuf, otype)

      use cg_level_base,      only: base
      use cg_level_connected, only: cg_level_connected_t
      use cg_list,            only: cg_list_element
      use constants,          only: LO, HI, I_ONE

      implicit none

      integer(kind=4), dimension(:),     pointer, intent(inout) :: cg_rl            !< list of refinement levels from all cgs/procs
      integer(kind=4), dimension(:,:),   pointer, intent(inout) :: cg_n_b           !< list of n_b from all cgs/procs
      integer(kind=4), dimension(:,:),   pointer, intent(inout) :: cg_n_o           !< list of grid dimensions with external guardcells from all cgs/procs
      integer(kind=8), dimension(:,:),   pointer, intent(inout) :: cg_off           !< list of offsets from all cgs/procs with respect to level offset (lose level offset in the restart)
      real(kind=8),    dimension(:,:,:), pointer, intent(inout) :: dbuf
      integer(kind=4),                            intent(in)    :: otype            !< Output type (restart, data)

      type(cg_level_connected_t), pointer :: curl
      type(cg_list_element), pointer :: cgl
      integer :: g

      g = 1
      curl => base%level
      do while (associated(curl))
         cgl => curl%first
         do while (associated(cgl))
            cg_rl (g   ) = int(cgl%cg%l%id, kind=4)
            cg_n_b(g, :) = cgl%cg%n_b(:)
            cg_off(g, :) = cgl%cg%my_se(:, LO) - curl%l%off(:)
            if (otype == O_OUT) then
               dbuf(cg_le, g, :)  = cgl%cg%fbnd(:, LO)
               dbuf(cg_re, g, :)  = cgl%cg%fbnd(:, HI)
               dbuf(cg_dl, g, :)  = cgl%cg%dl
            endif
            if (otype == O_RES) cg_n_o(g, :) = cgl%cg%lh_out(:, HI) - cgl%cg%lh_out(:, LO) + I_ONE
            g = g + 1
            cgl => cgl%nxt
         enddo
         curl => curl%finer
      enddo

   end subroutine collect_cg_data

   function set_h5_properties(h5p, nproc_io) result (plist_id)
      use hdf5,     only: HID_T, H5P_FILE_ACCESS_F, h5pcreate_f, h5pset_fapl_mpio_f, &
         &                H5FD_MPIO_COLLECTIVE_F, h5pset_dxpl_mpio_f, H5P_DATASET_XFER_F
      use MPIF,     only: MPI_INFO_NULL, MPI_COMM_WORLD

      implicit none
      integer(HID_T),  intent(in) :: h5p
      integer(kind=4), intent(in) :: nproc_io
      integer(HID_T)              :: plist_id
      integer(kind=4)             :: error

      call h5pcreate_f(h5p, plist_id, error)
      if (nproc_io > 1) then
         ! when nproc_io < nproc we'll probably need another communicator for subset of processes that
         ! have can_i_write flag set
         if (h5p == H5P_FILE_ACCESS_F) then
#ifdef MPIF08
            call h5pset_fapl_mpio_f(plist_id, MPI_COMM_WORLD%mpi_val, MPI_INFO_NULL%mpi_val, error)  ! really?
#else /* !MPIF08 */
            call h5pset_fapl_mpio_f(plist_id, MPI_COMM_WORLD, MPI_INFO_NULL, error)
#endif /* !MPIF08 */
         else if (h5p == H5P_DATASET_XFER_F) then
            call h5pset_dxpl_mpio_f(plist_id, H5FD_MPIO_COLLECTIVE_F, error)
         endif
      endif
   end function set_h5_properties

   function output_fname(wr_rd, ext, no, bcast, prefix) result(filename)

      use constants,  only: cwdlen, idlen, RD, WR, I_FOUR, fnamelen
      use dataio_pub, only: problem_name, run_id, res_id, wd_wr, wd_rd, warn, die, msg
      use mpisetup,   only: master, piernik_MPI_Bcast

      implicit none

      integer(kind=4),       intent(in)           :: wr_rd, no
      character(len=I_FOUR), intent(in)           :: ext
      logical,               intent(in), optional :: bcast
      character(len=*),      intent(in), optional :: prefix
      character(len=cwdlen)                       :: filename, temp  ! File name
      character(len=idlen)                        :: file_id


      ! Sanity checks go here
      if (present(prefix)) then
         if (len_trim(prefix) >= fnamelen) then
            write(msg,*) "[common_hdf5:output_fname]:", trim(prefix), "is longer than the allowed filename"
            call die(msg)
         endif
         if (len_trim(prefix) > fnamelen/2) then
            write(msg,*) "[common_hdf5:output_fname]: There is high chance that ", trim(prefix), &
               & " will overflow the filename"
            call warn(msg)
         endif
      endif

      if ((wr_rd == RD) .and. (res_id /= '')) then
         file_id = res_id
      else
         file_id = run_id
      endif

      if (master) then
         if (present(prefix)) then
            write(temp,'(2(a,"_"),a3,"_",i4.4,a4)') trim(prefix), trim(problem_name), file_id, no, ext
         else
            write(temp,'(a,"_",a3,"_",i4.4,a4)') trim(problem_name), file_id, no, ext
         endif
         select case (wr_rd)
            case (RD)
               write(filename,'(2a)') trim(wd_rd),trim(temp)
            case (WR)
               write(filename,'(2a)') trim(wd_wr),trim(temp)
            case default
               write(filename,'(2a)') './',trim(temp)
         end select
      endif

      if (present(bcast)) then
         if (bcast) call piernik_MPI_Bcast(filename, cwdlen)
      endif

   end function output_fname

#ifdef NBODY_1FILE
   subroutine initialize_write_cg(this, cgl_g_id, cg_n, nproc_io, dsets, pdsets)
#else
   subroutine initialize_write_cg(this, cgl_g_id, cg_n, nproc_io, dsets)
#endif /* NBODY_1FILE */

      use constants,  only: dsetnamelen, I_ONE
      use dataio_pub, only: can_i_write
      use hdf5,       only: HID_T, H5P_GROUP_ACCESS_F, H5P_DATASET_ACCESS_F, H5P_DATASET_XFER_F, &
          &                 h5gopen_f, h5pclose_f, h5dopen_f
      use mpisetup,   only: FIRST, LAST

      implicit none

      class(cg_output),                         intent(inout) :: this
      integer(HID_T),                           intent(in)    :: cgl_g_id
      integer(kind=4),   pointer, dimension(:), intent(in)    :: cg_n
      integer(kind=4),                          intent(in)    :: nproc_io
      character(len=dsetnamelen), dimension(:), intent(in)    :: dsets
#ifdef NBODY_1FILE
      character(len=dsetnamelen), dimension(:), intent(in)    :: pdsets
#endif /* NBODY_1FILE */

      integer(kind=4)                                         :: i, ncg
      integer(HID_T)                                          :: plist_id
      integer(kind=4)                                         :: error

      this%tot_cg_n = sum(cg_n)
      allocate(this%cg_src_p(1:this%tot_cg_n))
      allocate(this%cg_src_n(1:this%tot_cg_n))
      allocate(this%cg_g_id(1:this%tot_cg_n))
#ifdef NBODY_1FILE
      allocate(this%part_g_id(1:this%tot_cg_n))
      allocate(this%st_g_id(1:this%tot_cg_n))
#endif /* NBODY_1FILE */
      allocate(this%offsets(0:nproc_io-1))

      ! construct source addresses of the cg to be written
      do i = FIRST, LAST
         this%cg_src_p(sum(cg_n(:i))-cg_n(i)+1:sum(cg_n(:i))) = i
         do ncg = 1, cg_n(i)
            this%cg_src_n(sum(cg_n(:i))-cg_n(i)+ncg) = ncg
         enddo
      enddo

      !> \todo silent assumption that nproc_io == nproc FIXME
      this%offsets(:) = 0
      if (nproc_io > 0) then
         do i = 1, nproc_io - I_ONE
            this%offsets(i) = sum(cg_n(:i-1))
         enddo
      endif

      !> \todo Do a consistency check
      if (can_i_write) then

         plist_id = set_h5_properties(H5P_GROUP_ACCESS_F, nproc_io)
         do ncg = I_ONE, this%tot_cg_n
            call h5gopen_f(cgl_g_id, n_cg_name(ncg), this%cg_g_id(ncg), error, gapl_id = plist_id)
#ifdef NBODY_1FILE
            call h5gopen_f(this%cg_g_id(ncg), part_gname, this%part_g_id(ncg), error, gapl_id = plist_id)
            call h5gopen_f(this%part_g_id(ncg), "stars", this%st_g_id(ncg), error, gapl_id = plist_id)
#endif /* NBODY_1FILE */
         enddo
         call h5pclose_f(plist_id, error)

         plist_id = set_h5_properties(H5P_DATASET_ACCESS_F, nproc_io)
         allocate(this%dset_id(1:this%tot_cg_n, lbound(dsets, dim=1):ubound(dsets, dim=1)))
#ifdef NBODY_1FILE
         allocate(this%pdset_id(1:this%tot_cg_n, lbound(pdsets, dim=1):ubound(pdsets, dim=1)))
#endif /* NBODY_1FILE */
         do ncg = I_ONE, this%tot_cg_n
            do i = lbound(dsets, dim=1, kind=4), ubound(dsets, dim=1, kind=4)
               call h5dopen_f(this%cg_g_id(ncg), dsets(i), this%dset_id(ncg,i), error, dapl_id = plist_id)
            enddo

#ifdef NBODY_1FILE
            do i = lbound(pdsets, dim=1, kind=4), ubound(pdsets, dim=1, kind=4)
               call h5dopen_f(this%st_g_id(ncg), pdsets(i), this%pdset_id(ncg,i), error, dapl_id = plist_id)
            enddo
#endif /* NBODY_1FILE */
         enddo
         call h5pclose_f(plist_id, error)
      endif

      this%xfer_prp = set_h5_properties(H5P_DATASET_XFER_F, nproc_io)

   end subroutine initialize_write_cg

   subroutine finalize_write_cg(this)

      use hdf5,       only: h5dclose_f, h5gclose_f, h5pclose_f
      use dataio_pub, only: can_i_write

      implicit none

      class(cg_output), intent(inout) :: this

      integer                         :: ncg, i
      integer(kind=4)                 :: error

      if (can_i_write) then
         do ncg = lbound(this%cg_g_id, 1), ubound(this%cg_g_id, 1)
            do i = lbound(this%dset_id, 2), ubound(this%dset_id, 2)
               call h5dclose_f(this%dset_id(ncg, i), error)
            enddo
#ifdef NBODY_1FILE
            do i = lbound(this%pdset_id, 2), ubound(this%pdset_id, 2)
               call h5dclose_f(this%pdset_id(ncg, i), error)
            enddo
            call h5gclose_f(this%st_g_id(ncg), error)
            call h5gclose_f(this%part_g_id(ncg), error)
#endif /* NBODY_1FILE */
            call h5gclose_f(this%cg_g_id(ncg), error)
         enddo
      endif
      call h5pclose_f(this%xfer_prp, error)
      if (allocated(this%dset_id)) deallocate(this%dset_id)
#ifdef NBODY_1FILE
      if (allocated(this%pdset_id)) deallocate(this%pdset_id)
      if (allocated(this%st_g_id)) deallocate(this%st_g_id)
      if (allocated(this%part_g_id)) deallocate(this%part_g_id)
#endif /* NBODY_1FILE */
      if (allocated(this%cg_g_id)) deallocate(this%cg_g_id)
      if (allocated(this%cg_src_p)) deallocate(this%cg_src_p)
      if (allocated(this%cg_src_n)) deallocate(this%cg_src_n)

   end subroutine finalize_write_cg

end module common_hdf5<|MERGE_RESOLUTION|>--- conflicted
+++ resolved
@@ -753,15 +753,11 @@
       use helpers_hdf5, only: create_attribute!, create_corefile
       use MPIF,         only: MPI_INTEGER, MPI_INTEGER8, MPI_STATUS_IGNORE, MPI_REAL8, MPI_COMM_WORLD, &
            &                  MPI_Allgather, MPI_Recv, MPI_Send
-<<<<<<< HEAD
-      use mpisetup,     only: comm, FIRST, LAST, master, mpi_err, piernik_MPI_Bcast
+      use mpisetup,     only: FIRST, LAST, master, err_mpi, piernik_MPI_Bcast
 #ifdef NBODY_1FILE
       use constants,      only: I_FIVE
       use particle_utils, only: count_all_particles
 #endif /* NBODY_1FILE */
-=======
-      use mpisetup,     only: FIRST, LAST, master, err_mpi, piernik_MPI_Bcast
->>>>>>> 13ad4659
 
       implicit none
 
@@ -928,14 +924,10 @@
                if (otype == O_OUT) &
                   & call MPI_Recv(dbuf,   size(dbuf, kind=4),   MPI_REAL8,    p, tag+I_THREE, MPI_COMM_WORLD, MPI_STATUS_IGNORE, err_mpi)
                if (otype == O_RES) &
-<<<<<<< HEAD
-                    & call MPI_Recv(cg_n_o, size(cg_n_o, kind=4), MPI_INTEGER,  p, tag+I_FOUR,  comm, MPI_STATUS_IGNORE, mpi_err)
-#ifdef NBODY_1FILE
-               call MPI_Recv(n_part, I_ONE, MPI_INTEGER, p, tag+I_FIVE, comm, MPI_STATUS_IGNORE, mpi_err)
-#endif /* NBODY_1FILE */
-=======
                     & call MPI_Recv(cg_n_o, size(cg_n_o, kind=4), MPI_INTEGER,  p, tag+I_FOUR,  MPI_COMM_WORLD, MPI_STATUS_IGNORE, err_mpi)
->>>>>>> 13ad4659
+#ifdef NBODY_1FILE
+               call MPI_Recv(n_part, I_ONE, MPI_INTEGER, p, tag+I_FIVE, MPI_COMM_WORLD, MPI_STATUS_IGNORE, err_mpi)
+#endif /* NBODY_1FILE */
             endif
 
             do g = 1, cg_n(p)
@@ -1047,23 +1039,15 @@
          nullify(cg_n_o)
          if (otype == O_RES) allocate(cg_n_o(leaves%cnt, ndims))
          call collect_cg_data(cg_rl, cg_n_b, cg_n_o, cg_off, dbuf, otype)
-<<<<<<< HEAD
-         call MPI_Send(cg_rl,  size(cg_rl, kind=4),  MPI_INTEGER,  FIRST, tag,         comm, mpi_err)
-         call MPI_Send(cg_n_b, size(cg_n_b, kind=4), MPI_INTEGER,  FIRST, tag+I_ONE,   comm, mpi_err)
-         call MPI_Send(cg_off, size(cg_off, kind=4), MPI_INTEGER8, FIRST, tag+I_TWO,   comm, mpi_err)
-         if (otype == O_OUT) call MPI_Send(dbuf,   size(dbuf, kind=4),   MPI_REAL8,    FIRST, tag+I_THREE, comm, mpi_err)
-         if (otype == O_RES) call MPI_Send(cg_n_o, size(cg_n_o, kind=4), MPI_INTEGER,  FIRST, tag+I_FOUR,  comm, mpi_err)
-#ifdef NBODY_1FILE
-         n_part = count_all_particles()
-         call MPI_Send(n_part, I_ONE, MPI_INTEGER, FIRST, tag+I_FIVE, comm, mpi_err)
-#endif /* NBODY_1FILE */
-=======
          call MPI_Send(cg_rl,  size(cg_rl, kind=4),  MPI_INTEGER,  FIRST, tag,         MPI_COMM_WORLD, err_mpi)
          call MPI_Send(cg_n_b, size(cg_n_b, kind=4), MPI_INTEGER,  FIRST, tag+I_ONE,   MPI_COMM_WORLD, err_mpi)
          call MPI_Send(cg_off, size(cg_off, kind=4), MPI_INTEGER8, FIRST, tag+I_TWO,   MPI_COMM_WORLD, err_mpi)
          if (otype == O_OUT) call MPI_Send(dbuf,   size(dbuf, kind=4),   MPI_REAL8,    FIRST, tag+I_THREE, MPI_COMM_WORLD, err_mpi)
          if (otype == O_RES) call MPI_Send(cg_n_o, size(cg_n_o, kind=4), MPI_INTEGER,  FIRST, tag+I_FOUR,  MPI_COMM_WORLD, err_mpi)
->>>>>>> 13ad4659
+#ifdef NBODY_1FILE
+         n_part = count_all_particles()
+         call MPI_Send(n_part, I_ONE, MPI_INTEGER, FIRST, tag+I_FIVE, MPI_COMM_WORLD, err_mpi)
+#endif /* NBODY_1FILE */
          deallocate(cg_rl, cg_n_b, cg_off)
          if (associated(dbuf)) deallocate(dbuf)
          if (associated(cg_n_o)) deallocate(cg_n_o)
