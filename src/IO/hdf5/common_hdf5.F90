!
! PIERNIK Code Copyright (C) 2006 Michal Hanasz
!
!    This file is part of PIERNIK code.
!
!    PIERNIK is free software: you can redistribute it and/or modify
!    it under the terms of the GNU General Public License as published by
!    the Free Software Foundation, either version 3 of the License, or
!    (at your option) any later version.
!
!    PIERNIK is distributed in the hope that it will be useful,
!    but WITHOUT ANY WARRANTY; without even the implied warranty of
!    MERCHANTABILITY or FITNESS FOR A PARTICULAR PURPOSE.  See the
!    GNU General Public License for more details.
!
!    You should have received a copy of the GNU General Public License
!    along with PIERNIK.  If not, see <http://www.gnu.org/licenses/>.
!
!    Initial implementation of PIERNIK code was based on TVD split MHD code by
!    Ue-Li Pen
!        see: Pen, Arras & Wong (2003) for algorithm and
!             http://www.cita.utoronto.ca/~pen/MHD
!             for original source code "mhd.f90"
!
!    For full list of developers see $PIERNIK_HOME/license/pdt.txt
!

#include "piernik.h"

!>
!! \brief Module that contains common I/O routines for HDF5 outputs (restart, data dumps and slices)
!<
module common_hdf5

! pulled by HDF5

   use constants, only: singlechar, ndims, dsetnamelen
   use hdf5,      only: HID_T

   implicit none

   private
   public :: init_hdf5, cleanup_hdf5, set_common_attributes, common_shortcuts, write_to_hdf5_v2, set_h5_properties
   public :: hdf_vars, hdf_vars_avail, cancel_hdf_var, d_gname, base_d_gname, d_fc_aname, d_size_aname, &
        d_edge_apname, d_bnd_apname, cg_gname, cg_cnt_aname, cg_lev_aname, cg_size_aname, cg_offset_aname, &
        n_cg_name, dir_pref, cg_ledge_aname, cg_redge_aname, cg_dl_aname, O_OUT, O_RES, STAT_OK, STAT_INV, &
        create_empty_cg_dataset, get_nth_cg, data_gname, output_fname, cg_output, enable_all_hdf_var, &
        dump_announcement, dump_announce_time
#ifdef NBODY
   public :: part_gname, st_gname, pdsets

   character(len=*), parameter :: part_types_gname = "particle_types", part_gname = "particles", st_gname = "stars"
   character(len=dsetnamelen), allocatable, dimension(:) :: pdsets
#endif /* NBODY */
   character(len=dsetnamelen), allocatable, dimension(:), protected :: hdf_vars  !< dataset names for hdf files
   logical,                    allocatable, dimension(:), protected :: hdf_vars_avail
   character(len=*), parameter :: d_gname = "domains", base_d_gname = "base", d_fc_aname = "fine_count", &
        & d_size_aname = "n_d", d_edge_apname = "-edge_position", d_bnd_apname = "-boundary_type", &
        & cg_gname = "grid", cg_cnt_aname = "cg_count", cg_lev_aname = "level", cg_size_aname = "n_b", &
        & cg_offset_aname = "off", cg_ledge_aname = "left_edge", cg_redge_aname = "right_edge", &
        & cg_dl_aname = "dl", data_gname = "data"
   character(len=singlechar), dimension(ndims), parameter :: dir_pref = [ "x", "y", "z" ]

   ! enumerator for 'otype' used in various functions to distinguish different
   ! types of output
   enum, bind(c)
      enumerator :: O_RES
      enumerator :: O_OUT
   end enum

   ! indicate success or failure
   enum, bind(C)
      enumerator :: STAT_OK = 0
      enumerator :: STAT_INV = -1
   end enum

   enum, bind(c)
      enumerator :: cg_le !< index list of left edges from all cgs/procs
      enumerator :: cg_re !< index list of right edges from all cgs/procs
      enumerator :: cg_dl !< index list of cell sizes from all cgs/procs
   end enum

   type :: cg_output
      integer(HID_T), dimension(:), allocatable   :: cg_g_id
      integer(HID_T), dimension(:), allocatable   :: part_g_id
      integer(HID_T), dimension(:), allocatable   :: st_g_id
      integer(HID_T), dimension(:,:), allocatable :: dset_id
      integer(HID_T), dimension(:,:), allocatable :: pdset_id
      integer(HID_T)                              :: xfer_prp
      integer(kind=4), allocatable, dimension(:)  :: offsets
      integer(kind=4), allocatable, dimension(:)  :: cg_src_p
      integer(kind=4), allocatable, dimension(:)  :: cg_src_n
      integer(kind=4)                             :: tot_cg_n
   contains
      procedure :: init => initialize_write_cg
      procedure :: clean => finalize_write_cg
   end type cg_output

contains

!>
!! \brief Procedure initializing HDF5 module
!<

   subroutine init_hdf5(vars)

      use constants,      only: dsetnamelen, singlechar
      use dataio_pub,     only: warn
      use fluids_pub,     only: has_ion, has_dst, has_neu
      use global,         only: cc_mag
      use mpisetup,       only: master
#ifdef COSM_RAYS
      use cr_data,        only: cr_names, cr_spectral
      use dataio_pub,     only: msg
#endif /* COSM_RAYS */
#ifdef CRESP
      use initcosmicrays, only: ncrb
#endif /* CRESP */

      implicit none

      character(len=dsetnamelen), dimension(:), intent(in) :: vars  !< quantities to be plotted, see dataio::vars

      integer                                              :: i
      character(len=singlechar)                            :: fc, ord
      character(len=dsetnamelen)                           :: aux
#ifdef COSM_RAYS
      integer                                              :: k, ke
#endif /* COSM_RAYS */

      if (.not. allocated(hdf_vars)) allocate(hdf_vars(0))

      do i = lbound(vars, 1), ubound(vars, 1)
         select case (trim(vars(i)))
            case ('')
            case ('dens')
               if (has_dst) call append_var('dend')
               if (has_neu) call append_var('denn')
               if (has_ion) call append_var('deni')
            case ('velx')
               if (has_dst) call append_var('vlxd')
               if (has_neu) call append_var('vlxn')
               if (has_ion) call append_var('vlxi')
            case ('vely')
               if (has_dst) call append_var('vlyd')
               if (has_neu) call append_var('vlyn')
               if (has_ion) call append_var('vlyi')
            case ('velz')
               if (has_dst) call append_var('vlzd')
               if (has_neu) call append_var('vlzn')
               if (has_ion) call append_var('vlzi')
            case ('momx')
               if (has_dst) call append_var('momxd')
               if (has_neu) call append_var('momxn')
               if (has_ion) call append_var('momxi')
            case ('momy')
               if (has_dst) call append_var('momyd')
               if (has_neu) call append_var('momyn')
               if (has_ion) call append_var('momyi')
            case ('momz')
               if (has_dst) call append_var('momzd')
               if (has_neu) call append_var('momzn')
               if (has_ion) call append_var('momzi')
            case ('ener')
               if (has_neu) call append_var('enen')
               if (has_ion) call append_var('enei')
            case ('ethr')
               if (has_neu) call append_var('ethn')
               if (has_ion) call append_var('ethi')
            case ('pres')
               if (has_neu) call append_var('pren')
               if (has_ion) call append_var('prei')
            case ('temp')
               if (has_neu) call append_var('temn')
               if (has_ion) call append_var('temi')
            case ("divb", "divB")
               if (cc_mag) then
                  call append_var("divbc")
               else
                  call append_var("divbf")
               endif
            case ("divb4", "divb6", "divb8")
               if (cc_mag) then
                  fc = "c"
               else
                  fc = "f"
               endif
               read(vars(i), '(a4,a1)') aux, ord
               write(aux, '(3a)') "divb", fc, ord
               call append_var(aux)
#ifdef COSM_RAYS
            case ('encr')
               do k = 1, size(cr_names)
                  if (cr_spectral(k)) cycle
                  if (len(trim(cr_names(k))) > 0) then
                     write(aux,'(a3,a)') 'cr_', trim(cr_names(k))
                     call append_var(aux)
                  else
                     ke = k - count(cr_spectral)
                     if (ke <= 99) then
                        write(aux,'(A2,I2.2)') 'cr', ke
                        call append_var(aux)
                     else
                        write(msg, '(a,i3)')"[common_hdf5:init_hdf5] Cannot create name for CR energy component #", ke
                        call warn(msg)
                     endif
                  endif
               enddo
#endif /* COSM_RAYS */
#ifdef CRESP
            case ('cren') !< CRESP number density fields
               do k = 1, ncrb
                  if (k<=99) then
                     write(aux,'(A4,I2.2)') 'cren', k
                     call append_var(aux)
                  else
                     write(msg, '(a,i3)')"[common_hdf5:init_hdf5] Cannot create name for CRESP number density component #", k
                     call warn(msg)
                  endif
               enddo
               do k = lbound(vars, 1), ubound(vars, 1)
                  if (vars(k) .eq. 'cree') exit
                  if (k .eq. ubound(vars, 1)) then
                     write(msg, '(a)')"[common_hdf5:init_hdf5] CRESP 'cren' field created, but 'cree' not defined: reconstruction of spectrum from hdf files requires both."
                     call warn(msg)
                  endif
               enddo
            case ('cree') !< CRESP energy density fields
               do k = 1, ncrb
                  if (k<=99) then
                     write(aux,'(A4,I2.2)') 'cree', k
                     call append_var(aux)
                  else
                     write(msg, '(a,i3)')"[common_hdf5:init_hdf5] Cannot create name for CRESP energy density component #", k
                     call warn(msg)
                  endif
               enddo
               do k = lbound(vars, 1), ubound(vars, 1)
                  if (vars(k) .eq. 'cren') exit
                  if (k .eq. ubound(vars, 1)) then
                     write(msg, '(a)')"[common_hdf5:init_hdf5] CRESP 'cree' field created, but 'cren' not defined: reconstruction of spectrum from hdf files requires both."
                     call warn(msg)
                  endif
               enddo
            case ('cref') !< CRESP distribution function
               do k = 1, ncrb+1
                  if (k<=99) then
                     write(aux,'(A4,I2.2)') 'cref', k
                     call append_var(aux)
                  else
                     write(msg, '(a,i3)')"[common_hdf5:init_hdf5] Cannot create name for CRESP distribution function component #", k
                     call warn(msg)
                  endif
               enddo
            case ('crep') !< CRESP cutoff momenta
               do k = 1, 2
                  if (k<=99) then
                     write(aux,'(A4,I2.2)') 'crep', k
                     call append_var(aux)
                  else
                     write(msg, '(a,i3)')"[common_hdf5:init_hdf5] Cannot create name for CRESP cutoff momentum component #", k
                     call warn(msg)
                  endif
               enddo
            case ('creq') !< CRESP spectrum index
               do k = 1, ncrb
                  if (k<=99) then
                     write(aux,'(A4,I2.2)') 'creq', k
                     call append_var(aux)
                  else
                     write(msg, '(a,i3)')"[common_hdf5:init_hdf5] Cannot create name for CRESP spectrum index component #", k
                     call warn(msg)
                  endif
               enddo
#endif /* CRESP */
            case default
               if (.not. has_ion .and. (any(trim(vars(i)) == ["deni", "vlxi", "vlyi", "vlzi", "enei", "ethi", "prei"]) .or. any(trim(vars(i)) == ["momxi", "momyi", "momzi"]))) then
                  if (master) call warn("[common_hdf5:init_hdf5] Cannot safely use plot variable '" // trim(vars(i)) // "' without ionized fluid")
               else if (.not. has_neu .and. (any(trim(vars(i)) == ["denn", "vlxn", "vlyn", "vlzn", "enen", "ethn", "pren"]) .or. any(trim(vars(i)) == ["momxn", "momyn", "momzn"]))) then
                  if (master) call warn("[common_hdf5:init_hdf5] Cannot safely use plot variable '" // trim(vars(i)) // "' without neutral fluid")
               else if (.not. has_dst .and. (any(trim(vars(i)) == ["dend", "vlxd", "vlyd", "vlzd"]) .or. any(trim(vars(i)) == ["momxd", "momyd", "momzd"]))) then
                  if (master) call warn("[common_hdf5:init_hdf5] Cannot safely use plot variable '" // trim(vars(i)) // "' without dust fluid")
               else
                  call append_var(vars(i)) ! all other known and unknown field descriptions
               endif
         end select
      enddo

      allocate(hdf_vars_avail(size(hdf_vars)))
      call enable_all_hdf_var

   contains

      subroutine append_var(n)

         use dataio_pub, only: warn, die
         use mpisetup,   only: master

         implicit none

         character(len=*), intent(in) :: n

         character(len=dsetnamelen), allocatable, dimension(:) :: tmp

         if (len_trim(n) <= 1) then
            if (master) call warn("[common_hdf5:init_hdf5:append_var] empty name")
            return
         endif

         if (.not. allocated(hdf_vars)) then
            call die("[common_hdf5:init_hdf5:append_var] hdf_vars not allocated")
         else
            if (.not. any(trim(n) == hdf_vars)) then
               allocate(tmp(lbound(hdf_vars, dim=1):ubound(hdf_vars, dim=1) + 1))
               tmp(:ubound(hdf_vars, dim=1)) = hdf_vars
               call move_alloc(from=tmp, to=hdf_vars)
               hdf_vars(ubound(hdf_vars, dim=1)) = trim(n)
            else
               if (master) call warn("[common_hdf5:init_hdf5:append_var] duplicated name: '" // trim(n) // "'")
            endif
         endif

      end subroutine append_var

   end subroutine init_hdf5

!> \brief Procedure finalizing HDF5 module

   subroutine cleanup_hdf5

      implicit none

      if (allocated(hdf_vars))       deallocate(hdf_vars)
      if (allocated(hdf_vars_avail)) deallocate(hdf_vars_avail)
#ifdef NBODY
      if (allocated(pdsets))         deallocate(pdsets)
#endif /* NBODY */

   end subroutine cleanup_hdf5

!> \brief Mark a plot variable as faulty (don't spam warnings unnecessarily)

   subroutine cancel_hdf_var(var)

      use constants, only: I_ONE

      implicit none

      character(len=dsetnamelen), intent(in) :: var
      integer(kind=4)                        :: i

      do i = I_ONE, size(hdf_vars, kind=4) !> \todo: introduce integer(kind=4), parameter :: first_hdf_var = 1 in constants.h and use it everywhere instead
         if (hdf_vars(i) == var) hdf_vars_avail(i) = .false.
      enddo

   end subroutine cancel_hdf_var

!> \brief Mark all plot variables as good

   subroutine enable_all_hdf_var

      implicit none

      if (size(hdf_vars_avail) > 0) hdf_vars_avail = .true.

   end subroutine enable_all_hdf_var

!-----------------------------------------------------------------------------
!>
!! \brief decode some useful indices from variable name, if possible
!<
   subroutine common_shortcuts(var, fl_dni, i_xyz)

      use constants,  only: dsetnamelen, singlechar, INT4
      use dataio_pub, only: warn
      use fluidindex, only: flind
      use fluids_pub, only: has_ion, has_dst, has_neu
      use fluidtypes, only: component_fluid

      implicit none

      character(len=dsetnamelen),      intent(in)    :: var
      class(component_fluid), pointer, intent(inout) :: fl_dni
      integer(kind=4),                 intent(out)   :: i_xyz

      character(len=singlechar)                      :: dc

      nullify(fl_dni)
      if (any([ "den", "vlx", "vly", "vlz", "ene" ] == var(1:3))) then
         select case (var(4:4))
            case ("d")
               if (has_dst) then
                  fl_dni => flind%dst
               else
                  call warn("[common_hdf5:common_shortcuts] cannot assign fluid to " // trim(var) // "' because we have no dust fluid")
               endif
            case ("n")
               if (has_neu) then
                  fl_dni => flind%neu
               else
                  call warn("[common_hdf5:common_shortcuts] cannot assign fluid to " // trim(var) // "' because we have no neutral fluid")
               endif
            case ("i")
               if (has_ion) then
                  fl_dni => flind%ion
               else
                  call warn("[common_hdf5:common_shortcuts] cannot assign fluid to " // trim(var) // "' because we have no ionized fluid")
               endif
            case default
               call warn("[common_hdf5:common_shortcuts] cannot assign fluid to '" // trim(var) // "'")
         end select
      else if (any([ "momx", "momy", "momz" ] == var(1:4))) then
         select case (var(5:5))
            case ("d")
               if (has_dst) then
                  fl_dni => flind%dst
               else
                  call warn("[common_hdf5:common_shortcuts] cannot assign fluid to " // trim(var) // "' because we have no dust fluid")
               endif
            case ("n")
               if (has_neu) then
                  fl_dni => flind%neu
               else
                  call warn("[common_hdf5:common_shortcuts] cannot assign fluid to " // trim(var) // "' because we have no neutral fluid")
               endif
            case ("i")
               if (has_ion) then
                  fl_dni => flind%ion
               else
                  call warn("[common_hdf5:common_shortcuts] cannot assign fluid to " // trim(var) // "' because we have no ionized fluid")
               endif
            case default
               call warn("[common_hdf5:common_shortcuts] cannot assign fluid to '" // trim(var) // "'")
         end select
      endif

      i_xyz = huge(1_INT4)
      if (var(1:2) == "vl") then
         dc = var(3:3)
      else if (var(1:3) == "mag" .or. var(1:3) == "mom") then
         dc = var(4:4)
      else
         dc = '_'
      endif
      if (any([ "x", "y", "z" ] == dc)) i_xyz = ichar(dc, kind=4) - ichar("x", kind=4)

   end subroutine common_shortcuts

   function tight_chararray(arrin, ndim, maxn) result(arrout)

      implicit none

      integer,                           intent(in) :: ndim
      integer(kind=4),                   intent(in) :: maxn
      character(len=*), dimension(ndim), intent(in) :: arrin
      character(len=maxn), dimension(ndim)          :: arrout

      arrout = arrin(:)(:maxn)

   end function tight_chararray
!>
!! \brief This routine writes all attributes that are common to restart and output files.
!!
!! \details Write real, integer and character attributes. Store contents of problem.par and env files.
!! Other common elements may also be moved here.
!!
!! \ToDo figure out if it is of use for us:
!! http://computation.llnl.gov/projects/floating-point-compression/zfp-and-derivatives
!! https://github.com/LLNL/H5Z-ZFP
!<
   subroutine set_common_attributes(filename)

      use constants,         only: I_ONE
      use dataio_pub,        only: maxenvlen, maxparlen, use_v2_io, parfile, parfilelines, gzip_level
      use dataio_user,       only: user_attrs_wr, user_attrs_pre
      use hdf5,              only: HID_T, SIZE_T, HSIZE_T, H5F_ACC_TRUNC_F, H5T_NATIVE_CHARACTER, H5Z_FILTER_DEFLATE_F, H5P_DATASET_CREATE_F, &
         & h5open_f, h5fcreate_f, h5fclose_f, H5Zfilter_avail_f, H5Pcreate_f, H5Pset_deflate_f, H5Pset_chunk_f, h5tcopy_f, h5tset_size_f, &
         & h5screate_simple_f, H5Dcreate_f, H5Dwrite_f, H5Dclose_f, H5Sclose_f, H5Tclose_f, H5Pclose_f, h5close_f
      use mpisetup,          only: master, slave
      use version,           only: env, nenv
#ifdef CRESP
      use cresp_io,          only: write_cresp_to_restart
#endif /* CRESP */
#ifdef RANDOMIZE
      use randomization,     only: write_current_seed_to_restart
#endif /* RANDOMIZE */
#ifdef SN_SRC
      use snsources,         only: write_snsources_to_restart
#endif /* SN_SRC */
#if defined(MULTIGRID) && defined(SELF_GRAV)
      use multigrid_gravity, only: write_oldsoln_to_restart
#endif /* MULTIGRID && SELF_GRAV */

      implicit none

      character(len=*), intent(in)   :: filename        !< HDF File name

      integer(HID_T)                 :: file_id         !< File identifier
      integer(HID_T)                 :: type_id, dspace_id, dset_id, prp_id
      integer(HSIZE_T), dimension(1) :: dimstr
      logical(kind=4)                :: Z_avail         !< Z_avail perhaps should be of type integer(HID_T)
      integer(kind=4)                :: error           !< error perhaps should be of type integer(HID_T)

      ! \ToDo Set up a stack of routines registered by appropriate modules
      if (associated(user_attrs_pre)) call user_attrs_pre

      if (master) then
         call h5open_f(error)
         call h5fcreate_f(filename, H5F_ACC_TRUNC_F, file_id, error)
      endif

#if defined(MULTIGRID) && defined(SELF_GRAV)
      call write_oldsoln_to_restart(file_id)  ! Old solution fields have to be selectively marked for restart also on slaves
#endif /* MULTIGRID && SELF_GRAV */

      if (slave) return ! This data need not be written in parallel.

      if (use_v2_io) then
         call set_common_attributes_v2(file_id)
      else
         call set_common_attributes_v1(file_id)
      endif

      ! Store a compressed copy of the problem.par file.
      dimstr = [parfilelines]
      call H5Zfilter_avail_f(H5Z_FILTER_DEFLATE_F, Z_avail, error)
      ! call H5Zget_filter_info_f ! everything should be always fine for gzip
      call H5Pcreate_f(H5P_DATASET_CREATE_F, prp_id, error)
      if (Z_avail) then
         call H5Pset_deflate_f(prp_id, gzip_level, error)
         call H5Pset_chunk_f(prp_id, I_ONE, dimstr, error)
      endif
      call H5Tcopy_f(H5T_NATIVE_CHARACTER, type_id, error)
      call H5Tset_size_f(type_id, int(maxparlen, SIZE_T), error)
      call H5Screate_simple_f(I_ONE, dimstr, dspace_id, error)
      call H5Dcreate_f(file_id, "problem.par", type_id,  dspace_id, dset_id, error, dcpl_id = prp_id)
      call H5Dwrite_f(dset_id, type_id, tight_chararray(parfile, parfilelines, maxparlen), dimstr, error)
      call H5Dclose_f(dset_id, error)
      call H5Sclose_f(dspace_id, error)

      ! Store a compressed copy of the piernik.def file and Id lines from source files.
      ! We recycle type_id and prp_id, so we don't close them yet.
      dimstr = [nenv]
      if (Z_avail) call H5Pset_chunk_f(prp_id, I_ONE, dimstr, error)
      call H5Tset_size_f(type_id, int(maxenvlen, SIZE_T), error)
      call H5Screate_simple_f(I_ONE, dimstr, dspace_id, error)
      call H5Dcreate_f(file_id, "env", type_id,  dspace_id, dset_id, error, dcpl_id = prp_id)
      call H5Dwrite_f(dset_id, type_id, tight_chararray(env, nenv, maxenvlen), dimstr, error)
      call H5Dclose_f(dset_id, error)
      call H5Sclose_f(dspace_id, error)
      call H5Tclose_f(type_id, error)
      call H5Pclose_f(prp_id, error)

      ! \ToDo Set up a stack of routines registered by appropriate modules
#ifdef CRESP
      call write_cresp_to_restart(file_id)
#endif /* CRESP */
#ifdef RANDOMIZE
      call write_current_seed_to_restart(file_id)
#endif /* RANDOMIZE */
#ifdef SN_SRC
      call write_snsources_to_restart(file_id)
#endif /* SN_SRC */
      if (associated(user_attrs_wr)) call user_attrs_wr(file_id)

      call h5fclose_f(file_id, error)
      call h5close_f(error)

      ! only master process exits here

   end subroutine set_common_attributes

!>
!! \brief Common attributes for v2 files
!!
!! The rr1 marks critical attributes that are read by read_restart_hdf5 and compared against value read from the
!! problem.par file.
!! The rr2 marks runtime values that are read by read_restart_hdf5 and assigned to something in the code.
!> \todo Set up an universal table(s) of attribute names for use by both set_common_attributes and read_restart_hdf5.
!! Provide indices for critical attributes (rr1) and for runtime attributes (rr2).
!!
!! \ToDo convert to use "call set_attr", like in set_common_attributes_v2, then despaghettify.
!<

   subroutine set_common_attributes_v1(file_id)

      use cg_level_finest, only: finest
      use constants,       only: cbuff_len, xdim, ydim, zdim, I_ONE
      use dataio_pub,      only: require_problem_IC, piernik_hdf5_version, problem_name, run_id, last_hdf_time, &
         &                       last_res_time, last_tsl_time, last_log_time, nres, nhdf, domain_dump
      use domain,          only: dom
      use fluidindex,      only: flind
      use global,          only: t, dt, nstep
      use hdf5,            only: HID_T, SIZE_T
      use h5lt,            only: h5ltset_attribute_double_f, h5ltset_attribute_int_f, h5ltset_attribute_string_f
      use mass_defect,     only: magic_mass
      use timestep_pub,    only: c_all_old, cfl_c, stepcfl
      use units,           only: cm, gram, sek, kelvin, miu0

      implicit none

      integer(HID_T), intent(in)                   :: file_id       !< File identifier

      integer(kind=4)                              :: fe
      integer(SIZE_T)                              :: i
      integer(kind=4)                              :: error         !< error perhaps should be of type integer(HID_T)
      integer, parameter                           :: buf_len = 50
      integer(SIZE_T), parameter                   :: bufsize = I_ONE
      integer(SIZE_T),          dimension(buf_len) :: rbuffer_size
      integer(kind=4),          dimension(buf_len) :: ibuffer
      real,                     dimension(buf_len) :: rbuffer
      character(len=cbuff_len), dimension(buf_len) :: ibuffer_name = ''
      character(len=cbuff_len), dimension(buf_len) :: rbuffer_name = ''

      rbuffer_size = bufsize
      rbuffer(1)   = t                       ; rbuffer_name(1)   = "time" !rr2
      rbuffer(2)   = dt                      ; rbuffer_name(2)   = "timestep" !rr2
      rbuffer(3:4) = dom%edge(xdim, :)       ; rbuffer_name(3:4) = [ "xmin", "xmax" ] !rr1
      rbuffer(5:6) = dom%edge(ydim, :)       ; rbuffer_name(5:6) = [ "ymin", "ymax" ] !rr1
      rbuffer(7:8) = dom%edge(zdim, :)       ; rbuffer_name(7:8) = [ "zmin", "zmax" ] !rr1
      rbuffer(9)   = piernik_hdf5_version    ; rbuffer_name(9)   = "piernik" !rr1, rr2
      rbuffer(10)  = last_log_time           ; rbuffer_name(10)  = "last_log_time" !rr2
      rbuffer(11)  = last_tsl_time           ; rbuffer_name(11)  = "last_tsl_time" !rr2
      rbuffer(12)  = last_hdf_time           ; rbuffer_name(12)  = "last_hdf_time" !rr2
      rbuffer(13)  = last_res_time           ; rbuffer_name(13)  = "last_res_time" !rr2
      rbuffer(14)  = -99999.9                ; rbuffer_name(14)  = "last_plt_time" !rr2 ! FIXME
      rbuffer(15)  = c_all_old               ; rbuffer_name(15)  = "c_all_old" !rr2
      rbuffer(16)  = stepcfl                 ; rbuffer_name(16)  = "stepcfl" !rr2
      rbuffer(17)  = cfl_c                   ; rbuffer_name(17)  = "cfl_c" !rr2
      rbuffer(18)  = cm                      ; rbuffer_name(18)  = "cm" !rr2
      rbuffer(19)  = gram                    ; rbuffer_name(19)  = "gram" !rr2
      rbuffer(20)  = sek                     ; rbuffer_name(20)  = "sek" !rr2
      rbuffer(21)  = miu0                    ; rbuffer_name(21)  = "miu0" !rr2
      rbuffer(22)  = kelvin                  ; rbuffer_name(22)  = "kelvin" !rr2
      rbuffer_size(23) = flind%fluids
      rbuffer(23:22+rbuffer_size(23)) = magic_mass ; rbuffer_name(23:22+rbuffer_size(23)) = "magic_mass" !rr2

      ibuffer(1)   = nstep                   ; ibuffer_name(1)   = "nstep" !rr2
      ibuffer(2)   = nres                    ; ibuffer_name(2)   = "nres" !rr2
      ibuffer(3)   = nhdf                    ; ibuffer_name(3)   = "nhdf" !rr2
      ibuffer(4)   = -1                      ; ibuffer_name(4)   = "nimg" !rr2 !FIXME
      !>
      !! \todo check if finest is complete, if not then find finest complete level
      !! (see data_hdf5::h5_write_to_single_file_v1)
      !<
      ibuffer(5:7) = int(finest%level%l%n_d(:), kind=4) ; ibuffer_name(5:7) = [ "nxd", "nyd", "nzd" ] !rr1
      ibuffer(8)   = dom%nb                  ; ibuffer_name(8)   = "nb"
      ibuffer(9)   = require_problem_IC      ; ibuffer_name(9)   = "require_problem_IC" !rr2

      i = 1
      do while (rbuffer_name(i) /= "")
         call h5ltset_attribute_double_f(file_id, "/", rbuffer_name(i), rbuffer(i:i-I_ONE+rbuffer_size(i)), rbuffer_size(i), error)
         i = i + rbuffer_size(i)
      enddo

      i = 1
      do while (ibuffer_name(i) /= "")
         call h5ltset_attribute_int_f(file_id, "/", ibuffer_name(i), ibuffer(i), bufsize, error)
         i = i + bufsize
      enddo

      fe = len_trim(problem_name, kind=4)
      call h5ltset_attribute_string_f(file_id, "/", "problem_name", problem_name(1:fe), error) !rr2
      fe = len_trim(domain_dump, kind=4)
      call h5ltset_attribute_string_f(file_id, "/", "domain", domain_dump(1:fe), error) !rr2
      fe = len_trim(run_id, kind=4)
      call h5ltset_attribute_string_f(file_id, "/", "run_id", run_id(1:fe), error) !rr2

   end subroutine set_common_attributes_v1

!>
!! \brief Common attributes for v2 files
!!
!<

   subroutine set_common_attributes_v2(file_id)

      use constants,          only: I_ONE
      use dataio_pub,         only: require_problem_IC, piernik_hdf5_version2, problem_name, run_id, last_hdf_time, &
         &                          last_res_time, last_log_time, last_tsl_time, nres, nhdf, domain_dump
      use global,             only: t, dt, nstep
      use hdf5,               only: HID_T
      use mass_defect,        only: magic_mass
      use set_get_attributes, only: set_attr
      use timestep_pub,       only: c_all_old, cfl_c, stepcfl

      implicit none

      integer(HID_T), intent(in)                   :: file_id       !< File identifier

      ! real attributes
      call set_attr(file_id, "time",          [t                     ]) !rr2
      call set_attr(file_id, "timestep",      [dt                    ]) !rr2
      call set_attr(file_id, "piernik",       [piernik_hdf5_version2 ]) !rr1, rr2
      call set_attr(file_id, "last_log_time", [last_log_time         ]) !rr2
      call set_attr(file_id, "last_tsl_time", [last_tsl_time         ]) !rr2
      call set_attr(file_id, "last_hdf_time", [last_hdf_time         ]) !rr2
      call set_attr(file_id, "last_res_time", [last_res_time         ]) !rr2
      call set_attr(file_id, "last_plt_time", [-99999.99999          ]) !rr2 !FIXME
      call set_attr(file_id, "c_all_old",     [c_all_old             ]) !rr2
      call set_attr(file_id, "stepcfl",       [stepcfl               ]) !rr2
      call set_attr(file_id, "cfl_c",         [cfl_c                 ]) !rr2
      call set_attr(file_id, "magic_mass",     magic_mass)

      ! integer attributes
      call set_attr(file_id, "nstep",              [nstep                 ]) !rr2
      call set_attr(file_id, "nres",               [nres                  ]) !rr2
      call set_attr(file_id, "nhdf",               [nhdf                  ]) !rr2
      call set_attr(file_id, "nimg",               [-I_ONE                ]) !rr2 !FIXME
      call set_attr(file_id, "require_problem_IC", [require_problem_IC    ]) !rr2
      !> \todo  add number of pieces in the restart point/data dump

      ! string attributes
      call set_attr(file_id, "problem_name", [trim(problem_name)]) !rr2
      call set_attr(file_id, "domain",       [trim(domain_dump) ]) !rr2
      call set_attr(file_id, "run_id",       [trim(run_id)      ]) !rr2

   end subroutine set_common_attributes_v2

!> \brief Generate numbered cg group name
   function n_cg_name(g)

      use constants, only: dsetnamelen

      implicit none

      integer(kind=4), intent(in) :: g !< group number
      character(len=dsetnamelen) :: n_cg_name

      write(n_cg_name,'(2a,i10.10)')trim(cg_gname), "_", g-1

   end function n_cg_name

!>
!! \brief Find a n-th grid container mentioned in cg_desc structure.
!!
!! The loop here has to match the loop in collect_cg_data!
!<

   function get_nth_cg(n) result(cg)

      use cg_leaves,  only: leaves
      use cg_list,    only: cg_list_element
      use dataio_pub, only: die
      use grid_cont,  only: grid_container

      implicit none

      integer(kind=4), intent(in) :: n

      type(grid_container),  pointer :: cg
      type(cg_list_element), pointer :: cgl

      integer :: i

      nullify(cg)
      i = 1
      cgl => leaves%first
      do while (associated(cgl))
         if (i == n) then
            cg => cgl%cg
            exit
         endif
         i = i + 1
         cgl => cgl%nxt
      enddo

      if (.not. associated(cg)) call die("[common_hdf5:get_nth_cg] cannot find n-th cg")

   end function get_nth_cg


!> \brief Create an empty double precision dataset of given dimensions. Use compression if available.
   subroutine create_empty_cg_dataset(cg_g_id, name, ddims, Z_avail, otype)

      use dataio_pub, only: enable_compression, gzip_level, die, h5_64bit
      use hdf5,       only: HID_T, HSIZE_T, H5P_DATASET_CREATE_F, H5T_NATIVE_REAL, H5T_NATIVE_DOUBLE, &
           &                h5dcreate_f, h5dclose_f, h5screate_simple_f, h5sclose_f, h5pcreate_f, h5pclose_f, h5pset_deflate_f, &
           &                h5pset_shuffle_f, h5pset_chunk_f

      implicit none

      integer(HID_T),                 intent(in) :: cg_g_id !< group id where to create the dataset
      character(len=*),               intent(in) :: name    !< name
      integer(HSIZE_T), dimension(:), intent(in) :: ddims   !< dimensionality
      logical(kind=4),                intent(in) :: Z_avail !< can use compression?
      integer(kind=4),                intent(in) :: otype   !< output type

      integer(HID_T)                             :: prp_id, filespace, dset_id, dtype
      integer(kind=4)                            :: error   !< error perhaps should be of type integer(HID_T)

      call h5pcreate_f(H5P_DATASET_CREATE_F, prp_id, error)
      if (enable_compression .and. Z_avail) then
         call h5pset_shuffle_f(prp_id, error)
         call h5pset_deflate_f(prp_id, gzip_level, error)
         call h5pset_chunk_f(prp_id, size(ddims, kind=4), ddims, error)
      endif

      if (otype == O_RES) then
         dtype = H5T_NATIVE_DOUBLE
      else if (otype == O_OUT) then
         if (h5_64bit) then
            dtype = H5T_NATIVE_DOUBLE
         else
            dtype = H5T_NATIVE_REAL
         endif
      else
         call die("[common_hdf5:create_empty_cg_dataset] Unknown output time")
      endif

      call h5screate_simple_f(size(ddims, kind=4), ddims, filespace, error)
      call h5dcreate_f(cg_g_id, name, dtype, filespace, dset_id, error, dcpl_id = prp_id)
      call h5dclose_f(dset_id, error)
      call h5sclose_f(filespace, error)
      call h5pclose_f(prp_id, error)

   end subroutine create_empty_cg_dataset

!! \brief Write a multi-file, multi-domain HDF5 file
!!
!! \details There are three approaches to be implemented:
!! - Single-file, serial I/O. The easiest way. Master writes everything, slaves send their data to the master. Does not
!!   take advantage of parallel filesystems. Best choice for non-parallel filesystems.
!! - Multi-file, serial I/O. An extension of the above approach. Selected processes (can be all) write to their files,
!!   other processes send them their data.
!!   Can take advantage of parallel filesystems. Can use local scratch filesystems. Requires additional work on reading.
!! - Single-file, parallel I/O. The most ambitious approach. Selected processes (can be all) write to the files, other
!!   processes send them their data.
!!   Can take advantage of parallel filesystems. Currently does not allow for compression during write.
!!   Requires a lot of pseudo-collective operations. The "flexible PHDF5" would simplify the code, but it needs to be
!!   implemented.first.
!!
!! \warning Partial implementation: Single-file, serial I/O works for non-AMR setups.
!!
!! \param create_empty_cg_datasets
!!    Function responsible for creating empty datasets, called by master
!! \param write_cg_to_hdf5
!!    Function that performs actual I/O, called by all
!<

   subroutine write_to_hdf5_v2(filename, otype, create_empty_cg_datasets, write_cg_to_hdf5)

      use cg_leaves,    only: leaves
      use constants,    only: cwdlen, dsetnamelen, xdim, zdim, ndims, I_ONE, I_TWO, I_THREE, I_FOUR, INT4, LO, HI, &
         &                    GEO_XYZ, GEO_RPZ
      use dataio_pub,   only: die, nproc_io, can_i_write, domain_dump, msg
      use domain,       only: dom
      use gdf,          only: gdf_create_format_stamp, gdf_create_simulation_parameters, gdf_create_root_datasets, &
         &                    gdf_root_datasets_t, gdf_parameters_t, GDF_CARTESIAN, GDF_POLAR
      use global,       only: t
      use hdf5,         only: HID_T, H5F_ACC_RDWR_F, H5P_FILE_ACCESS_F, H5P_GROUP_ACCESS_F, H5Z_FILTER_DEFLATE_F, &
         &                    h5open_f, h5close_f, h5fopen_f, h5fclose_f, h5gcreate_f, h5gopen_f, h5gclose_f, h5pclose_f, &
         &                    h5zfilter_avail_f
      use helpers_hdf5, only: create_attribute!, create_corefile
      use MPIF,         only: MPI_INTEGER, MPI_INTEGER8, MPI_STATUS_IGNORE, MPI_REAL8, MPI_COMM_WORLD
      use MPIFUN,       only: MPI_Allgather, MPI_Recv, MPI_Send
      use mpisetup,     only: FIRST, LAST, master, err_mpi, piernik_MPI_Bcast
#ifdef NBODY
      use constants,    only: I_FIVE, I_SIX
      !use particle_utils, only: count_all_particles
#else /* !NBODY */
      use constants,    only: I_ZERO
#endif /* NBODY */

      implicit none

      character(len=cwdlen), intent(in) :: filename         !< Name of the HDF5 file
      integer(kind=4),       intent(in) :: otype            !< Output type (restart, data)
      interface
         !>
         !! Function responsible for creating empty datasets, called by master
         !<
         subroutine create_empty_cg_datasets(cgl_g_id, cg_n_b, cg_n_o, Z_avail, n_part, st_g_id)
            use hdf5, only: HID_T
            implicit none
            integer(HID_T),                intent(in) :: cgl_g_id
            integer(kind=4), dimension(:), intent(in) :: cg_n_b
            integer(kind=4), dimension(:), intent(in) :: cg_n_o
            logical(kind=4),               intent(in) :: Z_avail
            integer(kind=8),               intent(in) :: n_part
            integer(HID_T),                intent(in) :: st_g_id
         end subroutine create_empty_cg_datasets

         !>
         !! Function that performs actual I/O, called by all
         !<
         subroutine write_cg_to_hdf5(cgl_g_id, cg_n, cg_all_n_b, cg_all_n_o)
            use hdf5, only: HID_T
            implicit none
            integer(HID_T),                           intent(in) :: cgl_g_id
            integer(kind=4), dimension(:),   pointer, intent(in) :: cg_n
            integer(kind=4), dimension(:,:), pointer, intent(in) :: cg_all_n_b
            integer(kind=4), dimension(:,:), pointer, intent(in) :: cg_all_n_o
         end subroutine write_cg_to_hdf5
      end interface

      integer(HID_T)                                :: file_id          !< File identifier
      integer(HID_T)                                :: plist_id         !< Property list identifier
      integer(HID_T)                                :: cgl_g_id         !< cg list identifiers
      integer(HID_T)                                :: cg_g_id          !< cg group identifiers
#ifdef NBODY
      integer(HID_T)                                :: pt_g_id          !< particle_types identifiers
      integer(HID_T)                                :: ptst_g_id        !< particle_types stars identifiers
      integer(HID_T)                                :: part_g_id        !< particles identifiers
#endif /* NBODY */
      integer(HID_T)                                :: st_g_id          !< stars identifiers
      integer(HID_T)                                :: doml_g_id        !< domain list identifier
      integer(HID_T)                                :: dom_g_id         !< domain group identifier
      integer(kind=4)                               :: error, cg_cnt, p !< error perhaps should be of type integer(HID_T)
      integer                                       :: g, i
      integer(kind=4), parameter                    :: tag = I_ONE
      integer(kind=4),  dimension(:),   pointer     :: cg_n             !< offset for cg group numbering
      integer(kind=4),  dimension(:,:), pointer     :: cg_all_n_b       !< sizes of all cg
      integer(kind=4),  dimension(:,:), pointer     :: cg_all_n_o       !< sizes of all cg, expanded by external boundaries
      integer(kind=4),  dimension(:),   pointer     :: cg_rl            !< list of refinement levels from all cgs/procs
      integer(kind=4),  dimension(:,:), pointer     :: cg_n_b           !< list of n_b from all cgs/procs
      integer(kind=4),  dimension(:,:), pointer     :: cg_n_o           !< list of grid dimensions with external guardcells from all cgs/procs
      integer(kind=8),  dimension(:,:), pointer     :: cg_off           !< list of offsets from all cgs/procs
      integer(kind=8),  dimension(:),   pointer     :: cg_npart         !< list of particle count from all cgs/procs
      integer(kind=8),  dimension(:),   pointer     :: cg_pid_max       !< list of maximum particle id from all cgs/procs

      !>
      !! auxiliary array for communication of {cg_le, cg_re, cg_dl} lists
      !<
      real(kind=8), dimension(:,:,:), pointer       :: dbuf
      logical(kind=4)                               :: Z_avail !< .true. if HDF5 was compiled with zlib support
      character(len=dsetnamelen)                    :: d_label
      integer(kind=4)                               :: indx
      real, dimension(LO:HI)                        :: edge
      real, dimension(ndims)                        :: temp

      type(gdf_root_datasets_t)                     :: rd
      type(gdf_parameters_t)                        :: gdf_sp

      ! Create a new file and initialize it

      ! Prepare groups and datasets for grid containers on the master
      allocate(cg_n(FIRST:LAST))
      call MPI_Allgather(leaves%cnt, I_ONE, MPI_INTEGER, cg_n, I_ONE, MPI_INTEGER, MPI_COMM_WORLD, err_mpi)
      cg_cnt = sum(cg_n(:))
      allocate(cg_all_n_b(ndims, cg_cnt), cg_all_n_o(ndims, cg_cnt))

      if (master) then
         call rd%init(cg_cnt)

         ! Open the HDF5 file only in master process and create all groups required for cg storage.
         ! Create also all related datasets and attributes. Do not write big datasets yet.

         call h5open_f(error)
         call h5fopen_f(filename, H5F_ACC_RDWR_F, file_id, error)
!         call create_corefile(filename, file_id, bstore=.True.)

         if (otype == O_OUT) then
            call gdf_create_format_stamp(file_id)
            call gdf_sp%init()
            gdf_sp%current_time = t
            select case (dom%geometry_type)
               case (GEO_XYZ)
                  gdf_sp%domain_left_edge = dom%edge(:, LO)
                  gdf_sp%domain_right_edge = dom%edge(:, HI)
                  gdf_sp%geometry = GDF_CARTESIAN
               case (GEO_RPZ)
                  gdf_sp%domain_left_edge = dom%edge(:, LO)
                  gdf_sp%domain_right_edge = dom%edge(:, HI)
                  gdf_sp%geometry = GDF_POLAR
               case default
                  write(msg,'(a,i3)') "[common_hdf5:write_to_hdf5_v2] Unknown system of coordinates ", dom%geometry_type
                  call die(msg)
            end select
            gdf_sp%field_ordering = 1
            gdf_sp%boundary_conditions = int([0,0,0,0,0,0], kind=4)  !! \todo fix hardcoded integers
            gdf_sp%refine_by = int([2], kind=8) !! \todo fix hardcoded integers
            gdf_sp%cosmological_simulation = int([0], kind=8) !! \todo fix hardcoded integers
            gdf_sp%dimensionality = int([dom%eff_dim], kind=8)
            gdf_sp%unique_identifier = "Piernik"
            select case (trim(domain_dump))
               case ('phys_domain')
                  gdf_sp%num_ghost_zones = int(0, kind=8)
                  gdf_sp%domain_dimensions = dom%n_d
               case ('full_domain')
                  gdf_sp%num_ghost_zones = int(dom%nb, kind=8)
                  gdf_sp%domain_dimensions = dom%n_d + dom%nb*2
            end select

            call gdf_create_simulation_parameters(file_id, gdf_sp)
            call gdf_sp%cleanup()
         endif
         call h5gcreate_f(file_id, data_gname, cgl_g_id, error)     ! create "/data"
#ifdef NBODY
         call h5gcreate_f(file_id, part_types_gname, pt_g_id, error)     ! create "/particle_types"
         call h5gcreate_f(pt_g_id, st_gname, ptst_g_id, error)     ! create "/particle_types/stars"
#endif /* NBODY */

         call create_attribute(cgl_g_id, cg_cnt_aname, [ cg_cnt ])  ! create "/data/cg_count"

         Z_avail = .false.
         if (nproc_io == 1) call h5zfilter_avail_f(H5Z_FILTER_DEFLATE_F, Z_avail, error)
         call h5zfilter_avail_f(H5Z_FILTER_DEFLATE_F, Z_avail, error)
         !> \todo test it thoroughly before enabling for > 1

         ! Do not assume that the master knows all the lists
         do p = FIRST, LAST
            allocate(cg_rl(cg_n(p)), cg_n_b(cg_n(p), ndims), cg_off(cg_n(p), ndims), cg_npart(cg_n(p)))
#ifdef NBODY
            allocate(cg_pid_max(cg_n(p)))
#else /* !NBODY */
            cg_npart = I_ZERO
#endif /* !NBODY */
            nullify(dbuf)
            if (otype == O_OUT) allocate(dbuf(cg_le:cg_dl, cg_n(p), ndims))
            nullify(cg_n_o)
            if (otype == O_RES) allocate(cg_n_o(cg_n(p), ndims))
            if (p == FIRST) then
               call collect_cg_data(cg_rl, cg_n_b, cg_n_o, cg_off, cg_npart, cg_pid_max, dbuf, otype)
#ifdef NBODY
!               n_part = count_all_particles()
!               pid_max = pid_gen
#endif /* NBODY */
            else
               call MPI_Recv(cg_rl,  size(cg_rl, kind=4),  MPI_INTEGER,  p, tag,         MPI_COMM_WORLD, MPI_STATUS_IGNORE, err_mpi)
               call MPI_Recv(cg_n_b, size(cg_n_b, kind=4), MPI_INTEGER,  p, tag+I_ONE,   MPI_COMM_WORLD, MPI_STATUS_IGNORE, err_mpi)
               call MPI_Recv(cg_off, size(cg_off, kind=4), MPI_INTEGER8, p, tag+I_TWO,   MPI_COMM_WORLD, MPI_STATUS_IGNORE, err_mpi)
               if (otype == O_OUT) &
                  & call MPI_Recv(dbuf,   size(dbuf, kind=4),   MPI_REAL8,    p, tag+I_THREE, MPI_COMM_WORLD, MPI_STATUS_IGNORE, err_mpi)
               if (otype == O_RES) &
                  & call MPI_Recv(cg_n_o, size(cg_n_o, kind=4), MPI_INTEGER,  p, tag+I_FOUR,  MPI_COMM_WORLD, MPI_STATUS_IGNORE, err_mpi)
#ifdef NBODY
               call MPI_Recv(cg_npart,   size(cg_npart,   kind=4), MPI_INTEGER8, p, tag+I_FIVE, MPI_COMM_WORLD, MPI_STATUS_IGNORE, err_mpi)
               call MPI_Recv(cg_pid_max, size(cg_pid_max, kind=4), MPI_INTEGER8, p, tag+I_SIX,  MPI_COMM_WORLD, MPI_STATUS_IGNORE, err_mpi)
#endif /* NBODY */
            endif

            do g = 1, cg_n(p)
               call h5gcreate_f(cgl_g_id, n_cg_name(int(sum(cg_n(:p))-cg_n(p)+g, kind=4)), cg_g_id, error) ! create "/data/grid_%08d"

#ifdef NBODY
               call h5gcreate_f(cg_g_id, part_gname, part_g_id, error) ! create "/data/grid_%08d/particles
               call h5gcreate_f(part_g_id, st_gname, st_g_id, error) ! create "/data/grid_%08d/particles/stars"

               if (int(cg_npart(g),   kind=4) /= cg_npart(g))   call die("[common_hdf5:write_to_hdf5_v2] cg_npart needs to be 64-bit")
               if (int(cg_pid_max(g), kind=4) /= cg_pid_max(g)) call die("[common_hdf5:write_to_hdf5_v2] pid_max needs to be 64-bit")

               call create_attribute(st_g_id, "n_part",  [ int(cg_npart(g),   kind=4) ])  ! create "/data/grid_%08d/particles/stars/n_part"
               call create_attribute(st_g_id, "pid_max", [ int(cg_pid_max(g), kind=4) ])  ! create "/data/grid_%08d/particles/stars/pid_max"
#endif /* NBODY */

               call create_attribute(cg_g_id, cg_lev_aname, [ cg_rl(g) ] )                ! create "/data/grid_%08d/level"
               temp = cg_n_b(g, :)
               call create_attribute(cg_g_id, cg_size_aname, temp)                        ! create "/data/grid_%08d/n_b"
               call create_attribute(cg_g_id, cg_offset_aname, int(cg_off(g, :), kind=4)) ! create "/data/grid_%08d/off"

               if (otype == O_OUT) then
                  temp(:) = dbuf(cg_le, g, :)
                  call create_attribute(cg_g_id, cg_ledge_aname, temp)  ! create "/data/grid_%08d/left_edge"
                  temp(:) = dbuf(cg_re, g, :)
                  call create_attribute(cg_g_id, cg_redge_aname, temp)  ! create "/data/grid_%08d/right_edge"
                  temp(:) = dbuf(cg_dl, g, :)
                  call create_attribute(cg_g_id, cg_dl_aname, temp)     ! create "/data/grid_%08d/dl"
               endif

               cg_all_n_b(:, sum(cg_n(:p))-cg_n(p)+g) = cg_n_b(g, :)
               if (associated(cg_n_o)) cg_all_n_o(:, sum(cg_n(:p))-cg_n(p)+g) = cg_n_o(g, :)
               if (otype == O_OUT) then
                  indx = int(sum(cg_n(:p))-cg_n(p)+g, kind=4)
                  rd%grid_level(indx) = cg_rl(g)
                  rd%grid_left_index(:,indx) = cg_off(g,:)
                  rd%grid_parent_id(indx)     = -1
                  rd%grid_particle_count(1,indx) = int(cg_npart(g), kind=4)
               endif

               if (any(cg_off(g, :) > 2.**31)) &
                  & call die("[common_hdf5:write_to_hdf5_v2] large offsets require better treatment")

               call create_empty_cg_datasets(cg_g_id, cg_n_b(g, :), cg_n_o(g, :), Z_avail, cg_npart(g), st_g_id) !!!!!
#ifdef NBODY
               call h5gclose_f(st_g_id, error)
               call h5gclose_f(part_g_id, error)
#endif /* NBODY */

               call h5gclose_f(cg_g_id, error)
            enddo

            deallocate(cg_rl, cg_n_b, cg_off, cg_npart)
#ifdef NBODY
            deallocate(cg_pid_max)
#endif /* NBODY */
            if (associated(dbuf)) deallocate(dbuf)
            if (associated(cg_n_o)) deallocate(cg_n_o)
         enddo
         rd%grid_dimensions = cg_all_n_b

#ifdef NBODY
         call h5gclose_f(pt_g_id, error)
         call h5gclose_f(ptst_g_id, error)
#endif /* NBODY */

         call h5gclose_f(cgl_g_id, error)

         if (otype == O_OUT) &
            & call gdf_create_root_datasets(file_id, rd)

         ! describe_domains
         call h5gcreate_f(file_id, d_gname, doml_g_id, error) ! create "/domains"

         call h5gcreate_f(doml_g_id, base_d_gname, dom_g_id, error) ! create "/domains/base"
         call create_attribute(dom_g_id, d_size_aname, dom%n_d(:)) ! create "/domains/base/n_d"
         do i = xdim, zdim
            write(d_label, '(2a)') dir_pref(i), d_edge_apname
            edge(:) = dom%edge(i, :)
            call create_attribute(dom_g_id, d_label, edge) ! create "/domains/base/[xyz]-edge_position"
            write(d_label, '(2a)') dir_pref(i), d_bnd_apname
            ! create "/domains/base/[xyz]-boundary_type"
            call create_attribute(dom_g_id, d_label, int(dom%bnd(i, :), kind=4))
         enddo

         call h5gclose_f(dom_g_id, error)

         ! create "/domains/fine_count"
         ! we have only base domain at the moment
         call create_attribute(doml_g_id, d_fc_aname, [ 0_INT4 ] )

         !> \todo add here all fine domains
         ! name "fine_00000001"
         ! attributes: n_d(:), off(:), refinement
         call h5gclose_f(doml_g_id, error)

         call h5fclose_f(file_id, error)
         call h5close_f(error)

         call rd%cleanup()
      else ! send all the necessary information to the master
         allocate(cg_rl(leaves%cnt), cg_n_b(leaves%cnt, ndims), cg_off(leaves%cnt, ndims))
#ifdef NBODY
         allocate(cg_npart(leaves%cnt), cg_pid_max(leaves%cnt))
#endif /* NBODY */
         nullify(dbuf)
         if (otype == O_OUT) allocate(dbuf(cg_le:cg_dl, leaves%cnt, ndims))
         nullify(cg_n_o)
         if (otype == O_RES) allocate(cg_n_o(leaves%cnt, ndims))
         call collect_cg_data(cg_rl, cg_n_b, cg_n_o, cg_off, cg_npart, cg_pid_max, dbuf, otype)
         call MPI_Send(cg_rl,  size(cg_rl, kind=4),  MPI_INTEGER,  FIRST, tag,         MPI_COMM_WORLD, err_mpi)
         call MPI_Send(cg_n_b, size(cg_n_b, kind=4), MPI_INTEGER,  FIRST, tag+I_ONE,   MPI_COMM_WORLD, err_mpi)
         call MPI_Send(cg_off, size(cg_off, kind=4), MPI_INTEGER8, FIRST, tag+I_TWO,   MPI_COMM_WORLD, err_mpi)
         if (otype == O_OUT) call MPI_Send(dbuf,   size(dbuf, kind=4),   MPI_REAL8,    FIRST, tag+I_THREE, MPI_COMM_WORLD, err_mpi)
         if (otype == O_RES) call MPI_Send(cg_n_o, size(cg_n_o, kind=4), MPI_INTEGER,  FIRST, tag+I_FOUR,  MPI_COMM_WORLD, err_mpi)
#ifdef NBODY
         call MPI_Send(cg_npart,   size(cg_npart,   kind=4), MPI_INTEGER8, FIRST, tag+I_FIVE, MPI_COMM_WORLD, err_mpi)
         call MPI_Send(cg_pid_max, size(cg_pid_max, kind=4), MPI_INTEGER8, FIRST, tag+I_SIX,  MPI_COMM_WORLD, err_mpi)
         deallocate(cg_npart, cg_pid_max)
#endif /* NBODY */
         deallocate(cg_rl, cg_n_b, cg_off)
         if (associated(dbuf)) deallocate(dbuf)
         if (associated(cg_n_o)) deallocate(cg_n_o)
      endif

      call piernik_MPI_Bcast(cg_all_n_b)
      call piernik_MPI_Bcast(cg_all_n_o)
      ! Reopen the HDF5 file for parallel write
      call h5open_f(error)
      if (can_i_write) then
         plist_id = set_h5_properties(H5P_FILE_ACCESS_F, nproc_io)
         call h5fopen_f(filename, H5F_ACC_RDWR_F, file_id, error, access_prp = plist_id)
         call h5pclose_f(plist_id, error)
         plist_id = set_h5_properties(H5P_GROUP_ACCESS_F, nproc_io)
         call h5gopen_f(file_id, data_gname, cgl_g_id, error, gapl_id = plist_id)
         call h5pclose_f(plist_id, error)
      endif

      call write_cg_to_hdf5(cgl_g_id, cg_n, cg_all_n_b, cg_all_n_o) !!!!!

      if (can_i_write) then
         call h5gclose_f(cgl_g_id, error)
         call h5fclose_f(file_id, error)  ! Close the file
      endif

      call h5close_f(error)            ! Close HDF5 stuff

      deallocate(cg_n, cg_all_n_b, cg_all_n_o)

      return
      if (.false.) error = int(st_g_id, kind=4)

   end subroutine write_to_hdf5_v2

!>
!! \brief Collect data to fill cg_desc structure
!!
!! The loop here has to match the loop in get_nth_cg!
!>

<<<<<<< HEAD
   subroutine collect_cg_data(cg_rl, cg_n_b, cg_n_o, cg_off, dbuf, otype)

      use cg_leaves, only: leaves
      use cg_list,   only: cg_list_element
      use constants, only: LO, HI, I_ONE
=======
   subroutine collect_cg_data(cg_rl, cg_n_b, cg_n_o, cg_off, cg_npart, cg_pid_max, dbuf, otype)

      use cg_leaves,      only: leaves
      use cg_list,        only: cg_list_element
      use constants,      only: LO, HI, I_ONE
#ifdef NBODY
      use particle_utils, only: count_cg_particles
      use star_formation, only: pid_gen
#endif /* NBODY */
>>>>>>> 803078fb

      implicit none

      integer(kind=4), dimension(:),     pointer, intent(inout) :: cg_rl            !< list of refinement levels from all cgs/procs
      integer(kind=4), dimension(:,:),   pointer, intent(inout) :: cg_n_b           !< list of n_b from all cgs/procs
      integer(kind=4), dimension(:,:),   pointer, intent(inout) :: cg_n_o           !< list of grid dimensions with external guardcells from all cgs/procs
      integer(kind=8), dimension(:,:),   pointer, intent(inout) :: cg_off           !< list of offsets from all cgs/procs with respect to level offset (lose level offset in the restart)
      integer(kind=8), dimension(:),     pointer, intent(inout) :: cg_npart         !< list of particle count from all cgs/procs
      integer(kind=8), dimension(:),     pointer, intent(inout) :: cg_pid_max       !< list of maximum particle id from all cgs/procs
      real(kind=8),    dimension(:,:,:), pointer, intent(inout) :: dbuf
      integer(kind=4),                            intent(in)    :: otype            !< Output type (restart, data)

      type(cg_list_element), pointer :: cgl
      integer :: g

      g = 1
      cgl => leaves%first
      do while (associated(cgl))
         cg_rl (g   ) = int(cgl%cg%l%id, kind=4)
         cg_n_b(g, :) = cgl%cg%n_b(:)
         cg_off(g, :) = cgl%cg%my_se(:, LO) - cgl%cg%l%off(:)
<<<<<<< HEAD
=======
#ifdef NBODY
         cg_npart(g)   = count_cg_particles(cgl%cg)
         cg_pid_max(g) = pid_gen
#endif /* NBODY */
>>>>>>> 803078fb
         if (otype == O_OUT) then
            dbuf(cg_le, g, :)  = cgl%cg%fbnd(:, LO)
            dbuf(cg_re, g, :)  = cgl%cg%fbnd(:, HI)
            dbuf(cg_dl, g, :)  = cgl%cg%dl
         endif
         if (otype == O_RES) cg_n_o(g, :) = cgl%cg%lh_out(:, HI) - cgl%cg%lh_out(:, LO) + I_ONE
         g = g + 1
         cgl => cgl%nxt
      enddo

      return
      if (.false.) g = kind(cg_npart) + kind(cg_pid_max)

   end subroutine collect_cg_data

   function set_h5_properties(h5p, nproc_io) result (plist_id)
      use hdf5,     only: HID_T, H5P_FILE_ACCESS_F, h5pcreate_f, h5pset_fapl_mpio_f, &
         &                H5FD_MPIO_COLLECTIVE_F, h5pset_dxpl_mpio_f, H5P_DATASET_XFER_F
      use MPIF,     only: MPI_INFO_NULL, MPI_COMM_WORLD

      implicit none
      integer(HID_T),  intent(in) :: h5p
      integer(kind=4), intent(in) :: nproc_io
      integer(HID_T)              :: plist_id
      integer(kind=4)             :: error    !< error perhaps should be of type integer(HID_T)

      call h5pcreate_f(h5p, plist_id, error)
      if (nproc_io > 1) then
         ! when nproc_io < nproc we'll probably need another communicator for subset of processes that
         ! have can_i_write flag set
         if (h5p == H5P_FILE_ACCESS_F) then
#ifdef MPIF08
            call h5pset_fapl_mpio_f(plist_id, MPI_COMM_WORLD%mpi_val, MPI_INFO_NULL%mpi_val, error)  ! really?
#else /* !MPIF08 */
            call h5pset_fapl_mpio_f(plist_id, MPI_COMM_WORLD, MPI_INFO_NULL, error)
#endif /* !MPIF08 */
         else if (h5p == H5P_DATASET_XFER_F) then
            call h5pset_dxpl_mpio_f(plist_id, H5FD_MPIO_COLLECTIVE_F, error)
         endif
      endif
   end function set_h5_properties

   function output_fname(wr_rd, ext, no, allproc, bcast, prefix) result(filename)

      use constants,  only: cwdlen, idlen, RD, WR, I_FOUR, domlen, fnamelen
      use dataio_pub, only: problem_name, run_id, res_id, wd_wr, wd_rd, warn, die, msg
      use mpisetup,   only: master, piernik_MPI_Bcast, proc

      implicit none

      integer(kind=4),       intent(in)           :: wr_rd, no
      character(len=I_FOUR), intent(in)           :: ext
      logical,               intent(in), optional :: allproc
      logical,               intent(in), optional :: bcast
      character(len=*),      intent(in), optional :: prefix
      character(len=cwdlen)                       :: filename, temp  ! File name
      character(len=domlen)                       :: fullext
      character(len=idlen)                        :: file_id
      logical                                     :: exec_allproc


      ! Sanity checks go here
      if (present(prefix)) then
         if (len_trim(prefix) >= fnamelen) then
            write(msg,*) "[common_hdf5:output_fname]:", trim(prefix), "is longer than the allowed filename"
            call die(msg)
         endif
         if (len_trim(prefix) > fnamelen/2) then
            write(msg,*) "[common_hdf5:output_fname]: There is high chance that ", trim(prefix), &
               & " will overflow the filename"
            call warn(msg)
         endif
      endif

      if ((wr_rd == RD) .and. (res_id /= '')) then
         file_id = res_id
      else
         file_id = run_id
      endif

      exec_allproc = .false.
      fullext = ext
      if (present(allproc)) then
         if (allproc) then
            exec_allproc = .true.
            write(fullext,'(".cpu",i5.5,a)') proc, ext
         endif
      endif

      if (master .or. exec_allproc) then
         if (present(prefix)) then
            write(temp,'(2(a,"_"),a3,"_",i4.4,a)') trim(prefix), trim(problem_name), file_id, no, fullext
         else
            write(temp,'(a,"_",a3,"_",i4.4,a)') trim(problem_name), file_id, no, fullext
         endif
         select case (wr_rd)
            case (RD)
               write(filename,'(2a)') trim(wd_rd),trim(temp)
            case (WR)
               write(filename,'(2a)') trim(wd_wr),trim(temp)
            case default
               write(filename,'(2a)') './',trim(temp)
         end select
      endif

      if (present(bcast)) then
         if (bcast) call piernik_MPI_Bcast(filename, cwdlen)
      endif

   end function output_fname

   subroutine dump_announcement(dumptype, nio, fname, last_dump_time, sequential)

      use constants,  only: cwdlen, tmr_hdf, I_ONE, I_FOUR, I_SEVEN, RES, WR
      use dataio_pub, only: msg, printio, thdf, multiple_h5files, piernik_hdf5_version, piernik_hdf5_version2, use_v2_io
      use global,     only: t
      use mpisetup,   only: master
      use timer,      only: set_timer

      implicit none

      integer(kind=4),                     intent(in)    :: dumptype
      integer(kind=4),                     intent(inout) :: nio
      character(len=cwdlen),               intent(out)   :: fname
      real,                                intent(in)    :: last_dump_time
      logical,                             intent(in)    :: sequential
      character(len=I_SEVEN), dimension(2), parameter    :: dumpname = ['restart', 'dataset']
      character(len=I_FOUR),  dimension(2), parameter    :: extname  = ['.res', '.h5 ']
      real                                               :: phv
      logical                                            :: exec_mh5f

      thdf = set_timer(tmr_hdf,.true.)

      nio = nio + I_ONE
! restart
      exec_mh5f = (multiple_h5files .and. dumptype /= RES)
      fname = output_fname(WR, extname(dumptype), nio, allproc=exec_mh5f, bcast=(.not.exec_mh5f))

      if (.not. master) return

      phv = piernik_hdf5_version
      if (use_v2_io .and. .not. exec_mh5f) phv = piernik_hdf5_version2

      if (sequential) then
         write(msg,'(a,es23.16,a,a,a,f5.2,1x,2a)') 'ordered t ', last_dump_time, ': Writing ', dumpname(dumptype), ' v', phv, trim(fname), " ... "
      else
         write(msg,'(a,es23.16,a,a,a,f5.2,1x,2a)') 'requested at t ', t, ': Writing ', dumpname(dumptype), ' v', phv, trim(fname), " ... "
      endif
      call printio(msg, .true.)

   end subroutine dump_announcement

   subroutine dump_announce_time

      use constants,  only: tmr_hdf
      use dataio_pub, only: msg, printinfo, thdf
      use mpisetup,   only: master
      use timer,      only: set_timer

      implicit none

      thdf = set_timer(tmr_hdf)
      if (master) then
         write(msg,'(a6,f10.2,a2)') ' done ', thdf, ' s'
         call printinfo(msg, .true.)
      endif

   end subroutine dump_announce_time

#ifdef NBODY
   subroutine initialize_write_cg(this, cgl_g_id, cg_n, nproc_io, ntags, dsets, pdsets)
#else /* !NBODY */
   subroutine initialize_write_cg(this, cgl_g_id, cg_n, nproc_io, ntags, dsets)
#endif /* !NBODY */

      use constants,  only: dsetnamelen, I_ONE
      use dataio_pub, only: can_i_write
      use hdf5,       only: HID_T, H5P_GROUP_ACCESS_F, H5P_DATASET_ACCESS_F, H5P_DATASET_XFER_F, &
          &                 h5gopen_f, h5pclose_f, h5dopen_f
      use mpisetup,   only: FIRST, LAST

      implicit none

      class(cg_output),                         intent(inout) :: this
      integer(HID_T),                           intent(in)    :: cgl_g_id
      integer(kind=4),   pointer, dimension(:), intent(in)    :: cg_n
      integer(kind=4),                          intent(in)    :: nproc_io
      integer(kind=4),                          intent(out)   :: ntags
      character(len=dsetnamelen), dimension(:), intent(in)    :: dsets
#ifdef NBODY
      character(len=dsetnamelen), dimension(:), intent(in)    :: pdsets
#endif /* NBODY */

      integer(kind=4)                                         :: i, ncg
      integer(HID_T)                                          :: plist_id
      integer(kind=4)                                         :: error    !< error perhaps should be of type integer(HID_T)

      ntags = ubound(dsets, 1, kind=4) + I_ONE
      this%tot_cg_n = sum(cg_n)
      allocate(this%cg_src_p(1:this%tot_cg_n))
      allocate(this%cg_src_n(1:this%tot_cg_n))
      allocate(this%cg_g_id(1:this%tot_cg_n))
#ifdef NBODY
      allocate(this%part_g_id(1:this%tot_cg_n))
      allocate(this%st_g_id(1:this%tot_cg_n))
      ntags = ntags + ubound(pdsets, 1, kind=4) + I_ONE
#endif /* NBODY */
      allocate(this%offsets(0:nproc_io-1))

      ! construct source addresses of the cg to be written
      do i = FIRST, LAST
         this%cg_src_p(sum(cg_n(:i))-cg_n(i)+1:sum(cg_n(:i))) = i
         do ncg = 1, cg_n(i)
            this%cg_src_n(sum(cg_n(:i))-cg_n(i)+ncg) = ncg
         enddo
      enddo

      !> \todo silent assumption that nproc_io == nproc FIXME
      this%offsets(:) = 0
      if (nproc_io > 0) then
         do i = 1, nproc_io - I_ONE
            this%offsets(i) = sum(cg_n(:i-1))
         enddo
      endif

      !> \todo Do a consistency check
      if (can_i_write) then

         plist_id = set_h5_properties(H5P_GROUP_ACCESS_F, nproc_io)
         do ncg = I_ONE, this%tot_cg_n
            call h5gopen_f(cgl_g_id, n_cg_name(ncg), this%cg_g_id(ncg), error, gapl_id = plist_id)
#ifdef NBODY
            call h5gopen_f(this%cg_g_id(ncg), part_gname, this%part_g_id(ncg), error, gapl_id = plist_id)
            call h5gopen_f(this%part_g_id(ncg), st_gname, this%st_g_id(ncg),   error, gapl_id = plist_id)
#endif /* NBODY */
         enddo
         call h5pclose_f(plist_id, error)

         plist_id = set_h5_properties(H5P_DATASET_ACCESS_F, nproc_io)
         allocate(this%dset_id(1:this%tot_cg_n, lbound(dsets, dim=1):ubound(dsets, dim=1)))
#ifdef NBODY
         allocate(this%pdset_id(1:this%tot_cg_n, lbound(pdsets, dim=1):ubound(pdsets, dim=1)))
#endif /* NBODY */
         do ncg = I_ONE, this%tot_cg_n
            do i = lbound(dsets, dim=1, kind=4), ubound(dsets, dim=1, kind=4)
               call h5dopen_f(this%cg_g_id(ncg), dsets(i), this%dset_id(ncg,i), error, dapl_id = plist_id)
            enddo

#ifdef NBODY
            do i = lbound(pdsets, dim=1, kind=4), ubound(pdsets, dim=1, kind=4)
               call h5dopen_f(this%st_g_id(ncg), pdsets(i), this%pdset_id(ncg,i), error, dapl_id = plist_id)
            enddo
#endif /* NBODY */
         enddo
         call h5pclose_f(plist_id, error)
      endif

      this%xfer_prp = set_h5_properties(H5P_DATASET_XFER_F, nproc_io)

   end subroutine initialize_write_cg

   subroutine finalize_write_cg(this)

      use hdf5,       only: h5dclose_f, h5gclose_f, h5pclose_f
      use dataio_pub, only: can_i_write

      implicit none

      class(cg_output), intent(inout) :: this

      integer                         :: ncg, i
      integer(kind=4)                 :: error    !< error perhaps should be of type integer(HID_T)

      if (can_i_write) then
         do ncg = lbound(this%cg_g_id, 1), ubound(this%cg_g_id, 1)
            do i = lbound(this%dset_id, 2), ubound(this%dset_id, 2)
               call h5dclose_f(this%dset_id(ncg, i), error)
            enddo
#ifdef NBODY
            do i = lbound(this%pdset_id, 2), ubound(this%pdset_id, 2)
               call h5dclose_f(this%pdset_id(ncg, i), error)
            enddo
            call h5gclose_f(this%st_g_id(ncg), error)
            call h5gclose_f(this%part_g_id(ncg), error)
#endif /* NBODY */
            call h5gclose_f(this%cg_g_id(ncg), error)
         enddo
      endif
      call h5pclose_f(this%xfer_prp, error)
      if (allocated(this%dset_id))   deallocate(this%dset_id)
#ifdef NBODY
      if (allocated(this%pdset_id))  deallocate(this%pdset_id)
      if (allocated(this%st_g_id))   deallocate(this%st_g_id)
      if (allocated(this%part_g_id)) deallocate(this%part_g_id)
#endif /* NBODY */
      if (allocated(this%cg_g_id))   deallocate(this%cg_g_id)
      if (allocated(this%cg_src_p))  deallocate(this%cg_src_p)
      if (allocated(this%cg_src_n))  deallocate(this%cg_src_n)

   end subroutine finalize_write_cg

end module common_hdf5<|MERGE_RESOLUTION|>--- conflicted
+++ resolved
@@ -1187,14 +1187,6 @@
 !!
 !! The loop here has to match the loop in get_nth_cg!
 !>
-
-<<<<<<< HEAD
-   subroutine collect_cg_data(cg_rl, cg_n_b, cg_n_o, cg_off, dbuf, otype)
-
-      use cg_leaves, only: leaves
-      use cg_list,   only: cg_list_element
-      use constants, only: LO, HI, I_ONE
-=======
    subroutine collect_cg_data(cg_rl, cg_n_b, cg_n_o, cg_off, cg_npart, cg_pid_max, dbuf, otype)
 
       use cg_leaves,      only: leaves
@@ -1204,7 +1196,6 @@
       use particle_utils, only: count_cg_particles
       use star_formation, only: pid_gen
 #endif /* NBODY */
->>>>>>> 803078fb
 
       implicit none
 
@@ -1226,13 +1217,10 @@
          cg_rl (g   ) = int(cgl%cg%l%id, kind=4)
          cg_n_b(g, :) = cgl%cg%n_b(:)
          cg_off(g, :) = cgl%cg%my_se(:, LO) - cgl%cg%l%off(:)
-<<<<<<< HEAD
-=======
 #ifdef NBODY
          cg_npart(g)   = count_cg_particles(cgl%cg)
          cg_pid_max(g) = pid_gen
 #endif /* NBODY */
->>>>>>> 803078fb
          if (otype == O_OUT) then
             dbuf(cg_le, g, :)  = cgl%cg%fbnd(:, LO)
             dbuf(cg_re, g, :)  = cgl%cg%fbnd(:, HI)
