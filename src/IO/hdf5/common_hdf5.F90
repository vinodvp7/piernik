--- conflicted
+++ resolved
@@ -33,6 +33,7 @@
 module common_hdf5
 
 ! pulled by HDF5
+
    use constants, only: singlechar, ndims, dsetnamelen
    use hdf5,      only: HID_T
 
@@ -103,7 +104,7 @@
       use dataio_pub, only: warn, msg
 #ifndef COSM_RAY_ELECTRONS
       use fluidindex, only: iarr_all_crs
-#else /* COSM_RAY_ELECTRONS */
+#else
       use fluidindex, only: iarr_all_crn
 #endif /* !COSM_RAY_ELECTRONS */
 #endif /* COSM_RAYS */
@@ -142,29 +143,14 @@
             case ('ener')
                nhdf_vars = nhdf_vars + size(iarr_all_mz,1)
                if (has_dst) nhdf_vars = nhdf_vars - 1
-<<<<<<< HEAD
-#ifdef GRAV
-            case ('gpot')
-               nhdf_vars = nhdf_vars + 1
-#ifdef MULTIGRID
-            case ('sgpt')
-               nhdf_vars = nhdf_vars + 1
-#endif /* MULTIGRID */
-#endif /* GRAV */
-            case ('magx', 'magy', 'magz', 'pres')
-               nhdf_vars = nhdf_vars + 1
-
-=======
->>>>>>> 66c5fddd
 #ifdef COSM_RAYS
             case ('encr')
 #ifdef COSM_RAY_ELECTRONS
                nhdf_vars = nhdf_vars + size(iarr_all_crn,1)
-#else /* !COSM_RAY_ELECTRONS */
+#else
                nhdf_vars = nhdf_vars + size(iarr_all_crs,1)
 #endif /* COSM_RAY_ELECTRONS */
 #endif /* COSM_RAYS */
-<<<<<<< HEAD
 
 #ifdef COSM_RAY_ELECTRONS
             case ('cren')
@@ -172,13 +158,6 @@
             case ('cree')
                 nhdf_vars = nhdf_vars + size(iarr_cre_e)
 #endif /* COSM_RAY_ELECTRONS */
-
-#ifdef TRACER
-            case ('trcr')
-               nhdf_vars = nhdf_vars + 1
-#endif /* TRACER */
-=======
->>>>>>> 66c5fddd
             case default
                nhdf_vars = nhdf_vars + 1
                ! all known and unknown field descriptions that add just one field
@@ -252,11 +231,10 @@
                      call warn(msg)
                   endif
                enddo
-#else /* !COSM_RAY_ELECTRONS */
+#else
                do k = 1, size(iarr_all_crs,1)
                   if (k<=9) then
-                     write(aux,'(A2,I1.1)') 'cr', k
-                     print '(A2,I1.1)', 'cr', k
+                     write(aux,'(A2,I1)') 'cr', k
                      hdf_vars(j) = aux ; j = j + 1
                   else
                      write(msg, '(a,i3)')"[common_hdf5:init_hdf5] Cannot create name for CR energy component #", k
@@ -265,7 +243,6 @@
                enddo
 #endif /* COSM_RAY_ELECTRONS */
 #endif /* COSM_RAYS */
-<<<<<<< HEAD
 #ifdef COSM_RAY_ELECTRONS
             case ('cren') !< CRESP number density fields
                do k = 1, ncre
@@ -302,20 +279,6 @@
                     endif
                enddo
 #endif /* COSM_RAY_ELECTRONS */
-#ifdef GRAV
-            case ('gpot')
-               hdf_vars(j) = 'gpot' ; j = j + 1
-#ifdef MULTIGRID
-            case ('sgpt')
-               hdf_vars(j) = 'sgpt' ; j = j + 1
-#endif /* MULTIGRID */
-#endif /* GRAV */
-#ifdef TRACER
-            case ('trcr')
-               hdf_vars(j) = 'trcr' ; j = j + 1
-#endif /* TRACER */
-=======
->>>>>>> 66c5fddd
             case ('pres')
                if (has_neu) then ; hdf_vars(j) = 'pren' ; j = j + 1 ; endif
                if (has_ion) then ; hdf_vars(j) = 'prei' ; j = j + 1 ; endif
