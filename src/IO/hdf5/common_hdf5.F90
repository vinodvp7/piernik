!
! PIERNIK Code Copyright (C) 2006 Michal Hanasz
!
!    This file is part of PIERNIK code.
!
!    PIERNIK is free software: you can redistribute it and/or modify
!    it under the terms of the GNU General Public License as published by
!    the Free Software Foundation, either version 3 of the License, or
!    (at your option) any later version.
!
!    PIERNIK is distributed in the hope that it will be useful,
!    but WITHOUT ANY WARRANTY; without even the implied warranty of
!    MERCHANTABILITY or FITNESS FOR A PARTICULAR PURPOSE.  See the
!    GNU General Public License for more details.
!
!    You should have received a copy of the GNU General Public License
!    along with PIERNIK.  If not, see <http://www.gnu.org/licenses/>.
!
!    Initial implementation of PIERNIK code was based on TVD split MHD code by
!    Ue-Li Pen
!        see: Pen, Arras & Wong (2003) for algorithm and
!             http://www.cita.utoronto.ca/~pen/MHD
!             for original source code "mhd.f90"
!
!    For full list of developers see $PIERNIK_HOME/license/pdt.txt
!

#include "piernik.h"

!>
!! \brief Module that contains common I/O routines for HDF5 outputs (restart, data dumps and slices)
!<
module common_hdf5

! pulled by HDF5
   use constants, only: singlechar, ndims, dsetnamelen
   use hdf5,      only: HID_T

   implicit none

   private
   public :: init_hdf5, cleanup_hdf5, set_common_attributes, common_shortcuts, write_to_hdf5_v2, set_h5_properties
   public :: nhdf_vars, hdf_vars, hdf_vars_avail, cancel_hdf_var, d_gname, base_d_gname, d_fc_aname, d_size_aname, &
        d_edge_apname, d_bnd_apname, cg_gname, cg_cnt_aname, cg_lev_aname, cg_size_aname, cg_offset_aname, &
        n_cg_name, dir_pref, cg_ledge_aname, cg_redge_aname, cg_dl_aname, O_OUT, O_RES, STAT_OK, STAT_INV, &
        create_empty_cg_dataset, get_nth_cg, data_gname, output_fname, cg_output

   character(len=dsetnamelen), allocatable, dimension(:), protected :: hdf_vars  !< dataset names for hdf files
   logical,                    allocatable, dimension(:), protected :: hdf_vars_avail
   integer, protected :: nhdf_vars !< number of quantities plotted to hdf files
   character(len=*), parameter :: d_gname = "domains", base_d_gname = "base", d_fc_aname = "fine_count", &
        & d_size_aname = "n_d", d_edge_apname = "-edge_position", d_bnd_apname = "-boundary_type", &
        & cg_gname = "grid", cg_cnt_aname = "cg_count", cg_lev_aname = "level", cg_size_aname = "n_b", &
        & cg_offset_aname = "off", cg_ledge_aname = "left_edge", cg_redge_aname = "right_edge", &
        & cg_dl_aname = "dl", data_gname = "data"
   character(len=singlechar), dimension(ndims), parameter :: dir_pref = [ "x", "y", "z" ]

   ! enumerator for 'otype' used in various functions to distinguish different
   ! types of output
   enum, bind(c)
      enumerator :: O_RES
      enumerator :: O_OUT
   end enum

   ! indicate success or failure
   enum, bind(C)
      enumerator :: STAT_OK = 0
      enumerator :: STAT_INV = -1
   end enum

   enum, bind(c)
      enumerator :: cg_le !< index list of left edges from all cgs/procs
      enumerator :: cg_re !< index list of right edges from all cgs/procs
      enumerator :: cg_dl !< index list of cell sizes from all cgs/procs
   end enum

   type :: cg_output
      integer(HID_T), dimension(:), allocatable   :: cg_g_id
      integer(HID_T), dimension(:,:), allocatable :: dset_id
      integer(HID_T)                              :: xfer_prp
      integer, allocatable, dimension(:)          :: offsets
      integer, allocatable, dimension(:)          :: cg_src_p
      integer, allocatable, dimension(:)          :: cg_src_n
      integer                                     :: tot_cg_n
   contains
      procedure :: init => initialize_write_cg
      procedure :: clean => finalize_write_cg
   end type cg_output

contains

!>
!! \brief Procedure initializing HDF5 module
!<

   subroutine init_hdf5(vars)

      use constants,  only: dsetnamelen
      use fluidindex, only: iarr_all_dn, iarr_all_mx, iarr_all_my, iarr_all_mz
      use fluids_pub, only: has_ion, has_dst, has_neu
#ifdef COSM_RAYS
      use dataio_pub, only: warn, msg
#ifndef COSM_RAY_ELECTRONS
      use fluidindex, only: iarr_all_crs
#else /* COSM_RAY_ELECTRONS */
      use fluidindex, only: iarr_all_crn
#endif /* !COSM_RAY_ELECTRONS */
#endif /* COSM_RAYS */
#ifdef COSM_RAY_ELECTRONS
      use initcosmicrays, only: iarr_cre_e, iarr_cre_n
      use initcrspectrum, only: ncre
#endif /* COSM_RAY_ELECTRONS */
      implicit none

      character(len=dsetnamelen), dimension(:), intent(in) :: vars  !< quantities to be plotted, see dataio::vars

      integer                                              :: nvars, i, j
#if defined COSM_RAYS
      integer                                              :: k
      character(len=dsetnamelen)                           :: aux
#endif /* COSM_RAYS */

      nvars = 0
      do i = lbound(vars, 1), ubound(vars, 1)
         if (len_trim(vars(i)) > 0) nvars = nvars + 1
      enddo

      nhdf_vars = 0
      do i = lbound(vars, 1), ubound(vars, 1)
         select case (trim(vars(i)))
            case ('')
            case ('dens')
               nhdf_vars = nhdf_vars + size(iarr_all_dn,1)
            case ('velx', 'momx')
               nhdf_vars = nhdf_vars + size(iarr_all_mx,1)
            case ('vely', 'momy')
               nhdf_vars = nhdf_vars + size(iarr_all_my,1)
            case ('velz', 'momz')
               nhdf_vars = nhdf_vars + size(iarr_all_mz,1)
            case ('ener')
               nhdf_vars = nhdf_vars + size(iarr_all_mz,1)
               if (has_dst) nhdf_vars = nhdf_vars - 1
#ifdef GRAV
            case ('gpot')
               nhdf_vars = nhdf_vars + 1
#ifdef MULTIGRID
            case ('sgpt')
               nhdf_vars = nhdf_vars + 1
#endif /* MULTIGRID */
#endif /* GRAV */
            case ('magx', 'magy', 'magz', 'pres')
               nhdf_vars = nhdf_vars + 1

#ifdef COSM_RAYS
            case ('encr')
#ifdef COSM_RAY_ELECTRONS
               nhdf_vars = nhdf_vars + size(iarr_all_crn,1)
#else /* !COSM_RAY_ELECTRONS */
               nhdf_vars = nhdf_vars + size(iarr_all_crs,1)
#endif /* COSM_RAY_ELECTRONS */
#endif /* COSM_RAYS */

#ifdef COSM_RAY_ELECTRONS
            case ('cren')
                nhdf_vars = nhdf_vars + size(iarr_cre_n)
            case ('cree')
                nhdf_vars = nhdf_vars + size(iarr_cre_e)
#endif /* COSM_RAY_ELECTRONS */

#ifdef TRACER
            case ('trcr')
               nhdf_vars = nhdf_vars + 1
#endif /* TRACER */
            case default
               nhdf_vars = nhdf_vars + 1
         end select
      enddo
      allocate(hdf_vars_avail(nhdf_vars))
      hdf_vars_avail = .true.
      allocate(hdf_vars(nhdf_vars)); j = 1
<<<<<<< HEAD


!allocating:

      do i = 1, nvars
         select case (vars(i))
=======
      do i = lbound(vars, 1), ubound(vars, 1)
         select case (trim(vars(i)))
            case ('')
>>>>>>> a1fb132a
            case ('dens')
               if (has_dst) then ; hdf_vars(j) = 'dend' ; j = j + 1 ; endif
               if (has_neu) then ; hdf_vars(j) = 'denn' ; j = j + 1 ; endif
               if (has_ion) then ; hdf_vars(j) = 'deni' ; j = j + 1 ; endif
            case ('velx')
               if (has_dst) then ; hdf_vars(j) = 'vlxd' ; j = j + 1 ; endif
               if (has_neu) then ; hdf_vars(j) = 'vlxn' ; j = j + 1 ; endif
               if (has_ion) then ; hdf_vars(j) = 'vlxi' ; j = j + 1 ; endif
            case ('vely')
               if (has_dst) then ; hdf_vars(j) = 'vlyd' ; j = j + 1 ; endif
               if (has_neu) then ; hdf_vars(j) = 'vlyn' ; j = j + 1 ; endif
               if (has_ion) then ; hdf_vars(j) = 'vlyi' ; j = j + 1 ; endif
            case ('velz')
               if (has_dst) then ; hdf_vars(j) = 'vlzd' ; j = j + 1 ; endif
               if (has_neu) then ; hdf_vars(j) = 'vlzn' ; j = j + 1 ; endif
               if (has_ion) then ; hdf_vars(j) = 'vlzi' ; j = j + 1 ; endif
            case ('momx')
               if (has_dst) then ; hdf_vars(j) = 'momxd' ; j = j + 1 ; endif
               if (has_neu) then ; hdf_vars(j) = 'momxn' ; j = j + 1 ; endif
               if (has_ion) then ; hdf_vars(j) = 'momxi' ; j = j + 1 ; endif
            case ('momy')
               if (has_dst) then ; hdf_vars(j) = 'momyd' ; j = j + 1 ; endif
               if (has_neu) then ; hdf_vars(j) = 'momyn' ; j = j + 1 ; endif
               if (has_ion) then ; hdf_vars(j) = 'momyi' ; j = j + 1 ; endif
            case ('momz')
               if (has_dst) then ; hdf_vars(j) = 'momzd' ; j = j + 1 ; endif
               if (has_neu) then ; hdf_vars(j) = 'momzn' ; j = j + 1 ; endif
               if (has_ion) then ; hdf_vars(j) = 'momzi' ; j = j + 1 ; endif
            case ('ener')
               if (has_neu) then ; hdf_vars(j) = 'enen' ; j = j + 1 ; endif
               if (has_ion) then ; hdf_vars(j) = 'enei' ; j = j + 1 ; endif
            case ('ethr')
               if (has_neu) then ; hdf_vars(j) = 'ethn' ; j = j + 1 ; endif
               if (has_ion) then ; hdf_vars(j) = 'ethi' ; j = j + 1 ; endif
            case ("magx", "magy", "magz")
               hdf_vars(j) = vars(i) ; j = j + 1
#ifdef COSM_RAYS
            case ('encr')
#ifdef COSM_RAY_ELECTRONS
               do k = 1, size(iarr_all_crn,1)
                  if (k<=99) then
                     write(aux,'(A2,I2.2)') 'cr', k
                     hdf_vars(j) = aux ; j = j + 1
                  else
                     write(msg, '(a,i3)')"[common_hdf5:init_hdf5] Cannot create name for CR energy component #", k
                     call warn(msg)
                  endif
               enddo
#else /* !COSM_RAY_ELECTRONS */
               do k = 1, size(iarr_all_crs,1)
                  if (k<=9) then
                     write(aux,'(A2,I1.1)') 'cr', k
                     print '(A2,I1.1)', 'cr', k
                     hdf_vars(j) = aux ; j = j + 1
                  else
                     write(msg, '(a,i3)')"[common_hdf5:init_hdf5] Cannot create name for CR energy component #", k
                     call warn(msg)
                  endif
               enddo
#endif /* COSM_RAY_ELECTRONS */
#endif /* COSM_RAYS */
#ifdef COSM_RAY_ELECTRONS
            case ('cren') !< CRESP number density fields
               do k = 1, ncre
                  if (k<=99) then
                    write(aux,'(A4,I2.2)') 'cren', k
                    hdf_vars(j) = aux ; j = j + 1
                  else
                     write(msg, '(a,i3)')"[common_hdf5:init_hdf5] Cannot create name for CRESP number density component #", k
                     call warn(msg)
                  endif
               enddo
               do k = 1, nvars
                    if (vars(k) .eq. 'cree') exit
                    if (k .eq. nvars) then
                        write(msg, '(a)')"[common_hdf5:init_hdf5] CRESP 'cren' field created, but 'cree' not defined: reconstruction of spectrum from hdf files requires both."
                        call warn(msg)
                    endif
               enddo
            case ('cree') !< CRESP energy density fields
               do k = 1, ncre
                  if (k<=99) then
                    write(aux,'(A4,I2.2)') 'cree', k
                    hdf_vars(j) = aux ; j = j + 1
                  else
                     write(msg, '(a,i3)')"[common_hdf5:init_hdf5] Cannot create name for CRESP energy density component #", k
                     call warn(msg)
                  endif
               enddo
               do k = 1, nvars
                    if (vars(k) .eq. 'cren') exit
                    if (k .eq. nvars) then
                        write(msg, '(a)')"[common_hdf5:init_hdf5] CRESP 'cree' field created, but 'cren' not defined: reconstruction of spectrum from hdf files requires both."
                        call warn(msg)
                    endif
               enddo
#endif /* COSM_RAY_ELECTRONS */
#ifdef GRAV
            case ('gpot')
               hdf_vars(j) = 'gpot' ; j = j + 1
#ifdef MULTIGRID
            case ('sgpt')
               hdf_vars(j) = 'sgpt' ; j = j + 1
#endif /* MULTIGRID */
#endif /* GRAV */
#ifdef TRACER
            case ('trcr')
               hdf_vars(j) = 'trcr' ; j = j + 1
#endif /* TRACER */
            case ('pres')
               if (has_neu) then ; hdf_vars(j) = 'pren' ; j = j + 1 ; endif
               if (has_ion) then ; hdf_vars(j) = 'prei' ; j = j + 1 ; endif
            case default
               hdf_vars(j) = trim(vars(i)) ; j = j + 1
         end select
      enddo

   end subroutine init_hdf5

!> \brief Procedure finalizing HDF5 module

   subroutine cleanup_hdf5

      implicit none

      if (allocated(hdf_vars))       deallocate(hdf_vars)
      if (allocated(hdf_vars_avail)) deallocate(hdf_vars_avail)

   end subroutine cleanup_hdf5

   subroutine cancel_hdf_var(var)

      use constants, only: I_ONE

      implicit none

      character(len=dsetnamelen), intent(in) :: var
      integer(kind=4)                        :: i

      do i = I_ONE, int(nhdf_vars, kind=4) !> \todo: introduce integer(kind=4), parameter :: first_hdf_var = 1 in constants.h and use it everywhere instead
         if (hdf_vars(i) == var) hdf_vars_avail(i) = .false.
      enddo

   end subroutine cancel_hdf_var

!-----------------------------------------------------------------------------
!>
!! \brief decode some useful indices from variable name, if possible
!<
   subroutine common_shortcuts(var, fl_dni, i_xyz)

      use constants,  only: dsetnamelen, singlechar, INT4
      use fluidindex, only: flind
      use fluidtypes, only: component_fluid

      implicit none

      character(len=dsetnamelen),      intent(in)    :: var
      class(component_fluid), pointer, intent(inout) :: fl_dni
      integer(kind=4),                 intent(out)   :: i_xyz

      character(len=singlechar)                      :: dc

      nullify(fl_dni)
      if (any([ "den", "vlx", "vly", "vlz", "ene" ] == var(1:3))) then
         select case (var(4:4))
            case ("d")
               fl_dni => flind%dst
            case ("n")
               fl_dni => flind%neu
            case ("i")
               fl_dni => flind%ion
         end select
      else if (any([ "momx", "momy", "momz" ] == var(1:4))) then
         select case (var(5:5))
            case ("d")
               fl_dni => flind%dst
            case ("n")
               fl_dni => flind%neu
            case ("i")
               fl_dni => flind%ion
         end select
      endif

      i_xyz = huge(1_INT4)
      if (var(1:2) == "vl") then
         dc = var(3:3)
      else if (var(1:3) == "mag" .or. var(1:3) == "mom") then
         dc = var(4:4)
      else
         dc = '_'
      endif
      if (any([ "x", "y", "z" ] == dc)) i_xyz = ichar(dc, kind=4) - ichar("x", kind=4)

   end subroutine common_shortcuts

!>
!! \brief This routine writes all attributes that are common to restart and output files.
!!
!! \details Write real, integer and character attributes. Store contents of problem.par and env files.
!! Other common elements may also be moved here.
!!
!! \ToDo figure out if it is of use for us:
!! http://computation.llnl.gov/projects/floating-point-compression/zfp-and-derivatives
!! https://github.com/LLNL/H5Z-ZFP
!<
   subroutine set_common_attributes(filename)

      use constants,   only: I_ONE
      use dataio_pub,  only: use_v2_io, parfile, parfilelines, gzip_level
      use dataio_user, only: user_attrs_wr, user_attrs_pre
      use hdf5,        only: HID_T, SIZE_T, HSIZE_T, H5F_ACC_TRUNC_F, H5T_NATIVE_CHARACTER, H5Z_FILTER_DEFLATE_F, &
         & H5P_DATASET_CREATE_F, h5open_f, h5fcreate_f, h5fclose_f, H5Zfilter_avail_f, H5Pcreate_f, H5Pset_deflate_f, &
         & H5Pset_chunk_f, h5tcopy_f, h5tset_size_f, h5screate_simple_f, H5Dcreate_f, H5Dwrite_f, H5Dclose_f, &
         & H5Sclose_f, H5Tclose_f, H5Pclose_f, h5close_f
      use mpisetup,    only: slave
      use version,     only: env, nenv

      implicit none

      character(len=*), intent(in)   :: filename        !< HDF File name

      integer(HID_T)                 :: file_id         !< File identifier
      integer(HID_T)                 :: type_id, dspace_id, dset_id, prp_id
      integer(HSIZE_T), dimension(1) :: dimstr
      logical(kind=4)                :: Z_avail
      integer(SIZE_T)                :: maxlen
      integer(kind=4)                :: error

      if (associated(user_attrs_pre)) call user_attrs_pre

      if (slave) return ! This data need not be written in parallel.

      call h5open_f(error)
      call h5fcreate_f(filename, H5F_ACC_TRUNC_F, file_id, error)

      if (use_v2_io) then
         call set_common_attributes_v2(file_id)
      else
         call set_common_attributes_v1(file_id)
      endif

      ! Store a compressed copy of the problem.par file.
      maxlen = int(maxval(len_trim(parfile(:parfilelines))), kind=4)
      dimstr = [parfilelines]
      call H5Zfilter_avail_f(H5Z_FILTER_DEFLATE_F, Z_avail, error)
      ! call H5Zget_filter_info_f ! everything should be always fine for gzip
      call H5Pcreate_f(H5P_DATASET_CREATE_F, prp_id, error)
      if (Z_avail) then
         call H5Pset_deflate_f(prp_id, gzip_level, error)
         call H5Pset_chunk_f(prp_id, I_ONE, dimstr, error)
      endif
      call H5Tcopy_f(H5T_NATIVE_CHARACTER, type_id, error)
      call H5Tset_size_f(type_id, maxlen, error)
      call H5Screate_simple_f(I_ONE, dimstr, dspace_id, error)
      call H5Dcreate_f(file_id, "problem.par", type_id,  dspace_id, dset_id, error, dcpl_id = prp_id)
      call H5Dwrite_f(dset_id, type_id, parfile(:)(:maxlen), dimstr, error)
      call H5Dclose_f(dset_id, error)
      call H5Sclose_f(dspace_id, error)

      ! Store a compressed copy of the piernik.def file and Id lines from source files.
      ! We recycle type_id and prp_id, so we don't close them yet.
      maxlen = int(maxval(len_trim(env(:nenv))), kind=4)
      dimstr = [nenv]
      if (Z_avail) call H5Pset_chunk_f(prp_id, I_ONE, dimstr, error)
      call H5Tset_size_f(type_id, maxlen, error)
      call H5Screate_simple_f(I_ONE, dimstr, dspace_id, error)
      call H5Dcreate_f(file_id, "env", type_id,  dspace_id, dset_id, error, dcpl_id = prp_id)
      call H5Dwrite_f(dset_id, type_id, env(:)(:maxlen), dimstr, error)
      call H5Dclose_f(dset_id, error)
      call H5Sclose_f(dspace_id, error)
      call H5Tclose_f(type_id, error)
      call H5Pclose_f(prp_id, error)

      if (associated(user_attrs_wr)) call user_attrs_wr(file_id)

      call h5fclose_f(file_id, error)
      call h5close_f(error)

      ! only master process exits here

   end subroutine set_common_attributes

!>
!! \brief Common attributes for v2 files
!!
!! The rr1 marks critical attributes that are read by read_restart_hdf5 and compared against value read from the
!! problem.par file.
!! The rr2 marks runtime values that are read by read_restart_hdf5 and assigned to something in the code.
!> \todo Set up an universal table(s) of attribute names for use by both set_common_attributes and read_restart_hdf5.
!! Provide indices for critical attributes (rr1) and for runtime attributes (rr2).
!!
!<

   subroutine set_common_attributes_v1(file_id)

      use cg_level_finest, only: finest
      use constants,       only: cbuff_len, xdim, ydim, zdim, I_ONE
      use dataio_pub,      only: require_problem_IC, piernik_hdf5_version, problem_name, run_id, last_hdf_time, &
         &                       last_res_time, last_tsl_time, last_log_time, nres, nhdf, domain_dump
      use domain,          only: dom
      use fluidindex,      only: flind
      use global,          only: t, dt, nstep
      use hdf5,            only: HID_T, SIZE_T
      use h5lt,            only: h5ltset_attribute_double_f, h5ltset_attribute_int_f, h5ltset_attribute_string_f
      use mass_defect,     only: magic_mass
      use units,           only: cm, gram, sek, kelvin, miu0

      implicit none

      integer(HID_T), intent(in)                   :: file_id       !< File identifier

      integer(kind=4)                              :: fe
      integer(SIZE_T)                              :: i
      integer(kind=4)                              :: error
      integer, parameter                           :: buf_len = 50
      integer(SIZE_T), parameter                   :: bufsize = I_ONE
      integer(SIZE_T),          dimension(buf_len) :: rbuffer_size
      integer(kind=4),          dimension(buf_len) :: ibuffer
      real,                     dimension(buf_len) :: rbuffer
      character(len=cbuff_len), dimension(buf_len) :: ibuffer_name = ''
      character(len=cbuff_len), dimension(buf_len) :: rbuffer_name = ''

      rbuffer_size = bufsize
      rbuffer(1)   = t                       ; rbuffer_name(1)   = "time" !rr2
      rbuffer(2)   = dt                      ; rbuffer_name(2)   = "timestep" !rr2
      rbuffer(3:4) = dom%edge(xdim, :)       ; rbuffer_name(3:4) = [ "xmin", "xmax" ] !rr1
      rbuffer(5:6) = dom%edge(ydim, :)       ; rbuffer_name(5:6) = [ "ymin", "ymax" ] !rr1
      rbuffer(7:8) = dom%edge(zdim, :)       ; rbuffer_name(7:8) = [ "zmin", "zmax" ] !rr1
      rbuffer(9)   = piernik_hdf5_version    ; rbuffer_name(9)   = "piernik" !rr1, rr2
      rbuffer(10)  = last_log_time           ; rbuffer_name(10)  = "last_log_time" !rr2
      rbuffer(11)  = last_tsl_time           ; rbuffer_name(11)  = "last_tsl_time" !rr2
      rbuffer(12)  = last_hdf_time           ; rbuffer_name(12)  = "last_hdf_time" !rr2
      rbuffer(13)  = last_res_time           ; rbuffer_name(13)  = "last_res_time" !rr2
      rbuffer(14)  = -99999.9                ; rbuffer_name(14)  = "last_plt_time" !rr2 ! FIXME
      rbuffer(15)  = cm                      ; rbuffer_name(15)  = "cm" !rr2
      rbuffer(16)  = gram                    ; rbuffer_name(16)  = "gram" !rr2
      rbuffer(17)  = sek                     ; rbuffer_name(17)  = "sek" !rr2
      rbuffer(18)  = miu0                    ; rbuffer_name(18)  = "miu0" !rr2
      rbuffer(19)  = kelvin                  ; rbuffer_name(19)  = "kelvin" !rr2
      rbuffer_size(20) = flind%fluids
      rbuffer(20:19+rbuffer_size(20)) = magic_mass ; rbuffer_name(20:19+rbuffer_size(20)) = "magic_mass" !rr2

      ibuffer(1)   = nstep                   ; ibuffer_name(1)   = "nstep" !rr2
      ibuffer(2)   = nres                    ; ibuffer_name(2)   = "nres" !rr2
      ibuffer(3)   = nhdf                    ; ibuffer_name(3)   = "nhdf" !rr2
      ibuffer(4)   = -1                      ; ibuffer_name(4)   = "nimg" !rr2 !FIXME
      !>
      !! \todo check if finest is complete, if not then find finest complete level
      !! (see data_hdf5::h5_write_to_single_file_v1)
      !<
      ibuffer(5:7) = int(finest%level%l%n_d(:), kind=4) ; ibuffer_name(5:7) = [ "nxd", "nyd", "nzd" ] !rr1
      ibuffer(8)   = dom%nb                  ; ibuffer_name(8)   = "nb"
      ibuffer(9)   = require_problem_IC      ; ibuffer_name(9)   = "require_problem_IC" !rr2

      i = 1
      do while (rbuffer_name(i) /= "")
         call h5ltset_attribute_double_f(file_id, "/", rbuffer_name(i), rbuffer(i:i-I_ONE+rbuffer_size(i)), rbuffer_size(i), error)
         i = i + rbuffer_size(i)
      enddo

      i = 1
      do while (ibuffer_name(i) /= "")
         call h5ltset_attribute_int_f(file_id, "/", ibuffer_name(i), ibuffer(i), bufsize, error)
         i = i + bufsize
      enddo

      fe = len_trim(problem_name, kind=4)
      call h5ltset_attribute_string_f(file_id, "/", "problem_name", problem_name(1:fe), error) !rr2
      fe = len_trim(domain_dump, kind=4)
      call h5ltset_attribute_string_f(file_id, "/", "domain", domain_dump(1:fe), error) !rr2
      fe = len_trim(run_id, kind=4)
      call h5ltset_attribute_string_f(file_id, "/", "run_id", run_id(1:fe), error) !rr2

   end subroutine set_common_attributes_v1

!>
!! \brief Common attributes for v2 files
!!
!! \warning Do not remove redundancy between set_common_attributes_v1 and set_common_attributes_v2 until we get mature
!! state of the v2 outputs
!<

   subroutine set_common_attributes_v2(file_id)

      use constants,   only: cbuff_len, I_ONE
      use dataio_pub,  only: require_problem_IC, piernik_hdf5_version2, problem_name, run_id, last_hdf_time, &
         &                   last_res_time, last_log_time, last_tsl_time, nres, nhdf, domain_dump
      use fluidindex,  only: flind
      use global,      only: t, dt, nstep
      use hdf5,        only: HID_T, SIZE_T
      use h5lt,        only: h5ltset_attribute_double_f, h5ltset_attribute_int_f, h5ltset_attribute_string_f
      use mass_defect, only: magic_mass

      implicit none

      integer(HID_T), intent(in)                   :: file_id       !< File identifier

      integer(kind=4)                              :: fe
      integer(SIZE_T)                              :: i
      integer(SIZE_T), parameter                   :: bufsize = I_ONE
      integer(kind=4)                              :: error
      integer, parameter                           :: buf_len = 50
      integer(SIZE_T),          dimension(buf_len) :: rbuffer_size
      integer(kind=4),          dimension(buf_len) :: ibuffer
      real,                     dimension(buf_len) :: rbuffer
      character(len=cbuff_len), dimension(buf_len) :: ibuffer_name = ''
      character(len=cbuff_len), dimension(buf_len) :: rbuffer_name = ''

      rbuffer_size = bufsize
      rbuffer(1) = t                     ; rbuffer_name(1) = "time" !rr2
      rbuffer(2) = dt                    ; rbuffer_name(2) = "timestep" !rr2
      rbuffer(3) = piernik_hdf5_version2 ; rbuffer_name(3) = "piernik" !rr1, rr2
      rbuffer(4) = last_log_time         ; rbuffer_name(4) = "last_log_time" !rr2
      rbuffer(5) = last_tsl_time         ; rbuffer_name(5) = "last_tsl_time" !rr2
      rbuffer(6) = last_hdf_time         ; rbuffer_name(6) = "last_hdf_time" !rr2
      rbuffer(7) = last_res_time         ; rbuffer_name(7) = "last_res_time" !rr2
      rbuffer(8) = -99999.99999          ; rbuffer_name(8) = "last_plt_time" !rr2 !FIXME
      rbuffer_size(9) = flind%fluids
      rbuffer(9:8+rbuffer_size(9)) = magic_mass ; rbuffer_name(9:8+rbuffer_size(9)) = "magic_mass" !rr2

      ibuffer(1) = nstep                 ; ibuffer_name(1) = "nstep" !rr2
      ibuffer(2) = nres                  ; ibuffer_name(2) = "nres" !rr2
      ibuffer(3) = nhdf                  ; ibuffer_name(3) = "nhdf" !rr2
      ibuffer(4) = -1                    ; ibuffer_name(4) = "nimg" !rr2 !FIXME
      ibuffer(5) = require_problem_IC     ; ibuffer_name(5) = "require_problem_IC" !rr2

      !> \todo  add number of pieces in the restart point/data dump

      i = 1
      do while (rbuffer_name(i) /= "")
         call h5ltset_attribute_double_f(file_id, "/", rbuffer_name(i), rbuffer(i:i-I_ONE+rbuffer_size(i)), rbuffer_size(i), error)
         i = i + rbuffer_size(i)
      enddo

      i = 1
      do while (ibuffer_name(i) /= "")
         call h5ltset_attribute_int_f(file_id, "/", ibuffer_name(i), ibuffer(i), bufsize, error)
         i = i + bufsize
      enddo

      fe = len_trim(problem_name, kind=4)
      call h5ltset_attribute_string_f(file_id, "/", "problem_name", problem_name(1:fe), error) !rr2
      fe = len_trim(domain_dump, kind=4)
      call h5ltset_attribute_string_f(file_id, "/", "domain", domain_dump(1:fe), error) !rr2
      fe = len_trim(run_id, kind=4)
      call h5ltset_attribute_string_f(file_id, "/", "run_id", run_id(1:fe), error) !rr2

      ! these values will go do  base domain description
!!$      rbuffer(4:5) = dom%edge(xdim, :)       ; rbuffer_name(4:5) = [ "xmin", "xmax" ] !rr1
!!$      rbuffer(6:7) = dom%edge(ydim, :)       ; rbuffer_name(6:7) = [ "ymin", "ymax" ] !rr1
!!$      rbuffer(8:9) = dom%edge(zdim, :)       ; rbuffer_name(8:9) = [ "zmin", "zmax" ] !rr1
!!$      ibuffer(6:8) = dom%n_d(:)              ; ibuffer_name(6:8) = [ "nxd", "nyd", "nzd" ] !rr1
!!$      ibuffer(9)   = dom%nb                  ; ibuffer_name(9)   = "nb"
!!$      external boundary types

   end subroutine set_common_attributes_v2

!> \brief Generate numbered cg group name
   function n_cg_name(g)
      use constants, only: dsetnamelen
      implicit none
      integer, intent(in)        :: g !< group number
      character(len=dsetnamelen) :: n_cg_name
      write(n_cg_name,'(2a,i10.10)')trim(cg_gname), "_", g-1
   end function n_cg_name

!> \brief find a n-th grid container on the cg_all list

   function get_nth_cg(n) result(cg)

      use cg_leaves,  only: leaves
      use cg_list,    only: cg_list_element
      use dataio_pub, only: die
      use grid_cont,  only: grid_container

      implicit none

      integer, intent(in)            :: n

      type(grid_container),  pointer :: cg
      type(cg_list_element), pointer :: cgl

      integer                        :: i

      nullify(cg)
      i = 1
      cgl => leaves%first
      do while (associated(cgl))
         if (i == n) then
            cg => cgl%cg
            exit
         endif
         i = i + 1
         cgl => cgl%nxt
      enddo

      if (.not. associated(cg)) call die("[common_hdf5:get_nth_cg] cannot find n-th cg")

   end function get_nth_cg


!> \brief Create an empty double precision dataset of given dimensions. Use compression if available.
   subroutine create_empty_cg_dataset(cg_g_id, name, ddims, Z_avail, otype)

      use dataio_pub, only: enable_compression, gzip_level, die, h5_64bit
      use hdf5,       only: HID_T, HSIZE_T, H5P_DATASET_CREATE_F, H5T_NATIVE_REAL, H5T_NATIVE_DOUBLE, &
         &                  h5dcreate_f, h5dclose_f, h5screate_simple_f, h5sclose_f, h5pcreate_f, h5pclose_f, h5pset_deflate_f, &
         &                  h5pset_shuffle_f, h5pset_chunk_f

     implicit none

     integer(HID_T),                 intent(in) :: cg_g_id !< group id where to create the dataset
     character(len=*),               intent(in) :: name    !< name
     integer(HSIZE_T), dimension(:), intent(in) :: ddims   !< dimensionality
     logical(kind=4),                intent(in) :: Z_avail !< can use compression?
     integer(kind=4),                intent(in) :: otype   !< output type

     integer(HID_T)                             :: prp_id, filespace, dset_id, dtype
     integer(kind=4)                            :: error

     call h5pcreate_f(H5P_DATASET_CREATE_F, prp_id, error)
     if (enable_compression .and. Z_avail) then
        call h5pset_shuffle_f(prp_id, error)
        call h5pset_deflate_f(prp_id, gzip_level, error)
        call h5pset_chunk_f(prp_id, size(ddims, kind=4), ddims, error)
     endif

     if (otype == O_RES) then
        dtype = H5T_NATIVE_DOUBLE
     else if (otype == O_OUT) then
        if (h5_64bit) then
           dtype = H5T_NATIVE_DOUBLE
        else
           dtype = H5T_NATIVE_REAL
        endif
     else
        call die("[common_hdf5:create_empty_cg_dataset] Unknown output time")
     endif

     call h5screate_simple_f(size(ddims, kind=4), ddims, filespace, error)
     call h5dcreate_f(cg_g_id, name, dtype, filespace, dset_id, error, dcpl_id = prp_id)
     call h5dclose_f(dset_id, error)
     call h5sclose_f(filespace, error)
     call h5pclose_f(prp_id, error)

   end subroutine create_empty_cg_dataset

!! \brief Write a multi-file, multi-domain HDF5 file
!!
!! \details There are three approaches to be implemented:
!! - Single-file, serial I/O. The easiest way. Master writes everything, slaves send their data to the master. Does not
!!   take advantage of parallel filesystems. Best choice for non-parallel filesystems.
!! - Multi-file, serial I/O. An extension of the above approach. Selected processes (can be all) write to their files,
!!   other processes send them their data.
!!   Can take advantage of parallel filesystems. Can use local scratch filesystems. Requires additional work on reading.
!! - Single-file, parallel I/O. The most ambitious approach. Selected processes (can be all) write to the files, other
!!   processes send them their data.
!!   Can take advantage of parallel filesystems. Currently does not allow for compression during write.
!!   Requires a lot of pseudo-collective operations. The "flexible PHDF5" would simplify the code, but it needs to be
!!   implemented.first.
!!
!! \warning Partial implementation: Single-file, serial I/O works for non-AMR setups.
!!
!! \param create_empty_cg_datasets
!!    Function responsible for creating empty datasets, called by master
!! \param write_cg_to_hdf5
!!    Function that performs actual I/O, called by all
!<

   subroutine write_to_hdf5_v2(filename, otype, create_empty_cg_datasets, write_cg_to_hdf5)

      use cg_leaves,    only: leaves
      use constants,    only: cwdlen, dsetnamelen, xdim, zdim, ndims, I_ONE, I_TWO, I_THREE, I_FOUR, INT4, LO, HI, &
         &                    GEO_XYZ, GEO_RPZ
      use dataio_pub,   only: die, nproc_io, can_i_write, domain_dump, msg
      use domain,       only: dom
      use gdf,          only: gdf_create_format_stamp, gdf_create_simulation_parameters, gdf_create_root_datasets, &
         &                    gdf_root_datasets_T, gdf_parameters_T, GDF_CARTESIAN, GDF_POLAR
      use global,       only: t
      use hdf5,         only: HID_T, H5F_ACC_RDWR_F, H5P_FILE_ACCESS_F, H5P_GROUP_ACCESS_F, H5Z_FILTER_DEFLATE_F, &
         &                    h5open_f, h5close_f, h5fopen_f, h5fclose_f, h5gcreate_f, h5gopen_f, h5gclose_f, h5pclose_f, &
         &                    h5zfilter_avail_f
      use helpers_hdf5, only: create_attribute!, create_corefile
      use mpi,          only: MPI_INTEGER, MPI_INTEGER8, MPI_STATUS_IGNORE, MPI_REAL8
      use mpisetup,     only: comm, FIRST, LAST, master, mpi_err, piernik_MPI_Bcast

      implicit none

      character(len=cwdlen), intent(in) :: filename         !< Name of the HDF5 file
      integer(kind=4),       intent(in) :: otype            !< Output type (restart, data)
      interface
         !>
         !! Function responsible for creating empty datasets, called by master
         !<
         subroutine create_empty_cg_datasets(cgl_g_id, cg_n_b, cg_n_o, Z_avail)
            use hdf5, only: HID_T
            implicit none
            integer(HID_T),                intent(in) :: cgl_g_id
            integer(kind=4), dimension(:), intent(in) :: cg_n_b
            integer(kind=4), dimension(:), intent(in) :: cg_n_o
            logical(kind=4),               intent(in) :: Z_avail
         end subroutine create_empty_cg_datasets

         !>
         !! Function that performs actual I/O, called by all
         !<
         subroutine write_cg_to_hdf5(cgl_g_id, cg_n, cg_all_n_b, cg_all_n_o)
            use hdf5, only: HID_T
            implicit none
            integer(HID_T),                           intent(in) :: cgl_g_id
            integer(kind=4), dimension(:),   pointer, intent(in) :: cg_n
            integer(kind=4), dimension(:,:), pointer, intent(in) :: cg_all_n_b
            integer(kind=4), dimension(:,:), pointer, intent(in) :: cg_all_n_o
         end subroutine write_cg_to_hdf5
      end interface

      integer(HID_T)                                :: file_id          !< File identifier
      integer(HID_T)                                :: plist_id         !< Property list identifier
      integer(HID_T)                                :: cgl_g_id         !< cg list identifiers
      integer(HID_T)                                :: cg_g_id          !< cg group identifiers
      integer(HID_T)                                :: doml_g_id        !< domain list identifier
      integer(HID_T)                                :: dom_g_id         !< domain group identifier
      integer(kind=4)                               :: error, cg_cnt
      integer                                       :: g, p, i
      integer, parameter                            :: tag = I_ONE
      integer(kind=4),  dimension(:),   pointer     :: cg_n             !< offset for cg group numbering
      integer(kind=4),  dimension(:,:), pointer     :: cg_all_n_b       !< sizes of all cg
      integer(kind=4),  dimension(:,:), pointer     :: cg_all_n_o       !< sizes of all cg, expanded by external boundaries
      integer(kind=4),  dimension(:),   pointer     :: cg_rl            !< list of refinement levels from all cgs/procs
      integer(kind=4),  dimension(:,:), pointer     :: cg_n_b           !< list of n_b from all cgs/procs
      integer(kind=4),  dimension(:,:), pointer     :: cg_n_o           !< list of grid dimnsions with external guardcells from all cgs/procs
      integer(kind=8),  dimension(:,:), pointer     :: cg_off           !< list of offsets from all cgs/procs

      !>
      !! auxiliary array for communication of {cg_le, cg_re, cg_dl} lists
      !<
      real(kind=8), dimension(:,:,:), pointer       :: dbuf
      logical(kind=4)                               :: Z_avail !< .true. if HDF5 was compiled with zlib support
      character(len=dsetnamelen)                    :: d_label
      integer(kind=4)                               :: indx
      real, dimension(LO:HI)                        :: edge
      real, dimension(ndims)                        :: temp

      type(gdf_root_datasets_T)                     :: rd
      type(gdf_parameters_T)                        :: gdf_sp

      ! Create a new file and initialize it

      ! Prepare groups and datasets for grid containers on the master
      allocate(cg_n(FIRST:LAST))
      call MPI_Allgather(leaves%cnt, I_ONE, MPI_INTEGER, cg_n, I_ONE, MPI_INTEGER, comm, mpi_err)
      cg_cnt = sum(cg_n(:))
      allocate(cg_all_n_b(ndims, cg_cnt), cg_all_n_o(ndims, cg_cnt))

      if (master) then
         call rd%init(cg_cnt)

         ! Open the HDF5 file only in master process and create all groups required for cg storage.
         ! Create also all related datasets and attributes. Do not write big datasets yet.

         call h5open_f(error)
         call h5fopen_f(filename, H5F_ACC_RDWR_F, file_id, error)
!         call create_corefile(filename, file_id, bstore=.True.)

         if (otype == O_OUT) then
            call gdf_create_format_stamp(file_id)
            call gdf_sp%init()
            gdf_sp%current_time = t
            select case (dom%geometry_type)
               case (GEO_XYZ)
                  gdf_sp%domain_left_edge = dom%edge(:, LO)
                  gdf_sp%domain_right_edge = dom%edge(:, HI)
                  gdf_sp%geometry = GDF_CARTESIAN
               case (GEO_RPZ)
                  gdf_sp%domain_left_edge = dom%edge(:, LO)
                  gdf_sp%domain_right_edge = dom%edge(:, HI)
                  gdf_sp%geometry = GDF_POLAR
               case default
                  write(msg,'(a,i3)') "[common_hdf5:write_to_hdf5_v2] Unknown system of coordinates ", dom%geometry_type
                  call die(msg)
            end select
            gdf_sp%field_ordering = 1
            gdf_sp%boundary_conditions = int([0,0,0,0,0,0], kind=4)  !! \todo fix hardcoded integers
            gdf_sp%refine_by = int([2], kind=8) !! \todo fix hardcoded integers
            gdf_sp%cosmological_simulation = int([0], kind=8) !! \todo fix hardcoded integers
            gdf_sp%dimensionality = int([dom%eff_dim], kind=8)
            gdf_sp%unique_identifier = "Piernik"
            select case (trim(domain_dump))
               case ('phys_domain')
                  gdf_sp%num_ghost_zones = int(0, kind=8)
                  gdf_sp%domain_dimensions = dom%n_d
               case ('full_domain')
                  gdf_sp%num_ghost_zones = int(dom%nb, kind=8)
                  gdf_sp%domain_dimensions = dom%n_d + dom%nb*2
            end select

            call gdf_create_simulation_parameters(file_id, gdf_sp)
            call gdf_sp%cleanup()
         endif
         call h5gcreate_f(file_id, data_gname, cgl_g_id, error)     ! create "/data"

         call create_attribute(cgl_g_id, cg_cnt_aname, [ cg_cnt ])  ! create "/data/cg_count"

         Z_avail = .false.
         if (nproc_io == 1) call h5zfilter_avail_f(H5Z_FILTER_DEFLATE_F, Z_avail, error)
         call h5zfilter_avail_f(H5Z_FILTER_DEFLATE_F, Z_avail, error)
         !> \todo test it thoroughly before enabling for > 1

         ! Do not assume that the master knows all the lists
         do p = FIRST, LAST
            allocate(cg_rl(cg_n(p)), cg_n_b(cg_n(p), ndims), cg_off(cg_n(p), ndims))
            nullify(dbuf)
            if (otype == O_OUT) allocate(dbuf(cg_le:cg_dl, cg_n(p), ndims))
            nullify(cg_n_o)
            if (otype == O_RES) allocate(cg_n_o(cg_n(p), ndims))
            if (p == FIRST) then
               call collect_cg_data(cg_rl, cg_n_b, cg_n_o, cg_off, dbuf, otype)
            else
               call MPI_Recv(cg_rl,  size(cg_rl),  MPI_INTEGER,  p, tag,         comm, MPI_STATUS_IGNORE, mpi_err)
               call MPI_Recv(cg_n_b, size(cg_n_b), MPI_INTEGER,  p, tag+I_ONE,   comm, MPI_STATUS_IGNORE, mpi_err)
               call MPI_Recv(cg_off, size(cg_off), MPI_INTEGER8, p, tag+I_TWO,   comm, MPI_STATUS_IGNORE, mpi_err)
               if (otype == O_OUT) &
                  & call MPI_Recv(dbuf,   size(dbuf),   MPI_REAL8,    p, tag+I_THREE, comm, MPI_STATUS_IGNORE, mpi_err)
               if (otype == O_RES) &
                  & call MPI_Recv(cg_n_o, size(cg_n_o), MPI_INTEGER,  p, tag+I_FOUR,  comm, MPI_STATUS_IGNORE, mpi_err)
            endif

            do g = 1, cg_n(p)
               call h5gcreate_f(cgl_g_id, n_cg_name(sum(cg_n(:p))-cg_n(p)+g), cg_g_id, error) ! create "/data/grid_%08d"

               call create_attribute(cg_g_id, cg_lev_aname, [ cg_rl(g) ] )                ! create "/data/grid_%08d/level"
               temp = cg_n_b(g, :)
               call create_attribute(cg_g_id, cg_size_aname, temp)                        ! create "/data/grid_%08d/n_b"
               call create_attribute(cg_g_id, cg_offset_aname, int(cg_off(g, :), kind=4)) ! create "/data/grid_%08d/off"
               if (otype == O_OUT) then
                  temp(:) = dbuf(cg_le, g, :)
                  call create_attribute(cg_g_id, cg_ledge_aname, temp)  ! create "/data/grid_%08d/left_edge"
                  temp(:) = dbuf(cg_re, g, :)
                  call create_attribute(cg_g_id, cg_redge_aname, temp)  ! create "/data/grid_%08d/right_edge"
                  temp(:) = dbuf(cg_dl, g, :)
                  call create_attribute(cg_g_id, cg_dl_aname, temp)     ! create "/data/grid_%08d/dl"
               endif

               cg_all_n_b(:, sum(cg_n(:p))-cg_n(p)+g) = cg_n_b(g, :)
               if (associated(cg_n_o)) cg_all_n_o(:, sum(cg_n(:p))-cg_n(p)+g) = cg_n_o(g, :)
               if (otype == O_OUT) then
                  indx = int(sum(cg_n(:p))-cg_n(p)+g, kind=4)
                  rd%grid_level(indx) = cg_rl(g)
                  rd%grid_left_index(:,indx) = cg_off(g,:)
                  rd%grid_parent_id(indx)     = -1
                  rd%grid_particle_count(1,indx) = 0
               endif

               if (any(cg_off(g, :) > 2.**31)) &
                  & call die("[common_hdf5:write_to_hdf5_v2] large offsets require better treatment")

               call create_empty_cg_datasets(cg_g_id, cg_n_b(g, :), cg_n_o(g, :), Z_avail) !!!!!

               call h5gclose_f(cg_g_id, error)
            enddo

            deallocate(cg_rl, cg_n_b, cg_off)
            if (associated(dbuf)) deallocate(dbuf)
            if (associated(cg_n_o)) deallocate(cg_n_o)
         enddo
         rd%grid_dimensions = cg_all_n_b

         call h5gclose_f(cgl_g_id, error)

         if (otype == O_OUT) &
            & call gdf_create_root_datasets(file_id, rd)

         ! describe_domains
         call h5gcreate_f(file_id, d_gname, doml_g_id, error) ! create "/domains"

         call h5gcreate_f(doml_g_id, base_d_gname, dom_g_id, error) ! create "/domains/base"
         call create_attribute(dom_g_id, d_size_aname, dom%n_d(:)) ! create "/domains/base/n_d"
         do i = xdim, zdim
            write(d_label, '(2a)') dir_pref(i), d_edge_apname
            edge(:) = dom%edge(i, :)
            call create_attribute(dom_g_id, d_label, edge) ! create "/domains/base/[xyz]-edge_position"
            write(d_label, '(2a)') dir_pref(i), d_bnd_apname
            ! create "/domains/base/[xyz]-boundary_type"
            call create_attribute(dom_g_id, d_label, int(dom%bnd(i, :), kind=4))
         enddo

         call h5gclose_f(dom_g_id, error)

         ! create "/domains/fine_count"
         ! we have only base domain at the moment
         call create_attribute(doml_g_id, d_fc_aname, [ 0_INT4 ] )

         !> \todo add here all fine domains
         ! name "fine_00000001"
         ! attributes: n_d(:), off(:), refinement
         call h5gclose_f(doml_g_id, error)

         call h5fclose_f(file_id, error)
         call h5close_f(error)

         call rd%cleanup()
      else ! send all the necessary information to the master
         allocate(cg_rl(leaves%cnt), cg_n_b(leaves%cnt, ndims), cg_off(leaves%cnt, ndims))
         nullify(dbuf)
         if (otype == O_OUT) allocate(dbuf(cg_le:cg_dl, leaves%cnt, ndims))
         nullify(cg_n_o)
         if (otype == O_RES) allocate(cg_n_o(leaves%cnt, ndims))
         call collect_cg_data(cg_rl, cg_n_b, cg_n_o, cg_off, dbuf, otype)
         call MPI_Send(cg_rl,  size(cg_rl),  MPI_INTEGER,  FIRST, tag,         comm, mpi_err)
         call MPI_Send(cg_n_b, size(cg_n_b), MPI_INTEGER,  FIRST, tag+I_ONE,   comm, mpi_err)
         call MPI_Send(cg_off, size(cg_off), MPI_INTEGER8, FIRST, tag+I_TWO,   comm, mpi_err)
         if (otype == O_OUT) call MPI_Send(dbuf,   size(dbuf),   MPI_REAL8,    FIRST, tag+I_THREE, comm, mpi_err)
         if (otype == O_RES) call MPI_Send(cg_n_o, size(cg_n_o), MPI_INTEGER,  FIRST, tag+I_FOUR,  comm, mpi_err)
         deallocate(cg_rl, cg_n_b, cg_off)
         if (associated(dbuf)) deallocate(dbuf)
         if (associated(cg_n_o)) deallocate(cg_n_o)
      endif

      call piernik_MPI_Bcast(cg_all_n_b)
      call piernik_MPI_Bcast(cg_all_n_o)
      ! Reopen the HDF5 file for parallel write
      call h5open_f(error)
      if (can_i_write) then
         plist_id = set_h5_properties(H5P_FILE_ACCESS_F, nproc_io)
         call h5fopen_f(filename, H5F_ACC_RDWR_F, file_id, error, access_prp = plist_id)
         call h5pclose_f(plist_id, error)
         plist_id = set_h5_properties(H5P_GROUP_ACCESS_F, nproc_io)
         call h5gopen_f(file_id, data_gname, cgl_g_id, error, gapl_id = plist_id)
         call h5pclose_f(plist_id, error)
      endif

      call write_cg_to_hdf5(cgl_g_id, cg_n, cg_all_n_b, cg_all_n_o) !!!!!

      if (can_i_write) then
         call h5gclose_f(cgl_g_id, error)
         call h5fclose_f(file_id, error)  ! Close the file
      endif

      call h5close_f(error)            ! Close HDF5 stuff

      deallocate(cg_n, cg_all_n_b, cg_all_n_o)

   end subroutine write_to_hdf5_v2

   subroutine collect_cg_data(cg_rl, cg_n_b, cg_n_o, cg_off, dbuf, otype)

      use cg_level_base,      only: base
      use cg_level_connected, only: cg_level_connected_T
      use cg_list,            only: cg_list_element
      use constants,          only: LO, HI, I_ONE

      implicit none

      integer(kind=4), dimension(:),     pointer, intent(inout) :: cg_rl            !< list of refinement levels from all cgs/procs
      integer(kind=4), dimension(:,:),   pointer, intent(inout) :: cg_n_b           !< list of n_b from all cgs/procs
      integer(kind=4), dimension(:,:),   pointer, intent(inout) :: cg_n_o           !< list of grid dimensions with external guardcells from all cgs/procs
      integer(kind=8), dimension(:,:),   pointer, intent(inout) :: cg_off           !< list of offsets from all cgs/procs with respect to level offset (lose level offset in the restart)
      real(kind=8),    dimension(:,:,:), pointer, intent(inout) :: dbuf
      integer(kind=4),                            intent(in)    :: otype            !< Output type (restart, data)

      type(cg_level_connected_T), pointer :: curl
      type(cg_list_element), pointer :: cgl
      integer :: g

      g = 1
      curl => base%level
      do while (associated(curl))
         cgl => curl%first
         do while (associated(cgl))
            cg_rl (g   ) = int(cgl%cg%l%id, kind=4)
            cg_n_b(g, :) = cgl%cg%n_b(:)
            cg_off(g, :) = cgl%cg%my_se(:, LO) - curl%l%off(:)
            if (otype == O_OUT) then
               dbuf(cg_le, g, :)  = cgl%cg%fbnd(:, LO)
               dbuf(cg_re, g, :)  = cgl%cg%fbnd(:, HI)
               dbuf(cg_dl, g, :)  = cgl%cg%dl
            endif
            if (otype == O_RES) cg_n_o(g, :) = cgl%cg%lh_out(:, HI) - cgl%cg%lh_out(:, LO) + I_ONE
            g = g + 1
            cgl => cgl%nxt
         enddo
         curl => curl%finer
      enddo

   end subroutine collect_cg_data

   function set_h5_properties(h5p, nproc_io) result (plist_id)
      use hdf5,     only: HID_T, H5P_FILE_ACCESS_F, h5pcreate_f, h5pset_fapl_mpio_f, &
         &                H5FD_MPIO_COLLECTIVE_F, h5pset_dxpl_mpio_f, H5P_DATASET_XFER_F
      use mpi,      only: MPI_INFO_NULL
      use mpisetup, only: comm

      implicit none
      integer(HID_T),  intent(in) :: h5p
      integer(kind=4), intent(in) :: nproc_io
      integer(HID_T)              :: plist_id
      integer(kind=4)             :: error

      call h5pcreate_f(h5p, plist_id, error)
      if (nproc_io > 1) then
         ! when nproc_io < nproc we'll probably need another communicator for subset of processes that
         ! have can_i_write flag set
         if (h5p == H5P_FILE_ACCESS_F) then
            call h5pset_fapl_mpio_f(plist_id, comm, MPI_INFO_NULL, error)
         else if (h5p == H5P_DATASET_XFER_F) then
            call h5pset_dxpl_mpio_f(plist_id, H5FD_MPIO_COLLECTIVE_F, error)
         endif
      endif
   end function set_h5_properties

   function output_fname(wr_rd, ext, no, bcast, prefix) result(filename)

      use constants,  only: cwdlen, RD, WR, I_FOUR, fnamelen
      use dataio_pub, only: problem_name, run_id, wd_wr, wd_rd, warn, die, msg
      use mpisetup,   only: master, piernik_MPI_Bcast

      implicit none

      integer(kind=4),       intent(in)           :: wr_rd, no
      character(len=I_FOUR), intent(in)           :: ext
      logical,               intent(in), optional :: bcast
      character(len=*),      intent(in), optional :: prefix
      character(len=cwdlen)                       :: filename, temp  ! File name


      ! Sanity checks go here
      if (present(prefix)) then
         if (len_trim(prefix) >= fnamelen) then
            write(msg,*) "[common_hdf5:output_fname]:", trim(prefix), "is longer than the allowed filename"
            call die(msg)
         endif
         if (len_trim(prefix) > fnamelen/2) then
            write(msg,*) "[common_hdf5:output_fname]: There is high chance that ", trim(prefix), &
               & " will overflow the filename"
            call warn(msg)
         endif
      endif

      if (master) then
         if (present(prefix)) then
            write(temp,'(2(a,"_"),a3,"_",i4.4,a4)') trim(prefix), trim(problem_name), run_id, no, ext
         else
            write(temp,'(a,"_",a3,"_",i4.4,a4)') trim(problem_name), run_id, no, ext
         endif
         select case (wr_rd)
            case (RD)
               write(filename,'(2a)') trim(wd_rd),trim(temp)
            case (WR)
               write(filename,'(2a)') trim(wd_wr),trim(temp)
            case default
               write(filename,'(2a)') './',trim(temp)
         end select
      endif

      if (present(bcast)) then
         if (bcast) call piernik_MPI_Bcast(filename, cwdlen)
      endif

   end function output_fname

   subroutine initialize_write_cg(this, cgl_g_id, cg_n, nproc_io, dsets)

      use constants,  only: dsetnamelen
      use dataio_pub, only: can_i_write
      use hdf5,       only: HID_T, H5P_GROUP_ACCESS_F, H5P_DATASET_ACCESS_F, H5P_DATASET_XFER_F, &
          &                 h5gopen_f, h5pclose_f, h5dopen_f
      use mpisetup,   only: FIRST, LAST

      implicit none

      class(cg_output),                         intent(inout) :: this
      integer(HID_T),                           intent(in)    :: cgl_g_id
      integer(kind=4),   pointer, dimension(:), intent(in)    :: cg_n
      integer(kind=4),                          intent(in)    :: nproc_io
      character(len=dsetnamelen), dimension(:), intent(in)    :: dsets

      integer                                                 :: i, ncg
      integer(HID_T)                                          :: plist_id
      integer(kind=4)                                         :: error

      this%tot_cg_n = sum(cg_n)
      allocate(this%cg_src_p(1:this%tot_cg_n))
      allocate(this%cg_src_n(1:this%tot_cg_n))
      allocate(this%cg_g_id(1:this%tot_cg_n))
      allocate(this%offsets(0:nproc_io-1))

      ! construct source addresses of the cg to be written
      do i = FIRST, LAST
         this%cg_src_p(sum(cg_n(:i))-cg_n(i)+1:sum(cg_n(:i))) = i
         do ncg = 1, cg_n(i)
            this%cg_src_n(sum(cg_n(:i))-cg_n(i)+ncg) = ncg
         enddo
      enddo

      !> \todo silent assumption that nproc_io == nproc FIXME
      this%offsets(:) = 0
      if (nproc_io > 0) then
         do i = 1, nproc_io-1
            this%offsets(i) = sum(cg_n(:i-1))
         enddo
      endif

      !> \todo Do a consistency check
      if (can_i_write) then

         plist_id = set_h5_properties(H5P_GROUP_ACCESS_F, nproc_io)
         do ncg = 1, this%tot_cg_n
            call h5gopen_f(cgl_g_id, n_cg_name(ncg), this%cg_g_id(ncg), error, gapl_id = plist_id)
         enddo
         call h5pclose_f(plist_id, error)

         plist_id = set_h5_properties(H5P_DATASET_ACCESS_F, nproc_io)
         allocate(this%dset_id(1:this%tot_cg_n, lbound(dsets, dim=1):ubound(dsets, dim=1)))
         do ncg = 1, this%tot_cg_n
            do i = lbound(dsets, dim=1), ubound(dsets, dim=1)
               call h5dopen_f(this%cg_g_id(ncg), dsets(i), this%dset_id(ncg,i), error, dapl_id = plist_id)
            enddo
         enddo
         call h5pclose_f(plist_id, error)
      endif

      this%xfer_prp = set_h5_properties(H5P_DATASET_XFER_F, nproc_io)

   end subroutine initialize_write_cg

   subroutine finalize_write_cg(this)

      use hdf5,       only: h5dclose_f, h5gclose_f, h5pclose_f
      use dataio_pub, only: can_i_write

      implicit none

      class(cg_output), intent(inout) :: this

      integer                         :: ncg, i
      integer(kind=4)                 :: error

      if (can_i_write) then
         do ncg = lbound(this%cg_g_id, 1), ubound(this%cg_g_id, 1)
            do i = lbound(this%dset_id, 2), ubound(this%dset_id, 2)
               call h5dclose_f(this%dset_id(ncg, i), error)
            enddo
            call h5gclose_f(this%cg_g_id(ncg), error)
         enddo
      endif
      call h5pclose_f(this%xfer_prp, error)
      if (allocated(this%dset_id)) deallocate(this%dset_id)
      if (allocated(this%cg_g_id)) deallocate(this%cg_g_id)
      if (allocated(this%cg_src_p)) deallocate(this%cg_src_p)
      if (allocated(this%cg_src_n)) deallocate(this%cg_src_n)

   end subroutine finalize_write_cg

end module common_hdf5
! vim: set tw=120:<|MERGE_RESOLUTION|>--- conflicted
+++ resolved
@@ -178,18 +178,9 @@
       allocate(hdf_vars_avail(nhdf_vars))
       hdf_vars_avail = .true.
       allocate(hdf_vars(nhdf_vars)); j = 1
-<<<<<<< HEAD
-
-
-!allocating:
-
-      do i = 1, nvars
-         select case (vars(i))
-=======
       do i = lbound(vars, 1), ubound(vars, 1)
          select case (trim(vars(i)))
             case ('')
->>>>>>> a1fb132a
             case ('dens')
                if (has_dst) then ; hdf_vars(j) = 'dend' ; j = j + 1 ; endif
                if (has_neu) then ; hdf_vars(j) = 'denn' ; j = j + 1 ; endif
