--- conflicted
+++ resolved
@@ -102,19 +102,14 @@
       use global,     only: force_cc_mag
       use mpisetup,   only: master
 #ifdef COSM_RAYS
-<<<<<<< HEAD
-      use dataio_pub, only: warn, msg
+      use dataio_pub, only: msg
 #ifndef COSM_RAY_ELECTRONS
-=======
-      use dataio_pub, only: msg
->>>>>>> f1746ff9
       use fluidindex, only: iarr_all_crs
-#else
+#else /* !COSM_RAY_ELECTRONS */
       use fluidindex, only: iarr_all_crn
 #endif /* !COSM_RAY_ELECTRONS */
 #endif /* COSM_RAYS */
 #ifdef COSM_RAY_ELECTRONS
-      use initcosmicrays, only: iarr_cre_e, iarr_cre_n
       use initcrspectrum, only: ncre
 #endif /* COSM_RAY_ELECTRONS */
       implicit none
@@ -128,62 +123,6 @@
       integer                                              :: k
 #endif /* COSM_RAYS */
 
-<<<<<<< HEAD
-      nvars = 0
-      do i = lbound(vars, 1), ubound(vars, 1)
-         if (len_trim(vars(i)) > 0) nvars = nvars + 1
-      enddo
-
-      nhdf_vars = 0
-      do i = lbound(vars, 1), ubound(vars, 1)
-         select case (trim(vars(i)))
-            case ('')
-            case ('dens')
-               nhdf_vars = nhdf_vars + size(iarr_all_dn,1)
-            case ('velx', 'momx')
-               nhdf_vars = nhdf_vars + size(iarr_all_mx,1)
-            case ('vely', 'momy')
-               nhdf_vars = nhdf_vars + size(iarr_all_my,1)
-            case ('velz', 'momz')
-               nhdf_vars = nhdf_vars + size(iarr_all_mz,1)
-            case ('ener', 'ethr', 'pres')
-#ifdef ISO
-               if (has_neu) nhdf_vars = nhdf_vars + 1
-               if (has_ion) nhdf_vars = nhdf_vars + 1
-#else /* !ISO */
-               nhdf_vars = nhdf_vars + size(iarr_all_en,1)
-#endif /* !ISO */
-#ifdef COSM_RAYS
-            case ('encr')
-#ifdef COSM_RAY_ELECTRONS
-               nhdf_vars = nhdf_vars + size(iarr_all_crn,1)
-#else
-               nhdf_vars = nhdf_vars + size(iarr_all_crs,1)
-#endif /* COSM_RAY_ELECTRONS */
-#endif /* COSM_RAYS */
-
-#ifdef COSM_RAY_ELECTRONS
-            case ('cren')
-                nhdf_vars = nhdf_vars + size(iarr_cre_n)
-            case ('cree')
-                nhdf_vars = nhdf_vars + size(iarr_cre_e)
-            case ('cref')                       !!!
-                nhdf_vars = nhdf_vars + size(iarr_cre_e) + 1
-            case ('crep')
-                nhdf_vars = nhdf_vars + 2       !!! only register cutoffs
-            case ('creq')                       !!!
-                nhdf_vars = nhdf_vars + size(iarr_cre_e)
-#endif /* COSM_RAY_ELECTRONS */
-            case default
-               nhdf_vars = nhdf_vars + 1
-               ! all known and unknown field descriptions that add just one field
-         end select
-      enddo
-      allocate(hdf_vars_avail(nhdf_vars))
-      hdf_vars_avail = .true.
-      allocate(hdf_vars(nhdf_vars)); j = 1
-=======
->>>>>>> f1746ff9
       do i = lbound(vars, 1), ubound(vars, 1)
          select case (trim(vars(i)))
             case ('')
@@ -242,13 +181,13 @@
                do k = 1, size(iarr_all_crn,1)
                   if (k<=99) then
                      write(aux,'(A2,I2.2)') 'cr', k
-                     hdf_vars(j) = aux ; j = j + 1
+                     call append_var(aux)
                   else
                      write(msg, '(a,i3)')"[common_hdf5:init_hdf5] Cannot create name for CR energy component #", k
                      call warn(msg)
                   endif
                enddo
-#else
+#else /* !COSM_RAY_ELECTRONS */
                do k = 1, size(iarr_all_crs,1)
                   if (k<=9) then
                      write(aux,'(A2,I1)') 'cr', k
@@ -258,22 +197,22 @@
                      call warn(msg)
                   endif
                enddo
-#endif /* COSM_RAY_ELECTRONS */
+#endif /* !COSM_RAY_ELECTRONS */
 #endif /* COSM_RAYS */
 #ifdef COSM_RAY_ELECTRONS
             case ('cren') !< CRESP number density fields
                do k = 1, ncre
                   if (k<=99) then
                     write(aux,'(A4,I2.2)') 'cren', k
-                    hdf_vars(j) = aux ; j = j + 1
+                    call append_var(aux)
                   else
                      write(msg, '(a,i3)')"[common_hdf5:init_hdf5] Cannot create name for CRESP number density component #", k
                      call warn(msg)
                   endif
                enddo
-               do k = 1, nvars
+               do k = lbound(vars, 1), ubound(vars, 1)
                     if (vars(k) .eq. 'cree') exit
-                    if (k .eq. nvars) then
+                    if (k .eq. ubound(vars, 1)) then
                         write(msg, '(a)')"[common_hdf5:init_hdf5] CRESP 'cren' field created, but 'cree' not defined: reconstruction of spectrum from hdf files requires both."
                         call warn(msg)
                     endif
@@ -282,15 +221,15 @@
                do k = 1, ncre
                   if (k<=99) then
                     write(aux,'(A4,I2.2)') 'cree', k
-                    hdf_vars(j) = aux ; j = j + 1
+                    call append_var(aux)
                   else
                      write(msg, '(a,i3)')"[common_hdf5:init_hdf5] Cannot create name for CRESP energy density component #", k
                      call warn(msg)
                   endif
                enddo
-               do k = 1, nvars
+               do k = lbound(vars, 1), ubound(vars, 1)
                     if (vars(k) .eq. 'cren') exit
-                    if (k .eq. nvars) then
+                    if (k .eq. ubound(vars, 1)) then
                         write(msg, '(a)')"[common_hdf5:init_hdf5] CRESP 'cree' field created, but 'cren' not defined: reconstruction of spectrum from hdf files requires both."
                         call warn(msg)
                     endif
@@ -299,7 +238,7 @@
                do k = 1, ncre+1
                   if (k<=99) then
                     write(aux,'(A4,I2.2)') 'cref', k
-                    hdf_vars(j) = aux ; j = j + 1
+                    call append_var(aux)
                   else
                      write(msg, '(a,i3)')"[common_hdf5:init_hdf5] Cannot create name for CRESP distribution function component #", k
                      call warn(msg)
@@ -309,7 +248,7 @@
                do k = 1, 2
                   if (k<=99) then
                     write(aux,'(A4,I2.2)') 'crep', k
-                    hdf_vars(j) = aux ; j = j + 1
+                    call append_var(aux)
                   else
                      write(msg, '(a,i3)')"[common_hdf5:init_hdf5] Cannot create name for CRESP cutoff momentum component #", k
                      call warn(msg)
@@ -319,7 +258,7 @@
                do k = 1, ncre
                   if (k<=99) then
                     write(aux,'(A4,I2.2)') 'creq', k
-                    hdf_vars(j) = aux ; j = j + 1
+                    call append_var(aux)
                   else
                      write(msg, '(a,i3)')"[common_hdf5:init_hdf5] Cannot create name for CRESP spectrum index component #", k
                      call warn(msg)
@@ -341,8 +280,6 @@
                endif
          end select
       enddo
-<<<<<<< HEAD
-=======
 
       allocate(hdf_vars_avail(size(hdf_vars)))
       if (size(hdf_vars_avail) > 0) hdf_vars_avail = .true.
@@ -381,7 +318,6 @@
 
       end subroutine append_var
 
->>>>>>> f1746ff9
    end subroutine init_hdf5
 
 !> \brief Procedure finalizing HDF5 module
