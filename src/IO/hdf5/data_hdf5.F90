!
! PIERNIK Code Copyright (C) 2006 Michal Hanasz
!
!    This file is part of PIERNIK code.
!
!    PIERNIK is free software: you can redistribute it and/or modify
!    it under the terms of the GNU General Public License as published by
!    the Free Software Foundation, either version 3 of the License, or
!    (at your option) any later version.
!
!    PIERNIK is distributed in the hope that it will be useful,
!    but WITHOUT ANY WARRANTY; without even the implied warranty of
!    MERCHANTABILITY or FITNESS FOR A PARTICULAR PURPOSE.  See the
!    GNU General Public License for more details.
!
!    You should have received a copy of the GNU General Public License
!    along with PIERNIK.  If not, see <http://www.gnu.org/licenses/>.
!
!    Initial implementation of PIERNIK code was based on TVD split MHD code by
!    Ue-Li Pen
!        see: Pen, Arras & Wong (2003) for algorithm and
!             http://www.cita.utoronto.ca/~pen/MHD
!             for original source code "mhd.f90"
!
!    For full list of developers see $PIERNIK_HOME/license/pdt.txt
!

#include "piernik.h"

!>
!! \brief Module that contains HDF5 I/O routines for writing single-precision data dumps
!<
module data_hdf5

! pulled by HDF5

   implicit none

   private
   public :: init_data, write_hdf5

   interface
      subroutine h5_write
         implicit none
      end subroutine h5_write
   end interface

   procedure(h5_write), pointer :: write_hdf5 => NULL() !h5_write_to_single_file

contains

   subroutine init_data

      use dataio_pub,  only: multiple_h5files

      implicit none

      if (multiple_h5files) then
         write_hdf5 => h5_write_to_multiple_files
      else
         write_hdf5 => h5_write_to_single_file
      endif

   end subroutine init_data

!>
!! \brief Set up unit labels and cgs coefficients for standard fields.
!!
!! \todo Provide user hook for defining unit labels and cgs coefficients.
!<

   function datafields_descr(var) result(f)

      use constants, only: fpi
      use gdf,       only: gdf_field_type
      use units,     only: cm, erg, gram, sek, miu0

      implicit none

      character(len=*), intent(in) :: var
      type(gdf_field_type)         :: f

      f%f2cgs = 1.0
      f%stag  = 0
      f%fn    = trim(var)
      f%fu    = 'fixme'
      select case (trim(var))
         case ("dend", "deni", "denn")
            f%fu = "\rm{g}/\rm{cm}^3"
            f%f2cgs = 1.0 / (gram/cm**3)
         case ("vlxd", "vlxn", "vlxi", "vlyd", "vlyn", "vlyi", "vlzd", "vlzn", "vlzi")
            f%fu = "\rm{cm}/\rm{s}"
            f%f2cgs = 1.0 / (cm/sek)
         case ("enen", "enei")
            f%fu = "\rm{erg}/\rm{cm}^3"
            f%f2cgs = 1.0 / (erg/cm**3)
         case ("ethn", "ethi")
            f%fu = "\rm{erg}/\rm{g}"
            f%f2cgs = 1.0 / (erg/gram)
         case ("pren", "prei")
            f%fu = "\rm{g}/\rm{cm}/\rm{s}^2"
            f%f2cgs = 1.0 / (gram/cm/sek**2)
         case ("magx", "magy", "magz", "magB")
            f%fu = "\rm{Gs}"
            f%f2cgs = 1.0 / (fpi * sqrt(cm / (miu0 * gram)) * sek)
            f%stag = 1
<<<<<<< HEAD
         case ("cr01" : "cr99")
=======
         case ("divbc", "divbf")
            f%fu= "\rm{Gs}/\rm{cm}" ! I'm not sure if it is a best description
            f%f2cgs = 1.0 / (fpi * sqrt(cm / (miu0 * gram)) * sek * cm)
         case ("magdir")
            f%fu = "\rm{radians}"
         case ("cr1" : "cr9")
            f%fu = "\rm{erg}/\rm{cm}^3"
            f%f2cgs = 1.0 / (erg/cm**3)
>>>>>>> ad6f8c34
         case ("gpot", "sgpt")
            f%fu = "\rm{cm}^2 / \rm{s}^2"
            f%f2cgs = 1.0 / (cm**2 / sek**2)
         case ("trcr")
      end select
   end function datafields_descr

   elemental function gdf_translate(var) result(newname)

      use constants,    only: dsetnamelen
      use dataio_pub,   only: gdf_strict

      implicit none

      character(len=*), intent(in) :: var
      character(len=dsetnamelen)   :: newname

      if (gdf_strict) then
         select case (trim(var))
            case ("dend", "deni", "denn")
               newname = "density"
            case ("vlxd", "vlxn", "vlxi", "vlyd", "vlyn", "vlyi", "vlzd", "vlzn", "vlzi")
               write(newname, '("velocity_",A1)') var(3:3)
            case ("momxd", "momxn", "momxi", "momyd", "momyn", "momyi", "momzd", "momzn", "momzi")
               write(newname, '("momentum_",A1)') var(4:4)
            case ("enen", "enei")
               newname = "energy_density"
            case ("ethn", "ethi")
               newname = "specific_energy"
            case ("pren", "prei")
               newname = "pressure"
            case ("magx", "magy", "magz")
               write(newname, '("mag_field_",A1)') var(4:4)
            case ("divbc", "divbf")
               newname = "magnetic_field_divergence"
            case ("pmag%")
               newname = "p_mag_to_p_tot_ratio"
            case ("magB")
               newname = "magnetic_field_magnitude"
            case ("magdir")
               newname = "magnetic_field_direction"
            case default
               write(newname, '(A)') trim(var)
         end select
      else
         write(newname, '(A)') trim(var)
      endif
   end function gdf_translate

   subroutine create_units_description(gid)

      use common_hdf5,  only: hdf_vars
      use constants,    only: units_len, cbuff_len, I_FIVE
      use hdf5,         only: HID_T, h5dopen_f, h5dclose_f
      use helpers_hdf5, only: create_dataset, create_attribute
      use units,        only: lmtvB, s_lmtvB, get_unit

      implicit none
      integer(HID_T), intent(in)             :: gid
      integer(HID_T)                         :: dset_id
      integer(kind=4)                        :: error, i
      character(len=cbuff_len), pointer      :: ssbuf
      character(len=units_len), pointer      :: sbuf
      character(len=units_len), target       :: s_unit
      real                                   :: val_unit

      character(len=cbuff_len), dimension(I_FIVE), parameter :: base_dsets = &
         &  ["length_unit  ", "mass_unit    ", "time_unit    ",  &
         &   "velocity_unit", "magnetic_unit"]

      do i = lbound(base_dsets, 1), ubound(base_dsets, 1)
         call create_dataset(gid, base_dsets(i), lmtvB(i))
         call h5dopen_f(gid, base_dsets(i), dset_id, error)
         ssbuf => s_lmtvB(i)
         call create_attribute(dset_id, "unit", ssbuf)
         call h5dclose_f(dset_id, error)
      enddo
      do i = lbound(hdf_vars, 1, kind=4), ubound(hdf_vars, 1, kind=4)
         call get_unit(gdf_translate(hdf_vars(i)), val_unit, s_unit)
         call create_dataset(gid, gdf_translate(hdf_vars(i)), val_unit)
         call h5dopen_f(gid, gdf_translate(hdf_vars(i)), dset_id, error)
         sbuf => s_unit
         call create_attribute(dset_id, "unit", sbuf)
         call h5dclose_f(dset_id, error)
      enddo

   end subroutine create_units_description

   subroutine create_datafields_descrs(place)

      use common_hdf5,  only: hdf_vars
      use gdf,          only: gdf_field_type, fmax
      use hdf5,         only: HID_T, h5gcreate_f, h5gclose_f
      use helpers_hdf5, only: create_attribute

      implicit none

      integer(HID_T), intent(in)             :: place

      integer                                :: i
      integer(kind=4)                        :: error
      integer(HID_T)                         :: g_id
      type(gdf_field_type), target           :: f
      integer(kind=8), pointer, dimension(:) :: ibuf
      character(len=fmax), pointer           :: sbuf

      allocate(ibuf(1))
      do i = lbound(hdf_vars,1), ubound(hdf_vars,1)
         f = datafields_descr(hdf_vars(i))
         call h5gcreate_f(place, gdf_translate(hdf_vars(i)), g_id, error)
         call create_attribute(g_id, 'field_to_cgs', [f%f2cgs])
         ibuf = f%stag
         call create_attribute(g_id, 'staggering',   ibuf)
         sbuf => f%fu
         call create_attribute(g_id, 'field_units',  sbuf)
         sbuf => f%fn
         call create_attribute(g_id, 'field_name',   sbuf)
         call h5gclose_f(g_id, error)
      enddo
      deallocate(ibuf)
   end subroutine create_datafields_descrs
!>
!! \brief Routine calculating quantities for .hdf files
!<
   subroutine datafields_hdf5(var, tab, ierrh, cg)

      use common_hdf5, only: common_shortcuts
      use constants,   only: dsetnamelen, xdim, ydim, zdim, half, two
      use domain,      only: dom
      use fluidtypes,  only: component_fluid
      use func,        only: ekin, emag
      use grid_cont,   only: grid_container
      use mpisetup,    only: proc
#ifndef ISO
      use constants,   only: ydim, zdim
#endif /* !ISO */
#ifdef COSM_RAY_ELECTRONS
      use initcosmicrays, only: ncre
#endif /* COSM_RAY_ELECTRONS */
#if defined(COSM_RAYS) || defined(TRACER) || !defined(ISO)
      use fluidindex,  only: flind
#endif /* COSM_RAYS || TRACER || !ISO */

      implicit none

      character(len=dsetnamelen),     intent(in)  :: var
      real(kind=4), dimension(:,:,:)              :: tab
      integer,                        intent(out) :: ierrh
      type(grid_container),  pointer, intent(in)  :: cg

      class(component_fluid), pointer             :: fl_dni
      integer(kind=4)                             :: i_xyz
#ifdef COSM_RAYS
      integer                                     :: i
      integer, parameter                          :: auxlen = dsetnamelen - 1
      character(len=auxlen)                       :: aux
#endif /* COSM_RAYS */

#define RNG cg%is:cg%ie, cg%js:cg%je, cg%ks:cg%ke

      call common_shortcuts(var, fl_dni, i_xyz)

      ierrh = 0
      tab = 0.0

#ifdef MAGNETIC
      associate(emag_f_c => emag(half*(cg%b(xdim, cg%is:cg%ie, cg%js:cg%je, cg%ks:cg%ke) + cg%b(xdim, cg%is+dom%D_x:cg%ie+dom%D_x, cg%js        :cg%je,         cg%ks        :cg%ke        )), &
           &                     half*(cg%b(ydim, cg%is:cg%ie, cg%js:cg%je, cg%ks:cg%ke) + cg%b(ydim, cg%is        :cg%ie,         cg%js+dom%D_y:cg%je+dom%D_y, cg%ks        :cg%ke        )), &
           &                     half*(cg%b(zdim, cg%is:cg%ie, cg%js:cg%je, cg%ks:cg%ke) + cg%b(zdim, cg%is        :cg%ie,         cg%js        :cg%je,         cg%ks+dom%D_z:cg%ke+dom%D_z))) )
#else /* !MAGNETIC */
      associate(emag_f_c => 0.)
#endif /* !MAGNETIC */
      select case (var)
#ifdef COSM_RAYS
         case ("cr01" : "cr99")
            read(var,'(A2,I2.2)') aux, i !> \deprecated BEWARE 0 <= i <= 99, no other indices can be dumped to hdf file
            tab(:,:,:) = real(cg%u(flind%crn%beg+i-1, RNG), kind=4)
#endif /* COSM_RAYS */

#ifdef COSM_RAY_ELECTRONS
         case ("cren01" : "cren99")
            read(var,'(A4,I2.2)') aux, i !> \deprecated BEWARE 0 <= i <= 99, no other indices can be dumped to hdf file
            tab(:,:,:) = real(cg%u(flind%cre%nbeg+i-1, RNG), kind=4)
         case ("cree01" : "cree99")
            read(var,'(A4,I2.2)') aux, i !> \deprecated BEWARE 0 <= i <= 99, no other indices can be dumped to hdf file
            tab(:,:,:) = real(cg%u(flind%cre%ebeg+i-1, RNG), kind=4) ! this is consistent with the quantity of ncre variables, tested
#endif /* COSM_RAY_ELECTRONS */            

#ifdef TRACER
         case ("trcr")
            tab(:,:,:) = real(cg%u(flind%trc%beg, RNG),4)
#endif /* TRACER */
         case ("dend", "deni", "denn")
            tab(:,:,:) = real(cg%u(fl_dni%idn, RNG), kind=4)
         case ("vlxd", "vlxn", "vlxi", "vlyd", "vlyn", "vlyi", "vlzd", "vlzn", "vlzi")
            tab(:,:,:) = real(cg%u(fl_dni%imx + i_xyz, RNG) / cg%u(fl_dni%idn, RNG), kind=4)
         case ("momxd", "momxn", "momxi", "momyd", "momyn", "momyi", "momzd", "momzn", "momzi")
            tab(:,:,:) = real(cg%u(fl_dni%imx + i_xyz, RNG), kind=4)
         case ("enen", "enei")
#ifdef ISO
            tab(:,:,:) = real(ekin(cg%u(fl_dni%imx, RNG), cg%u(fl_dni%imy, RNG), cg%u(fl_dni%imz, RNG), cg%u(fl_dni%idn, RNG)), kind=4)
#else /* !ISO */
            tab(:,:,:) = real(cg%u(fl_dni%ien, RNG), kind=4)
#endif /* !ISO */
         case ("pren")
#ifndef ISO
            tab(:,:,:) = real(flind%neu%gam_1, kind=4) * real( cg%u(flind%neu%ien, RNG) - &
                 &       ekin(cg%u(flind%neu%imx, RNG), cg%u(flind%neu%imy, RNG), cg%u(flind%neu%imz, RNG), cg%u(flind%neu%idn, RNG)), kind=4)
#endif /* !ISO */
         case ("prei")
#ifndef ISO
            tab(:,:,:) = real(flind%ion%gam_1, kind=4) * real( cg%u(flind%ion%ien, RNG) - &
                 &       ekin(cg%u(flind%ion%imx, RNG), cg%u(flind%ion%imy, RNG), cg%u(flind%ion%imz, RNG), cg%u(flind%ion%idn, RNG)), kind=4) - &
                 &       real(flind%ion%gam_1*emag_f_c, kind=4)
#endif /* !ISO */
         case ("pmag%")
#ifndef ISO
            tab(:,:,:) = real(emag_f_c, kind=4) / &
                 &      (real(flind%ion%gam_1, kind=4) * real( cg%u(flind%ion%ien, RNG) - &
                 &       ekin(cg%u(flind%ion%imx, RNG), cg%u(flind%ion%imy, RNG), cg%u(flind%ion%imz, RNG), cg%u(flind%ion%idn, RNG)) - emag_f_c, kind=4) + &
                 &       real(emag_f_c, kind=4))
#endif /* !ISO */
        case ("ethn")
#ifndef ISO
            tab(:,:,:) = real( (cg%u(flind%neu%ien, RNG) - &
                 &       ekin(cg%u(flind%neu%imx, RNG), cg%u(flind%neu%imy, RNG), cg%u(flind%neu%imz, RNG), cg%u(flind%neu%idn, RNG))) /         &
                 &       cg%u(flind%neu%idn, RNG), kind=4)
#endif /* !ISO */
         case ("ethi")
#ifndef ISO
            tab(:,:,:) = real( (cg%u(flind%ion%ien, RNG) - &
                 &       ekin(cg%u(flind%ion%imx, RNG), cg%u(flind%ion%imy, RNG), cg%u(flind%ion%imz, RNG), cg%u(flind%ion%idn, RNG)) -          &
                 &       emag_f_c) / cg%u(flind%ion%idn, RNG), kind=4)
#endif /* !ISO */
         case ("magx", "magy", "magz")
            tab(:,:,:) = real(cg%b(xdim + i_xyz, RNG), kind=4) ! beware: these are "raw", face-centered. Use them with care when you process plotfiles
         case ("magB")
            tab(:,:,:) = real(sqrt(two * emag_f_c), kind=4)
         case ("magdir")
            tab(:,:,:) = real(atan2(cg%b(ydim, cg%is:cg%ie, cg%js:cg%je, cg%ks:cg%ke) + cg%b(ydim, cg%is        :cg%ie,         cg%js+dom%D_y:cg%je+dom%D_y, cg%ks        :cg%ke        ), &
                 &                  cg%b(xdim, cg%is:cg%ie, cg%js:cg%je, cg%ks:cg%ke) + cg%b(xdim, cg%is+dom%D_x:cg%ie+dom%D_x, cg%js        :cg%je,         cg%ks        :cg%ke        )), kind=4)
         case ("divbf") ! face-centered div(B): RTVD
            tab(:,:,:) = real( half * ( &
            &                           (cg%b(xdim, cg%is+dom%D_x:cg%ie+dom%D_x, cg%js        :cg%je,         cg%ks        :cg%ke        ) - &
            &                            cg%b(xdim, cg%is        :cg%ie,         cg%js        :cg%je,         cg%ks        :cg%ke        )   )/cg%dx + &
            &                           (cg%b(ydim, cg%is        :cg%ie,         cg%js+dom%D_y:cg%je+dom%D_y, cg%ks        :cg%ke        ) - &
            &                            cg%b(ydim, cg%is        :cg%ie,         cg%js        :cg%je,         cg%ks        :cg%ke        )   )/cg%dy + &
            &                           (cg%b(zdim, cg%is        :cg%ie,         cg%js        :cg%je,         cg%ks+dom%D_z:cg%ke+dom%D_z) - &
            &                            cg%b(zdim, cg%is        :cg%ie,         cg%js        :cg%je,         cg%ks        :cg%ke        )   )/cg%dz ), kind=4)
         case ("divbc") ! cell-centered div(B): RIEMANN?
            tab(:,:,:) = real( half * ( &
            &                           (cg%b(xdim, cg%is+dom%D_x:cg%ie+dom%D_x, cg%js        :cg%je,         cg%ks        :cg%ke        ) - &
            &                            cg%b(xdim, cg%is-dom%D_x:cg%ie-dom%D_x, cg%js        :cg%je,         cg%ks        :cg%ke        )   )/cg%dx + &
            &                           (cg%b(ydim, cg%is        :cg%ie,         cg%js+dom%D_y:cg%je+dom%D_y, cg%ks        :cg%ke        ) - &
            &                            cg%b(ydim, cg%is        :cg%ie,         cg%js-dom%D_y:cg%je-dom%D_y, cg%ks        :cg%ke        )   )/cg%dy + &
            &                           (cg%b(zdim, cg%is        :cg%ie,         cg%js        :cg%je,         cg%ks+dom%D_z:cg%ke+dom%D_z) - &
            &                            cg%b(zdim, cg%is        :cg%ie,         cg%js        :cg%je,         cg%ks-dom%D_z:cg%ke-dom%D_z)   )/cg%dz ), kind=4)
         case ("gpot")
            if (associated(cg%gpot)) tab(:,:,:) = real(cg%gpot(RNG), kind=4)
         case ("sgpt")
            if (associated(cg%sgp)) tab(:,:,:) = real(cg%sgp(RNG), kind=4)
         case ("level")
            tab(:,:,:) = real(cg%l%id, kind=4)
         case ("grid_id")
            tab(:,:,:) = real(cg%grid_id, kind=4)
         case ("proc")
            tab(:,:,:) = real(proc, kind=4)
         case default
            ierrh = -1
      end select
      end associate
#undef RNG

   end subroutine datafields_hdf5

!
! ------------------------------------------------------------------------------------
!
   subroutine h5_write_to_single_file

      use common_hdf5, only: set_common_attributes
      use constants,   only: cwdlen, I_ONE, tmr_hdf
      use dataio_pub,  only: printio, printinfo, nhdf, thdf, wd_wr, piernik_hdf5_version, piernik_hdf5_version2, &
         &                   msg, run_id, problem_name, use_v2_io, last_hdf_time
      use mpisetup,    only: master, piernik_MPI_Bcast, report_to_master, report_string_to_master
      use mpisignals,  only: sig
      use timer,       only: set_timer

      implicit none

      character(len=cwdlen) :: fname
      real                  :: phv

      thdf = set_timer(tmr_hdf,.true.)
      nhdf = nhdf + I_ONE
      ! Initialize HDF5 library and Fortran interfaces.
      !
      phv = piernik_hdf5_version ; if (use_v2_io) phv = piernik_hdf5_version2
      if (master) then
         write(fname, '(2a,a1,a3,a1,i4.4,a3)') trim(wd_wr), trim(problem_name),"_", trim(run_id),"_", nhdf,".h5" !> \todo: merge with function restart_fname()
         write(msg,'(a,es23.16,a,f5.2,1x,2a)') 'ordered t ',last_hdf_time,': Writing datafile v', phv, trim(fname), " ... "
         call printio(msg, .true.)
      endif
      call piernik_MPI_Bcast(fname, cwdlen)

      call set_common_attributes(fname)
      if (use_v2_io) then
         call h5_write_to_single_file_v2(fname)
      else
         call h5_write_to_single_file_v1(fname)
      endif

      thdf = set_timer(tmr_hdf)
      if (master) then
         write(msg,'(a6,f10.2,a2)') ' done ', thdf, ' s'
         call printinfo(msg, .true.)
      endif
      call report_to_master(sig%hdf_written, only_master=.True.)
      call report_string_to_master(fname, only_master=.True.)

   end subroutine h5_write_to_single_file

   subroutine h5_write_to_single_file_v2(fname)
      use common_hdf5, only: write_to_hdf5_v2, O_OUT
      use gdf,         only: gdf_create_root_group
      use mpisetup,    only: master, piernik_MPI_Barrier

      implicit none

      character(len=*), intent(in) :: fname

      call write_to_hdf5_v2(fname, O_OUT, create_empty_cg_datasets_in_output, write_cg_to_output)

      if (master) then
         call gdf_create_root_group(fname, 'field_types', create_datafields_descrs)
         call gdf_create_root_group(fname, 'dataset_units', create_units_description)
      endif
      call piernik_MPI_Barrier

   end subroutine h5_write_to_single_file_v2

!> \brief Write all grid containers to the file

   subroutine write_cg_to_output(cgl_g_id, cg_n, cg_all_n_b, cg_all_n_o)

      use cg_leaves,   only: leaves
      use cg_list,     only: cg_list_element
      use common_hdf5, only: get_nth_cg, hdf_vars, cg_output, hdf_vars
      use constants,   only: xdim, ydim, zdim, ndims
      use dataio_pub,  only: die, nproc_io, can_i_write
      use grid_cont,   only: grid_container
      use hdf5,        only: HID_T, HSIZE_T, H5T_NATIVE_REAL, h5sclose_f, h5dwrite_f, h5sselect_none_f, h5screate_simple_f
      use mpi,         only: MPI_REAL, MPI_STATUS_IGNORE
      use mpisetup,    only: master, FIRST, proc, comm, mpi_err

      implicit none

      integer(HID_T),                           intent(in) :: cgl_g_id    !< cg group identifier
      integer(kind=4), dimension(:),   pointer, intent(in) :: cg_n        !< offset for cg group numbering
      integer(kind=4), dimension(:,:), pointer, intent(in) :: cg_all_n_b  !< all cg sizes
      integer(kind=4), dimension(:,:), pointer, intent(in) :: cg_all_n_o  !< all cg sizes, expanded by external boundaries

      integer(HID_T)                                       :: filespace_id, memspace_id
      integer(kind=4)                                      :: error
      integer(kind=4), parameter                           :: rank = 3
      integer(HSIZE_T), dimension(:), allocatable          :: dims
      integer                                              :: i, ncg, n
      type(grid_container),            pointer             :: cg
      type(cg_list_element),           pointer             :: cgl
      real(kind=4), dimension(:,:,:),  pointer             :: data
      type(cg_output)                                      :: cg_desc

      call cg_desc%init(cgl_g_id, cg_n, nproc_io, gdf_translate(hdf_vars))

      if (cg_desc%tot_cg_n < 1) call die("[data_hdf5:write_cg_to_output] no cg available!")

      ! all arrays are rank 3 here
      allocate(dims(ndims))
      ! Allocate data with the size of first cg
      allocate( data(cg_all_n_b(xdim, 1), cg_all_n_b(ydim, 1), cg_all_n_b(zdim, 1)) )

      if (nproc_io == 1) then ! perform serial write
         ! write all cg, one by one
         do ncg = 1, cg_desc%tot_cg_n
            dims(:) = [ cg_all_n_b(xdim, ncg), cg_all_n_b(ydim, ncg), cg_all_n_b(zdim, ncg) ]
            call recycle_data(dims, cg_all_n_b, ncg, data)

            if (master) then
               if (.not. can_i_write) call die("[data_hdf5:write_cg_to_output] Master can't write")

               do i = lbound(hdf_vars,1), ubound(hdf_vars,1)
                  if (cg_desc%cg_src_p(ncg) == proc) then
                     cg => get_nth_cg(cg_desc%cg_src_n(ncg))
                     call get_data_from_cg(hdf_vars(i), cg, data)
                  else
                     call MPI_Recv(data(1,1,1), size(data), MPI_REAL, cg_desc%cg_src_p(ncg), ncg + cg_desc%tot_cg_n*i, comm, MPI_STATUS_IGNORE, mpi_err)
                  endif
                  call h5dwrite_f(cg_desc%dset_id(ncg, i), H5T_NATIVE_REAL, data, dims, error, xfer_prp = cg_desc%xfer_prp)
               enddo
            else
               if (can_i_write) call die("[data_hdf5:write_cg_to_output] Slave can write")
               if (cg_desc%cg_src_p(ncg) == proc) then
                  cg => get_nth_cg(cg_desc%cg_src_n(ncg))
                  do i = lbound(hdf_vars,1), ubound(hdf_vars,1)
                     call get_data_from_cg(hdf_vars(i), cg, data)
                     call MPI_Send(data(1,1,1), size(data), MPI_REAL, FIRST, ncg + cg_desc%tot_cg_n*i, comm, mpi_err)
                  enddo
               endif
            endif
         enddo
      else ! perform parallel write
         ! This piece will be a generalization of the serial case. It should work correctly also for nproc_io == 1 so it should replace the serial code
         if (can_i_write) then
            ! write own
            n = 0
            cgl => leaves%first

            do while (associated(cgl))
               n = n + 1
               ncg = cg_desc%offsets(proc) + n
               dims(:) = [ cg_all_n_b(xdim, ncg), cg_all_n_b(ydim, ncg), cg_all_n_b(zdim, ncg) ]
               call recycle_data(dims, cg_all_n_b, ncg, data)
               cg => cgl%cg

               do i = lbound(hdf_vars,1), ubound(hdf_vars,1)
                  call get_data_from_cg(hdf_vars(i), cg, data)
                  call h5dwrite_f(cg_desc%dset_id(ncg, i), H5T_NATIVE_REAL, data, dims, error, xfer_prp = cg_desc%xfer_prp)
               enddo

               cgl => cgl%nxt
            enddo

            ! Behold the MAGIC in its purest form!
            ! Following block of code does exactly *nothing*, yet it's necessary for collective calls of PHDF5
            !>
            !! \deprecated BEWARE, we assume that at least 1 cg exist on a given proc
            !! \todo there should be something like H5S_NONE as a contradiction to H5S_ALL, yet I cannot find it...
            !<

            dims(:) = [ cg_all_n_b(xdim, 1), cg_all_n_b(ydim, 1), cg_all_n_b(zdim, 1) ]

            ! completely bogus values, only to make HDF5 happy
            call h5screate_simple_f(rank, dims, filespace_id, error)
            call h5screate_simple_f(rank, dims, memspace_id, error)
            ! empty filespace
            call h5sselect_none_f(filespace_id, error)
            ! empty memoryspace
            call h5sselect_none_f(memspace_id, error)

            call recycle_data(dims, cg_all_n_b, 1, data)
            do ncg = 1, maxval(cg_n)-n
               do i = lbound(hdf_vars, 1), ubound(hdf_vars, 1)
                  call h5dwrite_f(cg_desc%dset_id(1, i), H5T_NATIVE_REAL, data, dims, error, &
                     xfer_prp = cg_desc%xfer_prp, file_space_id = filespace_id, mem_space_id = memspace_id)
               enddo
            enddo

            call h5sclose_f(memspace_id, error)
            call h5sclose_f(filespace_id, error)
            ! receive (from whom?)
         else
            call die("[data_hdf5:write_cg_to_output] nproc != nproc_io not implemented yet")
            ! send (where?)
         endif
      endif

      ! clean up
      if (allocated(dims)) deallocate(dims)
      if (associated(data)) deallocate(data)
      call cg_desc%clean()

      if (.false.) i = size(cg_all_n_o) ! suppress compiler warning

      contains
         !>
         !! Try to avoid pointless data reallocation for every cg if shape doesn't change
         !<
         subroutine recycle_data(dims, cg_all_n_b, i, data)
            use constants, only: xdim, ydim, zdim
            use hdf5,      only: HSIZE_T
            implicit none
            integer(HSIZE_T), dimension(:)                       :: dims        !< shape of current cg
            integer(kind=4), dimension(:,:), pointer, intent(in) :: cg_all_n_b  !< all cg sizes
            integer,                                  intent(in) :: i           !< no. of cg
            real(kind=4), dimension(:,:,:),  pointer             :: data        !< temporary storage array used for I/O

            if (associated(data)) then
               if ( any(dims /= shape(data)) ) then
                  deallocate(data)
                  allocate(data(cg_all_n_b(xdim, i), cg_all_n_b(ydim, i), cg_all_n_b(zdim, i)))
               endif
            endif
         end subroutine recycle_data

   end subroutine write_cg_to_output

   subroutine get_data_from_cg(hdf_var, cg, tab)

      use common_hdf5,      only: cancel_hdf_var
      use dataio_pub,       only: warn, msg
      use dataio_user,      only: user_vars_hdf5
      use grid_cont,        only: grid_container
      use named_array_list, only: qna

      implicit none

      character(len=*),                        intent(in)    :: hdf_var
      type(grid_container),           pointer, intent(inout) :: cg
      real(kind=4), dimension(:,:,:), pointer, intent(inout) :: tab

      integer                                                :: ierrh
      logical                                                :: ok_var

      ierrh = 0
      ok_var = .false.

      ! Try some default names first
      call datafields_hdf5(hdf_var, tab, ierrh, cg)

      ! Call user routines for user variables or quantites computed in user routines
      if (associated(user_vars_hdf5) .and. ierrh /= 0) call user_vars_hdf5(hdf_var, tab, ierrh, cg)

      ! Check if a given name was registered in named arrays. This is lowest-priority identification.
      if (ierrh /= 0) then  ! All simple scalar named arrays shoud be handled here
         if (qna%exists(hdf_var)) then
            tab(:,:,:) = real(cg%q(qna%ind(hdf_var))%span(cg%ijkse), 4)
            ierrh = 0
         else
            ierrh = -1
         endif
      endif

      if (ierrh>=0) ok_var = .true.
      if (.not.ok_var) then
         write(msg,'(3a)') "[data_hdf5:get_data_from_cg]: ", hdf_var," is not recognized as a name of defined variables/fields, not defined in datafields_hdf5 and not found in user_vars_hdf5."
         call warn(msg)
         call cancel_hdf_var(hdf_var)
      endif

   end subroutine get_data_from_cg

   subroutine create_empty_cg_datasets_in_output(cg_g_id, cg_n_b, cg_n_o, Z_avail)

      use common_hdf5, only: create_empty_cg_dataset, hdf_vars, O_OUT
      use hdf5,        only: HID_T, HSIZE_T

      implicit none

      integer(HID_T),                intent(in) :: cg_g_id
      integer(kind=4), dimension(:), intent(in) :: cg_n_b
      integer(kind=4), dimension(:), intent(in) :: cg_n_o
      logical(kind=4),               intent(in) :: Z_avail

      integer :: i

      do i = lbound(hdf_vars,1), ubound(hdf_vars,1)
         call create_empty_cg_dataset(cg_g_id, gdf_translate(hdf_vars(i)), int(cg_n_b, kind=HSIZE_T), Z_avail, O_OUT)
      enddo

      if (.false.) i = size(cg_n_o) ! suppress compiler warning

   end subroutine create_empty_cg_datasets_in_output

   subroutine h5_write_to_single_file_v1(fname)

      use cg_level_finest, only: finest
      use cg_list,         only: cg_list_element
      use common_hdf5,     only: nhdf_vars, hdf_vars, hdf_vars_avail
      use constants,       only: ndims, LO
      use dataio_pub,      only: die
      use domain,          only: is_multicg !, is_uneven
      use grid_cont,       only: grid_container
      use hdf5,            only: HID_T, HSIZE_T, H5FD_MPIO_COLLECTIVE_F, H5P_DATASET_CREATE_F, H5P_DATASET_XFER_F, &
           &                     H5S_SELECT_SET_F, H5T_NATIVE_REAL, H5F_ACC_RDWR_F, H5P_FILE_ACCESS_F, &
           &                     h5dwrite_f, h5screate_simple_f, h5pcreate_f, h5dcreate_f, h5sclose_f, h5dget_space_f, h5sselect_hyperslab_f, &
           &                     h5pset_dxpl_mpio_f, h5dclose_f, h5open_f, h5close_f, h5fopen_f, h5fclose_f, h5pclose_f, h5pset_fapl_mpio_f !, h5pset_chunk_f
      use mpisetup,        only: comm
      use mpi,             only: MPI_INFO_NULL

      implicit none

      character(len=*), intent(in)      :: fname
      integer(HID_T)                    :: file_id                 !< File identifier
      integer(HID_T)                    :: plist_id, plist_idf     !< Property list identifier
      integer                           :: i
      integer(kind=4)                   :: error
      type(cg_list_element), pointer    :: cgl
      type(grid_container),  pointer    :: cg
      real(kind=4), pointer             :: data (:,:,:)            !< Data to write
      integer(kind=4), parameter        :: rank = ndims            !< Dataset rank = 3
      integer(HID_T)                    :: dset_id                 !< Dataset identifier
      integer(HID_T)                    :: filespace               !< Dataspace identifier in file
      integer(HID_T)                    :: memspace                !< Dataspace identifier in memory
      integer(HSIZE_T), dimension(rank) :: count, offset, stride, block, dimsf, chunk_dims

      ! Sometimes the data(:,:,:) is created in an associated state, sometimes not
      nullify(data)

      call h5open_f(error)
      !
      ! Setup file access property list with parallel I/O access.
      !
      call h5pcreate_f(H5P_FILE_ACCESS_F, plist_idf, error)
      call h5pset_fapl_mpio_f(plist_idf, comm, MPI_INFO_NULL, error)
      !
      ! Create the file collectively.
      !
      call h5fopen_f(trim(fname), H5F_ACC_RDWR_F, file_id, error, access_prp = plist_idf)
      call h5pclose_f(plist_idf, error)

      !! \todo check if finest is complete, if not then find finest complete level
      dimsf  = finest%level%l%n_d(:)    ! Dataset dimensions
      !
      ! Create the data space for the  dataset.
      !
      call h5screate_simple_f(rank, dimsf, filespace, error)

      do i = 1, nhdf_vars
         if (.not.hdf_vars_avail(i)) cycle

         ! Create chunked dataset.
         call h5pcreate_f(H5P_DATASET_CREATE_F, plist_id, error)

         ! Cannot use in multiblock
         ! if (.not. is_uneven) call h5pset_chunk_f(plist_id, rank, chunk_dims, error) !> \todo check how much performance it gives (massively parallel I/O is required)

         call h5dcreate_f(file_id, gdf_translate(hdf_vars(i)), H5T_NATIVE_REAL, filespace, dset_id, error, plist_id)
         call h5sclose_f(filespace, error)

         call h5dget_space_f(dset_id, filespace, error)

         ! Create property list for collective dataset write
         call h5pcreate_f(H5P_DATASET_XFER_F, plist_id, error)
         if (.not. is_multicg) call h5pset_dxpl_mpio_f(plist_id, H5FD_MPIO_COLLECTIVE_F, error)

         !! \todo if there are fine levels restrict the data first and write warning that v2 should be used instead
         cgl => finest%level%first
         if (.not. associated(cgl)) call die("[data_hdf5:h5_write_to_single_file_v1] I/O v1 cannot handle empty cg lists.")
         do while (associated(cgl))
            cg => cgl%cg

            if (.not.associated(data)) allocate(data(cg%nxb, cg%nyb, cg%nzb))
            call get_data_from_cg(hdf_vars(i), cg, data)

            chunk_dims = cg%n_b(:) ! Chunks dimensions
            call h5screate_simple_f(rank, chunk_dims, memspace, error)

            ! Each process defines dataset in memory and writes it to the hyperslab in the file.
            stride(:) = 1
            count(:) =  1
            block(:) = chunk_dims(:)
            offset(:) = cg%my_se(:, LO)

            ! Select hyperslab in the file.
            call h5sselect_hyperslab_f (filespace, H5S_SELECT_SET_F, offset, count, error, stride, block)

            ! Write the dataset collectively.
            call h5dwrite_f(dset_id, H5T_NATIVE_REAL, data, dimsf, error, file_space_id = filespace, mem_space_id = memspace, xfer_prp = plist_id)

            ! Close dataspaces.
            call h5sclose_f(memspace, error)

            if (associated(data)) deallocate(data)

            cgl => cgl%nxt
         enddo

         !call h5pclose_f(plist_id, error) ! does it matter?

         ! Close the dataset.
         call h5dclose_f(dset_id, error)
      enddo

      call h5sclose_f(filespace, error)

      ! Close the property list.
      call h5fclose_f(file_id, error)
      call h5close_f(error)

   end subroutine h5_write_to_single_file_v1

   function h5_filename() result(f)
      use constants,  only: fnamelen
      use dataio_pub, only: problem_name, run_id, nhdf, wd_wr
      use mpisetup,   only: proc
      implicit none
      character(len=fnamelen) :: f
      write(f, '(2a,"_",a3,i4.4,".cpu",i5.5,".h5")') trim(wd_wr), trim(problem_name), trim(run_id), nhdf, proc
   end function h5_filename

   subroutine h5_write_to_multiple_files

      use cg_leaves,   only: leaves
      use cg_list,     only: cg_list_element
      use common_hdf5, only: nhdf_vars, hdf_vars
      use constants,   only: dsetnamelen, fnamelen, xdim, ydim, zdim, I_ONE, tmr_hdf
      use dataio_pub,  only: msg, printio, printinfo, thdf, last_hdf_time, piernik_hdf5_version
      use grid_cont,   only: grid_container
      use h5lt,        only: h5ltmake_dataset_float_f, h5ltmake_dataset_double_f
      use hdf5,        only: H5F_ACC_TRUNC_F, h5fcreate_f, h5open_f, h5fclose_f, h5close_f, HID_T, h5gcreate_f, &
           &                 h5gclose_f, HSIZE_T
      use mpisetup,    only: master
      use timer,       only: set_timer

      implicit none

      type(cg_list_element), pointer    :: cgl
      type(grid_container),  pointer    :: cg
      integer(kind=4), parameter        :: rank = 3
      integer(kind=4)                   :: error, i
      integer(HID_T)                    :: file_id, grp_id
      integer(kind=8)                   :: ngc              !< current grid index
      integer(HSIZE_T), dimension(rank) :: dims
      character(len=dsetnamelen)        :: gname
      character(len=fnamelen)           :: fname
      real(kind=4), pointer             :: data (:,:,:)     !< Data to write

      thdf = set_timer(tmr_hdf,.true.)
      fname = h5_filename()
      if (master) then
         write(msg,'(a,es23.16,a,f5.2,1x,2a)') 'ordered t ',last_hdf_time,': Writing datafile v', piernik_hdf5_version, trim(fname), " ... "
         call printio(msg, .true.)
      endif

      call h5open_f(error)
      call h5fcreate_f(fname, H5F_ACC_TRUNC_F, file_id, error)
      cgl => leaves%first
      ngc = 0
      do while (associated(cgl))
         cg => cgl%cg

         write(gname,'("grid",i8.8)') ngc-1
         call h5gcreate_f(file_id, gname, grp_id, error)

         ! set attributes here
         call h5ltmake_dataset_double_f(grp_id, "fbnd", int(2,kind=4), shape(cg%fbnd,kind=HSIZE_T), &
                                      & cg%fbnd, error)

         if (.not.associated(data)) allocate(data(cg%n_b(xdim),cg%n_b(ydim),cg%n_b(zdim)))
         dims = cg%n_b(:)
         do i = I_ONE, int(nhdf_vars, kind=4)
            call get_data_from_cg(hdf_vars(i), cg, data)
            call h5ltmake_dataset_float_f(grp_id, hdf_vars(i), rank, dims, data(:,:,:), error)
         enddo
         if (associated(data)) deallocate(data)
         call h5gclose_f(grp_id, error)
         ngc = ngc + 1
         cgl => cgl%nxt
      enddo
      call h5fclose_f(file_id, error)
      call h5close_f(error)

      thdf = set_timer(tmr_hdf)
      if (master) then
         write(msg,'(a6,f10.2,a2)') ' done ', thdf, ' s'
         call printinfo(msg, .true.)
      endif

   end subroutine h5_write_to_multiple_files

end module data_hdf5<|MERGE_RESOLUTION|>--- conflicted
+++ resolved
@@ -104,18 +104,20 @@
             f%fu = "\rm{Gs}"
             f%f2cgs = 1.0 / (fpi * sqrt(cm / (miu0 * gram)) * sek)
             f%stag = 1
-<<<<<<< HEAD
-         case ("cr01" : "cr99")
-=======
          case ("divbc", "divbf")
             f%fu= "\rm{Gs}/\rm{cm}" ! I'm not sure if it is a best description
             f%f2cgs = 1.0 / (fpi * sqrt(cm / (miu0 * gram)) * sek * cm)
          case ("magdir")
             f%fu = "\rm{radians}"
-         case ("cr1" : "cr9")
+         case ("cr01" : "cr99")
             f%fu = "\rm{erg}/\rm{cm}^3"
             f%f2cgs = 1.0 / (erg/cm**3)
->>>>>>> ad6f8c34
+         case ("cren01" : "cren99")
+            f%fu = "1/\rm{cm}^3"
+            f%f2cgs = 1.0 / (erg/cm**3)
+         case ("cree01" : "cree99")
+            f%fu = "\rm{erg}/\rm{cm}^3"
+            f%f2cgs = 1.0 / (erg/cm**3)
          case ("gpot", "sgpt")
             f%fu = "\rm{cm}^2 / \rm{s}^2"
             f%f2cgs = 1.0 / (cm**2 / sek**2)
