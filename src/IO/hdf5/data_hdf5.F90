--- conflicted
+++ resolved
@@ -585,13 +585,8 @@
       use global,      only: nstep
       use grid_cont,   only: grid_container
       use hdf5,        only: HID_T, HSIZE_T, H5T_NATIVE_REAL, H5T_NATIVE_DOUBLE, h5sclose_f, h5dwrite_f, h5sselect_none_f, h5screate_simple_f
-<<<<<<< HEAD
-      use MPIF,        only: MPI_DOUBLE_PRECISION, MPI_STATUS_IGNORE, MPI_DOUBLE_INT, MPI_Recv, MPI_Send
-      use mpisetup,    only: master, FIRST, proc, comm, mpi_err, LAST
-=======
-      use MPIF,        only: MPI_DOUBLE_PRECISION, MPI_STATUS_IGNORE, MPI_COMM_WORLD, MPI_Recv, MPI_Send
-      use mpisetup,    only: master, FIRST, proc, err_mpi, tag_ub
->>>>>>> 13ad4659
+      use MPIF,        only: MPI_DOUBLE_PRECISION, MPI_STATUS_IGNORE, MPI_DOUBLE_INT, MPI_COMM_WORLD, MPI_Recv, MPI_Send
+      use mpisetup,    only: master, FIRST, proc, err_mpi, tag_ub, LAST
       use ppp,         only: ppp_main
 #ifdef NBODY_1FILE
       use cg_particles_io, only: pdsets, nbody_datafields
@@ -691,7 +686,7 @@
                if (master) then
                   tmp(:) = cg_desc%pdset_id(:, i)
                endif
-               call MPI_Scatter( tmp, 1, MPI_DOUBLE_INT, id, 1, MPI_DOUBLE_INT, FIRST, comm, mpi_err)  ! what if n_part == 0 on some threads?
+               call MPI_Scatter( tmp, 1, MPI_DOUBLE_INT, id, 1, MPI_DOUBLE_INT, FIRST, MPI_COMM_WORLD, err_mpi)  ! what if n_part == 0 on some threads?
                if (master) then
                   call nbody_datafields(id, gdf_translate(pdsets(i)), n_part)
                else
