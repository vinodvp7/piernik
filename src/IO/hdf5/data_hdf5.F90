--- conflicted
+++ resolved
@@ -339,11 +339,7 @@
          case ("magdir")
             tab(:,:,:) = real(atan2(cg%b(ydim, cg%is:cg%ie, cg%js:cg%je, cg%ks:cg%ke) + cg%b(ydim, cg%is        :cg%ie,         cg%js+dom%D_y:cg%je+dom%D_y, cg%ks        :cg%ke        ), &
                  &                  cg%b(xdim, cg%is:cg%ie, cg%js:cg%je, cg%ks:cg%ke) + cg%b(xdim, cg%is+dom%D_x:cg%ie+dom%D_x, cg%js        :cg%je,         cg%ks        :cg%ke        )), kind=4)
-<<<<<<< HEAD
-         case("divbf") ! face-centered div(B): RTVD
-=======
          case ("divbf") ! face-centered div(B): RTVD
->>>>>>> e4c17b57
             tab(:,:,:) = real( half * ( &
             &                           (cg%b(xdim, cg%is+dom%D_x:cg%ie+dom%D_x, cg%js        :cg%je,         cg%ks        :cg%ke        ) - &
             &                            cg%b(xdim, cg%is        :cg%ie,         cg%js        :cg%je,         cg%ks        :cg%ke        )   )/cg%dx + &
