!
! PIERNIK Code Copyright (C) 2006 Michal Hanasz
!
!    This file is part of PIERNIK code.
!
!    PIERNIK is free software: you can redistribute it and/or modify
!    it under the terms of the GNU General Public License as published by
!    the Free Software Foundation, either version 3 of the License, or
!    (at your option) any later version.
!
!    PIERNIK is distributed in the hope that it will be useful,
!    but WITHOUT ANY WARRANTY; without even the implied warranty of
!    MERCHANTABILITY or FITNESS FOR A PARTICULAR PURPOSE.  See the
!    GNU General Public License for more details.
!
!    You should have received a copy of the GNU General Public License
!    along with PIERNIK.  If not, see <http://www.gnu.org/licenses/>.
!
!    Initial implementation of PIERNIK code was based on TVD split MHD code by
!    Ue-Li Pen
!        see: Pen, Arras & Wong (2003) for algorithm and
!             http://www.cita.utoronto.ca/~pen/MHD
!             for original source code "mhd.f90"
!
!    For full list of developers see $PIERNIK_HOME/license/pdt.txt
!

#include "piernik.h"

!>
!! \brief Module that contains HDF5 I/O routines for writing single-precision data dumps
!<
module data_hdf5

! pulled by HDF5

   implicit none

   private
   public :: init_data, write_hdf5

   interface
      subroutine h5_write
         implicit none
      end subroutine h5_write
   end interface

   procedure(h5_write), pointer :: write_hdf5 => NULL() !h5_write_to_single_file

contains

   subroutine init_data

      use dataio_pub,  only: multiple_h5files

      implicit none

      if (multiple_h5files) then
         write_hdf5 => h5_write_to_multiple_files
      else
         write_hdf5 => h5_write_to_single_file
      endif

   end subroutine init_data

!>
!! \brief Set up unit labels and cgs coefficients for standard fields.
!!
!! \todo Provide user hook for defining unit labels and cgs coefficients.
!<

   function datafields_descr(var) result(f)

      use constants, only: fpi
      use gdf,       only: gdf_field_type
      use units,     only: cm, erg, gram, sek, miu0

      implicit none

      character(len=*), intent(in) :: var
      type(gdf_field_type)         :: f

      f%f2cgs = 1.0
      f%stag  = 0
      f%fn    = trim(var)
      f%fu    = 'fixme'
      select case (trim(var))
         case ("dend", "deni", "denn")
            f%fu = "\rm{g}/\rm{cm}^3"
            f%f2cgs = 1.0 / (gram/cm**3)
         case ("vlxd", "vlxn", "vlxi", "vlyd", "vlyn", "vlyi", "vlzd", "vlzn", "vlzi")
            f%fu = "\rm{cm}/\rm{s}"
            f%f2cgs = 1.0 / (cm/sek)
         case ("enen", "enei")
            f%fu = "\rm{erg}/\rm{cm}^3"
            f%f2cgs = 1.0 / (erg/cm**3)
         case ("ethn", "ethi")
            f%fu = "\rm{erg}/\rm{g}"
            f%f2cgs = 1.0 / (erg/gram)
         case ("pren", "prei")
            f%fu = "\rm{g}/\rm{cm}/\rm{s}^2"
            f%f2cgs = 1.0 / (gram/cm/sek**2)
         case ("magx", "magy", "magz", "magB")
            f%fu = "\rm{Gs}"
            f%f2cgs = 1.0 / (fpi * sqrt(cm / (miu0 * gram)) * sek)
            f%stag = 1
         case ("divbc", "divbf", "divbc4", "divbf4", "divbc6", "divbf6", "divbc8", "divbf8")
            f%fu= "\rm{Gs}/\rm{cm}" ! I'm not sure if it is a best description
            f%f2cgs = 1.0 / (fpi * sqrt(cm / (miu0 * gram)) * sek * cm)
         case ("magdir")
            f%fu = "\rm{radians}"
         case ("cr1" : "cr9")
            f%fu = "\rm{erg}/\rm{cm}^3"
            f%f2cgs = 1.0 / (erg/cm**3)
         case ("gpot", "sgpt")
            f%fu = "\rm{cm}^2 / \rm{s}^2"
            f%f2cgs = 1.0 / (cm**2 / sek**2)
         case ("trcr")
      end select
   end function datafields_descr

   elemental function gdf_translate(var) result(newname)

      use constants,    only: dsetnamelen
      use dataio_pub,   only: gdf_strict

      implicit none

      character(len=*), intent(in) :: var
      character(len=dsetnamelen)   :: newname

      if (gdf_strict) then
         select case (trim(var))
            case ("dend", "deni", "denn")
               newname = "density"
            case ("vlxd", "vlxn", "vlxi", "vlyd", "vlyn", "vlyi", "vlzd", "vlzn", "vlzi")
               write(newname, '("velocity_",A1)') var(3:3)
            case ("momxd", "momxn", "momxi", "momyd", "momyn", "momyi", "momzd", "momzn", "momzi")
               write(newname, '("momentum_",A1)') var(4:4)
            case ("enen", "enei")
               newname = "energy_density"
            case ("ethn", "ethi")
               newname = "specific_energy"
            case ("pren", "prei")
               newname = "pressure"
            case ("magx", "magy", "magz")
               write(newname, '("mag_field_",A1)') var(4:4)
            case ("divbc", "divbf")
               write(newname, '("magnetic_field_divergence_",A1)') var(5:5)
            case ("divbc4", "divbf4")
               write(newname, '("magnetic_field_divergence_",A1,"_O(4)")') var(5:5)
            case ("divbc6", "divbf6")
               write(newname, '("magnetic_field_divergence_",A1,"_O(6)")') var(5:5)
            case ("divbc8", "divbf8")
               write(newname, '("magnetic_field_divergence_",A1,"_O(8)")') var(5:5)
            case ("pmag%")
               newname = "p_mag_to_p_tot_ratio"
            case ("magB")
               newname = "magnetic_field_magnitude"
            case ("magdir")
               newname = "magnetic_field_direction"
            case default
               write(newname, '(A)') trim(var)
         end select
      else
         write(newname, '(A)') trim(var)
      endif
   end function gdf_translate

   subroutine create_units_description(gid)

      use common_hdf5,  only: hdf_vars
      use constants,    only: units_len, cbuff_len, I_FIVE
      use hdf5,         only: HID_T, h5dopen_f, h5dclose_f
      use helpers_hdf5, only: create_dataset, create_attribute
      use units,        only: lmtvB, s_lmtvB, get_unit

      implicit none
      integer(HID_T), intent(in)             :: gid
      integer(HID_T)                         :: dset_id
      integer(kind=4)                        :: error, i
      character(len=cbuff_len), pointer      :: ssbuf
      character(len=units_len), pointer      :: sbuf
      character(len=units_len), target       :: s_unit
      real                                   :: val_unit

      character(len=cbuff_len), dimension(I_FIVE), parameter :: base_dsets = &
         &  ["length_unit  ", "mass_unit    ", "time_unit    ",  &
         &   "velocity_unit", "magnetic_unit"]

      do i = lbound(base_dsets, 1), ubound(base_dsets, 1)
         call create_dataset(gid, base_dsets(i), lmtvB(i))
         call h5dopen_f(gid, base_dsets(i), dset_id, error)
         ssbuf => s_lmtvB(i)
         call create_attribute(dset_id, "unit", ssbuf)
         call h5dclose_f(dset_id, error)
      enddo
      do i = lbound(hdf_vars, 1, kind=4), ubound(hdf_vars, 1, kind=4)
         call get_unit(gdf_translate(hdf_vars(i)), val_unit, s_unit)
         call create_dataset(gid, gdf_translate(hdf_vars(i)), val_unit)
         call h5dopen_f(gid, gdf_translate(hdf_vars(i)), dset_id, error)
         sbuf => s_unit
         call create_attribute(dset_id, "unit", sbuf)
         call h5dclose_f(dset_id, error)
      enddo

   end subroutine create_units_description

   subroutine create_datafields_descrs(place)

      use common_hdf5,  only: hdf_vars
      use gdf,          only: gdf_field_type, fmax
      use hdf5,         only: HID_T, h5gcreate_f, h5gclose_f
      use helpers_hdf5, only: create_attribute

      implicit none

      integer(HID_T), intent(in)             :: place

      integer                                :: i
      integer(kind=4)                        :: error
      integer(HID_T)                         :: g_id
      type(gdf_field_type), target           :: f
      integer(kind=8), pointer, dimension(:) :: ibuf
      character(len=fmax), pointer           :: sbuf

      allocate(ibuf(1))
      do i = lbound(hdf_vars,1), ubound(hdf_vars,1)
         f = datafields_descr(hdf_vars(i))
         call h5gcreate_f(place, gdf_translate(hdf_vars(i)), g_id, error)
         call create_attribute(g_id, 'field_to_cgs', [f%f2cgs])
         ibuf = f%stag
         call create_attribute(g_id, 'staggering',   ibuf)
         sbuf => f%fu
         call create_attribute(g_id, 'field_units',  sbuf)
         sbuf => f%fn
         call create_attribute(g_id, 'field_name',   sbuf)
         call h5gclose_f(g_id, error)
      enddo
      deallocate(ibuf)
   end subroutine create_datafields_descrs
!>
!! \brief Routine calculating quantities for .hdf files
!<
   subroutine datafields_hdf5(var, tab, ierrh, cg)

      use common_hdf5, only: common_shortcuts
      use constants,   only: dsetnamelen
      use fluidtypes,  only: component_fluid
      use func,        only: ekin, emag
      use grid_cont,   only: grid_container
      use mpisetup,    only: proc
#if defined(COSM_RAYS) || defined(TRACER) || !defined(ISO)
      use fluidindex,  only: flind
#endif /* COSM_RAYS || TRACER || !ISO */
#ifdef MAGNETIC
      use div_B,       only: divB_c_IO
      use domain,      only: dom
      use constants,   only: xdim, ydim, zdim, half, two, I_TWO, I_FOUR, I_SIX, I_EIGHT
      use global,      only: force_cc_mag
#endif /* MAGNETIC */

      implicit none

      character(len=dsetnamelen),     intent(in)  :: var
      real, dimension(:,:,:),         intent(out) :: tab
      integer,                        intent(out) :: ierrh
      type(grid_container),  pointer, intent(in)  :: cg

      class(component_fluid), pointer             :: fl_dni
      integer(kind=4)                             :: i_xyz
#ifdef COSM_RAYS
      integer                                     :: i
      integer, parameter                          :: auxlen = dsetnamelen - 1
      character(len=auxlen)                       :: aux
#endif /* COSM_RAYS */
#define RNG cg%is:cg%ie, cg%js:cg%je, cg%ks:cg%ke

      call common_shortcuts(var, fl_dni, i_xyz)

      ierrh = 0
      tab = 0.0

#ifdef MAGNETIC
      associate(emag_c => merge(emag(cg%b(xdim, cg%is:cg%ie, cg%js:cg%je, cg%ks:cg%ke), &
           &                         cg%b(ydim, cg%is:cg%ie, cg%js:cg%je, cg%ks:cg%ke), &
           &                         cg%b(zdim, cg%is:cg%ie, cg%js:cg%je, cg%ks:cg%ke)), &
           &                    emag(half*(cg%b(xdim, cg%is:cg%ie, cg%js:cg%je, cg%ks:cg%ke) + cg%b(xdim, cg%is+dom%D_x:cg%ie+dom%D_x, cg%js        :cg%je,         cg%ks        :cg%ke        )), &
           &                         half*(cg%b(ydim, cg%is:cg%ie, cg%js:cg%je, cg%ks:cg%ke) + cg%b(ydim, cg%is        :cg%ie,         cg%js+dom%D_y:cg%je+dom%D_y, cg%ks        :cg%ke        )), &
           &                         half*(cg%b(zdim, cg%is:cg%ie, cg%js:cg%je, cg%ks:cg%ke) + cg%b(zdim, cg%is        :cg%ie,         cg%js        :cg%je,         cg%ks+dom%D_z:cg%ke+dom%D_z))), &
           &                    force_cc_mag))  ! fortran way of constructing ternary operators
#else /* !MAGNETIC */
      associate(emag_c => 0.)
#endif /* !MAGNETIC */
      select case (var)
#ifdef COSM_RAYS
         case ("cr1" : "cr9")
            read(var,'(A2,I1)') aux, i !> \deprecated BEWARE 0 <= i <= 9, no other indices can be dumped to hdf file
            tab(:,:,:) = cg%u(flind%crs%beg+i-1, RNG)
#endif /* COSM_RAYS */
#ifdef TRACER
         case ("trcr")
            tab(:,:,:) = cg%u(flind%trc%beg, RNG)
#endif /* TRACER */
         case ("dend", "deni", "denn")
            tab(:,:,:) = cg%u(fl_dni%idn, RNG)
         case ("vlxd", "vlxn", "vlxi", "vlyd", "vlyn", "vlyi", "vlzd", "vlzn", "vlzi")
            tab(:,:,:) = cg%u(fl_dni%imx + i_xyz, RNG) / cg%u(fl_dni%idn, RNG)
         case ("momxd", "momxn", "momxi", "momyd", "momyn", "momyi", "momzd", "momzn", "momzi")
            tab(:,:,:) = cg%u(fl_dni%imx + i_xyz, RNG)
         case ("enen", "enei")
#ifdef ISO
            tab(:,:,:) = ekin(cg%u(fl_dni%imx, RNG), cg%u(fl_dni%imy, RNG), cg%u(fl_dni%imz, RNG), cg%u(fl_dni%idn, RNG))
#else /* !ISO */
            tab(:,:,:) = cg%u(fl_dni%ien, RNG)
#endif /* !ISO */
         case ("pren")
#ifndef ISO
            tab(:,:,:) = flind%neu%gam_1 * (cg%u(flind%neu%ien, RNG) - ekin(cg%u(flind%neu%imx, RNG), cg%u(flind%neu%imy, RNG), cg%u(flind%neu%imz, RNG), cg%u(flind%neu%idn, RNG)))
#endif /* !ISO */
         case ("prei")
#ifndef ISO
<<<<<<< HEAD
            tab(:,:,:) = flind%ion%gam_1 * (cg%u(flind%ion%ien, RNG) - ekin(cg%u(flind%ion%imx, RNG), cg%u(flind%ion%imy, RNG), cg%u(flind%ion%imz, RNG), cg%u(flind%ion%idn, RNG))) - emag_c
=======
            tab(:,:,:) = flind%ion%gam_1 * (cg%u(flind%ion%ien, RNG) - ekin(cg%u(flind%ion%imx, RNG), cg%u(flind%ion%imy, RNG), cg%u(flind%ion%imz, RNG), cg%u(flind%ion%idn, RNG)) - emag_f_c)
>>>>>>> 90e6293d
#endif /* !ISO */
         case ("pmag%")
#ifndef ISO
#ifdef IONIZED
            tab(:,:,:) = emag_c / &
                 &      (flind%ion%gam_1 * (cg%u(flind%ion%ien, RNG) - ekin(cg%u(flind%ion%imx, RNG), cg%u(flind%ion%imy, RNG), cg%u(flind%ion%imz, RNG), cg%u(flind%ion%idn, RNG)) - emag_c) + &
                 &       emag_c)
#endif /* IONIZED */
#endif /* !ISO */
        case ("ethn")
#ifndef ISO
            tab(:,:,:) = (cg%u(flind%neu%ien, RNG) - &
                 &       ekin(cg%u(flind%neu%imx, RNG), cg%u(flind%neu%imy, RNG), cg%u(flind%neu%imz, RNG), cg%u(flind%neu%idn, RNG))) /         &
                 &       cg%u(flind%neu%idn, RNG)
#endif /* !ISO */
         case ("ethi")
#ifndef ISO
            tab(:,:,:) = (cg%u(flind%ion%ien, RNG) - &
                 &       ekin(cg%u(flind%ion%imx, RNG), cg%u(flind%ion%imy, RNG), cg%u(flind%ion%imz, RNG), cg%u(flind%ion%idn, RNG)) -          &
                 &       emag_c) / cg%u(flind%ion%idn, RNG)
#endif /* !ISO */
#ifdef MAGNETIC
         case ("magx", "magy", "magz")
            tab(:,:,:) = cg%b(xdim + i_xyz, RNG) ! beware: these are "raw", face-centered. Use them with care when you process plotfiles
         case ("magB")
            tab(:,:,:) = sqrt(two * emag_c)
         case ("magdir")
            tab(:,:,:) = atan2(cg%b(ydim, cg%is:cg%ie, cg%js:cg%je, cg%ks:cg%ke) + cg%b(ydim, cg%is        :cg%ie,         cg%js+dom%D_y:cg%je+dom%D_y, cg%ks        :cg%ke        ), &
                 &             cg%b(xdim, cg%is:cg%ie, cg%js:cg%je, cg%ks:cg%ke) + cg%b(xdim, cg%is+dom%D_x:cg%ie+dom%D_x, cg%js        :cg%je,         cg%ks        :cg%ke        ))
!! ToDo: autodetect centering, add option for dumping both just in case
!! face-centered div(B): RTVD and RIEMANN, both with constrained transport
         case ("divbf")
            tab(:,:,:) = divB_c_IO(cg, I_TWO,  .false.)
         case ("divbf4")
            tab(:,:,:) = divB_c_IO(cg, I_FOUR, .false.)
         case ("divbf6")
            tab(:,:,:) = divB_c_IO(cg, I_SIX,  .false.)
         case ("divbf8")
            tab(:,:,:) = divB_c_IO(cg, I_EIGHT,.false.)
!! cell-centered div(B): RIEMANN dith divergence cleaning
         case ("divbc")
            tab(:,:,:) = divB_c_IO(cg, I_TWO,  .true.)
         case ("divbc4")
            tab(:,:,:) = divB_c_IO(cg, I_FOUR, .true.)
         case ("divbc6")
            tab(:,:,:) = divB_c_IO(cg, I_SIX,  .true.)
         case ("divbc8")
            tab(:,:,:) = divB_c_IO(cg, I_EIGHT,.true.)
#endif /* MAGNETIC */
         case ("gpot")
            if (associated(cg%gpot)) tab(:,:,:) = cg%gpot(RNG)
         case ("sgpt")
            if (associated(cg%sgp)) tab(:,:,:) = cg%sgp(RNG)
         case ("level")
            tab(:,:,:) = cg%l%id
         case ("grid_id")
            tab(:,:,:) = cg%grid_id
         case ("proc")
            tab(:,:,:) = proc
         case default
            ierrh = -1
      end select
      end associate
#undef RNG

   end subroutine datafields_hdf5

!
! ------------------------------------------------------------------------------------
!
   subroutine h5_write_to_single_file

      use common_hdf5, only: set_common_attributes
      use constants,   only: cwdlen, I_ONE, tmr_hdf
      use dataio_pub,  only: printio, printinfo, nhdf, thdf, wd_wr, piernik_hdf5_version, piernik_hdf5_version2, &
         &                   msg, run_id, problem_name, use_v2_io, last_hdf_time
      use mpisetup,    only: master, piernik_MPI_Bcast, report_to_master, report_string_to_master
      use mpisignals,  only: sig
      use timer,       only: set_timer

      implicit none

      character(len=cwdlen) :: fname
      real                  :: phv

      thdf = set_timer(tmr_hdf,.true.)
      nhdf = nhdf + I_ONE
      ! Initialize HDF5 library and Fortran interfaces.
      !
      phv = piernik_hdf5_version ; if (use_v2_io) phv = piernik_hdf5_version2
      if (master) then
         write(fname, '(2a,a1,a3,a1,i4.4,a3)') trim(wd_wr), trim(problem_name),"_", trim(run_id),"_", nhdf,".h5" !> \todo: merge with function restart_fname()
         write(msg,'(a,es23.16,a,f5.2,1x,2a)') 'ordered t ',last_hdf_time,': Writing datafile v', phv, trim(fname), " ... "
         call printio(msg, .true.)
      endif
      call piernik_MPI_Bcast(fname, cwdlen)

      call set_common_attributes(fname)
      if (use_v2_io) then
         call h5_write_to_single_file_v2(fname)
      else
         call h5_write_to_single_file_v1(fname)
      endif

      thdf = set_timer(tmr_hdf)
      if (master) then
         write(msg,'(a6,f10.2,a2)') ' done ', thdf, ' s'
         call printinfo(msg, .true.)
      endif
      call report_to_master(sig%hdf_written, only_master=.True.)
      call report_string_to_master(fname, only_master=.True.)

   end subroutine h5_write_to_single_file

   subroutine h5_write_to_single_file_v2(fname)
      use common_hdf5, only: write_to_hdf5_v2, O_OUT
      use gdf,         only: gdf_create_root_group
      use mpisetup,    only: master, piernik_MPI_Barrier

      implicit none

      character(len=*), intent(in) :: fname

      call write_to_hdf5_v2(fname, O_OUT, create_empty_cg_datasets_in_output, write_cg_to_output)

      if (master) then
         call gdf_create_root_group(fname, 'field_types', create_datafields_descrs)
         call gdf_create_root_group(fname, 'dataset_units', create_units_description)
      endif
      call piernik_MPI_Barrier

   end subroutine h5_write_to_single_file_v2

!> \brief Write all grid containers to the file

   subroutine write_cg_to_output(cgl_g_id, cg_n, cg_all_n_b, cg_all_n_o)

      use cg_leaves,   only: leaves
      use cg_list,     only: cg_list_element
      use common_hdf5, only: get_nth_cg, hdf_vars, cg_output, hdf_vars
      use constants,   only: xdim, ydim, zdim, ndims, FP_REAL
      use dataio_pub,  only: die, nproc_io, can_i_write, h5_64bit
      use grid_cont,   only: grid_container
      use hdf5,        only: HID_T, HSIZE_T, H5T_NATIVE_REAL, H5T_NATIVE_DOUBLE, h5sclose_f, h5dwrite_f, h5sselect_none_f, h5screate_simple_f
      use mpi,         only: MPI_DOUBLE_PRECISION, MPI_STATUS_IGNORE
      use mpisetup,    only: master, FIRST, proc, comm, mpi_err

      implicit none

      integer(HID_T),                           intent(in) :: cgl_g_id    !< cg group identifier
      integer(kind=4), dimension(:),   pointer, intent(in) :: cg_n        !< offset for cg group numbering
      integer(kind=4), dimension(:,:), pointer, intent(in) :: cg_all_n_b  !< all cg sizes
      integer(kind=4), dimension(:,:), pointer, intent(in) :: cg_all_n_o  !< all cg sizes, expanded by external boundaries

      integer(HID_T)                                       :: filespace_id, memspace_id
      integer(kind=4)                                      :: error
      integer(kind=4), parameter                           :: rank = 3
      integer(HSIZE_T), dimension(:), allocatable          :: dims
      integer                                              :: i, ncg, n
      type(grid_container),            pointer             :: cg
      type(cg_list_element),           pointer             :: cgl
      real, dimension(:,:,:),          pointer             :: data_dbl ! double precision buffer (internal default, single precision buffer is the plotfile output default, overridable by h5_64bit)
      type(cg_output)                                      :: cg_desc

      call cg_desc%init(cgl_g_id, cg_n, nproc_io, gdf_translate(hdf_vars))

      if (cg_desc%tot_cg_n < 1) call die("[data_hdf5:write_cg_to_output] no cg available!")

      ! all arrays are rank 3 here
      allocate(dims(ndims))
      ! Allocate data with the size of first cg
      allocate( data_dbl(cg_all_n_b(xdim, 1), cg_all_n_b(ydim, 1), cg_all_n_b(zdim, 1)) )

      if (nproc_io == 1) then ! perform serial write
         ! write all cg, one by one
         do ncg = 1, cg_desc%tot_cg_n
            dims(:) = [ cg_all_n_b(xdim, ncg), cg_all_n_b(ydim, ncg), cg_all_n_b(zdim, ncg) ]
            call recycle_data(dims, cg_all_n_b, ncg, data_dbl)

            if (master) then
               if (.not. can_i_write) call die("[data_hdf5:write_cg_to_output] Master can't write")

               do i = lbound(hdf_vars,1), ubound(hdf_vars,1)
                  if (cg_desc%cg_src_p(ncg) == proc) then
                     cg => get_nth_cg(cg_desc%cg_src_n(ncg))
                     call get_data_from_cg(hdf_vars(i), cg, data_dbl)
                  else
                     call MPI_Recv(data_dbl(1,1,1), size(data_dbl), MPI_DOUBLE_PRECISION, cg_desc%cg_src_p(ncg), ncg + cg_desc%tot_cg_n*i, comm, MPI_STATUS_IGNORE, mpi_err)
                  endif
                  if (h5_64bit) then
                     call h5dwrite_f(cg_desc%dset_id(ncg, i), H5T_NATIVE_DOUBLE, data_dbl, dims, error, xfer_prp = cg_desc%xfer_prp)
                  else
                     call h5dwrite_f(cg_desc%dset_id(ncg, i), H5T_NATIVE_REAL, real(data_dbl, kind=FP_REAL), dims, error, xfer_prp = cg_desc%xfer_prp)
                  endif
               enddo
            else
               if (can_i_write) call die("[data_hdf5:write_cg_to_output] Slave can write")
               if (cg_desc%cg_src_p(ncg) == proc) then
                  cg => get_nth_cg(cg_desc%cg_src_n(ncg))
                  do i = lbound(hdf_vars,1), ubound(hdf_vars,1)
                     call get_data_from_cg(hdf_vars(i), cg, data_dbl)
                     call MPI_Send(data_dbl(1,1,1), size(data_dbl), MPI_DOUBLE_PRECISION, FIRST, ncg + cg_desc%tot_cg_n*i, comm, mpi_err)
                  enddo
               endif
            endif
         enddo
      else ! perform parallel write
         ! This piece will be a generalization of the serial case. It should work correctly also for nproc_io == 1 so it should replace the serial code
         if (can_i_write) then
            ! write own
            n = 0
            cgl => leaves%first

            do while (associated(cgl))
               n = n + 1
               ncg = cg_desc%offsets(proc) + n
               dims(:) = [ cg_all_n_b(xdim, ncg), cg_all_n_b(ydim, ncg), cg_all_n_b(zdim, ncg) ]
               call recycle_data(dims, cg_all_n_b, ncg, data_dbl)
               cg => cgl%cg

               do i = lbound(hdf_vars,1), ubound(hdf_vars,1)
                  call get_data_from_cg(hdf_vars(i), cg, data_dbl)
                  if (h5_64bit) then
                     call h5dwrite_f(cg_desc%dset_id(ncg, i), H5T_NATIVE_DOUBLE, data_dbl, dims, error, xfer_prp = cg_desc%xfer_prp)
                  else
                     call h5dwrite_f(cg_desc%dset_id(ncg, i), H5T_NATIVE_REAL, real(data_dbl, kind=FP_REAL), dims, error, xfer_prp = cg_desc%xfer_prp)
                  endif
               enddo

               cgl => cgl%nxt
            enddo

            ! Behold the MAGIC in its purest form!
            ! Following block of code does exactly *nothing*, yet it's necessary for collective calls of PHDF5
            !>
            !! \deprecated BEWARE, we assume that at least 1 cg exist on a given proc
            !! \todo there should be something like H5S_NONE as a contradiction to H5S_ALL, yet I cannot find it...
            !<

            dims(:) = [ cg_all_n_b(xdim, 1), cg_all_n_b(ydim, 1), cg_all_n_b(zdim, 1) ]

            ! completely bogus values, only to make HDF5 happy
            call h5screate_simple_f(rank, dims, filespace_id, error)
            call h5screate_simple_f(rank, dims, memspace_id, error)
            ! empty filespace
            call h5sselect_none_f(filespace_id, error)
            ! empty memoryspace
            call h5sselect_none_f(memspace_id, error)

            call recycle_data(dims, cg_all_n_b, 1, data_dbl)
            do ncg = 1, maxval(cg_n)-n
               do i = lbound(hdf_vars, 1), ubound(hdf_vars, 1)
                  if (h5_64bit) then
                     call h5dwrite_f(cg_desc%dset_id(1, i), H5T_NATIVE_DOUBLE, data_dbl, dims, error, &
                          &          xfer_prp = cg_desc%xfer_prp, file_space_id = filespace_id, mem_space_id = memspace_id)
                  else
                     call h5dwrite_f(cg_desc%dset_id(1, i), H5T_NATIVE_REAL, real(data_dbl, kind=FP_REAL), dims, error, &
                          &          xfer_prp = cg_desc%xfer_prp, file_space_id = filespace_id, mem_space_id = memspace_id)
                  endif
               enddo
            enddo

            call h5sclose_f(memspace_id, error)
            call h5sclose_f(filespace_id, error)
            ! receive (from whom?)
         else
            call die("[data_hdf5:write_cg_to_output] nproc != nproc_io not implemented yet")
            ! send (where?)
         endif
      endif

      ! clean up
      if (allocated(dims)) deallocate(dims)
      if (associated(data_dbl)) deallocate(data_dbl)
      call cg_desc%clean()

      if (.false.) i = size(cg_all_n_o) ! suppress compiler warning

      contains
         !>
         !! Try to avoid pointless data reallocation for every cg if shape doesn't change
         !<
         subroutine recycle_data(dims, cg_all_n_b, i, data)
            use constants, only: xdim, ydim, zdim
            use hdf5,      only: HSIZE_T
            implicit none
            integer(HSIZE_T), dimension(:)                          :: dims        !< shape of current cg
            integer(kind=4), dimension(:,:), pointer, intent(in)    :: cg_all_n_b  !< all cg sizes
            integer,                                  intent(in)    :: i           !< no. of cg
            real, dimension(:,:,:), pointer,          intent(inout) :: data        !< temporary storage array used for I/O

            if (associated(data)) then
               if ( any(dims /= shape(data)) ) then
                  deallocate(data)
                  allocate(data(cg_all_n_b(xdim, i), cg_all_n_b(ydim, i), cg_all_n_b(zdim, i)))
               endif
            endif
         end subroutine recycle_data

   end subroutine write_cg_to_output

   subroutine get_data_from_cg(hdf_var, cg, tab)

      use common_hdf5,      only: cancel_hdf_var
      use dataio_pub,       only: warn, msg
      use dataio_user,      only: user_vars_hdf5
      use grid_cont,        only: grid_container
      use named_array_list, only: qna

      implicit none

      character(len=*),                intent(in)    :: hdf_var
      type(grid_container),   pointer, intent(inout) :: cg
      real, dimension(:,:,:), pointer, intent(inout) :: tab

      integer :: ierrh
      logical :: ok_var

      ierrh = 0
      ok_var = .false.

      ! Try some default names first
      call datafields_hdf5(hdf_var, tab, ierrh, cg)

      ! Call user routines for user variables or quantites computed in user routines
      if (associated(user_vars_hdf5) .and. ierrh /= 0) call user_vars_hdf5(hdf_var, tab, ierrh, cg)

      ! Check if a given name was registered in named arrays. This is lowest-priority identification.
      if (ierrh /= 0) then  ! All simple scalar named arrays shoud be handled here
         if (qna%exists(hdf_var)) then
            tab(:,:,:) = real(cg%q(qna%ind(hdf_var))%span(cg%ijkse), kind(tab))
            ierrh = 0
         else
            ierrh = -1
         endif
      endif

      if (ierrh>=0) ok_var = .true.
      if (.not.ok_var) then
         write(msg,'(3a)') "[data_hdf5:get_data_from_cg]: ", hdf_var," is not recognized as a name of defined variables/fields, not defined in datafields_hdf5 and not found in user_vars_hdf5."
         call warn(msg)
         call cancel_hdf_var(hdf_var)
      endif

   end subroutine get_data_from_cg

   subroutine create_empty_cg_datasets_in_output(cg_g_id, cg_n_b, cg_n_o, Z_avail)

      use common_hdf5, only: create_empty_cg_dataset, hdf_vars, O_OUT
      use hdf5,        only: HID_T, HSIZE_T

      implicit none

      integer(HID_T),                intent(in) :: cg_g_id
      integer(kind=4), dimension(:), intent(in) :: cg_n_b
      integer(kind=4), dimension(:), intent(in) :: cg_n_o
      logical(kind=4),               intent(in) :: Z_avail

      integer :: i

      do i = lbound(hdf_vars,1), ubound(hdf_vars,1)
         call create_empty_cg_dataset(cg_g_id, gdf_translate(hdf_vars(i)), int(cg_n_b, kind=HSIZE_T), Z_avail, O_OUT)
      enddo

      if (.false.) i = size(cg_n_o) ! suppress compiler warning

   end subroutine create_empty_cg_datasets_in_output

   subroutine h5_write_to_single_file_v1(fname)

      use cg_level_finest, only: finest
      use cg_list,         only: cg_list_element
      use common_hdf5,     only: nhdf_vars, hdf_vars, hdf_vars_avail
      use constants,       only: ndims, LO, FP_REAL
      use dataio_pub,      only: die, h5_64bit
      use domain,          only: is_multicg !, is_uneven
      use grid_cont,       only: grid_container
      use hdf5,            only: HID_T, HSIZE_T, H5FD_MPIO_COLLECTIVE_F, H5P_DATASET_CREATE_F, H5P_DATASET_XFER_F, &
           &                     H5S_SELECT_SET_F, H5T_NATIVE_REAL, H5T_NATIVE_DOUBLE, H5F_ACC_RDWR_F, H5P_FILE_ACCESS_F, &
           &                     h5dwrite_f, h5screate_simple_f, h5pcreate_f, h5dcreate_f, h5sclose_f, h5dget_space_f, h5sselect_hyperslab_f, &
           &                     h5pset_dxpl_mpio_f, h5dclose_f, h5open_f, h5close_f, h5fopen_f, h5fclose_f, h5pclose_f, h5pset_fapl_mpio_f !, h5pset_chunk_f
      use mpisetup,        only: comm
      use mpi,             only: MPI_INFO_NULL

      implicit none

      character(len=*), intent(in)      :: fname
      integer(HID_T)                    :: file_id                 !< File identifier
      integer(HID_T)                    :: plist_id, plist_idf     !< Property list identifier
      integer                           :: i
      integer(kind=4)                   :: error
      type(cg_list_element), pointer    :: cgl
      type(grid_container),  pointer    :: cg
      real, pointer                     :: data (:,:,:)            !< Data to write
      integer(kind=4), parameter        :: rank = ndims            !< Dataset rank = 3
      integer(HID_T)                    :: dset_id                 !< Dataset identifier
      integer(HID_T)                    :: filespace               !< Dataspace identifier in file
      integer(HID_T)                    :: memspace                !< Dataspace identifier in memory
      integer(HSIZE_T), dimension(rank) :: count, offset, stride, block, dimsf, chunk_dims

      ! Sometimes the data(:,:,:) is created in an associated state, sometimes not
      nullify(data)

      call h5open_f(error)
      !
      ! Setup file access property list with parallel I/O access.
      !
      call h5pcreate_f(H5P_FILE_ACCESS_F, plist_idf, error)
      call h5pset_fapl_mpio_f(plist_idf, comm, MPI_INFO_NULL, error)
      !
      ! Create the file collectively.
      !
      call h5fopen_f(trim(fname), H5F_ACC_RDWR_F, file_id, error, access_prp = plist_idf)
      call h5pclose_f(plist_idf, error)

      !! \todo check if finest is complete, if not then find finest complete level
      dimsf  = finest%level%l%n_d(:)    ! Dataset dimensions
      !
      ! Create the data space for the  dataset.
      !
      call h5screate_simple_f(rank, dimsf, filespace, error)

      do i = 1, nhdf_vars
         if (.not.hdf_vars_avail(i)) cycle

         ! Create chunked dataset.
         call h5pcreate_f(H5P_DATASET_CREATE_F, plist_id, error)

         ! Cannot use in multiblock
         ! if (.not. is_uneven) call h5pset_chunk_f(plist_id, rank, chunk_dims, error) !> \todo check how much performance it gives (massively parallel I/O is required)

         call h5dcreate_f(file_id, gdf_translate(hdf_vars(i)), H5T_NATIVE_REAL, filespace, dset_id, error, plist_id)
         call h5sclose_f(filespace, error)

         call h5dget_space_f(dset_id, filespace, error)

         ! Create property list for collective dataset write
         call h5pcreate_f(H5P_DATASET_XFER_F, plist_id, error)
         if (.not. is_multicg) call h5pset_dxpl_mpio_f(plist_id, H5FD_MPIO_COLLECTIVE_F, error)

         !! \todo if there are fine levels restrict the data first and write warning that v2 should be used instead
         cgl => finest%level%first
         if (.not. associated(cgl)) call die("[data_hdf5:h5_write_to_single_file_v1] I/O v1 cannot handle empty cg lists.")
         do while (associated(cgl))
            cg => cgl%cg

            if (.not.associated(data)) allocate(data(cg%nxb, cg%nyb, cg%nzb))
            call get_data_from_cg(hdf_vars(i), cg, data)

            chunk_dims = cg%n_b(:) ! Chunks dimensions
            call h5screate_simple_f(rank, chunk_dims, memspace, error)

            ! Each process defines dataset in memory and writes it to the hyperslab in the file.
            stride(:) = 1
            count(:) =  1
            block(:) = chunk_dims(:)
            offset(:) = cg%my_se(:, LO)

            ! Select hyperslab in the file.
            call h5sselect_hyperslab_f (filespace, H5S_SELECT_SET_F, offset, count, error, stride, block)

            ! Write the dataset collectively.
            if (h5_64bit) then
               call h5dwrite_f(dset_id, H5T_NATIVE_DOUBLE, data, dimsf, error, file_space_id = filespace, mem_space_id = memspace, xfer_prp = plist_id)
            else
               call h5dwrite_f(dset_id, H5T_NATIVE_REAL, real(data, kind=FP_REAL), dimsf, error, file_space_id = filespace, mem_space_id = memspace, xfer_prp = plist_id)
            endif

            ! Close dataspaces.
            call h5sclose_f(memspace, error)

            if (associated(data)) deallocate(data)

            cgl => cgl%nxt
         enddo

         !call h5pclose_f(plist_id, error) ! does it matter?

         ! Close the dataset.
         call h5dclose_f(dset_id, error)
      enddo

      call h5sclose_f(filespace, error)

      ! Close the property list.
      call h5fclose_f(file_id, error)
      call h5close_f(error)

   end subroutine h5_write_to_single_file_v1

   function h5_filename() result(f)
      use constants,  only: fnamelen
      use dataio_pub, only: problem_name, run_id, nhdf, wd_wr
      use mpisetup,   only: proc
      implicit none
      character(len=fnamelen) :: f
      write(f, '(2a,"_",a3,i4.4,".cpu",i5.5,".h5")') trim(wd_wr), trim(problem_name), trim(run_id), nhdf, proc
   end function h5_filename

   subroutine h5_write_to_multiple_files

      use cg_leaves,   only: leaves
      use cg_list,     only: cg_list_element
      use common_hdf5, only: nhdf_vars, hdf_vars
      use constants,   only: dsetnamelen, fnamelen, xdim, ydim, zdim, I_ONE, tmr_hdf
      use dataio_pub,  only: msg, printio, printinfo, thdf, last_hdf_time, piernik_hdf5_version
      use grid_cont,   only: grid_container
      use h5lt,        only: h5ltmake_dataset_double_f
      use hdf5,        only: H5F_ACC_TRUNC_F, h5fcreate_f, h5open_f, h5fclose_f, h5close_f, HID_T, h5gcreate_f, &
           &                 h5gclose_f, HSIZE_T
      use mpisetup,    only: master
      use timer,       only: set_timer

      implicit none

      type(cg_list_element), pointer    :: cgl
      type(grid_container),  pointer    :: cg
      integer(kind=4), parameter        :: rank = 3
      integer(kind=4)                   :: error, i
      integer(HID_T)                    :: file_id, grp_id
      integer(kind=8)                   :: ngc              !< current grid index
      integer(HSIZE_T), dimension(rank) :: dims
      character(len=dsetnamelen)        :: gname
      character(len=fnamelen)           :: fname
      real, pointer                     :: data (:,:,:)     !< Data to write

      thdf = set_timer(tmr_hdf,.true.)
      fname = h5_filename()
      if (master) then
         write(msg,'(a,es23.16,a,f5.2,1x,2a)') 'ordered t ',last_hdf_time,': Writing datafile v', piernik_hdf5_version, trim(fname), " ... "
         call printio(msg, .true.)
      endif

      call h5open_f(error)
      call h5fcreate_f(fname, H5F_ACC_TRUNC_F, file_id, error)
      cgl => leaves%first
      ngc = 0
      do while (associated(cgl))
         cg => cgl%cg

         write(gname,'("grid",i8.8)') ngc-1
         call h5gcreate_f(file_id, gname, grp_id, error)

         ! set attributes here
         call h5ltmake_dataset_double_f(grp_id, "fbnd", int(2,kind=4), shape(cg%fbnd,kind=HSIZE_T), &
                                      & cg%fbnd, error)

         if (.not.associated(data)) allocate(data(cg%n_b(xdim),cg%n_b(ydim),cg%n_b(zdim)))
         dims = cg%n_b(:)
         do i = I_ONE, int(nhdf_vars, kind=4)
            call get_data_from_cg(hdf_vars(i), cg, data)
            call h5ltmake_dataset_double_f(grp_id, hdf_vars(i), rank, dims, data(:,:,:), error)
         enddo
         if (associated(data)) deallocate(data)
         call h5gclose_f(grp_id, error)
         ngc = ngc + 1
         cgl => cgl%nxt
      enddo
      call h5fclose_f(file_id, error)
      call h5close_f(error)

      thdf = set_timer(tmr_hdf)
      if (master) then
         write(msg,'(a6,f10.2,a2)') ' done ', thdf, ' s'
         call printinfo(msg, .true.)
      endif

   end subroutine h5_write_to_multiple_files

end module data_hdf5<|MERGE_RESOLUTION|>--- conflicted
+++ resolved
@@ -320,11 +320,7 @@
 #endif /* !ISO */
          case ("prei")
 #ifndef ISO
-<<<<<<< HEAD
-            tab(:,:,:) = flind%ion%gam_1 * (cg%u(flind%ion%ien, RNG) - ekin(cg%u(flind%ion%imx, RNG), cg%u(flind%ion%imy, RNG), cg%u(flind%ion%imz, RNG), cg%u(flind%ion%idn, RNG))) - emag_c
-=======
-            tab(:,:,:) = flind%ion%gam_1 * (cg%u(flind%ion%ien, RNG) - ekin(cg%u(flind%ion%imx, RNG), cg%u(flind%ion%imy, RNG), cg%u(flind%ion%imz, RNG), cg%u(flind%ion%idn, RNG)) - emag_f_c)
->>>>>>> 90e6293d
+            tab(:,:,:) = flind%ion%gam_1 * (cg%u(flind%ion%ien, RNG) - ekin(cg%u(flind%ion%imx, RNG), cg%u(flind%ion%imy, RNG), cg%u(flind%ion%imz, RNG), cg%u(flind%ion%idn, RNG)) - emag_c)
 #endif /* !ISO */
          case ("pmag%")
 #ifndef ISO
