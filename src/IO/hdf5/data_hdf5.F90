!
! PIERNIK Code Copyright (C) 2006 Michal Hanasz
!
!    This file is part of PIERNIK code.
!
!    PIERNIK is free software: you can redistribute it and/or modify
!    it under the terms of the GNU General Public License as published by
!    the Free Software Foundation, either version 3 of the License, or
!    (at your option) any later version.
!
!    PIERNIK is distributed in the hope that it will be useful,
!    but WITHOUT ANY WARRANTY; without even the implied warranty of
!    MERCHANTABILITY or FITNESS FOR A PARTICULAR PURPOSE.  See the
!    GNU General Public License for more details.
!
!    You should have received a copy of the GNU General Public License
!    along with PIERNIK.  If not, see <http://www.gnu.org/licenses/>.
!
!    Initial implementation of PIERNIK code was based on TVD split MHD code by
!    Ue-Li Pen
!        see: Pen, Arras & Wong (2003) for algorithm and
!             http://www.cita.utoronto.ca/~pen/MHD
!             for original source code "mhd.f90"
!
!    For full list of developers see $PIERNIK_HOME/license/pdt.txt
!

#include "piernik.h"

!>
!! \brief Module that contains HDF5 I/O routines for writing single-precision data dumps
!<
module data_hdf5

! pulled by HDF5

   implicit none

   private
   public :: init_data, write_hdf5, gdf_translate

   interface
      subroutine h5_write
         implicit none
      end subroutine h5_write
   end interface

   procedure(h5_write), pointer :: write_hdf5 => NULL() !h5_write_to_single_file

contains

   subroutine init_data

      use dataio_pub,  only: multiple_h5files

      implicit none

      if (multiple_h5files) then
         write_hdf5 => h5_write_to_multiple_files
      else
         write_hdf5 => h5_write_to_single_file
      endif

   end subroutine init_data

!>
!! \brief Set up unit labels and cgs coefficients for standard fields.
!!
!! \todo Provide user hook for defining unit labels and cgs coefficients.
!<

   function datafields_descr(var) result(f)

      use constants, only: fpi
      use gdf,       only: gdf_field_type
      use units,     only: cm, erg, gram, sek, miu0

      implicit none

      character(len=*), intent(in) :: var
      type(gdf_field_type)         :: f

      f%f2cgs = 1.0
      f%stag  = 0
      f%fn    = trim(var)
      f%fu    = 'fixme'
      select case (trim(var))
         case ("dend", "deni", "denn")
            f%fu = "\rm{g}/\rm{cm}^3"
            f%f2cgs = 1.0 / (gram/cm**3)
         case ("vlxd", "vlxn", "vlxi", "vlyd", "vlyn", "vlyi", "vlzd", "vlzn", "vlzi", "v", "c_s", "cs")
            f%fu = "\rm{cm}/\rm{s}"
            f%f2cgs = 1.0 / (cm/sek)
         case ("enen", "enei")
            f%fu = "\rm{erg}/\rm{cm}^3"
            f%f2cgs = 1.0 / (erg/cm**3)
         case ("ethn", "ethi")
            f%fu = "\rm{erg}/\rm{g}"
            f%f2cgs = 1.0 / (erg/gram)
         case ("pren", "prei")
            f%fu = "\rm{g}/\rm{cm}/\rm{s}^2"
            f%f2cgs = 1.0 / (gram/cm/sek**2)
         case ("magx", "magy", "magz", "magB")
            f%fu = "\rm{Gs}"
            f%f2cgs = 1.0 / (fpi * sqrt(cm / (miu0 * gram)) * sek)
            f%stag = 1
         case ("divbc", "divbf", "divbc4", "divbf4", "divbc6", "divbf6", "divbc8", "divbf8")
            f%fu= "\rm{Gs}/\rm{cm}" ! I'm not sure if it is a best description
            f%f2cgs = 1.0 / (fpi * sqrt(cm / (miu0 * gram)) * sek * cm)
         case ("magdir")
            f%fu = "\rm{radians}"
         case ("cr1" : "cr9")
            f%fu = "\rm{erg}/\rm{cm}^3"
            f%f2cgs = 1.0 / (erg/cm**3)
         case ("gpot", "sgpt")
            f%fu = "\rm{cm}^2 / \rm{s}^2"
            f%f2cgs = 1.0 / (cm**2 / sek**2)
         case ("trcr")
      end select
   end function datafields_descr

   elemental function gdf_translate(var) result(newname)

      use constants,    only: dsetnamelen
      use dataio_pub,   only: gdf_strict

      implicit none

      character(len=*), intent(in) :: var
      character(len=dsetnamelen)   :: newname

      if (gdf_strict) then
         select case (trim(var))
            case ("dend", "deni", "denn")
               newname = "density"
            case ("vlxd", "vlxn", "vlxi", "vlyd", "vlyn", "vlyi", "vlzd", "vlzn", "vlzi")
               write(newname, '("velocity_",A1)') var(3:3)
            case ("momxd", "momxn", "momxi", "momyd", "momyn", "momyi", "momzd", "momzn", "momzi")
               write(newname, '("momentum_",A1)') var(4:4)
            case ("enen", "enei")
               newname = "energy_density"
            case ("ethn", "ethi")
               newname = "specific_energy"
            case ("pren", "prei")
               newname = "pressure"
            case ("magx", "magy", "magz")
               write(newname, '("mag_field_",A1)') var(4:4)
            case ("divbc", "divbf")
               write(newname, '("magnetic_field_divergence_",A1)') var(5:5)
            case ("divbc4", "divbf4")
               write(newname, '("magnetic_field_divergence_",A1,"_O(4)")') var(5:5)
            case ("divbc6", "divbf6")
               write(newname, '("magnetic_field_divergence_",A1,"_O(6)")') var(5:5)
            case ("divbc8", "divbf8")
               write(newname, '("magnetic_field_divergence_",A1,"_O(8)")') var(5:5)
            case ("pmag%")
               newname = "p_mag_to_p_tot_ratio"
            case ("magB")
               newname = "magnetic_field_magnitude"
            case ("magdir")
               newname = "magnetic_field_direction"
            case ("v")
               newname = "total_velocity"
            case ("cs", "c_s")
#ifdef MAGNETIC
               newname = "fast_magnetosonic_speed"
#else /* !MAGNETIC */
               newname = "sound_speed"
#endif /* MAGNETIC */
            case ("Mach", "mach")
#ifdef MAGNETIC
               newname = "Mach_number_(fast)"
#else /* !MAGNETIC */
               newname = "Mach_number"
#endif /* MAGNETIC */
#ifdef NBODY
            case ("ppid")
               newname="id"
            case ("ener")
               newname="energy"
            case ("posx")
               newname="position_x"
            case ("posy")
               newname="position_y"
            case ("posz")
               newname="position_z"
            case ("velx")
               newname="velocity_x"
            case ("vely")
               newname="velocity_y"
            case ("velz")
               newname="velocity_z"
            case ("accx")
               newname="acceleration_x"
            case ("accy")
               newname="acceleration_y"
            case ("accz")
               newname="acceleration_z"
#endif /* NBODY */
            case default
               write(newname, '(A)') trim(var)
         end select
      else
         write(newname, '(A)') trim(var)
      endif
   end function gdf_translate

   subroutine create_units_description(gid)

      use common_hdf5,  only: hdf_vars
      use constants,    only: units_len, cbuff_len, I_FIVE
      use hdf5,         only: HID_T, h5dopen_f, h5dclose_f
      use helpers_hdf5, only: create_dataset, create_attribute
      use units,        only: lmtvB, s_lmtvB, get_unit

      implicit none
      integer(HID_T), intent(in)             :: gid
      integer(HID_T)                         :: dset_id
      integer(kind=4)                        :: error, i
      character(len=cbuff_len), pointer      :: ssbuf
      character(len=units_len), pointer      :: sbuf
      character(len=units_len), target       :: s_unit
      real                                   :: val_unit

      character(len=cbuff_len), dimension(I_FIVE), parameter :: base_dsets = &
         &  ["length_unit  ", "mass_unit    ", "time_unit    ",  &
         &   "velocity_unit", "magnetic_unit"]

      do i = lbound(base_dsets, 1), ubound(base_dsets, 1)
         call create_dataset(gid, base_dsets(i), lmtvB(i))
         call h5dopen_f(gid, base_dsets(i), dset_id, error)
         ssbuf => s_lmtvB(i)
         call create_attribute(dset_id, "unit", ssbuf)
         call h5dclose_f(dset_id, error)
      enddo
      do i = lbound(hdf_vars, 1, kind=4), ubound(hdf_vars, 1, kind=4)
         call get_unit(gdf_translate(hdf_vars(i)), val_unit, s_unit)
         call create_dataset(gid, gdf_translate(hdf_vars(i)), val_unit)
         call h5dopen_f(gid, gdf_translate(hdf_vars(i)), dset_id, error)
         sbuf => s_unit
         call create_attribute(dset_id, "unit", sbuf)
         call h5dclose_f(dset_id, error)
      enddo

   end subroutine create_units_description

   subroutine create_datafields_descrs(place)

      use common_hdf5,  only: hdf_vars
      use gdf,          only: gdf_field_type, fmax
      use hdf5,         only: HID_T, h5gcreate_f, h5gclose_f
      use helpers_hdf5, only: create_attribute

      implicit none

      integer(HID_T), intent(in)             :: place

      integer                                :: i
      integer(kind=4)                        :: error
      integer(HID_T)                         :: g_id
      type(gdf_field_type), target           :: f
      integer(kind=8), pointer, dimension(:) :: ibuf
      character(len=fmax), pointer           :: sbuf

      allocate(ibuf(1))
      do i = lbound(hdf_vars,1), ubound(hdf_vars,1)
         f = datafields_descr(hdf_vars(i))
         call h5gcreate_f(place, gdf_translate(hdf_vars(i)), g_id, error)
         call create_attribute(g_id, 'field_to_cgs', [f%f2cgs])
         ibuf = f%stag
         call create_attribute(g_id, 'staggering',   ibuf)
         sbuf => f%fu
         call create_attribute(g_id, 'field_units',  sbuf)
         sbuf => f%fn
         call create_attribute(g_id, 'field_name',   sbuf)
         call h5gclose_f(g_id, error)
      enddo
      deallocate(ibuf)
   end subroutine create_datafields_descrs
!>
!! \brief Routine calculating quantities for .hdf files
!<
   subroutine datafields_hdf5(var, tab, ierrh, cg)

      use common_hdf5, only: common_shortcuts
      use constants,   only: dsetnamelen, I_ONE
      use fluids_pub,  only: has_ion, has_neu, has_dst
      use fluidindex,  only: flind
      use fluidtypes,  only: component_fluid
      use func,        only: ekin, emag, sq_sum3
      use grid_cont,   only: grid_container
      use mpisetup,    only: proc
#ifdef MAGNETIC
      use div_B,       only: divB_c_IO
      use domain,      only: dom
      use constants,   only: xdim, ydim, zdim, half, two, I_TWO, I_FOUR, I_SIX, I_EIGHT
      use global,      only: force_cc_mag
#endif /* MAGNETIC */

      implicit none

      character(len=dsetnamelen),     intent(in)  :: var
      real, dimension(:,:,:),         intent(out) :: tab
      integer,                        intent(out) :: ierrh
      type(grid_container),  pointer, intent(in)  :: cg

      class(component_fluid), pointer             :: fl_dni, fl_mach
      integer(kind=4)                             :: i_xyz
      integer                                     :: ii, jj, kk
#ifdef COSM_RAYS
      integer                                     :: i
      integer, parameter                          :: auxlen = dsetnamelen - 1
      character(len=auxlen)                       :: aux
#endif /* COSM_RAYS */
#define RNG cg%is:cg%ie, cg%js:cg%je, cg%ks:cg%ke

      call common_shortcuts(var, fl_dni, i_xyz)
      if (.not. associated(fl_dni)) tab = -huge(1.)
      ierrh = 0
      tab = 0.0

#ifdef MAGNETIC
      associate(emag_c => merge(emag(cg%b(xdim, cg%is:cg%ie, cg%js:cg%je, cg%ks:cg%ke), &
           &                         cg%b(ydim, cg%is:cg%ie, cg%js:cg%je, cg%ks:cg%ke), &
           &                         cg%b(zdim, cg%is:cg%ie, cg%js:cg%je, cg%ks:cg%ke)), &
           &                    emag(half*(cg%b(xdim, cg%is:cg%ie, cg%js:cg%je, cg%ks:cg%ke) + cg%b(xdim, cg%is+dom%D_x:cg%ie+dom%D_x, cg%js        :cg%je,         cg%ks        :cg%ke        )), &
           &                         half*(cg%b(ydim, cg%is:cg%ie, cg%js:cg%je, cg%ks:cg%ke) + cg%b(ydim, cg%is        :cg%ie,         cg%js+dom%D_y:cg%je+dom%D_y, cg%ks        :cg%ke        )), &
           &                         half*(cg%b(zdim, cg%is:cg%ie, cg%js:cg%je, cg%ks:cg%ke) + cg%b(zdim, cg%is        :cg%ie,         cg%js        :cg%je,         cg%ks+dom%D_z:cg%ke+dom%D_z))), &
           &                    force_cc_mag))  ! fortran way of constructing ternary operators
#else /* !MAGNETIC */
      associate(emag_c => 0.)
#endif /* !MAGNETIC */
      select case (var)
#ifdef COSM_RAYS
         case ("cr1" : "cr9")
            read(var,'(A2,I1)') aux, i !> \deprecated BEWARE 0 <= i <= 9, no other indices can be dumped to hdf file
            tab(:,:,:) = cg%u(flind%crs%beg+i-1, RNG)
#endif /* COSM_RAYS */
#ifdef TRACER
         case ("trcr")
            tab(:,:,:) = cg%u(flind%trc%beg, RNG)
#endif /* TRACER */
         case ("dend", "deni", "denn")
            if (associated(fl_dni)) tab(:,:,:) = cg%u(fl_dni%idn, RNG)
         case ("vlxd", "vlxn", "vlxi", "vlyd", "vlyn", "vlyi", "vlzd", "vlzn", "vlzi")
            if (associated(fl_dni)) tab(:,:,:) = cg%u(fl_dni%imx + i_xyz, RNG) / cg%u(fl_dni%idn, RNG)
         case ("momxd", "momxn", "momxi", "momyd", "momyn", "momyi", "momzd", "momzn", "momzi")
            if (associated(fl_dni)) tab(:,:,:) = cg%u(fl_dni%imx + i_xyz, RNG)
         case ("enen", "enei")
#ifdef ISO
            if (associated(fl_dni)) tab(:,:,:) = ekin(cg%u(fl_dni%imx, RNG), cg%u(fl_dni%imy, RNG), cg%u(fl_dni%imz, RNG), cg%u(fl_dni%idn, RNG))
#else /* !ISO */
            if (associated(fl_dni)) tab(:,:,:) = cg%u(fl_dni%ien, RNG)
#endif /* !ISO */
         case ("pren")
#ifndef ISO
            tab(:,:,:) = flind%neu%gam_1 * (cg%u(flind%neu%ien, RNG) - ekin(cg%u(flind%neu%imx, RNG), cg%u(flind%neu%imy, RNG), cg%u(flind%neu%imz, RNG), cg%u(flind%neu%idn, RNG)))
#endif /* !ISO */
         case ("prei")
#ifndef ISO
            tab(:,:,:) = flind%ion%gam_1 * (cg%u(flind%ion%ien, RNG) - ekin(cg%u(flind%ion%imx, RNG), cg%u(flind%ion%imy, RNG), cg%u(flind%ion%imz, RNG), cg%u(flind%ion%idn, RNG)) - emag_c)
#endif /* !ISO */
         case ("pmag%")
#ifndef ISO
#ifdef IONIZED
            tab(:,:,:) = emag_c / &
                 &      (flind%ion%gam_1 * (cg%u(flind%ion%ien, RNG) - ekin(cg%u(flind%ion%imx, RNG), cg%u(flind%ion%imy, RNG), cg%u(flind%ion%imz, RNG), cg%u(flind%ion%idn, RNG)) - emag_c) + &
                 &       emag_c)
#endif /* IONIZED */
#endif /* !ISO */
        case ("ethn")
#ifndef ISO
            tab(:,:,:) = (cg%u(flind%neu%ien, RNG) - &
                 &       ekin(cg%u(flind%neu%imx, RNG), cg%u(flind%neu%imy, RNG), cg%u(flind%neu%imz, RNG), cg%u(flind%neu%idn, RNG))) /         &
                 &       cg%u(flind%neu%idn, RNG)
#endif /* !ISO */
         case ("ethi")
#ifndef ISO
            tab(:,:,:) = (cg%u(flind%ion%ien, RNG) - &
                 &       ekin(cg%u(flind%ion%imx, RNG), cg%u(flind%ion%imy, RNG), cg%u(flind%ion%imz, RNG), cg%u(flind%ion%idn, RNG)) -          &
                 &       emag_c) / cg%u(flind%ion%idn, RNG)
#endif /* !ISO */
#ifdef MAGNETIC
         case ("magx", "magy", "magz")
            tab(:,:,:) = cg%b(xdim + i_xyz, RNG) ! beware: these are "raw", face-centered. Use them with care when you process plotfiles
         case ("magB")
            tab(:,:,:) = sqrt(two * emag_c)
         case ("magdir")
            tab(:,:,:) =  merge(atan2(cg%b(ydim, RNG), cg%b(xdim, RNG)), &
                 &              atan2(cg%b(ydim, RNG) + cg%b(ydim, cg%is        :cg%ie,         cg%js+dom%D_y:cg%je+dom%D_y, cg%ks        :cg%ke        ), &
                 &                    cg%b(xdim, RNG) + cg%b(xdim, cg%is+dom%D_x:cg%ie+dom%D_x, cg%js        :cg%je,         cg%ks        :cg%ke        )),  &
                 &              force_cc_mag)
            ! ToDo: magi - inclination
            ! ToDo: curlb - nabla x B
!! ToDo: autodetect centering, add option for dumping both just in case
!! face-centered div(B): RTVD and RIEMANN, both with constrained transport
         case ("divbf")
            tab(:,:,:) = divB_c_IO(cg, I_TWO,  .false.)
         case ("divbf4")
            tab(:,:,:) = divB_c_IO(cg, I_FOUR, .false.)
         case ("divbf6")
            tab(:,:,:) = divB_c_IO(cg, I_SIX,  .false.)
         case ("divbf8")
            tab(:,:,:) = divB_c_IO(cg, I_EIGHT,.false.)
!! cell-centered div(B): RIEMANN dith divergence cleaning
         case ("divbc")
            tab(:,:,:) = divB_c_IO(cg, I_TWO,  .true.)
         case ("divbc4")
            tab(:,:,:) = divB_c_IO(cg, I_FOUR, .true.)
         case ("divbc6")
            tab(:,:,:) = divB_c_IO(cg, I_SIX,  .true.)
         case ("divbc8")
            tab(:,:,:) = divB_c_IO(cg, I_EIGHT,.true.)
#endif /* MAGNETIC */
         case ("v") ! perhaps this should be expanded to vi, vd or vd, depending on fluids present
            nullify(fl_mach)
            if (has_ion) then
               fl_mach => flind%ion
            else if (has_neu) then
               fl_mach => flind%neu
            else if (has_dst) then
               fl_mach => flind%dst
            endif
            tab(:,:,:) = sqrt(sq_sum3(cg%u(fl_mach%imx, RNG), cg%u(fl_mach%imy, RNG), cg%u(fl_mach%imz, RNG))) / cg%u(fl_mach%idn, RNG)
         case ("cs", "c_s")
            nullify(fl_mach)
            if (has_ion) then
               fl_mach => flind%ion
            else if (has_neu) then
               fl_mach => flind%neu
            endif
            if (associated(fl_mach)) then
               do kk = cg%ks, cg%ke
                  do jj = cg%js, cg%je
                     do ii = cg%is, cg%ie
                        tab(ii - cg%is + I_ONE, jj - cg%js + I_ONE, kk - cg%ks + I_ONE) = fl_mach%get_cs(ii, jj, kk, cg%u, cg%b, cg%cs_iso2)
                     enddo
                  enddo
               enddo
            else
               tab(:,:,:) = 0.
            endif
         case ("mach", "Mach")
            nullify(fl_mach)
            if (has_ion) then
               fl_mach => flind%ion
            else if (has_neu) then
               fl_mach => flind%neu
            endif
            if (associated(fl_mach)) then
               do kk = cg%ks, cg%ke
                  do jj = cg%js, cg%je
                     do ii = cg%is, cg%ie
                        tab(ii - cg%is + I_ONE, jj - cg%js + I_ONE, kk - cg%ks + I_ONE) = fl_mach%get_mach(ii, jj, kk, cg%u, cg%b, cg%cs_iso2)
                     enddo
                  enddo
               enddo
            else
               tab(:,:,:) = 0.
            endif
         case ("gpot")
            if (associated(cg%gpot)) tab(:,:,:) = cg%gpot(RNG)
         case ("sgpt")
            if (associated(cg%sgp)) tab(:,:,:) = cg%sgp(RNG)
         case ("level")
            tab(:,:,:) = cg%l%id
         case ("grid_id")
            tab(:,:,:) = cg%grid_id
         case ("proc")
            tab(:,:,:) = proc
         case default
            ierrh = -1
      end select
      end associate
#undef RNG

   end subroutine datafields_hdf5

!
! ------------------------------------------------------------------------------------
!
   subroutine h5_write_to_single_file

      use common_hdf5, only: set_common_attributes
      use constants,   only: cwdlen, I_ONE, tmr_hdf, PPP_IO
      use dataio_pub,  only: printio, printinfo, nhdf, thdf, wd_wr, piernik_hdf5_version, piernik_hdf5_version2, &
         &                   msg, run_id, problem_name, use_v2_io, last_hdf_time
      use mpisetup,    only: master, piernik_MPI_Bcast, report_to_master, report_string_to_master
      use mpisignals,  only: sig
      use ppp,         only: ppp_main
      use timer,       only: set_timer
#if defined(MULTIGRID) && defined(SELF_GRAV)
      use multigrid_gravity, only: unmark_oldsoln
#endif /* MULTIGRID && SELF_GRAV */
#ifdef NBODY_1FILE
!      use particles_io_hdf5, only: write_nbody_hdf5
#endif /* NBODY_1FILE */

      implicit none

      character(len=cwdlen) :: fname
      real                  :: phv
      character(len=*), parameter :: wrd_label = "IO_write_datafile_v1"

      call ppp_main%start(wrd_label, PPP_IO)
      thdf = set_timer(tmr_hdf,.true.)
      nhdf = nhdf + I_ONE
      ! Initialize HDF5 library and Fortran interfaces.
      !
      phv = piernik_hdf5_version ; if (use_v2_io) phv = piernik_hdf5_version2
      if (master) then
         write(fname, '(2a,a1,a3,a1,i4.4,a3)') trim(wd_wr), trim(problem_name),"_", trim(run_id),"_", nhdf,".h5" !> \todo: merge with function restart_fname()
         write(msg,'(a,es23.16,a,f5.2,1x,2a)') 'ordered t ',last_hdf_time,': Writing datafile v', phv, trim(fname), " ... "
         call printio(msg, .true.)
      endif
      call piernik_MPI_Bcast(fname, cwdlen)

      call set_common_attributes(fname)
      if (use_v2_io) then
         call h5_write_to_single_file_v2(fname)
      else
         call h5_write_to_single_file_v1(fname)
      endif
#if defined(MULTIGRID) && defined(SELF_GRAV)
      call unmark_oldsoln
#endif /* MULTIGRID && SELF_GRAV */

      thdf = set_timer(tmr_hdf)
      if (master) then
         write(msg,'(a6,f10.2,a2)') ' done ', thdf, ' s'
         call printinfo(msg, .true.)
      endif
      call report_to_master(sig%hdf_written, only_master=.True.)
      call report_string_to_master(fname, only_master=.True.)
#ifdef NBODY_1FILE
!      call write_nbody_hdf5(fname)
#endif /* NBODY_1FILE */

      call ppp_main%stop(wrd_label, PPP_IO)

   end subroutine h5_write_to_single_file

   subroutine h5_write_to_single_file_v2(fname)

      use constants,   only: PPP_IO
      use common_hdf5, only: write_to_hdf5_v2, O_OUT
      use gdf,         only: gdf_create_root_group
      use mpisetup,    only: master, piernik_MPI_Barrier
      use ppp,         only: ppp_main

      implicit none

      character(len=*), intent(in) :: fname
      character(len=*), parameter :: wrd_label = "IO_write_datafile_v2"

      call ppp_main%start(wrd_label, PPP_IO)

      call write_to_hdf5_v2(fname, O_OUT, create_empty_cg_datasets_in_output, write_cg_to_output)

      if (master) then
         call gdf_create_root_group(fname, 'field_types', create_datafields_descrs)
         call gdf_create_root_group(fname, 'dataset_units', create_units_description)
      endif
      call piernik_MPI_Barrier

      call ppp_main%stop(wrd_label, PPP_IO)

   end subroutine h5_write_to_single_file_v2

!> \brief Write all grid containers to the file

   subroutine write_cg_to_output(cgl_g_id, cg_n, cg_all_n_b, cg_all_n_o)

      use cg_leaves,   only: leaves
      use cg_list,     only: cg_list_element
      use common_hdf5, only: get_nth_cg, hdf_vars, cg_output, hdf_vars, hdf_vars_avail, enable_all_hdf_var
      use constants,   only: xdim, ydim, zdim, ndims, FP_REAL, PPP_IO, PPP_CG
      use dataio_pub,  only: die, nproc_io, can_i_write, h5_64bit
      use grid_cont,   only: grid_container
      use hdf5,        only: HID_T, HSIZE_T, H5T_NATIVE_REAL, H5T_NATIVE_DOUBLE, h5sclose_f, h5dwrite_f, h5sselect_none_f, h5screate_simple_f
<<<<<<< HEAD
      use mpi,         only: MPI_DOUBLE_PRECISION, MPI_INTEGER, MPI_STATUS_IGNORE, MPI_DOUBLE_INT, MPI_LONG_INT
      use mpisetup,    only: master, FIRST, proc, comm, mpi_err, LAST
=======
      use mpi,         only: MPI_DOUBLE_PRECISION, MPI_STATUS_IGNORE
      use mpisetup,    only: master, FIRST, proc, comm, mpi_err
      use ppp,         only: ppp_main
>>>>>>> 604097d2
#ifdef NBODY_1FILE
      use cg_particles_io, only: pdsets, nbody_datafields
      use particle_utils,  only: count_all_particles
#endif /* NBODY_1FILE */

      implicit none

      integer(HID_T),                           intent(in) :: cgl_g_id    !< cg group identifier
      integer(kind=4), dimension(:),   pointer, intent(in) :: cg_n        !< offset for cg group numbering
      integer(kind=4), dimension(:,:), pointer, intent(in) :: cg_all_n_b  !< all cg sizes
      integer(kind=4), dimension(:,:), pointer, intent(in) :: cg_all_n_o  !< all cg sizes, expanded by external boundaries

      integer(HID_T)                                       :: filespace_id, memspace_id
      integer(kind=4)                                      :: error
      integer(kind=4), parameter                           :: rank = 3
      integer(kind=8)                                      :: id
      integer(HSIZE_T), dimension(:), allocatable          :: dims
      integer                                              :: i, j, ncg, n
      type(grid_container),            pointer             :: cg
      type(cg_list_element),           pointer             :: cgl
      real, dimension(:,:,:),          pointer             :: data_dbl ! double precision buffer (internal default, single precision buffer is the plotfile output default, overridable by h5_64bit)
      type(cg_output)                                      :: cg_desc
#ifdef NBODY_1FILE
      integer(kind=4)                                      :: n_part
#endif /* NBODY_1FILE */
<<<<<<< HEAD
      integer, parameter :: lk = selected_int_kind(15)
      integer(kind=16), dimension(LAST+1)                     :: tmp
=======
      character(len=*), parameter :: wrdc_label = "IO_write_data_v2_cg", wrdc1s_label = "IO_write_data_v2_1cg_(serial)", wrdc1p_label = "IO_write_data_v2_1cg_(parallel)"

      call ppp_main%start(wrdc_label, PPP_IO)
>>>>>>> 604097d2

      call enable_all_hdf_var  ! just in case things have changed meanwhile

#ifdef NBODY_1FILE
      call cg_desc%init(cgl_g_id, cg_n, nproc_io, gdf_translate(hdf_vars), gdf_translate(pdsets))
#else
      call cg_desc%init(cgl_g_id, cg_n, nproc_io, gdf_translate(hdf_vars))
#endif /* NBODY_1FILE */

      if (cg_desc%tot_cg_n < 1) call die("[data_hdf5:write_cg_to_output] no cg available!")

      ! all arrays are rank 3 here
      allocate(dims(ndims))
      ! Allocate data with the size of first cg
      allocate( data_dbl(cg_all_n_b(xdim, 1), cg_all_n_b(ydim, 1), cg_all_n_b(zdim, 1)) )

      if (nproc_io == 1) then ! perform serial write
         ! write all cg, one by one
         do ncg = 1, cg_desc%tot_cg_n
            call ppp_main%start(wrdc1s_label, PPP_IO + PPP_CG)
            dims(:) = [ cg_all_n_b(xdim, ncg), cg_all_n_b(ydim, ncg), cg_all_n_b(zdim, ncg) ]
            call recycle_data(dims, cg_all_n_b, ncg, data_dbl)

            if (master) then
               if (.not. can_i_write) call die("[data_hdf5:write_cg_to_output] Master can't write")

               do i = lbound(hdf_vars,1), ubound(hdf_vars,1)
                  if (cg_desc%cg_src_p(ncg) == proc) then
                     cg => get_nth_cg(cg_desc%cg_src_n(ncg))
                     if (hdf_vars_avail(i)) call get_data_from_cg(hdf_vars(i), cg, data_dbl)
                  else
                     call MPI_Recv(data_dbl(1,1,1), size(data_dbl), MPI_DOUBLE_PRECISION, cg_desc%cg_src_p(ncg), ncg + cg_desc%tot_cg_n*i, comm, MPI_STATUS_IGNORE, mpi_err)
                  endif
                  if (h5_64bit) then
                     call h5dwrite_f(cg_desc%dset_id(ncg, i), H5T_NATIVE_DOUBLE, data_dbl, dims, error, xfer_prp = cg_desc%xfer_prp)
                  else
                     call h5dwrite_f(cg_desc%dset_id(ncg, i), H5T_NATIVE_REAL, real(data_dbl, kind=FP_REAL), dims, error, xfer_prp = cg_desc%xfer_prp)
                  endif
               enddo
            else
               if (can_i_write) call die("[data_hdf5:write_cg_to_output] Slave can write")
               if (cg_desc%cg_src_p(ncg) == proc) then
                  cg => get_nth_cg(cg_desc%cg_src_n(ncg))
                  do i = lbound(hdf_vars,1), ubound(hdf_vars,1)
                     if (hdf_vars_avail(i)) call get_data_from_cg(hdf_vars(i), cg, data_dbl)
                     call MPI_Send(data_dbl(1,1,1), size(data_dbl), MPI_DOUBLE_PRECISION, FIRST, ncg + cg_desc%tot_cg_n*i, comm, mpi_err)
                  enddo
               endif
            endif
<<<<<<< HEAD
            !Serial write for particles
=======
            call ppp_main%stop(wrdc1s_label, PPP_IO + PPP_CG)
>>>>>>> 604097d2
         enddo
#ifdef NBODY_1FILE
            !if (cg_desc%cg_src_p(ncg) == proc) then
               n_part = count_all_particles()
               if (n_part .gt. 0) then
                  do i=lbound(pdsets, dim=1), ubound(pdsets, dim=1)
                     tmp(:) = 0
                     id=0
                     if (master) then
                        tmp(:) = cg_desc%pdset_id(:, i)
                     endif
                     call MPI_Scatter( tmp, 1, MPI_DOUBLE_INT, id, 1, MPI_DOUBLE_INT, FIRST, comm, mpi_err)
                     if (master) then
                        call nbody_datafields(id, gdf_translate(pdsets(i)), n_part)
                     else
                        !print *, 'try', proc, id, gdf_translate(pdsets(i))
                        call nbody_datafields(id, gdf_translate(pdsets(i)), n_part)
                     endif
                  enddo
               endif
            !endif
#endif /* NBODY_1FILE */
      else ! perform parallel write
         ! This piece will be a generalization of the serial case. It should work correctly also for nproc_io == 1 so it should replace the serial code
         if (can_i_write) then
            ! write own
            n = 0
            cgl => leaves%first
            do while (associated(cgl))
               call ppp_main%start(wrdc1p_label, PPP_IO + PPP_CG)
               n = n + 1
               ncg = cg_desc%offsets(proc) + n
               dims(:) = [ cg_all_n_b(xdim, ncg), cg_all_n_b(ydim, ncg), cg_all_n_b(zdim, ncg) ]
               call recycle_data(dims, cg_all_n_b, ncg, data_dbl)
               cg => cgl%cg
               do i = lbound(hdf_vars,1), ubound(hdf_vars,1)
                  if (hdf_vars_avail(i)) call get_data_from_cg(hdf_vars(i), cg, data_dbl)
                  if (h5_64bit) then
                     call h5dwrite_f(cg_desc%dset_id(ncg, i), H5T_NATIVE_DOUBLE, data_dbl, dims, error, xfer_prp = cg_desc%xfer_prp)
                  else
                     call h5dwrite_f(cg_desc%dset_id(ncg, i), H5T_NATIVE_REAL, real(data_dbl, kind=FP_REAL), dims, error, xfer_prp = cg_desc%xfer_prp)
                  endif
               enddo

#ifdef NBODY_1FILE
               n_part = count_all_particles()
               if (n_part .gt. 0) then
                  do i=lbound(pdsets, dim=1), ubound(pdsets, dim=1)
                     call nbody_datafields(cg_desc%pdset_id(ncg, i), gdf_translate(pdsets(i)), n_part)
                  enddo
               endif
#endif /* NBODY_1FILE */

               cgl => cgl%nxt
               call ppp_main%stop(wrdc1p_label, PPP_IO + PPP_CG)
            enddo

            ! Behold the MAGIC in its purest form!
            ! Following block of code does exactly *nothing*, yet it's necessary for collective calls of PHDF5
            !>
            !! \deprecated BEWARE, we assume that at least 1 cg exist on a given proc (or at leas we fake it)
            !! \todo there should be something like H5S_NONE as a contradiction to H5S_ALL, yet I cannot find it...
            !<

            dims(:) = [ cg_all_n_b(xdim, 1), cg_all_n_b(ydim, 1), cg_all_n_b(zdim, 1) ]

            ! completely bogus values, only to make HDF5 happy
            call h5screate_simple_f(rank, dims, filespace_id, error)
            call h5screate_simple_f(rank, dims, memspace_id, error)
            ! empty filespace
            call h5sselect_none_f(filespace_id, error)
            ! empty memoryspace
            call h5sselect_none_f(memspace_id, error)

            call recycle_data(dims, cg_all_n_b, 1, data_dbl)
            do ncg = 1, maxval(cg_n)-n
               do i = lbound(hdf_vars, 1), ubound(hdf_vars, 1)
                  ! It is crashing due to FPE when there are more processes than blocks
                  ! because data_dbl contains too large values for single precision.
                  ! If a process doesn't have a block, data_dbl serves justa as
                  ! a placeholder to complete colective HDF5 calls.
                  !
                  ! Yes, something stinks here.
                  !
                  ! On uniform grid a process without a cg means that the user made an error and assigned too many processes for too little task.
                  ! In AMR such situation may occur when in a large sumulation a massive derefinement happens.
                  ! Usually it will mean that there is something wrong with refinement criteria but still the user
                  ! deserves to get the files, not a FPE crash.
                  if (h5_64bit .or. n < 1) then
                     call h5dwrite_f(cg_desc%dset_id(1, i), H5T_NATIVE_DOUBLE, data_dbl, dims, error, &
                          &          xfer_prp = cg_desc%xfer_prp, file_space_id = filespace_id, mem_space_id = memspace_id)
                  else
                     call h5dwrite_f(cg_desc%dset_id(1, i), H5T_NATIVE_REAL, real(data_dbl, kind=FP_REAL), dims, error, &
                          &          xfer_prp = cg_desc%xfer_prp, file_space_id = filespace_id, mem_space_id = memspace_id)
                  endif
               enddo
            enddo

            call h5sclose_f(memspace_id, error)
            call h5sclose_f(filespace_id, error)
            ! receive (from whom?)
         else
            call die("[data_hdf5:write_cg_to_output] nproc != nproc_io not implemented yet")
            ! send (where?)
         endif
      endif

      ! clean up
      if (allocated(dims)) deallocate(dims)
      if (associated(data_dbl)) deallocate(data_dbl)
      call cg_desc%clean()

      call ppp_main%stop(wrdc_label, PPP_IO)

      if (.false.) i = size(cg_all_n_o) ! suppress compiler warning

      contains
         !>
         !! Try to avoid pointless data reallocation for every cg if shape doesn't change
         !<
         subroutine recycle_data(dims, cg_all_n_b, i, data)
            use constants, only: xdim, ydim, zdim
            use hdf5,      only: HSIZE_T
            implicit none
            integer(HSIZE_T), dimension(:)                          :: dims        !< shape of current cg
            integer(kind=4), dimension(:,:), pointer, intent(in)    :: cg_all_n_b  !< all cg sizes
            integer,                                  intent(in)    :: i           !< no. of cg
            real, dimension(:,:,:), pointer,          intent(inout) :: data        !< temporary storage array used for I/O

            if (associated(data)) then
               if ( any(dims /= shape(data)) ) then
                  deallocate(data)
                  allocate(data(cg_all_n_b(xdim, i), cg_all_n_b(ydim, i), cg_all_n_b(zdim, i)))
               endif
            endif
         end subroutine recycle_data

   end subroutine write_cg_to_output

   subroutine get_data_from_cg(hdf_var, cg, tab)

      use common_hdf5,      only: cancel_hdf_var
      use dataio_pub,       only: warn, msg, printinfo
      use dataio_user,      only: user_vars_hdf5
      use grid_cont,        only: grid_container
      use named_array_list, only: qna
      use mpisetup,         only: master

      implicit none

      character(len=*),                intent(in)    :: hdf_var
      type(grid_container),   pointer, intent(inout) :: cg
      real, dimension(:,:,:), pointer, intent(inout) :: tab

      integer :: ierrh

      ierrh = 0

      ! Try some default names first
      call datafields_hdf5(hdf_var, tab, ierrh, cg)

      ! Call user routines for user variables or quantites computed in user routines
      if (associated(user_vars_hdf5) .and. ierrh /= 0) call user_vars_hdf5(hdf_var, tab, ierrh, cg)

      ! Check if a given name was registered in named arrays. This is lowest-priority identification.
      if (ierrh /= 0) then  ! All simple scalar named arrays shoud be handled here
         if (qna%exists(hdf_var)) then
            tab(:,:,:) = real(cg%q(qna%ind(hdf_var))%span(cg%ijkse), kind(tab))
            ierrh = 0
         endif
      endif

      if (ierrh /= 0) then
         write(msg,'(3a)') "[data_hdf5:get_data_from_cg]: '", trim(hdf_var), "' is not recognized as a name of defined variables/fields, not defined in datafields_hdf5 and not found in user_vars_hdf5."
         if (master) then
            call printinfo("", .true.)
            call warn(msg)
         endif
         call cancel_hdf_var(hdf_var)
      endif

    end subroutine get_data_from_cg

#ifdef NBODY_1FILE
   subroutine create_empty_cg_datasets_in_output(cg_g_id, cg_n_b, cg_n_o, Z_avail, n_part, st_g_id)
#else
   subroutine create_empty_cg_datasets_in_output(cg_g_id, cg_n_b, cg_n_o, Z_avail)
#endif /* NBODY_1FILE */

      use common_hdf5, only: create_empty_cg_dataset, hdf_vars, O_OUT
      use hdf5,        only: HID_T, HSIZE_T
#ifdef NBODY_1FILE
      use cg_particles_io, only: pdsets
#endif /* NBODY_1FILE */

      implicit none

      integer(HID_T),                intent(in) :: cg_g_id
      integer(kind=4), dimension(:), intent(in) :: cg_n_b
      integer(kind=4), dimension(:), intent(in) :: cg_n_o
      logical(kind=4),               intent(in) :: Z_avail

      integer :: i
#ifdef NBODY_1FILE
      integer(kind=8)                           :: n_part
      integer(HID_T),                intent(in) :: st_g_id
#endif /* NBODY_1FILE */

      do i = lbound(hdf_vars,1), ubound(hdf_vars,1)
         call create_empty_cg_dataset(cg_g_id, gdf_translate(hdf_vars(i)), int(cg_n_b, kind=HSIZE_T), Z_avail, O_OUT)
      enddo

      if (.false.) i = size(cg_n_o) ! suppress compiler warning

#ifdef NBODY_1FILE
      do i = lbound(pdsets,1), ubound(pdsets,1)
         call create_empty_cg_dataset(st_g_id, gdf_translate(pdsets(i)), (/n_part/), Z_avail, O_OUT)
      enddo
#endif /* NBODY_1FILE */

   end subroutine create_empty_cg_datasets_in_output

   subroutine h5_write_to_single_file_v1(fname)

      use cg_level_finest, only: finest
      use cg_list,         only: cg_list_element
      use common_hdf5,     only: hdf_vars, hdf_vars_avail
      use constants,       only: ndims, LO, FP_REAL
      use dataio_pub,      only: die, h5_64bit
      use domain,          only: is_multicg !, is_uneven
      use grid_cont,       only: grid_container
      use hdf5,            only: HID_T, HSIZE_T, H5FD_MPIO_COLLECTIVE_F, H5P_DATASET_CREATE_F, H5P_DATASET_XFER_F, &
           &                     H5S_SELECT_SET_F, H5T_NATIVE_REAL, H5T_NATIVE_DOUBLE, H5F_ACC_RDWR_F, H5P_FILE_ACCESS_F, &
           &                     h5dwrite_f, h5screate_simple_f, h5pcreate_f, h5dcreate_f, h5sclose_f, h5dget_space_f, h5sselect_hyperslab_f, &
           &                     h5pset_dxpl_mpio_f, h5dclose_f, h5open_f, h5close_f, h5fopen_f, h5fclose_f, h5pclose_f, h5pset_fapl_mpio_f !, h5pset_chunk_f
      use mpisetup,        only: comm
      use mpi,             only: MPI_INFO_NULL

      implicit none

      character(len=*), intent(in)      :: fname
      integer(HID_T)                    :: file_id                 !< File identifier
      integer(HID_T)                    :: plist_id, plist_idf     !< Property list identifier
      integer                           :: i
      integer(kind=4)                   :: error
      type(cg_list_element), pointer    :: cgl
      type(grid_container),  pointer    :: cg
      real, pointer                     :: data (:,:,:)            !< Data to write
      integer(kind=4), parameter        :: rank = ndims            !< Dataset rank = 3
      integer(HID_T)                    :: dset_id                 !< Dataset identifier
      integer(HID_T)                    :: filespace               !< Dataspace identifier in file
      integer(HID_T)                    :: memspace                !< Dataspace identifier in memory
      integer(HSIZE_T), dimension(rank) :: count, offset, stride, block, dimsf, chunk_dims

      ! Sometimes the data(:,:,:) is created in an associated state, sometimes not
      nullify(data)

      call h5open_f(error)
      !
      ! Setup file access property list with parallel I/O access.
      !
      call h5pcreate_f(H5P_FILE_ACCESS_F, plist_idf, error)
      call h5pset_fapl_mpio_f(plist_idf, comm, MPI_INFO_NULL, error)
      !
      ! Create the file collectively.
      !
      call h5fopen_f(trim(fname), H5F_ACC_RDWR_F, file_id, error, access_prp = plist_idf)
      call h5pclose_f(plist_idf, error)

      !! \todo check if finest is complete, if not then find finest complete level
      dimsf  = finest%level%l%n_d(:)    ! Dataset dimensions
      !
      ! Create the data space for the  dataset.
      !
      call h5screate_simple_f(rank, dimsf, filespace, error)
      do i = 1, size(hdf_vars)
         if (.not.hdf_vars_avail(i)) cycle

         ! Create chunked dataset.
         call h5pcreate_f(H5P_DATASET_CREATE_F, plist_id, error)

         ! Cannot use in multiblock
         ! if (.not. is_uneven) call h5pset_chunk_f(plist_id, rank, chunk_dims, error) !> \todo check how much performance it gives (massively parallel I/O is required)

         call h5dcreate_f(file_id, gdf_translate(hdf_vars(i)), H5T_NATIVE_REAL, filespace, dset_id, error, plist_id)
         call h5sclose_f(filespace, error)

         call h5dget_space_f(dset_id, filespace, error)

         ! Create property list for collective dataset write
         call h5pcreate_f(H5P_DATASET_XFER_F, plist_id, error)
         if (.not. is_multicg) call h5pset_dxpl_mpio_f(plist_id, H5FD_MPIO_COLLECTIVE_F, error)

         !! \todo if there are fine levels restrict the data first and write warning that v2 should be used instead
         cgl => finest%level%first
         if (.not. associated(cgl)) call die("[data_hdf5:h5_write_to_single_file_v1] I/O v1 cannot handle empty cg lists.")
         do while (associated(cgl))
            cg => cgl%cg

            if (.not.associated(data)) allocate(data(cg%nxb, cg%nyb, cg%nzb))
            call get_data_from_cg(hdf_vars(i), cg, data)

            chunk_dims = cg%n_b(:) ! Chunks dimensions
            call h5screate_simple_f(rank, chunk_dims, memspace, error)

            ! Each process defines dataset in memory and writes it to the hyperslab in the file.
            stride(:) = 1
            count(:) =  1
            block(:) = chunk_dims(:)
            offset(:) = cg%my_se(:, LO)

            ! Select hyperslab in the file.
            call h5sselect_hyperslab_f (filespace, H5S_SELECT_SET_F, offset, count, error, stride, block)

            ! Write the dataset collectively.
            if (h5_64bit) then
               call h5dwrite_f(dset_id, H5T_NATIVE_DOUBLE, data, dimsf, error, file_space_id = filespace, mem_space_id = memspace, xfer_prp = plist_id)
            else
               call h5dwrite_f(dset_id, H5T_NATIVE_REAL, real(data, kind=FP_REAL), dimsf, error, file_space_id = filespace, mem_space_id = memspace, xfer_prp = plist_id)
            endif

            ! Close dataspaces.
            call h5sclose_f(memspace, error)

            if (associated(data)) deallocate(data)

            cgl => cgl%nxt
         enddo

         !call h5pclose_f(plist_id, error) ! does it matter?

         ! Close the dataset.
         call h5dclose_f(dset_id, error)
      enddo

      call h5sclose_f(filespace, error)

      ! Close the property list.
      call h5fclose_f(file_id, error)
      call h5close_f(error)

   end subroutine h5_write_to_single_file_v1

   function h5_filename() result(f)
      use constants,  only: fnamelen
      use dataio_pub, only: problem_name, run_id, nhdf, wd_wr
      use mpisetup,   only: proc
      implicit none
      character(len=fnamelen) :: f
      write(f, '(2a,"_",a3,i4.4,".cpu",i5.5,".h5")') trim(wd_wr), trim(problem_name), trim(run_id), nhdf, proc
   end function h5_filename

   subroutine h5_write_to_multiple_files

      use cg_leaves,   only: leaves
      use cg_list,     only: cg_list_element
      use common_hdf5, only: hdf_vars
      use constants,   only: dsetnamelen, fnamelen, xdim, ydim, zdim, I_ONE, tmr_hdf
      use dataio_pub,  only: msg, printio, printinfo, thdf, last_hdf_time, piernik_hdf5_version
      use grid_cont,   only: grid_container
      use h5lt,        only: h5ltmake_dataset_double_f
      use hdf5,        only: H5F_ACC_TRUNC_F, h5fcreate_f, h5open_f, h5fclose_f, h5close_f, HID_T, h5gcreate_f, &
           &                 h5gclose_f, HSIZE_T
      use mpisetup,    only: master
      use timer,       only: set_timer

      implicit none

      type(cg_list_element), pointer    :: cgl
      type(grid_container),  pointer    :: cg
      integer(kind=4), parameter        :: rank = 3
      integer(kind=4)                   :: error, i
      integer(HID_T)                    :: file_id, grp_id
      integer(kind=8)                   :: ngc              !< current grid index
      integer(HSIZE_T), dimension(rank) :: dims
      character(len=dsetnamelen)        :: gname
      character(len=fnamelen)           :: fname
      real, pointer                     :: data (:,:,:)     !< Data to write

      thdf = set_timer(tmr_hdf,.true.)
      fname = h5_filename()
      if (master) then
         write(msg,'(a,es23.16,a,f5.2,1x,2a)') 'ordered t ',last_hdf_time,': Writing datafile v', piernik_hdf5_version, trim(fname), " ... "
         call printio(msg, .true.)
      endif

      call h5open_f(error)
      call h5fcreate_f(fname, H5F_ACC_TRUNC_F, file_id, error)
      cgl => leaves%first
      ngc = 0
      do while (associated(cgl))
         cg => cgl%cg

         write(gname,'("grid",i8.8)') ngc-1
         call h5gcreate_f(file_id, gname, grp_id, error)

         ! set attributes here
         call h5ltmake_dataset_double_f(grp_id, "fbnd", int(2,kind=4), shape(cg%fbnd,kind=HSIZE_T), &
                                      & cg%fbnd, error)

         if (.not.associated(data)) allocate(data(cg%n_b(xdim),cg%n_b(ydim),cg%n_b(zdim)))
         dims = cg%n_b(:)
         do i = I_ONE, size(hdf_vars, kind=4)
            call get_data_from_cg(hdf_vars(i), cg, data)
            call h5ltmake_dataset_double_f(grp_id, hdf_vars(i), rank, dims, data(:,:,:), error)
         enddo
         if (associated(data)) deallocate(data)
         call h5gclose_f(grp_id, error)
         ngc = ngc + 1
         cgl => cgl%nxt
      enddo
      call h5fclose_f(file_id, error)
      call h5close_f(error)

      thdf = set_timer(tmr_hdf)
      if (master) then
         write(msg,'(a6,f10.2,a2)') ' done ', thdf, ' s'
         call printinfo(msg, .true.)
      endif

   end subroutine h5_write_to_multiple_files

end module data_hdf5<|MERGE_RESOLUTION|>--- conflicted
+++ resolved
@@ -578,14 +578,9 @@
       use dataio_pub,  only: die, nproc_io, can_i_write, h5_64bit
       use grid_cont,   only: grid_container
       use hdf5,        only: HID_T, HSIZE_T, H5T_NATIVE_REAL, H5T_NATIVE_DOUBLE, h5sclose_f, h5dwrite_f, h5sselect_none_f, h5screate_simple_f
-<<<<<<< HEAD
       use mpi,         only: MPI_DOUBLE_PRECISION, MPI_INTEGER, MPI_STATUS_IGNORE, MPI_DOUBLE_INT, MPI_LONG_INT
       use mpisetup,    only: master, FIRST, proc, comm, mpi_err, LAST
-=======
-      use mpi,         only: MPI_DOUBLE_PRECISION, MPI_STATUS_IGNORE
-      use mpisetup,    only: master, FIRST, proc, comm, mpi_err
       use ppp,         only: ppp_main
->>>>>>> 604097d2
 #ifdef NBODY_1FILE
       use cg_particles_io, only: pdsets, nbody_datafields
       use particle_utils,  only: count_all_particles
@@ -611,14 +606,10 @@
 #ifdef NBODY_1FILE
       integer(kind=4)                                      :: n_part
 #endif /* NBODY_1FILE */
-<<<<<<< HEAD
-      integer, parameter :: lk = selected_int_kind(15)
       integer(kind=16), dimension(LAST+1)                     :: tmp
-=======
       character(len=*), parameter :: wrdc_label = "IO_write_data_v2_cg", wrdc1s_label = "IO_write_data_v2_1cg_(serial)", wrdc1p_label = "IO_write_data_v2_1cg_(parallel)"
 
       call ppp_main%start(wrdc_label, PPP_IO)
->>>>>>> 604097d2
 
       call enable_all_hdf_var  ! just in case things have changed meanwhile
 
@@ -668,11 +659,8 @@
                   enddo
                endif
             endif
-<<<<<<< HEAD
             !Serial write for particles
-=======
             call ppp_main%stop(wrdc1s_label, PPP_IO + PPP_CG)
->>>>>>> 604097d2
          enddo
 #ifdef NBODY_1FILE
             !if (cg_desc%cg_src_p(ncg) == proc) then
