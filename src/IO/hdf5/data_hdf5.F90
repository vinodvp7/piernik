--- conflicted
+++ resolved
@@ -325,7 +325,6 @@
                  &       emag_f_c) / cg%u(flind%ion%idn, RNG), kind=4)
 #endif /* !ISO */
          case ("magx", "magy", "magz")
-<<<<<<< HEAD
             tab(:,:,:) = real(cg%b(xdim + i_xyz, RNG), kind=4) ! beware: these are "raw", face-centered. Use them with care when you process plotfiles
          case ("magB")
             tab(:,:,:) = real(sqrt(two * emag_f_c), kind=4)
@@ -333,10 +332,6 @@
             tab(:,:,:) = real(atan2(cg%b(ydim, cg%is:cg%ie, cg%js:cg%je, cg%ks:cg%ke) + cg%b(ydim, cg%is        :cg%ie,         cg%js+dom%D_y:cg%je+dom%D_y, cg%ks        :cg%ke        ), &
                  &                  cg%b(xdim, cg%is:cg%ie, cg%js:cg%je, cg%ks:cg%ke) + cg%b(xdim, cg%is+dom%D_x:cg%ie+dom%D_x, cg%js        :cg%je,         cg%ks        :cg%ke        )), kind=4)
          case("divbf") ! face-centered div(B): RTVD
-=======
-            tab(:,:,:) = real(cg%b(xdim + i_xyz, RNG), kind=4)
-         case ("divbf") ! face-fentered div(B): RTVD
->>>>>>> e587ae5e
             tab(:,:,:) = real( half * ( &
             &                           (cg%b(xdim, cg%is+dom%D_x:cg%ie+dom%D_x, cg%js        :cg%je,         cg%ks        :cg%ke        ) - &
             &                            cg%b(xdim, cg%is        :cg%ie,         cg%js        :cg%je,         cg%ks        :cg%ke        )   )/cg%dx + &
