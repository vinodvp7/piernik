!
! PIERNIK Code Copyright (C) 2006 Michal Hanasz
!
!    This file is part of PIERNIK code.
!
!    PIERNIK is free software: you can redistribute it and/or modify
!    it under the terms of the GNU General Public License as published by
!    the Free Software Foundation, either version 3 of the License, or
!    (at your option) any later version.
!
!    PIERNIK is distributed in the hope that it will be useful,
!    but WITHOUT ANY WARRANTY; without even the implied warranty of
!    MERCHANTABILITY or FITNESS FOR A PARTICULAR PURPOSE.  See the
!    GNU General Public License for more details.
!
!    You should have received a copy of the GNU General Public License
!    along with PIERNIK.  If not, see <http://www.gnu.org/licenses/>.
!
!    Initial implementation of PIERNIK code was based on TVD split MHD code by
!    Ue-Li Pen
!        see: Pen, Arras & Wong (2003) for algorithm and
!             http://www.cita.utoronto.ca/~pen/MHD
!             for original source code "mhd.f90"
!
!    For full list of developers see $PIERNIK_HOME/license/pdt.txt
!

#include "piernik.h"

!> \brief Module that contains HDF5 I/O routines for reading and writing restart files v2 (AMR).

module restart_hdf5_v2
! pulled by HDF5

   use constants, only: ndims

   implicit none

   private
   public :: read_restart_hdf5_v2, write_restart_hdf5_v2, cg_essentials

   type :: cg_essentials                            !< All vital attributes of a cg in one place
      integer(kind=4), dimension(ndims) :: n_b
      integer(kind=8), dimension(ndims) :: off
      integer(kind=4)                   :: level
   end type cg_essentials
   ! nearly duplicate with level_essentials::level_t

contains

!-------------------------------------------------------------------------------
! Routines for multi-file, multi-domain restarts

!>
!! \note The format of Piernik v2 restart and data files
!!
!! A restart point or a data dump may consist of one or a multiple files
!!
!! The following data should be present in all files in identical copies:
!! - file version
!! - physical time
!! - number of timestep
!! - problem.par
!! - env
!! - base domain description
!!   - grid size
!!   - physical size
!!   - boundary condition types
!! - refinement topology description:
!!   - a list of all patches (boxes)
!!     - size
!!     - offset
!!     - refinement level
!! - some other attributes that are present in v1 restart files
!! - user attributes
!!
!! The following data should be unique for each file:
!! - list of grid containers
!!
!! A grid container contains only essential, non-redundant data and consists of:
!! - size
!! - offset
!! - refinement level
!! - rank-4 arrays (restart only)
!!   - "fluid"
!!   - "mag"
!!   - other cg%w arrays marked for restart
!! - rank-3 arrays
!!   - cg%q arrays marked for restart (restart only)
!!   - named quantities for data dumps
!!
!! At the moment we assume that all problem-specific data is either registered in cg%q and cg%w arrays or can be written to global attributes.
!!
!! It will be possible to provide support for problem-specific data that should be appended to grid containers when anyone will need it
!!
!! \todo Check if it is possible to filter the data through shuffle and gzip -9  during write
!<

!>
!! \brief Write a multi-file, multi-domain HDF5 file
!!
!! \details There are three approaches to be implemented:
!! - Single-file, serial I/O. The easiest way. Master writes everything, slaves send their data to the master. Does not take advantage of parallel filesystems. Best choice for non-parallel filesystems.
!! - Multi-file, serial I/O. An extension of the above approach. Selected processes (can be all) write to their files, other processes send them their data.
!!   Can take advantage of parallel filesystems. Can use local scratch filesystems. Requires additional work on reading.
!! - Single-file, parallel I/O. The most ambitious approach. Selected processes (can be all) write to the files, other processes send them their data.
!!   Can take advantage of parallel filesystems. Currently does not allow for compression during write.
!!   Requires a lot of pseudo-collective operations. The "flexible PHDF5" would simplify the code, but it needs to be implemented.first.
!!
!! \warning Partial implementation: Single-file, serial I/O works for non-AMR setups.
!<

   subroutine write_restart_hdf5_v2(filename)

      use common_hdf5, only: write_to_hdf5_v2, O_RES
      use constants,   only: cwdlen

      implicit none

      character(len=cwdlen), intent(in) :: filename

      call write_to_hdf5_v2(filename, O_RES, create_empty_cg_datasets_in_restart, write_cg_to_restart)

   end subroutine write_restart_hdf5_v2

!> \brief create empty datasets for each cg to store restart data
#ifdef NBODY_1FILE
   subroutine create_empty_cg_datasets_in_restart(cg_g_id, cg_n_b, cg_n_o, Z_avail, n_part, st_g_id)
#else
   subroutine create_empty_cg_datasets_in_restart(cg_g_id, cg_n_b, cg_n_o, Z_avail)
#endif /* NBODY_1FILE */

      use common_hdf5,      only: create_empty_cg_dataset, O_RES
      use constants,        only: AT_IGNORE, AT_OUT_B, I_ONE, PPP_IO, PPP_CG
      use dataio_pub,       only: die
      use hdf5,             only: HID_T, HSIZE_T
      use named_array_list, only: qna, wna
      use ppp,              only: ppp_main
#ifdef NBODY_1FILE
      use cg_particles_io,  only: pdsets
      use data_hdf5,        only: gdf_translate
#endif /* NBODY_1FILE */

      implicit none

      integer(HID_T),                intent(in) :: cg_g_id
      integer(kind=4), dimension(:), intent(in) :: cg_n_b
      integer(kind=4), dimension(:), intent(in) :: cg_n_o
      logical(kind=4),               intent(in) :: Z_avail

      integer :: i
      integer(HSIZE_T), dimension(:), allocatable :: d_size
#ifdef NBODY_1FILE
      integer(kind=8)                           :: n_part
      integer(HID_T),                intent(in) :: st_g_id
#endif /* NBODY_1FILE */
      character(len=*), parameter :: wrce_label = "IO_write_empty_dset"

      if (size(cg_n_b) /= size(cg_n_o)) call die("[restart_hdf5_v2:create_empty_cg_datasets_in_restart] size(cg_n_b) /= size(cg_n_o)")
      call ppp_main%start(wrce_label, PPP_IO + PPP_CG)

      allocate(d_size(size(cg_n_b)))
      if (allocated(qna%lst)) then
         do i = lbound(qna%lst(:), dim=1), ubound(qna%lst(:), dim=1)
            if (qna%lst(i)%restart_mode == AT_OUT_B) then
               d_size = int(cg_n_o, kind=HSIZE_T)
            else
               d_size = int(cg_n_b, kind=HSIZE_T)
            endif
            if (qna%lst(i)%restart_mode > AT_IGNORE) &  ! create "/data/grid_%08d/qna%lst(i)%name"
                 call create_empty_cg_dataset(cg_g_id, qna%lst(i)%name, d_size, Z_avail, O_RES)
         enddo
      endif
      deallocate(d_size)

      allocate(d_size(size(cg_n_b)+I_ONE))
      if (allocated(wna%lst)) then
         do i = lbound(wna%lst(:), dim=1), ubound(wna%lst(:), dim=1)
            if (wna%lst(i)%restart_mode == AT_OUT_B) then
               d_size = int([ wna%lst(i)%dim4, cg_n_o ], kind=HSIZE_T)
            else
               d_size = int([ wna%lst(i)%dim4, cg_n_b ], kind=HSIZE_T)
            endif
            if (wna%lst(i)%restart_mode > AT_IGNORE) &  ! create "/data/grid_%08d/wna%lst(i)%name"
                 call create_empty_cg_dataset(cg_g_id, wna%lst(i)%name, d_size, Z_avail, O_RES)
         enddo
      endif
      deallocate(d_size)

#ifdef NBODY_1FILE
      do i = lbound(pdsets,1), ubound(pdsets,1)
         call create_empty_cg_dataset(st_g_id, gdf_translate(pdsets(i)), (/n_part/), Z_avail, O_RES)
      enddo
#endif /* NBODY_1FILE */

      call ppp_main%stop(wrce_label, PPP_IO + PPP_CG)

   end subroutine create_empty_cg_datasets_in_restart

!> \brief Write all grid containers to the file

   subroutine write_cg_to_restart(cgl_g_id, cg_n, cg_all_n_b, cg_all_n_o)

      use cg_leaves,        only: leaves
      use cg_list,          only: cg_list_element
      use common_hdf5,      only: get_nth_cg, cg_output
      use constants,        only: xdim, ydim, zdim, ndims, dsetnamelen, I_ONE, PPP_IO, PPP_CG
      use dataio_pub,       only: die, nproc_io, can_i_write
      use grid_cont,        only: grid_container
      use hdf5,             only: HID_T, HSIZE_T, H5T_NATIVE_DOUBLE, h5sclose_f, h5dwrite_f, h5sselect_none_f, h5screate_simple_f
<<<<<<< HEAD
      use mpi,              only: MPI_DOUBLE_PRECISION, MPI_STATUS_IGNORE, MPI_DOUBLE_INT
      use mpisetup,         only: master, FIRST, proc, comm, mpi_err, LAST
=======
      use MPIF,             only: MPI_DOUBLE_PRECISION, MPI_STATUS_IGNORE, MPI_Recv, MPI_Send
      use mpisetup,         only: master, FIRST, proc, comm, mpi_err
>>>>>>> 62e01db2
      use named_array_list, only: qna, wna
      use ppp,              only: ppp_main
#ifdef NBODY_1FILE
      use cg_particles_io, only: pdsets, nbody_datafields
      use particle_utils,  only: count_all_particles
      use data_hdf5,        only: gdf_translate
#endif /* NBODY_1FILE */

      implicit none

      integer(HID_T),                           intent(in)  :: cgl_g_id    !< cg group identifier
      integer(kind=4), dimension(:),   pointer, intent(in)  :: cg_n        !< offset for cg group numbering
      integer(kind=4), dimension(:,:), pointer, intent(in)  :: cg_all_n_b  !< all cg sizes
      integer(kind=4), dimension(:,:), pointer, intent(in)  :: cg_all_n_o  !< all cg sizes, expanded by external boundaries

      integer(HID_T)                                        :: filespace_id, memspace_id
      integer(kind=4)                                       :: error
      integer(kind=4), parameter                            :: rank4 = I_ONE + ndims
      integer(kind=4), parameter                            :: rank3 = ndims
      integer(HSIZE_T), dimension(:), allocatable           :: dims
      real, pointer,    dimension(:,:,:)                    :: pa3d
      real, pointer,    dimension(:,:,:,:)                  :: pa4d
      integer                                               :: tot_lst_n, ic
      integer(kind=4)                                       :: ncg, n, i
      type(grid_container),  pointer                        :: cg
      type(cg_list_element), pointer                        :: cgl
      integer, allocatable, dimension(:)                    :: qr_lst, wr_lst
      type(cg_output)                                       :: cg_desc
      character(len=dsetnamelen), dimension(:), allocatable :: dsets
      real, target, dimension(0,0,0)                        :: null_r3d
      real, target, dimension(0,0,0,0)                      :: null_r4d
      integer(kind=4), dimension(ndims)                     :: n_b
#ifdef NBODY_1FILE
      integer(kind=4)                                      :: n_part
      integer(kind=16), dimension(LAST+1)                  :: tmp
      integer(HID_T)                                       :: id
#endif /* NBODY_1FILE */
      character(len=*), parameter :: wrcg_label = "IO_write_restart_v2_all_cg", wrcg1s_label = "IO_write_restart_v2_1cg_(serial)", wrcg1p_label = "IO_write_restart_v2_1cg_(parallel)"

      call ppp_main%start(wrcg_label, PPP_IO)

      call qna%get_reslst(qr_lst)
      call wna%get_reslst(wr_lst)
      tot_lst_n = size(qr_lst) + size(wr_lst)
      allocate(dsets(tot_lst_n))
      ic = 1
      if (size(qr_lst) > 0) then
         do i = lbound(qr_lst, dim=1, kind=4), ubound(qr_lst, dim=1, kind=4)
            dsets(ic) = trim(qna%lst(qr_lst(i))%name)
            ic = ic + 1
         enddo
      endif
      if (size(wr_lst) > 0) then
         do i = lbound(wr_lst, dim=1, kind=4), ubound(wr_lst, dim=1, kind=4)
            dsets(ic) = trim(wna%lst(wr_lst(i))%name)
            ic = ic + 1
         enddo
      endif
#ifdef NBODY_1FILE
      call cg_desc%init(cgl_g_id, cg_n, nproc_io, dsets, gdf_translate(pdsets))
#else
      call cg_desc%init(cgl_g_id, cg_n, nproc_io, dsets)
#endif /* NBODY_1FILE */

      if (nproc_io == 1) then ! perform serial write
         ! write all cg, one by one
         do ncg = 1, cg_desc%tot_cg_n
            call ppp_main%start(wrcg1s_label, PPP_IO + PPP_CG)

            if (master) then
               if (.not. can_i_write) call die("[restart_hdf5_v2:write_cg_to_restart] Master can't write")

               if (size(qr_lst) > 0) then
                  allocate(dims(rank3))
                  do i = lbound(qr_lst, dim=1, kind=4), ubound(qr_lst, dim=1, kind=4)
                     if (cg_desc%cg_src_p(ncg) == proc) then
                        cg => get_nth_cg(cg_desc%cg_src_n(ncg))
                        pa3d => cg%q(qr_lst(i))%span(pick_area(cg, qna%lst(qr_lst(i))%restart_mode))
                        dims(:) = cg%n_b
                     else
                        n_b = pick_size(ncg, qna%lst(qr_lst(i))%restart_mode)
                        allocate(pa3d(n_b(xdim), n_b(ydim), n_b(zdim)))
                        call MPI_Recv(pa3d(:,:,:), size(pa3d(:,:,:), kind=4), MPI_DOUBLE_PRECISION, cg_desc%cg_src_p(ncg), ncg + cg_desc%tot_cg_n*i, comm, MPI_STATUS_IGNORE, mpi_err)
                        dims(:) = shape(pa3d)
                     endif
                     call h5dwrite_f(cg_desc%dset_id(ncg, i), H5T_NATIVE_DOUBLE, pa3d, dims, error, xfer_prp = cg_desc%xfer_prp)
                     if (cg_desc%cg_src_p(ncg) /= proc) deallocate(pa3d)
                  enddo
                  deallocate(dims)
               endif

               if (size(wr_lst) > 0) then
                  allocate(dims(rank4))
                  do i = lbound(wr_lst, dim=1, kind=4), ubound(wr_lst, dim=1, kind=4)
                     if (cg_desc%cg_src_p(ncg) == proc) then
                        cg => get_nth_cg(cg_desc%cg_src_n(ncg))
                        pa4d => cg%w(wr_lst(i))%span(pick_area(cg, wna%lst(wr_lst(i))%restart_mode))
                        dims(:) = [ wna%lst(wr_lst(i))%dim4, cg%n_b ]
                     else
                        n_b = pick_size(ncg, wna%lst(wr_lst(i))%restart_mode)
                        allocate(pa4d(wna%lst(wr_lst(i))%dim4, n_b(xdim), n_b(ydim), n_b(zdim)))
                        call MPI_Recv(pa4d(:,:,:,:), size(pa4d(:,:,:,:), kind=4), MPI_DOUBLE_PRECISION, cg_desc%cg_src_p(ncg), &
                           ncg + cg_desc%tot_cg_n*(size(qr_lst, kind=4)+i), comm, MPI_STATUS_IGNORE, mpi_err)
                        dims(:) = shape(pa4d)
                     endif
                     call h5dwrite_f(cg_desc%dset_id(ncg, i+size(qr_lst)), H5T_NATIVE_DOUBLE, pa4d, dims, error, xfer_prp = cg_desc%xfer_prp)
                     if (cg_desc%cg_src_p(ncg) /= proc) deallocate(pa4d)
                  enddo
                  deallocate(dims)
               endif
            else
               if (can_i_write) call die("[restart_hdf5_v2:write_cg_to_restart] Slave can write")
               if (cg_desc%cg_src_p(ncg) == proc) then
                  cg => get_nth_cg(cg_desc%cg_src_n(ncg))
                  if (size(qr_lst) > 0) then
                     do i = lbound(qr_lst, dim=1, kind=4), ubound(qr_lst, dim=1, kind=4)
                        pa3d => cg%q(qr_lst(i))%span(pick_area(cg, qna%lst(qr_lst(i))%restart_mode))
                        call MPI_Send(pa3d(:,:,:), size(pa3d(:,:,:), kind=4), MPI_DOUBLE_PRECISION, FIRST, ncg + cg_desc%tot_cg_n*i, comm, mpi_err)
                     enddo
                  endif
                  if (size(wr_lst) > 0) then
                     do i = lbound(wr_lst, dim=1, kind=4), ubound(wr_lst, dim=1, kind=4)
                        pa4d => cg%w(wr_lst(i))%span(pick_area(cg, wna%lst(wr_lst(i))%restart_mode))
                        call MPI_Send(pa4d(:,:,:,:), size(pa4d(:,:,:,:), kind=4), MPI_DOUBLE_PRECISION, FIRST, ncg + cg_desc%tot_cg_n*(size(qr_lst, kind=4)+i), comm, mpi_err)
                     enddo
                  endif
               endif
            endif
            call ppp_main%stop(wrcg1s_label, PPP_IO + PPP_CG)
         enddo
#ifdef NBODY_1FILE
         n_part = count_all_particles()
         if (n_part .gt. 0) then
            do i=lbound(pdsets, dim=1), ubound(pdsets, dim=1)
               tmp(:) = 0
               id=0
               if (master) then
                  tmp(:) = cg_desc%pdset_id(:, i)
               endif
               call MPI_Scatter( tmp, 1, MPI_DOUBLE_INT, id, 1, MPI_DOUBLE_INT, FIRST, comm, mpi_err)
               if (master) then
                  call nbody_datafields(id, gdf_translate(pdsets(i)), n_part)
               else
                  call nbody_datafields(id, gdf_translate(pdsets(i)), n_part)
               endif
            enddo
         endif
#endif /* NBODY_1FILE */
      else ! perform parallel write
         ! This piece will be a generalization of the serial case. It should work correctly also for nproc_io == 1 so it should replace the serial code
         if (can_i_write) then
            ! write own
            n = 0
            cgl => leaves%first
            do while (associated(cgl))
               call ppp_main%start(wrcg1p_label, PPP_IO + PPP_CG)
               n = n + I_ONE
               ncg = cg_desc%offsets(proc) + n
               cg => cgl%cg
               ic = 0
               if (size(qr_lst) > 0) then
                  allocate(dims(rank3))
                  dims(:) = cg%n_b
                  do i = lbound(qr_lst, dim=1, kind=4), ubound(qr_lst, dim=1, kind=4)
                     ic = ic + 1
                     pa3d => cg%q(qr_lst(i))%span(pick_area(cg, qna%lst(qr_lst(i))%restart_mode))
                     dims(:) = pick_dims(cg, qna%lst(qr_lst(i))%restart_mode)
                     call h5dwrite_f(cg_desc%dset_id(ncg, ic), H5T_NATIVE_DOUBLE, pa3d, dims, error, xfer_prp = cg_desc%xfer_prp)
                  enddo
                  deallocate(dims)
               endif
               if (size(wr_lst) > 0) then
                  allocate(dims(rank4))
                  do i = lbound(wr_lst, dim=1, kind=4), ubound(wr_lst, dim=1, kind=4)
                     ic = ic + 1
                     pa4d => cg%w(wr_lst(i))%span(pick_area(cg, wna%lst(wr_lst(i))%restart_mode))
                     dims(:) = [ wna%lst(wr_lst(i))%dim4, pick_dims(cg, wna%lst(wr_lst(i))%restart_mode) ]
                     call h5dwrite_f(cg_desc%dset_id(ncg, ic), H5T_NATIVE_DOUBLE, pa4d, dims, error, xfer_prp = cg_desc%xfer_prp)
                  enddo
                  deallocate(dims)
               endif

#ifdef NBODY_1FILE
               n_part = count_all_particles()
               if (n_part .gt. 0) then
                  do i=lbound(pdsets, dim=1), ubound(pdsets, dim=1)
                     call nbody_datafields(cg_desc%pdset_id(ncg, i), gdf_translate(pdsets(i)), n_part)
                  enddo
               endif
#endif /* NBODY_1FILE */

               cgl => cgl%nxt
               call ppp_main%stop(wrcg1p_label, PPP_IO + PPP_CG)
            enddo

            ! Parallel HDF calls have to be matched on each process, so we're doing some calls on non-existing data here.
            do ncg = I_ONE, maxval(cg_n)-n
               ic = 0
               if (size(qr_lst) > 0) then
                  allocate(dims(rank3))
                  dims(:) = 0
                  call h5screate_simple_f(rank3, dims, filespace_id, error)
                  call h5sselect_none_f(filespace_id, error)  ! empty filespace
                  call h5screate_simple_f(rank3, dims, memspace_id, error)
                  call h5sselect_none_f(memspace_id, error)   ! empty memoryscape

                  do i = lbound(qr_lst, dim=1, kind=4), ubound(qr_lst, dim=1, kind=4)
                     ic = ic + 1
                     pa3d => null_r3d
                     dims(:) = 0
                     call h5dwrite_f(cg_desc%dset_id(1, ic), H5T_NATIVE_DOUBLE, pa3d, dims, error, &
                        xfer_prp = cg_desc%xfer_prp, file_space_id = filespace_id, mem_space_id = memspace_id)
                  enddo
                  call h5sclose_f(memspace_id, error)
                  call h5sclose_f(filespace_id, error)
                  deallocate(dims)
               endif
               if (size(wr_lst) > 0) then
                  allocate(dims(rank4))
                  do i = lbound(wr_lst, dim=1, kind=4), ubound(wr_lst, dim=1, kind=4)
                     ic = ic + 1
                     dims(:) = 0
                     ! dims can change so h5s* is here as well, I don't know it
                     ! it's really necessary though,
                     ! \todo check if it can be done only once...
                     call h5screate_simple_f(rank4, dims, filespace_id, error)
                     call h5sselect_none_f(filespace_id, error)  ! empty filespace
                     call h5screate_simple_f(rank4, dims, memspace_id, error)
                     call h5sselect_none_f(memspace_id, error)   ! empty memoryscape

                     pa4d => null_r4d
                     call h5dwrite_f(cg_desc%dset_id(1, ic), H5T_NATIVE_DOUBLE, pa4d, dims, error, &
                        xfer_prp = cg_desc%xfer_prp, file_space_id = filespace_id, mem_space_id = memspace_id)
                     call h5sclose_f(memspace_id, error)
                     call h5sclose_f(filespace_id, error)
                  enddo
                  deallocate(dims)
               endif
            enddo
            ! receive (from whom?)
         else
            call die("[restart_hdf5_v2:write_cg_to_restart] nproc != nproc_io not implemented yet")
            ! send (where?)
         endif
      endif

      ! clean up
      call cg_desc%clean()
      deallocate(qr_lst, wr_lst, dsets)

      call ppp_main%stop(wrcg_label, PPP_IO)

   contains

      function pick_area(cg, mode) result(ijkse)

         use constants,  only: AT_OUT_B, AT_NO_B, AT_USER, ndims, LO, HI
         use dataio_pub, only: die

         implicit none

         type(grid_container), pointer, intent(in) :: cg
         integer(kind=4),               intent(in) :: mode

         integer(kind=4), dimension(ndims, LO:HI)  :: ijkse

         ijkse = 0 ! suppress compiler warning on maybe uninitialized variable
         select case (mode)
            case (AT_OUT_B)
               ijkse = cg%lh_out
            case (AT_NO_B)
               ijkse = cg%ijkse
            case (AT_USER)
               call die("[restart_hdf5_v2:write_cg_to_restart:pick_area] AT_USER not implemented")
            case default
               call die("[restart_hdf5_v2:write_cg_to_restart:pick_area] Non-recognized area_type.")
         end select
         return

      end function pick_area

      function pick_dims(cg, mode) result(n_b)

         use constants,  only: ndims, LO, HI

         implicit none

         type(grid_container), pointer, intent(in) :: cg
         integer(kind=4),               intent(in) :: mode

         integer(kind=4), dimension(ndims, LO:HI)  :: ijkse
         integer(kind=4), dimension(ndims) :: n_b

         ijkse = pick_area(cg, mode)
         n_b = ijkse(:,HI) - ijkse(:,LO) + I_ONE
         return

      end function pick_dims

      function pick_size(ncg, mode) result(n_b)

         use constants,  only: AT_OUT_B, AT_NO_B, AT_USER, ndims, INVALID
         use dataio_pub, only: die

         implicit none

         integer(kind=4), intent(in) :: ncg
         integer(kind=4), intent(in) :: mode

         integer(kind=4), dimension(ndims) :: n_b

         n_b = INVALID
         select case (mode)
            case (AT_OUT_B)
               n_b = cg_all_n_o(:, ncg)
            case (AT_NO_B)
               n_b = cg_all_n_b(:, ncg)
            case (AT_USER)
               call die("[restart_hdf5_v2:write_cg_to_restart:pick_size] AT_USER not implemented")
            case default
               call die("[restart_hdf5_v2:write_cg_to_restart:pick_size] Non-recognized area_type.")
         end select
         return

     end function pick_size

   end subroutine write_cg_to_restart

!>
!! \brief Read a multi-file, multi-domain restart file
!!
!! \warning Not implemented yet
!!
!! \details Reading a v2 restart file should proceed as follows
!! - Identify the restart point file(s) on master
!! - Send the identification to the slaves
!! - On each processor check what files are present if any
!! - Check consistency of the data that should be present in all files in identical copies
!! - Prepare list of available grid containers
!! - If the list does not fill completely the boxes listed in refinement topology description on any process, communicate lists to the master
!! - If the compiled list does not fill completely the boxes listed in refinement topology description then call die()
!! - Compute domain decomposition for current refinement topology description (different number of processors and different decomposition method is allowed)
!! - Calculate on master which parts (if any) cannot be read directly and should be communicated, send the lists to the involved slaves
!! - Read the data (own and requested by others) from the file(s)
!! - Receive anything that had to be read on other processes
!! - Check for local completeness
!!
!! Optionally:
!! - When a single file is visible by multiple processes and the filesystem does not tolerate massively concurrent I/O load,
!!   choose one or few process to do the I/O and make the others to wait for the data.
!! - It should be possible to read runtime parameters from data stored in restart point rather than from actual problem.par file(s).
!!   A way to override some of them (in most cases  END_CONTROL::tend and nend) should be provided.
!<

   subroutine read_restart_hdf5_v2(status_v2)

      use cg_level_base,      only: base
      use cg_level_connected, only: cg_level_connected_t
      use cg_level_finest,    only: finest
      use cg_list,            only: cg_list_element
      use cmp_1D_mpi,         only: compare_array1D
      use common_hdf5,        only: d_gname, dir_pref, n_cg_name, d_size_aname, d_fc_aname, d_edge_apname, d_bnd_apname, &
           &                        cg_size_aname, cg_offset_aname, cg_lev_aname, base_d_gname, cg_cnt_aname, data_gname, &
           &                        output_fname, STAT_OK
      use constants,          only: cwdlen, dsetnamelen, cbuff_len, ndims, xdim, zdim, INVALID, RD, LO, HI, PPP_IO
      use dataio_pub,         only: die, warn, printio, msg, last_hdf_time, last_res_time, last_log_time, last_tsl_time, problem_name, res_id, domain_dump, &
           &                        require_problem_IC, piernik_hdf5_version2, nres, nhdf, fix_string
      use dataio_user,        only: user_reg_var_restart, user_attrs_rd
      use domain,             only: dom
      use func,               only: operator(.notequals.)
      use global,             only: t, dt, nstep
      use hdf5,               only: HID_T, H5F_ACC_RDONLY_F, h5open_f, h5close_f, h5fopen_f, h5fclose_f, h5gopen_f, h5gclose_f
      use mass_defect,        only: magic_mass
      use mpisetup,           only: master, piernik_MPI_Barrier, LAST
      use overlap,            only: is_overlap
      use ppp,                only: ppp_main
      use read_attr,          only: read_attribute
      use set_get_attributes, only: get_attr
      use timestep_pub,       only: c_all_old, cfl_c, stepcfl
#ifdef RANDOMIZE
      use randomization,      only: read_current_seed_from_restart
#endif /* RANDOMIZE */
#ifdef SN_SRC
      use snsources,          only: read_snsources_from_restart
#endif /* SN_SRC */
#if defined(MULTIGRID) && defined(SELF_GRAV)
      use multigrid_gravity,  only: read_oldsoln_from_restart
#endif /* MULTIGRID && SELF_GRAV */

      implicit none

      integer, intent(out)                              :: status_v2

      integer(HID_T)                                    :: file_id              !< File identifier
      integer(HID_T)                                    :: doml_g_id, dom_g_id  !< domain list and domain group identifiers
      integer(HID_T)                                    :: cgl_g_id,  cg_g_id   !< cg list and cg group identifiers
      logical                                           :: file_exist, outside, overlapped
      integer                                           :: j
      integer(kind=4)                                   :: ia
      integer(kind=8)                                   :: tot_cells
      integer(kind=8), dimension(xdim:zdim, LO:HI)      :: my_box, other_box
      integer(kind=4)                                   :: error, nres_old

      ! buffers for reading attributes
      integer(kind=4),          dimension(:), allocatable :: ibuf
      real,                     dimension(:), allocatable :: rbuf
      character(len=cbuff_len), dimension(:), allocatable :: cbuf

      ! common attributes
      character(len=cbuff_len), dimension(10), parameter :: real_attrs = [ "time         ", &
           &                                                               "timestep     ", &
           &                                                               "last_hdf_time", &
           &                                                               "last_res_time", &
           &                                                               "last_log_time", &
           &                                                               "last_tsl_time", &
           &                                                               "c_all_old    ", &
           &                                                               "stepcfl      ", &
           &                                                               "cfl_c        ", &
           &                                                               "magic_mass   " ]
      character(len=cbuff_len), dimension(4), parameter :: int_attrs  = [ "nstep             ", &
           &                                                              "nres              ", &
           &                                                              "nhdf              ", &
           &                                                              "require_problem_IC" ]
      character(len=cbuff_len), dimension(3), parameter :: str_attrs  = [ "problem_name", &
           &                                                              "domain      ", &
           &                                                              "run_id      " ]
      !> \warning same strings are used independently in set_common_attributes*

      character(len=cwdlen)                             :: filename
      character(len=dsetnamelen)                        :: d_label
      type(cg_essentials), dimension(:), allocatable    :: cg_res
      type(cg_list_element), pointer                    :: cgl
      type(cg_level_connected_t), pointer               :: curl
      character(len=*), parameter :: rdr_label = "IO_read_restart_v2", rdrc_label = "IO_read_restart_v2_cg"

      call ppp_main%start(rdr_label, PPP_IO)
      if (master) call warn("[restart_hdf5_v2:read_restart_hdf5_v2] Experimental implementation")

      filename = output_fname(RD, '.res', nres, bcast=.true.)
      if (master) then
         write(msg, '(2a)') 'Reading restart file v2: ', trim(filename)
         call printio(msg)
      endif

      inquire(file = filename, exist = file_exist)
      if (.not. file_exist) then
         write(msg,'(3a)') '[restart_hdf5_v2:read_restart_hdf5_v2]: Restart file: ', trim(filename),' does not exist'
         call die(msg)
      endif

      status_v2 = INVALID

      call h5open_f(error)

      call h5fopen_f(trim(filename), H5F_ACC_RDONLY_F, file_id, error)

      ! Check file format version first

      call get_attr(file_id, "piernik", rbuf)

      if (size(rbuf) /= 1) call die("[restart_hdf5_v2:read_restart_hdf5_v2] Cannot read 'piernik' attribute from the restart file. The file may be either damaged or incompatible")
      if (rbuf(1) > piernik_hdf5_version2) then
         write(msg,'(2(a,f5.2))')"[restart_hdf5_v2:read_restart_hdf5_v2] Cannot read future versions of the restart file: ", rbuf(1)," > ", piernik_hdf5_version2
         call die(msg)
      else if (int(rbuf(1)) < int(piernik_hdf5_version2)) then
         write(msg,'(2(a,f5.2))')"[restart_hdf5_v2:read_restart_hdf5_v2] The restart file is too ancient. It is unlikely that it could work correctly: ", rbuf(1)," << ", piernik_hdf5_version2
         call warn(msg)
         call h5fclose_f(file_id, error)
         call h5close_f(error)
         return
      else if (rbuf(1) < piernik_hdf5_version2) then
         write(msg,'(2(a,f5.2))')"[restart_hdf5_v2:read_restart_hdf5_v2] Old versions of the restart file may not always work fully correctly: ", rbuf(1)," < ", piernik_hdf5_version2
         call warn(msg)
      endif
      call compare_array1D(rbuf(:))
      deallocate(rbuf)

      ! Compare attributes in the root of the restart point file with values read from problem.par
      !> \todo merge this code somehow with set_common_attributes_v2
      do ia = lbound(real_attrs, dim=1), ubound(real_attrs, dim=1)
         call get_attr(file_id, trim(real_attrs(ia)), rbuf)
         select case (real_attrs(ia))
            case ("time")
               t = rbuf(1)
            case ("timestep")
               dt = rbuf(1)
            case ("last_hdf_time")
               last_hdf_time = rbuf(1)
            case ("last_res_time")
               last_res_time = rbuf(1)
            case ("last_log_time")
               last_log_time = rbuf(1)
            case ("last_tsl_time")
               last_tsl_time = rbuf(1)
            case ("c_all_old")
               c_all_old = rbuf(1)
            case ("stepcfl")
               stepcfl = rbuf(1)
            case ("cfl_c")
               cfl_c = rbuf(1)
            case ("magic_mass")
               if (master) magic_mass(:) = rbuf(:)
            case default
               write(msg,'(3a,g15.5,a)')"[restart_hdf5_v2:read_restart_hdf5_v2] Real attribute '",trim(real_attrs(ia)),"' with value = ",rbuf(1)," was ignored"
               call warn(msg)
         end select
         deallocate(rbuf)
      enddo

      nres_old = nres
      do ia = lbound(int_attrs, dim=1), ubound(int_attrs, dim=1)
         call get_attr(file_id, trim(int_attrs(ia)), ibuf)
         select case (int_attrs(ia))
            case ("nstep")
               nstep = ibuf(1)
            case ("nres")
               nres = ibuf(1)
            case ("nhdf")
               nhdf = ibuf(1)
            case ("require_problem_IC")
               require_problem_IC = ibuf(1)
            case default
               write(msg,'(3a,i14,a)')"[restart_hdf5_v2:read_restart_hdf5_v2] Integer attribute '",trim(real_attrs(ia)),"' with value = ",ibuf(1)," was ignored"
               call warn(msg)
         end select
         deallocate(ibuf)
      enddo

#ifdef RANDOMIZE
      call read_current_seed_from_restart(file_id)
#endif /* RANDOMIZE */
#ifdef SN_SRC
      call read_snsources_from_restart(file_id)
#endif /* SN_SRC */
#if defined(MULTIGRID) && defined(SELF_GRAV)
      call read_oldsoln_from_restart(file_id)
#endif /* MULTIGRID && SELF_GRAV */

      do ia = lbound(str_attrs, dim=1), ubound(str_attrs, dim=1)
         call get_attr(file_id, trim(str_attrs(ia)), cbuf)
         select case (str_attrs(ia))
            case ("problem_name")
               problem_name = fix_string(trim(cbuf(1)))
            case ("domain")
               domain_dump = fix_string(trim(cbuf(1)(:len(domain_dump))))
            case ("run_id")
               res_id = fix_string(trim(cbuf(1)(:len(res_id))))
            case default
               write(msg,'(3a,i14,a)')"[restart_hdf5_v2:read_restart_hdf5_v2] String attribute '",trim(real_attrs(ia)),"' with value = ",cbuf," was ignored"
               call warn(msg)
         end select
         deallocate(cbuf)
      enddo

      !> \ToDo: try to simplify the code below and use get_attr in place of read_attribute

      ! Read domain description
      call h5gopen_f(file_id, d_gname, doml_g_id, error)       ! open "/domains"

      ! Read base domain
      call h5gopen_f(doml_g_id, base_d_gname, dom_g_id, error) ! open "/domains/base"

      allocate(ibuf(ndims))
      call read_attribute(dom_g_id, d_size_aname, ibuf)        ! read "/domains/base/n_d"
      if (any(ibuf(:) /= dom%n_d(:))) call die("[restart_hdf5_v2:read_restart_hdf5_v2] n_d doesn't match")
      deallocate(ibuf)

      allocate(ibuf(LO:HI), rbuf(LO:HI))
      do ia = xdim, zdim
         write(d_label, '(2a)') dir_pref(ia), d_edge_apname
         call read_attribute(dom_g_id, d_label, rbuf)          ! read "/domains/base/[xyz]-edge_position"
         if (any(rbuf(:).notequals.dom%edge(ia, :))) call die("[restart_hdf5_v2:read_restart_hdf5_v2] edge position doesn't match")
         write(d_label, '(2a)') dir_pref(ia), d_bnd_apname
         call read_attribute(dom_g_id, d_label, ibuf)          ! read "/domains/base/[xyz]-boundary_type"
         if (any(ibuf(:) /= dom%bnd(ia, :))) then
            write(msg,'(2a,2(a,2i3))')"[restart_hdf5_v2:read_restart_hdf5_v2] Boundary conditions in the ",dir_pref(ia),"-direction have changed. Saved type: ",ibuf(:), &
                 &                    ", new type:",dom%bnd(ia, :)
            call warn(msg)
         endif
      enddo
      deallocate(ibuf, rbuf)

      call h5gclose_f(dom_g_id, error)

      ! Read refined patches
      allocate(ibuf(1))
      call read_attribute(doml_g_id, d_fc_aname, ibuf)         ! read "/domains/fine_count"
      if (ibuf(1) > 0) call die("[restart_hdf5_v2:read_restart_hdf5_v2] /domains/fine_count /= 0 not implemented yet")
      deallocate(ibuf)

      call h5gclose_f(doml_g_id, error)

      ! Read available cg pieces
      call h5gopen_f(file_id, data_gname, cgl_g_id, error)         ! open "/data"

      allocate(ibuf(1))
      call read_attribute(cgl_g_id, cg_cnt_aname, ibuf)          ! open "/data/cg_count"
      if (ibuf(1) <= 0) call die("[restart_hdf5_v2:read_restart_hdf5_v2] Empty cg list")

      allocate(cg_res(ibuf(1)))
      deallocate(ibuf)

<<<<<<< HEAD
#ifdef NBODY
      if (ubound(cg_res, dim=1) .ne. LAST+1) call die("[restart_hdf5_v2:read_restart_hdf5_v2] : Particles require restart with same number of cgs")
#endif /* NBODY */

      do ia = lbound(cg_res, dim=1), ubound(cg_res, dim=1)
=======
      do ia = lbound(cg_res, dim=1, kind=4), ubound(cg_res, dim=1, kind=4)
>>>>>>> 62e01db2
         call h5gopen_f(cgl_g_id, n_cg_name(ia), cg_g_id, error) ! open "/data/grid_%08d, ia"

         allocate(ibuf(1))
         call read_attribute(cg_g_id, cg_lev_aname, ibuf)        ! open "/data/grid_%08d/level"
         if (ibuf(1) < base%level%l%id) call die("[restart_hdf5_v2:read_restart_hdf5_v2] Grids coarser than base level are not supported")
         cg_res(ia)%level=ibuf(1)
         deallocate(ibuf)

         allocate(ibuf(ndims))
         call read_attribute(cg_g_id, cg_size_aname, ibuf)       ! open "/data/grid_%08d/n_b"
         if (any(ibuf(:)<=0)) call die("[restart_hdf5_v2:read_restart_hdf5_v2] Non-positive cg size detected")
         cg_res(ia)%n_b(:) = ibuf(:)
         call read_attribute(cg_g_id, cg_offset_aname, ibuf)     ! open "/data/grid_%08d/off"
         cg_res(ia)%off(:) = ibuf(:)
         deallocate(ibuf)

         call h5gclose_f(cg_g_id, error)
      enddo

      ! Check if whole base level is covered without any overlaps
      ! OPT: do overlap search on a separate list of base level blocks only because it is O(n^2) process
      tot_cells = 0
      outside = .false.
      overlapped = .false.
      do ia = lbound(cg_res, dim=1, kind=4), ubound(cg_res, dim=1, kind=4)
         if (cg_res(ia)%level == base%level%l%id) then
            tot_cells = tot_cells + product(cg_res(ia)%n_b(:))
            my_box(:,LO) = cg_res(ia)%off(:)
            my_box(:,HI) = cg_res(ia)%off(:) + cg_res(ia)%n_b(:) - 1
            outside = outside .or. any(my_box(:,LO) < 0) .or. any(my_box(:,HI) >= dom%n_d(:) .and. dom%has_dir(:))
            do j = ia+1, ubound(cg_res, dim=1)
               if (cg_res(j)%level == base%level%l%id) then
                  other_box(:,LO) = cg_res(j)%off(:)
                  other_box(:,HI) = cg_res(j)%off(:) + cg_res(j)%n_b(:) - 1
                  overlapped = overlapped .or. is_overlap(my_box, other_box)
               endif
            enddo
         endif
      enddo

      if (tot_cells /= product(dom%n_d(:)) .or. outside .or. overlapped) call die("[restart_hdf5_v2:read_restart_hdf5_v2] Improper coverage of base domain by available cg")

      call set_refinement(cg_res)

      ! set up things such as register user rank-3 and rank-4 arrays to be read by read_arr_from_restart. Read also anything that is not read by all read_cg_from_restart calls
      if (associated(user_attrs_rd)) call user_attrs_rd(file_id)
      if (associated(user_reg_var_restart)) call user_reg_var_restart

      ! Reset leafmap to allow checking if all existing grids were initialized
      ! This does not check whether all data on the grids in the restart file were used to initialize anything
      curl => base%level
      do while (associated(curl))
         cgl => curl%first
         do while (associated(cgl))
            cgl%cg%leafmap = .false.
            cgl => cgl%nxt
         enddo
         curl => curl%finer
      enddo

      call ppp_main%start(rdrc_label, PPP_IO)
      ! On each process determine which parts of the restart cg have to be read and where
      do ia = lbound(cg_res, dim=1, kind=4), ubound(cg_res, dim=1, kind=4)
         my_box(:,LO) = cg_res(ia)%off(:)
         my_box(:,HI) = cg_res(ia)%off(:) + cg_res(ia)%n_b(:) - 1
         curl => base%level
         do while (associated(curl))
            cgl => curl%first
            do while (associated(cgl))
               if (cg_res(ia)%level == curl%l%id) then
                  other_box(:, LO) = cgl%cg%my_se(:, LO) - curl%l%off(:)
                  other_box(:, HI) = cgl%cg%my_se(:, HI) - curl%l%off(:)
                  if (is_overlap(my_box, other_box)) call read_cg_from_restart(cgl%cg, cgl_g_id, ia, cg_res(ia))
               endif
               cgl => cgl%nxt
            enddo
            curl => curl%finer
         enddo
      enddo
      call ppp_main%stop(rdrc_label, PPP_IO)

      ! Use leafmap to check if all existing grids were initialized
      curl => base%level
      do while (associated(curl))
         cgl => curl%first
         do while (associated(cgl))
            if (.not. all(cgl%cg%leafmap)) call die("[restart_hdf5_v2:read_restart_hdf5_v2] Uninitialized grid found")
            cgl => cgl%nxt
         enddo
         call curl%sync_ru
         curl => curl%finer
      enddo

      call finest%level%restrict_to_base ! implies update of leafmap

      !> \todo update boundaries
      status_v2 = STAT_OK

      deallocate(cg_res)
      call h5gclose_f(cgl_g_id, error)

      call h5fclose_f(file_id, error)
      call h5close_f(error)

      if (status_v2 /= STAT_OK) nres = nres_old ! let's hope read_restart_hdf5_v1 will fix what could possibly got broken here
      call piernik_MPI_Barrier
      call ppp_main%stop(rdr_label, PPP_IO)

   end subroutine read_restart_hdf5_v2

!> \brief Find all non-base level grids in the restart file and distribute empty grids across the processes

   subroutine set_refinement(cg_res)

      use cg_leaves,          only: leaves
      use cg_level_base,      only: base
      use cg_level_connected, only: cg_level_connected_t
      use cg_level_finest,    only: finest
      use mpisetup,           only: master

      implicit none

      type(cg_essentials), dimension(:) :: cg_res

      integer :: lmax, i
      type(cg_level_connected_t), pointer :: curl

      lmax = base%level%l%id
      do i = lbound(cg_res(:), dim=1), ubound(cg_res(:), dim=1)
         if (cg_res(i)%level > lmax) lmax = cg_res(i)%level
      enddo

      if (lmax == base%level%l%id) return

      do while (lmax > finest%level%l%id)
         call finest%add_finer
      enddo

      ! Add all patches on master process and let the rebalancing routine do the work before the grids are created
      if (master) then
         curl => base%level%finer
         do while (associated(curl))
            do i = lbound(cg_res(:), dim=1), ubound(cg_res(:), dim=1)
               if (cg_res(i)%level == curl%l%id) call curl%add_patch(int(cg_res(i)%n_b, kind=8), cg_res(i)%off)
            enddo
            curl => curl%finer
         enddo
      endif

      curl => base%level%finer
      do while (associated(curl))
         call curl%init_all_new_cg
         curl => curl%finer
      enddo

      call leaves%update(" ( restart  ) ")

   end subroutine set_refinement

!> \brief Read as much as possible from stored cg to own cg
   subroutine read_cg_from_restart(cg, cgl_g_id, ncg, cg_r)

      use common_hdf5,      only: n_cg_name
      use constants,        only: xdim, ydim, zdim, ndims, LO, HI
      use dataio_pub,       only: die
      use domain,           only: dom
      use grid_cont,        only: grid_container
      use hdf5,             only: HID_T, HSIZE_T, H5S_SELECT_SET_F, H5T_NATIVE_DOUBLE, &
           &                      h5dopen_f, h5dclose_f, h5dget_space_f, h5dread_f, h5gopen_f, h5gclose_f, h5screate_simple_f, h5sselect_hyperslab_f
      use named_array_list, only: qna, wna
      use overlap,          only: is_overlap
#ifdef NBODY_1FILE
      use cg_particles_io,  only: pdsets
      use data_hdf5,        only: gdf_translate
      use read_attr,        only: read_attribute
      use particle_types,   only: particle
      use particle_utils,   only: add_part_in_proper_cg, part_leave_cg
#endif /* NBODY_1FILE */

      implicit none

      type(grid_container), pointer,     intent(inout) :: cg        !< Own grid container
      integer(HID_T),                    intent(in)    :: cgl_g_id  !< cg group identifier in the restart file
      integer(kind=4),                   intent(in)    :: ncg       !< number of cg in the restart file
      type(cg_essentials),               intent(in)    :: cg_r      !< cg attributes that do not need to be reread

      integer(HID_T)                               :: cg_g_id !< cg group identifier
#ifdef NBODY_1FILE
      integer(HID_T)                               :: part_g_id !< particles group identifier
      integer(HID_T)                               :: st_g_id !< stars group identifier
      integer(HID_T)                               :: pdset_id
#endif /* NBODY_1FILE */
      integer(HID_T)                               :: dset_id
      integer(HID_T)                               :: filespace, memspace
      integer(HSIZE_T), dimension(:), allocatable  :: dims, off, cnt
      integer(kind=4)                              :: error
      integer(kind=8), dimension(xdim:zdim)        :: own_off, restart_off, o_size   ! the position and size of the overlapped region
      integer(kind=8), dimension(xdim:zdim, LO:HI) :: own_box_nb, restart_box_nb              ! variants for AT_NO_B
      integer(kind=8), dimension(xdim:zdim)        :: own_off_nb, restart_off_nb, o_size_nb   !
      integer(kind=8), dimension(xdim:zdim, LO:HI) :: own_box_ob, restart_box_ob              ! variants for AT_OUT_B
      integer(kind=8), dimension(xdim:zdim)        :: own_off_ob, restart_off_ob, o_size_ob   ! as opposed to AT_NO_B
      integer, allocatable, dimension(:)           :: qr_lst, wr_lst
      integer                                      :: i
      real, dimension(:,:,:),   allocatable        :: a3d
      real, dimension(:,:,:,:), allocatable        :: a4d
#ifdef NBODY_1FILE
      integer(kind=8)                              :: j
      integer(kind=4)                              :: pid1
      real, dimension(:), allocatable              :: a1d
      integer(HSIZE_T), dimension(1)               :: n_part
      integer(kind=4),   dimension(:), allocatable :: ibuf
      integer(kind=4), allocatable, dimension(:)   :: pid
      real, allocatable, dimension(:)              :: mass, ener
      real, allocatable, dimension(:, :)           :: pos, vel, acc
      real, dimension(ndims)                       :: pos1, vel1, acc1
      real                                         :: mass1, ener1
      type(particle), pointer                      :: pset
#endif /* NBODY_1FILE */

      ! Find overlap between own cg and restart cg
      own_box_nb(:, :) = cg%my_se(:, :)
      restart_box_nb(:, LO) = cg%l%off(:) + cg_r%off(:)
      restart_box_nb(:, HI) = cg%l%off(:) + cg_r%off(:) + cg_r%n_b(:) - 1
      if (.not. is_overlap(own_box_nb, restart_box_nb)) call die("[restart_hdf5_v2:read_cg_from_restart] No overlap found") ! this condition should never happen

      call calc_off_and_size(restart_box_nb, own_box_nb, own_off_nb, restart_off_nb, o_size_nb)

      ! Find overlap between own cg and restart cg in case of AT_OUT_B
      own_box_ob(:, :) = cg%lh_out(:, :)
      restart_box_ob(:, LO) = cg%l%off(:) + cg_r%off(:)
      where (dom%has_dir(:) .and. (cg_r%off(:) <= 0)) restart_box_ob(:, LO) = restart_box_ob(:, LO) - dom%nb
      restart_box_ob(:, HI) = cg%l%off(:) + cg_r%off(:) + cg_r%n_b(:) - 1
      where (dom%has_dir(:) .and. (cg_r%off(:) + cg_r%n_b(:) >= cg%l%n_d)) restart_box_ob(:, HI) = restart_box_ob(:, HI) + dom%nb
      if (.not. is_overlap(own_box_ob, restart_box_ob)) call die("[restart_hdf5_v2:read_cg_from_restart] No overlap found (AT_OUT_B)") ! this condition should never happen

      call calc_off_and_size(restart_box_ob, own_box_ob, own_off_ob, restart_off_ob, o_size_ob)
      where (dom%has_dir(:) .and. (cg%lh_out(:, LO) < cg%my_se(:, LO))) own_off_ob(:) = own_off_ob(:) - dom%nb
      ! An extra correction for cg with low outer boundary. Blocks with high outer boundary will get it just through o_size_ob

      ! these conditions should never happen
      if (any(own_off_nb(:) > cg%n_b(:))) call die("[restart_hdf5_v2:read_cg_from_restart] own_off(:) > cg%n_b(:)")
      if (any(restart_off_nb(:) > cg_r%n_b(:))) call die("[restart_hdf5_v2:read_cg_from_restart] restart_off(:) > cg_r%n_b(:)")
      if (any(o_size_nb(:) > cg%n_b(:)) .or. any(o_size_nb(:) > cg_r%n_b(:))) call die("[restart_hdf5_v2:read_cg_from_restart] o_size(:) > cg%n_b(:) or o_size(:) > cg_r%n_b(:)")
      if (any(cg%leafmap(cg%is+own_off_nb(xdim):cg%is+own_off_nb(xdim)+o_size_nb(xdim)-1, &
           &             cg%js+own_off_nb(ydim):cg%js+own_off_nb(ydim)+o_size_nb(ydim)-1, &
           &             cg%ks+own_off_nb(zdim):cg%ks+own_off_nb(zdim)+o_size_nb(zdim)-1))) call die("[restart_hdf5_v2:read_cg_from_restart] Trying to initialize same area twice.")

      call qna%get_reslst(qr_lst)
      call wna%get_reslst(wr_lst)
      call h5gopen_f(cgl_g_id, n_cg_name(ncg), cg_g_id, error) ! open "/data/grid_%08d, ncg"

      if (size(qr_lst) > 0) then
         allocate(dims(ndims), off(ndims), cnt(ndims))
         do i = lbound(qr_lst, dim=1, kind=4), ubound(qr_lst, dim=1, kind=4)
            call pick_off_and_size(qna%lst(qr_lst(i))%restart_mode, o_size, restart_off, own_off)
            dims(:) = o_size(:)
            call h5dopen_f(cg_g_id, qna%lst(qr_lst(i))%name, dset_id, error) ! open "/data/grid_%08d/cg%q(qr_lst(i))%name"
            call h5dget_space_f(dset_id, filespace, error)
            off(:) = restart_off(:)
            cnt(:) = 1
            call h5sselect_hyperslab_f(filespace, H5S_SELECT_SET_F, off(:), cnt(:), error, block=dims(:))
            call h5screate_simple_f(size(dims, kind=4), dims(:), memspace, error)
            allocate(a3d(dims(xdim), dims(ydim), dims(zdim)))
            call h5dread_f(dset_id, H5T_NATIVE_DOUBLE, a3d, dims(:), error, file_space_id = filespace, mem_space_id = memspace)
            cg%q(qr_lst(i))%arr(cg%is+own_off(xdim):cg%is+own_off(xdim)+o_size(xdim)-1, &
                 &              cg%js+own_off(ydim):cg%js+own_off(ydim)+o_size(ydim)-1, &
                 &              cg%ks+own_off(zdim):cg%ks+own_off(zdim)+o_size(zdim)-1) = a3d(:,:,:)
            deallocate(a3d)
            call h5dclose_f(dset_id, error)
         enddo
         deallocate(dims, off, cnt)
      endif

      if (size(wr_lst) > 0) then
         allocate(dims(ndims+1), off(ndims+1), cnt(ndims+1))
         do i = lbound(wr_lst, dim=1, kind=4), ubound(wr_lst, dim=1, kind=4)
            call pick_off_and_size(wna%lst(wr_lst(i))%restart_mode, o_size, restart_off, own_off)
            dims(:) = [ int(wna%lst(wr_lst(i))%dim4, kind=HSIZE_T), int(o_size(:), kind=HSIZE_T) ]
            call h5dopen_f(cg_g_id, wna%lst(wr_lst(i))%name, dset_id, error)
            call h5dget_space_f(dset_id, filespace, error)
            off(:) = [ 0_HSIZE_T, restart_off(:) ]
            cnt(:) = 1
            call h5sselect_hyperslab_f(filespace, H5S_SELECT_SET_F, off(:), cnt(:), error, block=dims(:))
            call h5screate_simple_f(size(dims, kind=4), dims(:), memspace, error)
            allocate(a4d(dims(1), dims(1+xdim), dims(1+ydim), dims(1+zdim)))
            call h5dread_f(dset_id, H5T_NATIVE_DOUBLE, a4d, dims(:), error, file_space_id = filespace, mem_space_id = memspace)
            cg%w(wr_lst(i))%arr(:, cg%is+own_off(xdim):cg%is+own_off(xdim)+o_size(xdim)-1, &
                 &                 cg%js+own_off(ydim):cg%js+own_off(ydim)+o_size(ydim)-1, &
                 &                 cg%ks+own_off(zdim):cg%ks+own_off(zdim)+o_size(zdim)-1) = a4d(:,:,:,:)
            deallocate(a4d)
            call h5dclose_f(dset_id, error)
         enddo
         deallocate(dims, off, cnt)
      endif

#ifdef NBODY_1FILE
      call h5gopen_f(cg_g_id, "particles", part_g_id, error)
      call h5gopen_f(part_g_id, "stars", st_g_id, error)
      allocate(ibuf(1))
      call read_attribute(st_g_id, "n_part", ibuf)
      n_part = ibuf(:)
      deallocate(ibuf)
      allocate(pid(n_part(1)), mass(n_part(1)), ener(n_part(1)))
      allocate(pos(n_part(1), ndims), vel(n_part(1), ndims), acc(n_part(1), ndims))
      do i = lbound(pdsets, dim=1), ubound(pdsets, dim=1)
         call h5dopen_f(st_g_id, gdf_translate(pdsets(i)), pdset_id, error)
         allocate(a1d(n_part(1)))
         call h5dread_f(pdset_id, H5T_NATIVE_DOUBLE, a1d, n_part, error)
         do j = 1, n_part(1)
            select case (pdsets(i))
               case ('ppid')
                  pid(j) = int(a1d(j), kind=4)
               case ('mass')
                  mass(j) = a1d(j)
               case ('ener')
                  ener(j) = a1d(j)
               case ('posx')
                  pos(j, xdim) = a1d(j)
               case ('posy')
                  pos(j, ydim) = a1d(j)
               case ('posz')
                  pos(j, zdim) = a1d(j)
               case ('velx')
                  vel(j, xdim) = a1d(j)
               case ('vely')
                  vel(j, ydim) = a1d(j)
               case ('velz')
                  vel(j, zdim) = a1d(j)
               case ('accx')
                  acc(j, xdim) = a1d(j)
               case ('accy')
                  acc(j, ydim) = a1d(j)
               case ('accz')
                  acc(j, zdim) = a1d(j)
               case default
            end select
         enddo
         deallocate(a1d)
         call h5dclose_f(pdset_id, error)
      enddo
      do j=1, n_part(1)
         pid1=pid(j)
         mass1=mass(j)
         ener1=ener(j)
         pos1=pos(j,:)
         vel1=vel(j,:)
         acc1=acc(j,:)
         call add_part_in_proper_cg(pid1, mass1, pos1, vel1, acc1, ener1)
      enddo
      call part_leave_cg()

      pset => cg%pset%first
      do while (associated(pset))
         call pset%pdata%is_outside()
         pset => pset%nxt
      enddo

      deallocate(pid, mass, ener)
      deallocate(pos, vel, acc)
      call h5gclose_f(st_g_id, error)
      call h5gclose_f(part_g_id, error)
#endif /* NBODY_1FILE */

      call h5gclose_f(cg_g_id, error)
      deallocate(qr_lst, wr_lst)

      ! Mark the area as initialized
      cg%leafmap(cg%is+own_off_nb(xdim):cg%is+own_off_nb(xdim)+o_size_nb(xdim)-1, &
           &     cg%js+own_off_nb(ydim):cg%js+own_off_nb(ydim)+o_size_nb(ydim)-1, &
           &     cg%ks+own_off_nb(zdim):cg%ks+own_off_nb(zdim)+o_size_nb(zdim)-1) = .true.

   contains

      subroutine pick_off_and_size(mode, o_size, restart_off, own_off)

         use constants,  only: AT_OUT_B, AT_NO_B, AT_USER
         use dataio_pub, only: die

         implicit none

         integer(kind=4),                       intent(in)  :: mode
         integer(kind=8), dimension(xdim:zdim), intent(out) :: o_size
         integer(kind=8), dimension(xdim:zdim), intent(out) :: restart_off
         integer(kind=8), dimension(xdim:zdim), intent(out) :: own_off

         ! suppress compiler warnings on possibly use of uninitialized values
         o_size = 0
         restart_off = 0
         own_off = 0

         select case (mode)
            case (AT_OUT_B)
               o_size = o_size_ob
               restart_off = restart_off_ob
               own_off = own_off_ob
            case (AT_NO_B)
               o_size = o_size_nb
               restart_off = restart_off_nb
               own_off = own_off_nb
            case (AT_USER)
               call die("[restart_hdf5_v2:read_cg_from_restart:pick_off_and_size] AT_USER not implemented (w)")
            case default
               call die("[restart_hdf5_v2:read_cg_from_restart:pick_off_and_size] Non-recognized area_type. (w)")
         end select

      end subroutine pick_off_and_size

      subroutine calc_off_and_size(restart_box_my, own_box_my, own_off_my, restart_off_my, o_size_my)

         use constants, only: LONG, LO, HI, xdim, zdim

         implicit none

         integer(kind=8), dimension(xdim:zdim, LO:HI), intent(in)  :: restart_box_my
         integer(kind=8), dimension(xdim:zdim, LO:HI), intent(in)  :: own_box_my
         integer(kind=8), dimension(xdim:zdim),        intent(out) :: own_off_my
         integer(kind=8), dimension(xdim:zdim),        intent(out) :: restart_off_my
         integer(kind=8), dimension(xdim:zdim),        intent(out) :: o_size_my

         integer :: d

         own_off_my(:) = 0
         restart_off_my(:) = 0
         o_size_my(:) = 1
         do d = xdim, zdim
            if (dom%has_dir(d)) then
               own_off_my(d) = max(restart_box_my(d, LO) - own_box_my(d, LO), 0_LONG)
               restart_off_my(d) = max(own_box_my(d, LO) - restart_box_my(d, LO), 0_LONG)
               o_size_my(d) = min(restart_box_my(d, HI), own_box_my(d, HI)) - max(restart_box_my(d, LO), own_box_my(d, LO)) + 1
            endif
         enddo

      end subroutine calc_off_and_size

   end subroutine read_cg_from_restart

end module restart_hdf5_v2<|MERGE_RESOLUTION|>--- conflicted
+++ resolved
@@ -208,13 +208,8 @@
       use dataio_pub,       only: die, nproc_io, can_i_write
       use grid_cont,        only: grid_container
       use hdf5,             only: HID_T, HSIZE_T, H5T_NATIVE_DOUBLE, h5sclose_f, h5dwrite_f, h5sselect_none_f, h5screate_simple_f
-<<<<<<< HEAD
-      use mpi,              only: MPI_DOUBLE_PRECISION, MPI_STATUS_IGNORE, MPI_DOUBLE_INT
+      use MPIF,             only: MPI_DOUBLE_PRECISION, MPI_STATUS_IGNORE, MPI_DOUBLE_INT, MPI_Recv, MPI_Send
       use mpisetup,         only: master, FIRST, proc, comm, mpi_err, LAST
-=======
-      use MPIF,             only: MPI_DOUBLE_PRECISION, MPI_STATUS_IGNORE, MPI_Recv, MPI_Send
-      use mpisetup,         only: master, FIRST, proc, comm, mpi_err
->>>>>>> 62e01db2
       use named_array_list, only: qna, wna
       use ppp,              only: ppp_main
 #ifdef NBODY_1FILE
@@ -817,15 +812,11 @@
       allocate(cg_res(ibuf(1)))
       deallocate(ibuf)
 
-<<<<<<< HEAD
 #ifdef NBODY
       if (ubound(cg_res, dim=1) .ne. LAST+1) call die("[restart_hdf5_v2:read_restart_hdf5_v2] : Particles require restart with same number of cgs")
 #endif /* NBODY */
 
-      do ia = lbound(cg_res, dim=1), ubound(cg_res, dim=1)
-=======
       do ia = lbound(cg_res, dim=1, kind=4), ubound(cg_res, dim=1, kind=4)
->>>>>>> 62e01db2
          call h5gopen_f(cgl_g_id, n_cg_name(ia), cg_g_id, error) ! open "/data/grid_%08d, ia"
 
          allocate(ibuf(1))
