!
! PIERNIK Code Copyright (C) 2006 Michal Hanasz
!
!    This file is part of PIERNIK code.
!
!    PIERNIK is free software: you can redistribute it and/or modify
!    it under the terms of the GNU General Public License as published by
!    the Free Software Foundation, either version 3 of the License, or
!    (at your option) any later version.
!
!    PIERNIK is distributed in the hope that it will be useful,
!    but WITHOUT ANY WARRANTY; without even the implied warranty of
!    MERCHANTABILITY or FITNESS FOR A PARTICULAR PURPOSE.  See the
!    GNU General Public License for more details.
!
!    You should have received a copy of the GNU General Public License
!    along with PIERNIK.  If not, see <http://www.gnu.org/licenses/>.
!
!    Initial implementation of PIERNIK code was based on TVD split MHD code by
!    Ue-Li Pen
!        see: Pen, Arras & Wong (2003) for algorithm and
!             http://www.cita.utoronto.ca/~pen/MHD
!             for original source code "mhd.f90"
!
!    For full list of developers see $PIERNIK_HOME/license/pdt.txt
!
#include "piernik.h"
!>
!! \brief Module containing numerical %constants, enumerations, string lengths, etc.
!! \details Module constants contains numerical %constants, enumerations, string lengths, etc.
!! This module should not depend on anything else in the Piernik code and should not contain any functions or subroutines.
!<
module constants

   use iso_fortran_env, only: error_unit, output_unit

   implicit none

   public                                                ! QA_WARN no secrets are kept here

   ! precision
   integer, parameter :: FP_REAL   = selected_real_kind(5)   ! this should be 32-bit single presicion
   integer, parameter :: FP_DOUBLE = selected_real_kind(12)  ! this should be 64-bit double precision
   integer, parameter :: FP_EXT    = selected_real_kind(17)  ! this should be 80-bit extended precision
   integer, parameter :: FP_QUAD   = selected_real_kind(30)  ! this should be 128-bit quad precision (don't expect hardware support in CPU)

   integer, parameter :: INT128 = selected_int_kind(30)      ! this should be 128-bit integer (don't expect hardware support in CPU)
   integer, parameter :: LONG   = selected_int_kind(16)      ! We need at least 8-byte integers to count to 10**16, it is much more clear to type 0_LONG than 0_8
   integer, parameter :: INT4   = selected_int_kind(9)       ! Assume that all MPI and HDF5 calls expect 4-byte integers
   ! \todo define:
   !     1-byte integer (selected_int_kind(1))
   !     2-byte integer (selected_int_kind(3))
   ! if needed

   ! integers and rationals
   real, parameter :: zero       = 0.0                   !< zero
   real, parameter :: one        = 1.0                   !< one
   real, parameter :: two        = 2.0                   !< two
   real, parameter :: half       = 0.5                   !< a half
   real, parameter :: onet       = 1./3.                 !< one third
   real, parameter :: twot       = 2./3.                 !< two thirds
   real, parameter :: oneq       = 1./4.                 !< one fourth
   real, parameter :: thrq       = 3./4.                 !< three fourths
   real, parameter :: onesth     = 1./6.                 !< one sixth

   enum, bind(C)
      enumerator :: idn = 1, imx, imy, imz, ien
   end enum

   enum, bind(C)
      enumerator :: I_ZERO = 0, I_ONE, I_TWO, I_THREE, I_FOUR, I_FIVE, I_SIX, I_SEVEN, I_EIGHT, I_NINE, I_TEN
   end enum

   ! enumerator for length/mass/time/velocity/magnetic field units
   enum, bind(C)
      enumerator :: U_LEN = 1, U_MASS, U_TIME, U_VEL, U_MAG, U_ENER
   end enum

   ! irrational number approximations
   real, parameter :: pi         = 3.141592653589793238  !< Pi (Archimedes' constant)
   real, parameter :: dpi        = 2.*pi                 !< doubled Pi
   real, parameter :: fpi        = 4.*pi                 !< four Pi
   real, parameter :: e          = 2.718281828459045235  !< Napier's constant (base of Natural logarithm)

   ! some numerical representation extrema
   real, parameter :: big        = huge(real(1.0,4))     !< a constant used as the upper limit number
   real, parameter :: big_float  = huge(real(1.0,4))     !< replicated temporarily 'big' for compatibility \todo choose one and convert occurrences of the other one
   real, parameter :: dirtyH     = big                   !< If dirty_debug then pollute arrays with this insane value
   real, parameter :: dirtyL     = sqrt(dirtyH)          !< If dirty_debug then assume that the array got contaminated by dirtyH by checking against this value
   real, parameter :: small      = tiny(real(1.0,4))     !< a constant used as the lower limit number
   integer, parameter :: big_int = huge(int(1,4))

   ! dimensions
   enum, bind(C)
      enumerator :: xdim = 1, ydim, zdim                 !! parameters assigned to the x-, y- and z-direction
   end enum
   integer(kind=4), parameter :: ndims   = zdim - xdim + 1 !< We live in a 3-dimensional world
   integer(kind=4), parameter :: cor_dim = zdim+1        !< corner "direction", useful for selecting guardcell exchanges
   !>
   !! array of all positive permutations of xyzdim
   !<
   enum, bind(C)
      enumerator :: NORMAL = 1    ! Normal direction
      enumerator :: ORTHO1        ! First othogonal to the NORMAL (x -> y -> z -> x cycle)
      enumerator :: ORTHO2        ! Second othogonal to the NORMAL
   end enum
   integer(kind=4), dimension(xdim:zdim, NORMAL:ORTHO2) :: pdims = &
      reshape([xdim, ydim, zdim, ydim, zdim, xdim, zdim, xdim, ydim], [ndims, ndims])

   enum, bind(C)
      enumerator :: LO = 1, HI                           !! indices for low (left) and high (right) boundaries
   end enum

   ! string lengths
   integer, parameter :: cwdlen = 512                    !< allow for quite long CWD
   integer, parameter :: fmt_len = 128                   !< length of format string
   integer, parameter :: fnamelen = 128                  !< length of output filename
   integer, parameter :: cbuff_len = 32                  !< length for problem parameters
   integer, parameter :: units_len = 5 * cbuff_len       !< length for unit strings
   integer, parameter :: fplen = 24                      !< length of buffer for printed FP or integer number
   integer, parameter :: domlen = 16                     !< should be <= cbuff_len
   integer, parameter :: dsetnamelen = cbuff_len         !< length of dataset name and state variable names in hdf files
   integer, parameter :: idlen = 3                       !< COMMENT ME
   integer, parameter :: singlechar = 1                  !< a single character

   ! simulation state
   enum, bind(C)
      enumerator :: PIERNIK_START                        ! before initialization
      enumerator :: PIERNIK_INIT_MPI                     ! initialized MPI
      enumerator :: PIERNIK_INIT_GLOBAL                  ! initialized global parameters
      enumerator :: PIERNIK_INIT_DOMAIN                  ! initialized domain
      enumerator :: PIERNIK_INIT_FLUIDS                  ! initialized fluid properties
      enumerator :: PIERNIK_INIT_GRID                    ! initialized grids
      enumerator :: PIERNIK_INIT_IO_IC                   ! initialized all physics
      enumerator :: PIERNIK_INITIALIZED                  ! initialized I/O and IC, running
      enumerator :: PIERNIK_FINISHED                     ! finished simulation
      enumerator :: PIERNIK_CLEANUP                      ! finished post-simulation computations and I/O
   end enum

   ! grid geometry type
   enum, bind(C)
       enumerator :: GEO_XYZ, GEO_RPZ                    !! Cartesian (0) or cylindrical (1) grid with uniform cell spacing
       enumerator :: GEO_INVALID = GEO_XYZ - 1           !! non-recognized grid geometry (-1)
   end enum

   ! boundary conditions type
   enum, bind(C)
      enumerator :: BND_MPI                   !! internal, processor-processor boundary on the same level (by default equal to 0)
      enumerator :: BND_FC                    !! internal, processor-processor boundary with lower refinement level
      enumerator :: BND_MPI_FC                !! internal, processor-processor boundary partially on the same level, partially lower
      enumerator :: BND_PER                   !! periodic boundary
      enumerator :: BND_REF                   !! reflecting boundary
      enumerator :: BND_NEGREF                !! antireflecting boundary
      enumerator :: BND_ZERO                  !! zero-valued boundary
      enumerator :: BND_NONE                  !! do not touch external boundary
      enumerator :: BND_XTRAP                 !! linearly extrapolated boundary
      enumerator :: BND_OUT                   !! free boundary
      enumerator :: BND_OUTD                  !! one-way outflow boundary
      enumerator :: BND_OUTH                  !! hydrostatic boundary
      enumerator :: BND_OUTHD                 !! hydrostatic diode boundary (one-way outflow)
      enumerator :: BND_COR                   !! corner boundary
      enumerator :: BND_SHE                   !! shear boundary
      enumerator :: BND_USER                  !! user boundaries (provided in read_problem_par)
      enumerator :: BND_INVALID = BND_MPI - 1 !! non-recognized boundary
   end enum

   ! 3D and 4D array names
   ! fluids
   character(len=dsetnamelen), parameter :: fluid_n = "fluid"   !< main array
   character(len=dsetnamelen), parameter :: uh_n    = "uh"      !< auxiliary array for half-step values
   ! magnetic field
   character(len=dsetnamelen), parameter :: mag_n   = "mag"     !< main array
   character(len=dsetnamelen), parameter :: mag_cc_n = "magcc"  !< cell-centered magnetic field for temporarystorage
   ! gravitational potential
   character(len=dsetnamelen), parameter :: gp_n    = "gp"      !< static, external field, must be explicitly set to 0. if no external fields are applied
   character(len=dsetnamelen), parameter :: sgp_n   = "sgp"     !< current field from self-gravity
   character(len=dsetnamelen), parameter :: sgpm_n  = "sgpm"    !< previous field from self-gravity
   character(len=dsetnamelen), parameter :: gpot_n  = "gpot"    !< current sum of fields
   character(len=dsetnamelen), parameter :: hgpot_n = "hgpot"   !< sum of fields for half-step values
   ! misc
   character(len=dsetnamelen), parameter :: wcu_n   = "wcu"     !< (resistivity) COMMENT ME
   character(len=dsetnamelen), parameter :: cs_i2_n = "cs_iso2" !< map of imposed isothermal sound speed
   character(len=dsetnamelen), parameter :: wcr_n   = "wcr"     !< auxiliary array for CR diffusion
   character(len=dsetnamelen), parameter :: wa_n    = "wa"      !< general-purpose auxiliary 3D array
<<<<<<< HEAD
#ifdef NBODY
   character(len=dsetnamelen), parameter :: nbody_dens_n = "nbody_dens"   !< density  from particles
#endif /* NBODY */
=======
   character(len=dsetnamelen), parameter :: psi_n   = "psi"     !< auxiliary 3D array for divergence cleaning

   ! timer names
   character(len=*), parameter :: tmr_fu  = "fluid_update"   !< main timer used to measure fluid_update step
   character(len=*), parameter :: tmr_hdf = "hdf_dump"       !< timer for I/O operations
   character(len=*), parameter :: tmr_mg  = "multigrid"      !< timer for gravity multigrid solver
   character(len=*), parameter :: tmr_mgd = "multigrid_diff" !< timer for gravityCR diffusion multigrid solver
>>>>>>> a027f742

   ! Handling boundary cells in the output
   enum, bind(C)
      enumerator :: AT_IGNORE       !! no output
      enumerator :: AT_NO_B         !! no boundary cells
      enumerator :: AT_OUT_B        !! external boundary cells
      enumerator :: AT_USER         !! user defined area type
   end enum

   ! Position of variable within a cell
   enum, bind(C)
      enumerator :: VAR_CENTER      !! cell-centered
      enumerator :: VAR_CORNER      !! corner (staggered-grid variable)
      enumerator :: VAR_XFACE       !! X-face
      enumerator :: VAR_YFACE       !! Y-face
      enumerator :: VAR_ZFACE       !! Z-face
   end enum

   ! Interpolation order
   enum, bind(C)
      enumerator :: O_INJ = 0  !! injection
      enumerator :: O_LIN = 1  !! linear
      enumerator :: O_I2  = 2  !! integral quadratic
      enumerator :: O_I3  = 3  !! integral cubic
      enumerator :: O_I4  = 4  !! integral quartic
      enumerator :: O_D2  = -2 !! direct quadratic
      enumerator :: O_D3  = -3 !! direct cubic
      enumerator :: O_D4  = -4 !! direct quartic
      enumerator :: O_D5  = -5 !! direct quintic
      enumerator :: O_D6  = -6 !! direct sextic
   end enum

   ! Fluid type index, used in flind%tag
   enum, bind(C)
      enumerator :: ION = 1, NEU, DST
   end enum

   ! Output type
   enum, bind(C)
      enumerator :: RES = 1, HDF, LOGF, TSL, INCEPTIVE, FINAL_DUMP, CHK
   end enum

   ! base level
   integer(kind=4), parameter :: base_level_id = 0 !< Base domain level id. Refinements are positively numbered, coarsened levels for use in multigrid solvers have negative numbers.
   integer(kind=4), parameter :: refinement_factor = 2 !< Resolution difference between consecutive levels. This is deeply hardwired into prolongation, restriction and such routines

   ! type of FFT transform used in multigrid
   enum, bind(C)
      enumerator :: fft_rcr  =  1 !< full
      enumerator :: fft_dst       !< discrete sine
      enumerator :: fft_none = -1 !< none
   end enum

   ! particle interpolation scheme
   enum, bind(C)
      enumerator :: I_NGP   ! Nearest grid point
      enumerator :: I_CIC   ! Cloud in cell
      enumerator :: I_TSC   ! Triangular shaped cloud
   end enum

   ! divB=0 constraining method
   enum, bind(C)
      enumerator :: DIVB_CT   ! Constrained Transport
      enumerator :: DIVB_HDC  ! Hyperbolic Divergence Cleaning (div(B) diffusion, GLM)
   end enum

   ! -1, 0, 1
   enum, bind(C)
      enumerator :: IM = -1
      enumerator :: I0
      enumerator :: IP
   end enum

   ! coordinate positions;
   !> \warning gridgeometry depends on the sequence
   enum, bind(C)
      enumerator :: CENTER
      enumerator :: LEFT
      enumerator :: RIGHT
      enumerator :: INV_CENTER
   end enum

   ! MPI reduction type
   enum, bind(C)
      enumerator :: pSUM = 1, pMIN, pMAX, pLOR, pLAND
   end enum

   ! different velocities used by fargo algorithm
   enum, bind(C)
      enumerator :: VEL_RES, VEL_CR
   end enum

   ! misc
   enum, bind(C)
      enumerator :: MINL, MAXL                           !< constants for func::get_extremum
      enumerator :: RD, WR                               !< constants for wd_{rd,wr} selection
   end enum
   integer, parameter :: stdout = output_unit
   integer, parameter :: stderr = error_unit
   integer(kind=4), parameter :: INVALID = -I_ONE

   integer(kind=4), dimension(ndims,ndims),       parameter :: idm  = reshape(int([ [1,0,0], [0,1,0], [0,0,1] ], kind=4),[ndims,ndims])   !< identity matrix 3x3
   integer(kind=4), dimension(ndims,ndims,LO:HI), parameter :: idm2 = reshape([idm,idm],[ndims,ndims,2_INT4])                             !< auxiliary matrix 3x3x2 based on identity matrix
   integer(kind=4), dimension(ndims),             parameter :: uv   = int([1,1,1], kind=4)                                                !< unity vector

end module constants<|MERGE_RESOLUTION|>--- conflicted
+++ resolved
@@ -182,11 +182,9 @@
    character(len=dsetnamelen), parameter :: cs_i2_n = "cs_iso2" !< map of imposed isothermal sound speed
    character(len=dsetnamelen), parameter :: wcr_n   = "wcr"     !< auxiliary array for CR diffusion
    character(len=dsetnamelen), parameter :: wa_n    = "wa"      !< general-purpose auxiliary 3D array
-<<<<<<< HEAD
 #ifdef NBODY
    character(len=dsetnamelen), parameter :: nbody_dens_n = "nbody_dens"   !< density  from particles
 #endif /* NBODY */
-=======
    character(len=dsetnamelen), parameter :: psi_n   = "psi"     !< auxiliary 3D array for divergence cleaning
 
    ! timer names
@@ -194,7 +192,6 @@
    character(len=*), parameter :: tmr_hdf = "hdf_dump"       !< timer for I/O operations
    character(len=*), parameter :: tmr_mg  = "multigrid"      !< timer for gravity multigrid solver
    character(len=*), parameter :: tmr_mgd = "multigrid_diff" !< timer for gravityCR diffusion multigrid solver
->>>>>>> a027f742
 
    ! Handling boundary cells in the output
    enum, bind(C)
