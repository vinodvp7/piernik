/*
   This file is not meant to be included anywhere. We just check if all declarations in the piernik.def file are consistent.

   This is a .c file to make sure that #error directive stops the make process.
*/

#include "piernik.h"

/*
  Freezing speed

  Exclusive: LOCAL_FR_SPEED, GLOBAL_FR_SPEED

  Used by: src/fluids/ionized/fluxionized.F90, src/fluids/neutral/fluxneutral.F90, src/fluids/dust/fluxdust.F90
*/

#undef FR_SPEED
#undef FR_SPEED2

#ifdef LOCAL_FR_SPEED
#  define FR_SPEED
#endif /* LOCAL_FR_SPEED */

#ifdef GLOBAL_FR_SPEED
#  ifdef FR_SPEED
#    define FR_SPEED2
#  else /* !FR_SPEED */
#    define FR_SPEED
#  endif /* !FR_SPEED */
#endif /* GLOBAL_FR_SPEED */

#ifdef FR_SPEED2
#  error Both freezing speeds defined
#endif /* FR_SPEED2 */

#ifndef FR_SPEED
#  error No freezing speed defined.
#endif /* !FR_SPEED */

#if defined(PSM) || defined(PLN) || defined(KSG) || defined(KSM) || defined(PGM) || defined(SSY) || defined(SI) || defined(CGS) || defined(WT4)
#  error Use run-time parameter constants_set from CONSTANTS namelist instead of { PGM SSY SI CGS WT4 PSM PLN KSG KSM } preprocessor symbols.
#endif /* PSM || PLN || KSG || KSM || PGM || SSY || SI || CGS || WT4 */

/* basic sanity check for isothermal fluid */

#ifdef ISO_LOCAL
#  ifndef ISO
#     error ISO must be defined with ISO_LOCAL
#  endif /* !ISO */
#  ifndef IONIZED
#     error ISO_LOCAL currently works only with ionized fluid
#  endif /* !IONIZED */
#endif /* ISO_LOCAL */

/* at least one of { ionized, neutral, dust } must be defined */

#undef FLUID

#ifdef IONIZED
#  define FLUID
#endif /* IONIZED */

#ifdef DUST
#  define FLUID
#endif /* DUST */

#ifdef NEUTRAL
#  define FLUID
#  ifdef IONIZED
#    error Currently there are no solvers that can manage a mixture of neutral and ionized fluid
#  endif /* IONIZED */
#endif /* NEUTRAL */

#ifndef FLUID
#  error None of { IONIZED DUST NEUTRAL } were defined.
#endif /* !FLUID */

/*
 * Hydro solvers
 *
 * Exclusive: RTVD, HLLC, RIEMANN
 * Default: RTVD
 */

#undef HYDRO_SOLVER
#undef HS2

#ifdef RTVD
#  if defined(HYDRO_SOLVER)
#    define HS2
#  else /* !HYDRO_SOLVER */
#  define HYDRO_SOLVER
#  endif /* !HYDRO_SOLVER */
#endif /* RTVD */

#ifdef HLLC
#  if defined(HYDRO_SOLVER)
#    define HS2
#  else /* !HYDRO_SOLVER */
#    define HYDRO_SOLVER
#  endif /* !HYDRO_SOLVER */
#endif /* HLLC */

#ifdef RIEMANN
#  if defined(HYDRO_SOLVER)
#    define HS2
#  else /* !HYDRO_SOLVER */
#    define HYDRO_SOLVER
#  endif /* !HYDRO_SOLVER */
#endif /* RIEMANN */

#if defined(HS2)
#  error Choose only one of { RTVD, HLLC, RIEMANN }.
#endif /* HS2 */

#ifdef NOMAGNETICNORESIST
# warning MAGNETIC is not defined, then RESISTIVE is also cancelled
#endif /* NOMAGNETICNORESIST */

/*
  Multigrid solver

  at least one of { GRAV, COSM_RAYS }
*/

#ifdef MULTIGRID
<<<<<<< HEAD
#  if !defined(SELF_GRAV) && !defined(COSM_RAYS)
#    warning MULTIGRID defined but none of { SELF_GRAV, COSM_RAYS } are used.
#  endif
#endif
=======
#  if !defined(GRAV) && !defined(COSM_RAYS)
#    warning MULTIGRID defined but none of { GRAV, COSM_RAYS } are used.
#  endif /* !GRAV && !COSMIC_RAYS */
#endif /* MULTIGRID */
>>>>>>> 33a4e75b

#if (defined(HLLC) || defined(RIEMANN)) && defined CORIOLIS
#  error CORIOLIS has been implemented only for RTVD so far.
#endif /* (HLLC || RIEMANN) && CORIOLIS */

#ifdef USER_RULES
#  include "user_rules.h"
#endif /* USER_RULES */<|MERGE_RESOLUTION|>--- conflicted
+++ resolved
@@ -124,17 +124,10 @@
 */
 
 #ifdef MULTIGRID
-<<<<<<< HEAD
 #  if !defined(SELF_GRAV) && !defined(COSM_RAYS)
 #    warning MULTIGRID defined but none of { SELF_GRAV, COSM_RAYS } are used.
-#  endif
-#endif
-=======
-#  if !defined(GRAV) && !defined(COSM_RAYS)
-#    warning MULTIGRID defined but none of { GRAV, COSM_RAYS } are used.
-#  endif /* !GRAV && !COSMIC_RAYS */
+#  endif /* !SELF_GRAV && !COSMIC_RAYS */
 #endif /* MULTIGRID */
->>>>>>> 33a4e75b
 
 #if (defined(HLLC) || defined(RIEMANN)) && defined CORIOLIS
 #  error CORIOLIS has been implemented only for RTVD so far.
