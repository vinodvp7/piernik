--- conflicted
+++ resolved
@@ -67,11 +67,7 @@
 #ifdef NEUTRAL
 #  define FLUID
 #  ifdef IONIZED
-<<<<<<< HEAD
-#    error Currently there are no solves that can manage a mixture of neutral and ionized fluid
-=======
 #    error Currently there are no solvers that can manage a mixture of neutral and ionized fluid
->>>>>>> bb1fa940
 #  endif
 #endif
 
