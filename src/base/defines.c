/*
   This file is not meant to be included anywhere. We just check if all declarations in the piernik.def file are consistent.

   This is a .c file to make sure that #error directive stops the make process.
*/

#include "piernik.def"

/*
  Freezing speed

  Exclusive: LOCAL_FR_SPEED, GLOBAL_FR_SPEED

  Used by: src/fluids/ionized/fluxionized.F90, src/fluids/neutral/fluxneutral.F90, src/fluids/dust/fluxdust.F90
*/

#undef FR_SPEED
#undef FR_SPEED2

#ifdef LOCAL_FR_SPEED
#  define FR_SPEED
#endif

#ifdef GLOBAL_FR_SPEED
#  ifdef FR_SPEED
#    define FR_SPEED2
#  else
#    define FR_SPEED
#  endif
#endif

#ifdef FR_SPEED2
#  error Both freezing speeds defined
#endif

#ifndef FR_SPEED
#  error No freezing speed defined.
#endif

#if defined(PSM) || defined(PLN) || defined(KSG) || defined(KSM) || defined(PGM) || defined(SSY) || defined(SI) || defined(CGS) || defined(WT4)
#  error Use run-time parameter constants_set from CONSTANTS namelist instead of { PGM SSY SI CGS WT4 PSM PLN KSG KSM } preprocessor symbols.
#endif

/* basic sanity check for isothermal fluid */

#ifdef ISO_LOCAL
#  ifndef ISO
#     error ISO must be defined with ISO_LOCAL
#  endif
#  ifndef IONIZED
#     error ISO_LOCAL currently works only with ionized fluid
#  endif
#endif

/* at least one of { ionized, neutral, dust } must be defined */

#undef FLUID

#ifdef IONIZED
#  define FLUID
#endif

#ifdef DUST
#  define FLUID
#endif

#ifdef NEUTRAL
#  define FLUID
#  ifdef IONIZED
#    error Currently there are no solvers that can manage a mixture of neutral and ionized fluid
#  endif
#endif

#ifndef FLUID
#  error None of { IONIZED DUST NEUTRAL } were defined.
#endif

/*
 * Hydro solvers
 *
 * Exclusive: RTVD, MH, RIEMANN
 * Default: RTVD
 */

#undef HYDRO_SOLVER
#undef HS2

#ifdef RTVD
<<<<<<< HEAD
#if defined(HYDRO_SOLVER)
#define HS2
#else
#define HYDRO_SOLVER
=======
#  define HYDRO_SOLVER
>>>>>>> 06fda707
#endif
#endif

<<<<<<< HEAD
#ifdef HLLC
#if defined(HYDRO_SOLVER)
#define HS2
#else
#define HYDRO_SOLVER
#endif
#endif

#ifdef RIEMANN
#if defined(HYDRO_SOLVER)
#define HS2
#else
#define HYDRO_SOLVER
#endif
#endif

#if defined(HS2)
#error Choose only one of { RTVD, HLLC, RIEMANN }.
=======
#if defined(HYDRO_SOLVER)
#  define HS2
#else
#  ifdef HLLC
#    define HYDRO_SOLVER
#  endif
#endif

#if defined(HS2)
#  error Choose only one of { RTVD, HLLC }.
>>>>>>> 06fda707
#endif

/*
  Multigrid solver

  at least one of { GRAV, COSM_RAYS }
*/

#ifdef MULTIGRID
#  if !defined(GRAV) && !defined(COSM_RAYS)
#    warning MULTIGRID defined but none of { GRAV, COSM_RAYS } are used.
#  endif
#endif

<<<<<<< HEAD
#if (defined(HLLC) || defined(RIEMANN)) && defined CORIOLIS
#error CORIOLIS has been implemented only for RTVD so far.
=======
#if defined HLLC && defined CORIOLIS
#  error CORIOLIS for HLLC scheme has not been implemented yet.
>>>>>>> 06fda707
#endif

#ifdef USER_RULES
#  include "user_rules.h"
#endif<|MERGE_RESOLUTION|>--- conflicted
+++ resolved
@@ -86,48 +86,31 @@
 #undef HS2
 
 #ifdef RTVD
-<<<<<<< HEAD
-#if defined(HYDRO_SOLVER)
-#define HS2
-#else
-#define HYDRO_SOLVER
-=======
+#  if defined(HYDRO_SOLVER)
+#    define HS2
+#  else
 #  define HYDRO_SOLVER
->>>>>>> 06fda707
-#endif
+#  endif
 #endif
 
-<<<<<<< HEAD
 #ifdef HLLC
-#if defined(HYDRO_SOLVER)
-#define HS2
-#else
-#define HYDRO_SOLVER
-#endif
+#  if defined(HYDRO_SOLVER)
+#    define HS2
+#  else
+#    define HYDRO_SOLVER
+#  endif
 #endif
 
 #ifdef RIEMANN
-#if defined(HYDRO_SOLVER)
-#define HS2
-#else
-#define HYDRO_SOLVER
-#endif
-#endif
-
-#if defined(HS2)
-#error Choose only one of { RTVD, HLLC, RIEMANN }.
-=======
-#if defined(HYDRO_SOLVER)
-#  define HS2
-#else
-#  ifdef HLLC
+#  if defined(HYDRO_SOLVER)
+#    define HS2
+#  else
 #    define HYDRO_SOLVER
 #  endif
 #endif
 
 #if defined(HS2)
-#  error Choose only one of { RTVD, HLLC }.
->>>>>>> 06fda707
+#  error Choose only one of { RTVD, HLLC, RIEMANN }.
 #endif
 
 /*
@@ -142,13 +125,8 @@
 #  endif
 #endif
 
-<<<<<<< HEAD
 #if (defined(HLLC) || defined(RIEMANN)) && defined CORIOLIS
-#error CORIOLIS has been implemented only for RTVD so far.
-=======
-#if defined HLLC && defined CORIOLIS
-#  error CORIOLIS for HLLC scheme has not been implemented yet.
->>>>>>> 06fda707
+#  error CORIOLIS has been implemented only for RTVD so far.
 #endif
 
 #ifdef USER_RULES
