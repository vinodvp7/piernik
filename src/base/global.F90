--- conflicted
+++ resolved
@@ -40,13 +40,8 @@
    private
    public :: cleanup_global, init_global, &
         &    cfl, cfl_max, cflcontrol, cfl_violated, &
-<<<<<<< HEAD
-        &    dt, dt_initial, dt_max_grow, dt_min, dt_old, dtm, t, t_saved, nstep, nstep_saved, &
+        &    dt, dt_initial, dt_max_grow, dt_min, dt_max, dt_old, dtm, t, t_saved, nstep, nstep_saved, &
         &    integration_order, limiter, limiter_b, smalld, smallei, smallp, use_smalld, h_solver, interpol_str, &
-=======
-        &    dt, dt_initial, dt_max_grow, dt_min, dt_max, dt_old, dtm, t, t_saved, nstep, nstep_saved, &
-        &    integration_order, limiter, limiter_b, smalld, smallei, smallp, use_smalld, h_solver, &
->>>>>>> aa5d1ab5
         &    relax_time, grace_period_passed, cfr_smooth, repeat_step, skip_sweep, geometry25D, &
         &    dirty_debug, do_ascii_dump, show_n_dirtys, no_dirty_checks, sweeps_mgu, use_fargo, print_divB, &
         &    divB_0_method, force_cc_mag, glm_alpha, use_eglm, cfl_glm, ch_grid, w_epsilon, psi_bnd
@@ -265,17 +260,12 @@
          rbuff( 7) = dt_initial
          rbuff( 8) = dt_max_grow
          rbuff( 9) = dt_min
-<<<<<<< HEAD
-         rbuff(10) = cfl_max
-         rbuff(11) = relax_time
-         rbuff(12) = glm_alpha
-         rbuff(13) = cfl_glm
-         rbuff(14) = w_epsilon
-=======
          rbuff(10) = dt_max
          rbuff(11) = cfl_max
          rbuff(12) = relax_time
->>>>>>> aa5d1ab5
+         rbuff(13) = glm_alpha
+         rbuff(14) = cfl_glm
+         rbuff(15) = w_epsilon
 
          lbuff(1)   = use_smalld
          lbuff(2)   = repeat_step
@@ -313,17 +303,12 @@
          dt_initial  = rbuff( 7)
          dt_max_grow = rbuff( 8)
          dt_min      = rbuff( 9)
-<<<<<<< HEAD
-         cfl_max     = rbuff(10)
-         relax_time  = rbuff(11)
-         glm_alpha   = rbuff(12)
-         cfl_glm     = rbuff(13)
-         w_epsilon   = rbuff(14)
-=======
          dt_max      = rbuff(10)
          cfl_max     = rbuff(11)
          relax_time  = rbuff(12)
->>>>>>> aa5d1ab5
+         glm_alpha   = rbuff(13)
+         cfl_glm     = rbuff(14)
+         w_epsilon   = rbuff(15)
 
          limiter    = cbuff(1)
          limiter_b  = cbuff(2)
