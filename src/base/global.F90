--- conflicted
+++ resolved
@@ -183,11 +183,7 @@
       use bcast,      only: piernik_MPI_Bcast
       use constants,  only: big_float, one, PIERNIK_INIT_DOMAIN, INVALID, DIVB_CT, DIVB_HDC, &
            &                BND_INVALID, BND_ZERO, BND_REF, BND_OUT, I_ZERO, O_INJ, O_LIN, O_I2, INVALID, &
-<<<<<<< HEAD
-           &                RTVD_SPLIT, HLLC_SPLIT, RIEMANN_SPLIT, GEO_XYZ, V_INFO, V_DEBUG
-=======
            &                RTVD_SPLIT, HLLC_SPLIT, RIEMANN_SPLIT, GEO_XYZ, V_INFO, V_DEBUG, V_ESSENTIAL
->>>>>>> 1d0d7c82
       use dataio_pub, only: die, msg, warn, code_progress, printinfo, nh
       use domain,     only: dom
       use mpisetup,   only: cbuff, ibuff, lbuff, rbuff, master, slave
