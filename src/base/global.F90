!
! PIERNIK Code Copyright (C) 2006 Michal Hanasz
!
!    This file is part of PIERNIK code.
!
!    PIERNIK is free software: you can redistribute it and/or modify
!    it under the terms of the GNU General Public License as published by
!    the Free Software Foundation, either version 3 of the License, or
!    (at your option) any later version.
!
!    PIERNIK is distributed in the hope that it will be useful,
!    but WITHOUT ANY WARRANTY; without even the implied warranty of
!    MERCHANTABILITY or FITNESS FOR A PARTICULAR PURPOSE.  See the
!    GNU General Public License for more details.
!
!    You should have received a copy of the GNU General Public License
!    along with PIERNIK.  If not, see <http://www.gnu.org/licenses/>.
!
!    Initial implementation of PIERNIK code was based on TVD split MHD code by
!    Ue-Li Pen
!        see: Pen, Arras & Wong (2003) for algorithm and
!             http://www.cita.utoronto.ca/~pen/MHD
!             for original source code "mhd.f90"
!
!    For full list of developers see $PIERNIK_HOME/license/pdt.txt
!
#include "piernik.h"
!>
!! \brief This module provides global simulation variables such as t or nstep and some numerical parameters, like cfl
!!
!! In this module following namelists of parameters are specified:
!! \copydetails global::init_global
!<
module global

   use barrier,      only: extra_barriers
   use constants,    only: cbuff_len, xdim, zdim
   use mpi_wrappers, only: MPI_wrapper_stats

   implicit none

   private
   public :: cleanup_global, init_global, &
        &    cfl, cfl_max, cflcontrol, disallow_negatives, disallow_CRnegatives, dn_negative, ei_negative, cr_negative, tstep_attempt, &
        &    dt, dt_initial, dt_max_grow, dt_shrink, dt_cur_shrink, dt_min, dt_max, dt_old, dt_full, dtm, t, t_saved, nstep, nstep_saved, max_redostep_attempts, &
        &    repetitive_steps, integration_order, limiter, limiter_b, smalld, smallei, smallp, use_smalld, use_smallei, interpol_str, &
        &    relax_time, grace_period_passed, cfr_smooth, skip_sweep, geometry25D, &
        &    dirty_debug, do_ascii_dump, show_n_dirtys, no_dirty_checks, sweeps_mgu, use_fargo, print_divB, do_external_corners, prefer_merged_MPI, &
        &    divB_0_method, cc_mag, glm_alpha, use_eglm, cfl_glm, ch_grid, w_epsilon, psi_bnd, ord_mag_prolong, ord_fluid_prolong, which_solver

   logical         :: dn_negative = .false.
   logical         :: ei_negative = .false.
   logical         :: cr_negative = .false.
   logical         :: disallow_negatives, disallow_CRnegatives
   logical         :: repetitive_steps         !< repetitve fluid step if cfl condition is violated (significantly increases mem usage)
   logical         :: dirty_debug              !< Allow initializing arrays with some insane values and checking if these values can propagate
   integer(kind=4) :: show_n_dirtys            !< use to limit the amount of printed messages on dirty values found
   logical         :: do_ascii_dump            !< to dump, or not to dump: that is a question (ascii)
   logical         :: no_dirty_checks          !< Temporarily disable dirty checks
   integer(kind=4) :: nstep, nstep_saved
   real            :: t, dt, dt_old, dtm, t_saved
   real            :: dt_full                  !< timestep value which is a subject of shrinking while repeating step
   real            :: dt_cur_shrink            !< currently used dt and CFL number shrinking (used while redoing step)
   integer         :: divB_0_method            !< encoded method of making div(B) = 0 (currently DIVB_CT or DIVB_HDC)
   logical         :: cc_mag                   !< use cell-centered magnetic field
   integer(kind=4) :: psi_bnd                  !< BND_INVALID or enforce some other psi boundary
   integer         :: tstep_attempt            !< /= 0 when we retry timesteps
   integer         :: which_solver             !< one of RTVD_SPLIT, HLLC_SPLIT or RIEMANN_SPLIT

   ! Namelist variables

   real    :: dt_initial               !< if >0. : initial timestep; if 0. or < -1. : automatic timestep; reduced automatic timestep otherwise
   real    :: dt_max_grow              !< maximum timestep growth rate
   real    :: dt_shrink                !< dt shrink rate when timestep retry is used
   real    :: dt_min                   !< minimum allowed timestep
   real    :: dt_max                   !< maximum allowed timestep
   real    :: cfl                      !< desired Courant–Friedrichs–Lewy number
   real    :: cfl_max                  !< warning threshold for the effective CFL number achieved
   integer(kind=4) :: max_redostep_attempts  !< limitation for a number of redoing step attempts (Note: Something might be terribly wrong if a single step requires too many reductions)
   logical :: use_smalld               !< correct density when it gets lower than smalld
   logical :: use_smallei              !< correct internal energy density when it gets lower then smallei
   logical :: geometry25D              !< include source terms in reduced dimension for 2D simulations
   real    :: smallp                   !< artificial infimum for pressure
   real    :: smalld                   !< artificial infimum for density
   real    :: smallc                   !< artificial infimum for freezing speed
   real    :: smallei                  !< artificial infimum for internal energy density
   !>
   !! small number used to smooth freezing speed, especially handy in dust with random noise in velocity field.
   !! \f$c_{\textrm{fr}} = \sqrt{v^2 + \frac{1}{2}(\max{v} - \min{v})c_{\textrm{fr}}^{\textrm{smooth}}} + \ldots\f$
   !<
   real    :: cfr_smooth
   real    :: relax_time                              !< relaxation/grace time, additional physics will be turned off until global::t >= global::relax_time
   integer(kind=4), protected    :: integration_order !< Runge-Kutta time integration order (1 - 1st order (Euler), 2 - 2nd order (RK2))
   character(len=cbuff_len)      :: limiter           !< type of flux limiter
   character(len=cbuff_len)      :: limiter_b         !< type of flux limiter for magnetic field in the Riemann solver
   character(len=cbuff_len)      :: cflcontrol        !< type of cfl control just before/after each sweep (possibilities: 'none', 'warn', 'redo', 'flex', 'auto')
   character(len=cbuff_len)      :: interpol_str      !< type of interpolation
   character(len=cbuff_len)      :: divB_0            !< human-readable method of making div(B) = 0 (currently CT or HDC)
   character(len=cbuff_len)      :: psi_bnd_str       !< "default" for general boundaries or override ith something special
   logical, dimension(xdim:zdim) :: skip_sweep        !< allows to skip sweep in chosen direction
   logical                       :: sweeps_mgu        !< Mimimal Guardcell Update in sweeps
   logical                       :: use_fargo         !< use Fast Eulerian Transport for differentially rotating disks
   integer(kind=4)               :: print_divB        !< if >0 then print div(B) estimates each print_divB steps
   real                          :: glm_alpha         !< damping factor for the psi field
   logical                       :: use_eglm          !< use E-GLM?
   real                          :: cfl_glm           !< "CFL" for chspeed in divergence cleaning
   logical                       :: ch_grid           !< When true use grid properties to estimate ch (psi wave propagation speed). Use gas properties otherwise.
   real                          :: w_epsilon         !< small number for safe evaluation of weights in WENO interpolation
   integer(kind=4)               :: ord_mag_prolong   !< prolongation order for B and psi
   integer(kind=4)               :: ord_fluid_prolong !< prolongation order for u
   logical                       :: do_external_corners  !< when .true. then perform boundary exchanges inside external guardcells
   character(len=cbuff_len)      :: solver_str        !< allow to switch between RIEMANN and RTVD without recompilation

   namelist /NUMERICAL_SETUP/ cfl, cflcontrol, disallow_negatives, disallow_CRnegatives, cfl_max, use_smalld, use_smallei, smalld, smallei, smallc, smallp, dt_initial, dt_max_grow, dt_shrink, dt_min, dt_max, &
        &                     max_redostep_attempts, limiter, limiter_b, relax_time, integration_order, cfr_smooth, skip_sweep, geometry25D, sweeps_mgu, print_divB, &
        &                     use_fargo, divB_0, glm_alpha, use_eglm, cfl_glm, ch_grid, interpol_str, w_epsilon, psi_bnd_str, ord_mag_prolong, ord_fluid_prolong, do_external_corners, solver_str

   logical :: prefer_merged_MPI  !< prefer internal_boundaries_MPI_merged over internal_boundaries_MPI_1by1

   namelist /PARALLEL_SETUP/ extra_barriers, prefer_merged_MPI, MPI_wrapper_stats

contains

!-----------------------------------------------------------------------------
!>
!! \brief Routine to set up global properties of the simulation
!!
!! \n \n
!! @b NUMERICAL_SETUP
!! \n \n
!! <table border="+1">
!!   <tr><td width="150pt"><b>parameter</b></td><td width="135pt"><b>default value</b></td><td width="200pt"><b>possible values</b></td><td width="315pt"> <b>description</b></td></tr>
!!   <tr><td>cfl                  </td><td>0.7      </td><td>real value between 0.0 and 1.0       </td><td>\copydoc global::cfl                  </td></tr>
!!   <tr><td>cfl_max              </td><td>0.9      </td><td>real value between cfl and 1.0       </td><td>\copydoc global::cfl_max              </td></tr>
!!   <tr><td>cflcontrol           </td><td>redo     </td><td>string                               </td><td>\copydoc global::cflcontrol           </td></tr>
!!   <tr><td>max_redostep_attempts</td><td>10       </td><td>integer                              </td><td>\copydoc global::max_redostep_attempts</td></tr>
!!   <tr><td>smallp               </td><td>1.e-10   </td><td>real value                           </td><td>\copydoc global::smallp               </td></tr>
!!   <tr><td>smalld               </td><td>1.e-10   </td><td>real value                           </td><td>\copydoc global::smalld               </td></tr>
!!   <tr><td>use_smalld           </td><td>.true.   </td><td>logical value                        </td><td>\copydoc global::use_smalld           </td></tr>
!!   <tr><td>smallei              </td><td>1.e-10   </td><td>real value                           </td><td>\copydoc global::smallei              </td></tr>
!!   <tr><td>smallc               </td><td>1.e-10   </td><td>real value                           </td><td>\copydoc global::smallc               </td></tr>
!!   <tr><td>integration_order    </td><td>2        </td><td>1 or 2                               </td><td>\copydoc global::integration_order    </td></tr>
!!   <tr><td>cfr_smooth           </td><td>0.0      </td><td>real value                           </td><td>\copydoc global::cfr_smooth           </td></tr>
!!   <tr><td>dt_initial           </td><td>-1.      </td><td>positive real value or -1. .. 0.     </td><td>\copydoc global::dt_initial           </td></tr>
!!   <tr><td>dt_max_grow          </td><td>2.       </td><td>real value, should be > 1.           </td><td>\copydoc global::dt_max_grow          </td></tr>
!!   <tr><td>dt_shrink            </td><td>0.5      </td><td>real value, should be < 1.           </td><td>\copydoc global::dt_shrink            </td></tr>
!!   <tr><td>dt_min               </td><td>0.       </td><td>positive real value                  </td><td>\copydoc global::dt_min               </td></tr>
!!   <tr><td>dt_max               </td><td>0.       </td><td>positive real value                  </td><td>\copydoc global::dt_max               </td></tr>
!!   <tr><td>limiter              </td><td>vanleer  </td><td>string                               </td><td>\copydoc global::limiter              </td></tr>
!!   <tr><td>limiter_b            </td><td>moncen   </td><td>string                               </td><td>\copydoc global::limiter_b            </td></tr>
!!   <tr><td>relax_time           </td><td>0.0      </td><td>real value                           </td><td>\copydoc global::relax_time           </td></tr>
!!   <tr><td>skip_sweep           </td><td>F, F, F  </td><td>logical array                        </td><td>\copydoc global::skip_sweep           </td></tr>
!!   <tr><td>geometry25D          </td><td>F        </td><td>logical value                        </td><td>\copydoc global::geometry25d          </td></tr>
!!   <tr><td>sweeps_mgu           </td><td>F        </td><td>logical value                        </td><td>\copydoc global::sweeps_mgu           </td></tr>
!!   <tr><td>divB_0               </td><td>CT       </td><td>string                               </td><td>\copydoc global::divB_0               </td></tr>
!!   <tr><td>glm_alpha            </td><td>0.1      </td><td>real value                           </td><td>\copydoc global::glm_alpha            </td></tr>
!!   <tr><td>use_eglm             </td><td>false    </td><td>logical value                        </td><td>\copydoc global::use_eglm             </td></tr>
!!   <tr><td>print_divB           </td><td>100      </td><td>integer value                        </td><td>\copydoc global::print_divB           </td></tr>
!!   <tr><td>ch_grid              </td><td>false    </td><td>logical value                        </td><td>\copydoc global::ch_grid              </td></tr>
!!   <tr><td>w_epsilon            </td><td>1e-10    </td><td>real                                 </td><td>\copydoc global::w_epsilon            </td></tr>
!!   <tr><td>psi_bnd_str          </td><td>"default"</td><td>string                               </td><td>\copydoc global::psi_bnd_str          </td></tr>
!!   <tr><td>ord_mag_prolong      </td><td>2        </td><td>integer                              </td><td>\copydoc global::ord_mag_prolong      </td></tr>
!!   <tr><td>ord_fluid_prolong    </td><td>0        </td><td>integer                              </td><td>\copydoc global::ord_fluid_prolong    </td></tr>
!!   <tr><td>do_external_corners  </td><td>.false.  </td><td>logical                              </td><td>\copydoc global::do_external_corners  </td></tr>
!! </table>
!! \n \n
!! \n \n
!! @b PARALLEL_SETUP
!! \n \n
!! <table border="+1">
!!   <tr><td width="150pt"><b>parameter</b></td><td width="135pt"><b>default value</b></td><td width="200pt"><b>possible values</b></td><td width="315pt"> <b>description</b></td></tr>
!!   <tr><td>prefer_merged_MPI </td><td>.true.  </td><td>logical </td><td>\copydoc global::prefer_merged_MPI      </td></tr>
!!   <tr><td>extra_barriers    </td><td>.false. </td><td>logical </td><td>\copydoc mpi_wrapper::extra_barriers    </td></tr>
!!   <tr><td>MPI_wrapper_stats </td><td>.false. </td><td>logical </td><td>\copydoc mpi_wrapper::MPI_wrapper_stats </td></tr>
!! </table>
!! \n \n

!<
   subroutine init_global

      use bcast,      only: piernik_MPI_Bcast
      use constants,  only: big_float, one, PIERNIK_INIT_DOMAIN, INVALID, DIVB_CT, DIVB_HDC, &
           &                BND_INVALID, BND_ZERO, BND_REF, BND_OUT, I_ZERO, O_INJ, O_LIN, O_I2, INVALID, &
           &                RTVD_SPLIT, HLLC_SPLIT, RIEMANN_SPLIT, GEO_XYZ, V_INFO, V_DEBUG
      use dataio_pub, only: die, msg, warn, code_progress, printinfo, nh
      use domain,     only: dom
      use mpisetup,   only: cbuff, ibuff, lbuff, rbuff, master, slave

      implicit none

      if (code_progress < PIERNIK_INIT_DOMAIN) call die("[global:init_global] MPI not initialized.")

      dirty_debug = .false.
      dt_old      = -1.
      t           = 0.

      ! Begin processing of namelist parameters

      which_solver = RTVD_SPLIT  ! \todo: change the default to RIEMANN_SPLIT
      divB_0       = "HDC"  ! This is the default for the Riemann solver, for RTVD it will be changed to "CT" anyway

      ! For RIEMANN_SPLIT 'moncen' and 'vanleer' seem to be best for emag conservation with GLM for b_limiter
      ! Leave RTVD defaults as they were before the implementation of the Riemann HLLD solver
      ! limiter_b   = 'moncen'
      ! limiter     = limiter_b
      limiter     = 'vanleer'
      limiter_b   = limiter

#ifdef NBODY
      cflcontrol  = 'warn'
#else /* !NBODY */
      cflcontrol  = 'redo'
#endif /* !NBODY */
      interpol_str = 'linear'

      geometry25D = .false.
      no_dirty_checks = .false.
#ifdef MAGNETIC
      sweeps_mgu  = .false.
      print_divB  = 100
#else /* !MAGNETIC */
      sweeps_mgu  = .true.
      print_divB  = 0
#endif /* !MAGNETIC */

      cfl         = 0.7
      cfl_max     = 0.9
      cfr_smooth  = 0.0
      smallp      = big_float
      smalld      = big_float
      disallow_negatives = .true.
      disallow_CRnegatives = .false.
      use_smalld  = .true.
      use_smallei = .true.
      smallc      = 1.e-10
      smallei     = 1.e-10
      dt_initial  = -1.              !< -1. indicates automatic choice of initial timestep, -0.5 would give half of that
      dt_max_grow = 2.               !< for sensitive setups consider setting this as low as 1.1
      dt_shrink   = 0.5
      dt_min      = tiny(1.)
      dt_max      = huge(1.)
      relax_time  = 0.
      use_fargo   = .false.
      glm_alpha   = 0.1
      skip_sweep  = .false.
      use_eglm    = .false.
      cfl_glm     = cfl
      ch_grid     = .false.
      w_epsilon   = 1e-10
      psi_bnd_str = "default"
      integration_order  = 2
      max_redostep_attempts = 10
      ord_mag_prolong = O_I2           !< it looks like most f/c artifacts are gone just with cubic prolongation of magnetic guardcells
      ord_fluid_prolong = O_INJ        !< O_INJ and O_LIN ensure monotonicity and nonnegative density and energy
      do_external_corners =.false.
      solver_str = ""

<<<<<<< HEAD
      prefer_merged_MPI = .false.  ! non-merged MPI in internal_boundaries are implemented without buffers, which often is faster
      MPI_wrapper_stats = .false.
=======
      prefer_merged_MPI = .true.  ! Non-merged MPI in internal_boundaries are implemented without buffers, which can be faster, especially for bsize(:) larger than 3*16, but in some non-periodic setups internal_boundaries_MPI_1by1 has tag collisions, so merged_MPI is currently safer.
>>>>>>> 60d0b3a0

      if (master) then

         if (.not.nh%initialized) call nh%init()

         open(newunit=nh%lun, file=nh%tmp1, status="unknown")
         write(nh%lun,nml=NUMERICAL_SETUP)
         close(nh%lun)
         open(newunit=nh%lun, file=nh%par_file)
         nh%errstr=""
         read(unit=nh%lun, nml=NUMERICAL_SETUP, iostat=nh%ierrh, iomsg=nh%errstr)
         close(nh%lun)
         call nh%namelist_errh(nh%ierrh, "NUMERICAL_SETUP")
         read(nh%cmdl_nml,nml=NUMERICAL_SETUP, iostat=nh%ierrh)
         call nh%namelist_errh(nh%ierrh, "NUMERICAL_SETUP", .true.)
         open(newunit=nh%lun, file=nh%tmp2, status="unknown")
         write(nh%lun,nml=NUMERICAL_SETUP)
         close(nh%lun)
         call nh%compare_namelist()

         open(newunit=nh%lun, file=nh%tmp1, status="unknown")
         write(nh%lun,nml=PARALLEL_SETUP)
         close(nh%lun)
         open(newunit=nh%lun, file=nh%par_file)
         nh%errstr=""
         read(unit=nh%lun, nml=PARALLEL_SETUP, iostat=nh%ierrh, iomsg=nh%errstr)
         close(nh%lun)
         call nh%namelist_errh(nh%ierrh, "PARALLEL_SETUP")
         read(nh%cmdl_nml,nml=PARALLEL_SETUP, iostat=nh%ierrh)
         call nh%namelist_errh(nh%ierrh, "PARALLEL_SETUP", .true.)
         open(newunit=nh%lun, file=nh%tmp2, status="unknown")
         write(nh%lun,nml=PARALLEL_SETUP)
         close(nh%lun)
         call nh%compare_namelist()

         ! Sanitize input parameters, if possible
         if (cfl <= 0. .or. cfl >1.0) call die("[global:init_global] CFL value should be >0. and <=1.")
         cfl_max = min(max(cfl_max, min(cfl*1.1, cfl+0.05, (1.+cfl)/2.) ), 1.0) ! automatically sanitize cfl_max
         if (integration_order > 2) call die ('[global:init_global]: "ORIG" scheme integration_order must be 1 or 2')

         if (dt_max_grow <= 1.01) then
            write(msg,'(2(a,g10.3))')"[global:init_global] dt_max_grow = ", dt_max_grow, " is low. Recommended values are in 1.1 .. 2.0 range."
            call warn(msg)
         endif

         if (dt_shrink > 0.99 .or. dt_shrink < 0.1) then
            write(msg,'(2(a,g10.3))')"[global:init_global] dt_shrink = ", dt_shrink, " is strange. Recommended values are in 0.1 .. 0.9 range."
            call warn(msg)
         endif

         cbuff(1) = limiter
         cbuff(2) = limiter_b
         cbuff(3) = cflcontrol
         cbuff(5) = divB_0
         cbuff(6) = interpol_str
         cbuff(7) = psi_bnd_str
         cbuff(8) = solver_str

         ibuff(1) = integration_order
         ibuff(2) = print_divB
         ibuff(3) = ord_mag_prolong
         ibuff(4) = ord_fluid_prolong
         ibuff(5) = max_redostep_attempts

         rbuff( 1) = smalld
         rbuff( 2) = smallc
         rbuff( 3) = smallp
         rbuff( 4) = smallei
         rbuff( 5) = cfl
         rbuff( 6) = cfr_smooth
         rbuff( 7) = dt_initial
         rbuff( 8) = dt_max_grow
         rbuff( 9) = dt_min
         rbuff(10) = dt_max
         rbuff(11) = cfl_max
         rbuff(12) = relax_time
         rbuff(13) = glm_alpha
         rbuff(14) = cfl_glm
         rbuff(15) = w_epsilon
         rbuff(16) = dt_shrink

         lbuff(1)   = use_smalld
         lbuff(2)   = use_smallei
         lbuff(3:5) = skip_sweep
         lbuff(6)   = geometry25D
         lbuff(7)   = sweeps_mgu
         lbuff(8)   = use_fargo
         lbuff(9)   = use_eglm
         lbuff(10)  = ch_grid
         lbuff(11)  = do_external_corners
         lbuff(12)  = disallow_negatives
         lbuff(13)  = disallow_CRnegatives
         lbuff(14)  = prefer_merged_MPI
         lbuff(15)  = extra_barriers
         lbuff(16)  = MPI_wrapper_stats

      endif

      call piernik_MPI_Bcast(cbuff, cbuff_len)
      call piernik_MPI_Bcast(ibuff)
      call piernik_MPI_Bcast(rbuff)
      call piernik_MPI_Bcast(lbuff)

      if (slave) then

         use_smalld            = lbuff(1)
         use_smallei           = lbuff(2)
         skip_sweep            = lbuff(3:5)
         geometry25D           = lbuff(6)
         sweeps_mgu            = lbuff(7)
         use_fargo             = lbuff(8)
         use_eglm              = lbuff(9)
         ch_grid               = lbuff(10)
         do_external_corners   = lbuff(11)
         disallow_negatives    = lbuff(12)
         disallow_CRnegatives  = lbuff(13)
         prefer_merged_MPI     = lbuff(14)
         extra_barriers        = lbuff(15)
         MPI_wrapper_stats     = lbuff(16)

         smalld                = rbuff( 1)
         smallc                = rbuff( 2)
         smallp                = rbuff( 3)
         smallei               = rbuff( 4)
         cfl                   = rbuff( 5)
         cfr_smooth            = rbuff( 6)
         dt_initial            = rbuff( 7)
         dt_max_grow           = rbuff( 8)
         dt_min                = rbuff( 9)
         dt_max                = rbuff(10)
         cfl_max               = rbuff(11)
         relax_time            = rbuff(12)
         glm_alpha             = rbuff(13)
         cfl_glm               = rbuff(14)
         w_epsilon             = rbuff(15)
         dt_shrink             = rbuff(16)

         limiter               = cbuff(1)
         limiter_b             = cbuff(2)
         cflcontrol            = cbuff(3)
         divB_0                = cbuff(5)
         interpol_str          = cbuff(6)
         psi_bnd_str           = cbuff(7)
         solver_str            = cbuff(8)

         integration_order     = ibuff(1)
         print_divB            = ibuff(2)
         ord_mag_prolong       = ibuff(3)
         ord_fluid_prolong     = ibuff(4)
         max_redostep_attempts = ibuff(5)

      endif

      select case (solver_str)
         case ("")  ! leave the default
         case ("rtvd", "RTVD")
            which_solver = RTVD_SPLIT
         case ("hllc", "HLLC")
            which_solver = HLLC_SPLIT
         case ("riemann", "Riemann", "RIEMANN")
            which_solver = RIEMANN_SPLIT
         case default
            call die("[global:init_global] unrecognized solver: '" // trim(solver_str) // "'")
      end select

      select case (which_solver)
         case (RTVD_SPLIT)
            divB_0 = "CT"  ! no other option
         case (RIEMANN_SPLIT)
            if (dom%geometry_type /= GEO_XYZ) call die("[global:init_global] Riemann solver is implemented only for cartesian geometry")
         case (HLLC_SPLIT)
#ifdef MAGNETIC
            call die("[global:init_global] MAGNETIC not compatible with HLLC")
#endif /* MAGNETIC */
         case default
            call die("[global:init_global] no solvers defined")
      end select

#ifndef MAGNETIC
      if (print_divB > 0) call warn("[global:init_global] No magnetic field: printing div(B) will be ignored.")
#endif /* !MAGNETIC */

#ifdef CORIOLIS
      if (which_solver /= RTVD_SPLIT) call die("[global:init_global] CORIOLIS has been implemented only for RTVD so far.")
#endif /* CORIOLIS */

      divB_0_method = INVALID
      select case (divB_0)
         case ("CT", "ct", "constrained transport", "Constrained Transport")
            divB_0_method = DIVB_CT
         case ("HDC", "hdc", "GLM", "glm", "divergence cleaning", "divergence diffusion")
            divB_0_method = DIVB_HDC
            if (master .and. .false.) call warn("[global:init_global] In case of problems with stability connected with checkerboard pattern in the psi field consider reducing CFL parameter (or just CFL_GLM). This solver also doesn't like sudden changes of timestep length.")
            ! ToDo: create a way to add this to the crash message.
#ifdef RESISTIVE
            call die("[global:init_global] RESISTIVE not yet implemented for DIVB_HDC")
#endif /* RESISTIVE */
         case default
            call die("[global:init_global] unrecognized divergence cleaning description.")
      end select

      if ((which_solver == RTVD_SPLIT) .and. (divB_0_method /= DIVB_CT)) then
         if (master) call warn("[global:init_global] RTVD works only with Constrained Transport. Enforcing.")
         divB_0_method = DIVB_CT
      endif

      !> reshape_b should carefully check things here
      cc_mag = .false.
      select case (divB_0_method)
         case (DIVB_HDC)
            cc_mag = .true.
            if (ch_grid .and. master) call warn("[global] ch_grid = .true. is risky")
         case (DIVB_CT)
            cc_mag = .false.
         case default
            call die("[global:init_global] unrecognized divergence cleaning method.")
      end select

      select case (psi_bnd_str)
         case ('default')
            psi_bnd = BND_INVALID  ! special value,; means: do not override domain boundaries
         case ('zero')
            psi_bnd = BND_ZERO
         case ('ref', 'refl', 'reflecting')
            psi_bnd = BND_REF
         case ('out', 'free')
            psi_bnd = BND_OUT
         case default
            call die("[global:init_global] unrecognized psi boundaries")
      end select

      if (master) then
         select case (which_solver)
            case (RTVD_SPLIT)
               call printinfo("    (M)HD solver: RTVD.", V_INFO)
            case (HLLC_SPLIT)
               call printinfo("    HD solver: HLLC.", V_INFO)
            case (RIEMANN_SPLIT)
               call printinfo("    (M)HD solver: Riemann.", V_INFO)
            case default
               call die("[global:init_global] unrecognized hydro solver")
         end select
      endif

#ifdef MAGNETIC
      if (master) then
         select case (divB_0_method)
            case (DIVB_HDC)
               call printinfo("    The div(B) constraint is maintained by Hyperbolic Cleaning (GLM).", V_INFO)
            case (DIVB_CT)
               call printinfo("    The div(B) constraint is maintained by Constrained Transport (2nd order).", V_INFO)
            case default
               call die("    The div(B) constraint is maintained by Uknown Something.")
         end select

         if (cc_mag) then
            call printinfo("    Magnetic field is cell-centered.", V_INFO)
         else
            call printinfo("    Magnetic field is face-centered (staggered).", V_INFO)
         endif
      endif
#endif /* MAGNETIC */

      if (master) &
#  ifdef MPIF08
           call printinfo("    use mpi_f08 (modern interface)", V_DEBUG)
#  else /* !MPIF08 */
           call printinfo("    use mpi (old interface)", V_DEBUG)
#  endif /* !MPIF08 */

      if (all(ord_fluid_prolong /= [O_INJ, O_LIN])) then
         write(msg, '(a,i3,a)')"[global:init_global] Prolongation order ", ord_fluid_prolong, " is not positive-definite and thus not allowed for density and energy. Degrading to injection (0)"
         if (master) call warn(msg)
         ord_fluid_prolong = O_INJ
         ! ToDo implement higher order monotonized prolongation scheme
      endif

      if (master .and. ord_fluid_prolong /= O_INJ) call warn("[global:init_global] Linear prolongation of fluid in AMR is experimental.")

      tstep_attempt = I_ZERO
      dt_cur_shrink = one

   end subroutine init_global

!-----------------------------------------------------------------------------

   subroutine cleanup_global

      implicit none

   end subroutine cleanup_global

!-----------------------------------------------------------------------------

   logical function grace_period_passed()
      implicit none
      grace_period_passed = (t >= relax_time)
   end function grace_period_passed

end module global<|MERGE_RESOLUTION|>--- conflicted
+++ resolved
@@ -255,12 +255,8 @@
       do_external_corners =.false.
       solver_str = ""
 
-<<<<<<< HEAD
-      prefer_merged_MPI = .false.  ! non-merged MPI in internal_boundaries are implemented without buffers, which often is faster
+      prefer_merged_MPI = .true.  ! Non-merged MPI in internal_boundaries are implemented without buffers, which can be faster, especially for bsize(:) larger than 3*16, but in some non-periodic setups internal_boundaries_MPI_1by1 has tag collisions, so merged_MPI is currently safer.
       MPI_wrapper_stats = .false.
-=======
-      prefer_merged_MPI = .true.  ! Non-merged MPI in internal_boundaries are implemented without buffers, which can be faster, especially for bsize(:) larger than 3*16, but in some non-periodic setups internal_boundaries_MPI_1by1 has tag collisions, so merged_MPI is currently safer.
->>>>>>> 60d0b3a0
 
       if (master) then
 
