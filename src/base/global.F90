--- conflicted
+++ resolved
@@ -426,12 +426,8 @@
             which_solver = RTVD_SPLIT
          case ("hllc", "HLLC")
             which_solver = HLLC_SPLIT
-<<<<<<< HEAD
+            call warn("[global:init_global] The HLLC solver is not maintained and may be less acurate or nonfunctional on some setups. Don't use it for production runs.")
          case ("riemann", "Riemann", "RIEMANN", "RIEMANN_SPLIT", "riemann_split")
-=======
-            call warn("[global:init_global] The HLLC solver is not maintained and may be less acurate or nonfunctional on some setups. Don't use it for production runs.")
-         case ("riemann", "Riemann", "RIEMANN")
->>>>>>> 7171eff0
             which_solver = RIEMANN_SPLIT
          case ("UNSPLIT", "unsplit", "van_leer", "Riemann_unsplit", "RIEMANN_UNSPLIT", "riemann_unsplit")  ! This is not the most clear way to choose the solver
             which_solver = RIEMANN_UNSPLIT
