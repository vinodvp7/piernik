--- conflicted
+++ resolved
@@ -200,12 +200,8 @@
       psi_0       = 0.
       glm_alpha   = 0.1
       skip_sweep  = .false.
-<<<<<<< HEAD
       use_eglm    = .false.
-      print_divB  = 0
-=======
       print_divB  = 100
->>>>>>> 96583df8
 
       if (master) then
          if (.not.nh%initialized) call nh%init()
