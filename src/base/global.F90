--- conflicted
+++ resolved
@@ -38,17 +38,10 @@
    implicit none
 
    private
-<<<<<<< HEAD
    public :: cleanup_global, init_global, system_mem_usage, check_mem_usage, &
-        &    cfl, cfl_max, cflcontrol, cfl_violated, &
-        &    dt, dt_initial, dt_max_grow, dt_min, dt_old, dtm, t, t_saved, nstep, nstep_saved, &
-        &    integration_order, limiter, smalld, smallei, smallp, use_smalld, &
-=======
-   public :: cleanup_global, init_global, &
         &    cfl, cfl_max, cflcontrol, cfl_violated, disallow_negatives, disallow_CRnegatives, unwanted_negatives, dn_negative, ei_negative, cr_negative, tstep_attempt, &
         &    dt, dt_initial, dt_max_grow, dt_shrink, dt_min, dt_max, dt_old, dtm, t, t_saved, nstep, nstep_saved, &
         &    integration_order, limiter, limiter_b, smalld, smallei, smallp, use_smalld, use_smallei, interpol_str, &
->>>>>>> 86f1deca
         &    relax_time, grace_period_passed, cfr_smooth, repeat_step, skip_sweep, geometry25D, &
         &    dirty_debug, do_ascii_dump, show_n_dirtys, no_dirty_checks, sweeps_mgu, use_fargo, print_divB, do_external_corners, &
         &    divB_0_method, force_cc_mag, glm_alpha, use_eglm, cfl_glm, ch_grid, w_epsilon, psi_bnd, ord_mag_prolong, ord_fc_eq_mag, which_solver
@@ -103,13 +96,6 @@
    logical, dimension(xdim:zdim) :: skip_sweep        !< allows to skip sweep in chosen direction
    logical                       :: sweeps_mgu        !< Mimimal Guardcell Update in sweeps
    logical                       :: use_fargo         !< use Fast Eulerian Transport for differentially rotating disks
-<<<<<<< HEAD
-   integer                       :: max_mem           !< MAximum allowed RSS memory per thread (in kiB)
-
-   namelist /NUMERICAL_SETUP/ cfl, cflcontrol, cfl_max, use_smalld, smalld, smallei, smallc, smallp, dt_initial, dt_max_grow, dt_min, &
-        &                     repeat_step, limiter, relax_time, integration_order, cfr_smooth, skip_sweep, geometry25D, sweeps_mgu, &
-        &                     use_fargo, max_mem
-=======
    integer(kind=4)               :: print_divB        !< if >0 then print div(B) estimates each print_divB steps
    real                          :: glm_alpha         !< damping factor for the psi field
    logical                       :: use_eglm          !< use E-GLM?
@@ -120,11 +106,11 @@
    logical                       :: ord_fc_eq_mag     !< when .true. enforce ord_mag_prolong order of prolongation of f/c guardcells for fluid and everything (EXPERIMENTAL)
    logical                       :: do_external_corners  !< when .true. then perform boundary exchanges inside external guardcells
    character(len=cbuff_len)      :: solver_str        !< allow to switch between RIEMANN and RTVD without recompilation
+   integer                       :: max_mem           !< MAximum allowed RSS memory per thread (in kiB)
 
    namelist /NUMERICAL_SETUP/ cfl, cflcontrol, disallow_negatives, disallow_CRnegatives, cfl_max, use_smalld, use_smallei, smalld, smallei, smallc, smallp, dt_initial, dt_max_grow, dt_shrink, dt_min, dt_max, &
         &                     repeat_step, limiter, limiter_b, relax_time, integration_order, cfr_smooth, skip_sweep, geometry25D, sweeps_mgu, print_divB, &
         &                     use_fargo, divB_0, glm_alpha, use_eglm, cfl_glm, ch_grid, interpol_str, w_epsilon, psi_bnd_str, ord_mag_prolong, ord_fc_eq_mag, do_external_corners, solver_str
->>>>>>> 86f1deca
 
 contains
 
@@ -159,9 +145,6 @@
 !!   <tr><td>skip_sweep       </td><td>F, F, F</td><td>logical array                        </td><td>\copydoc global::skip_sweep       </td></tr>
 !!   <tr><td>geometry25D      </td><td>F      </td><td>logical value                        </td><td>\copydoc global::geometry25d      </td></tr>
 !!   <tr><td>sweeps_mgu       </td><td>F      </td><td>logical value                        </td><td>\copydoc global::sweeps_mgu       </td></tr>
-<<<<<<< HEAD
-!!   <tr><td>max_mem          </td><td>huge(1)</td><td>integer value                        </td><td>\copydoc global::max_mem          </td></tr>
-=======
 !!   <tr><td>divB_0           </td><td>CT     </td><td>string                               </td><td>\copydoc global::divB_0           </td></tr>
 !!   <tr><td>glm_alpha        </td><td>0.1    </td><td>real value                           </td><td>\copydoc global::glm_alpha        </td></tr>
 !!   <tr><td>use_eglm         </td><td>false  </td><td>logical value                        </td><td>\copydoc global::use_eglm         </td></tr>
@@ -172,7 +155,7 @@
 !!   <tr><td>ord_mag_prolong  </td><td>2      </td><td>integer                              </td><td>\copydoc global::ord_mag_prolong  </td></tr>
 !!   <tr><td>ord_fc_eq_mag    </td><td>.false.</td><td>logical                              </td><td>\copydoc global::ord_fc_eq_mag    </td></tr>
 !!   <tr><td>do_external_corners </td><td>.false.</td><td>logical                           </td><td>\copydoc global::do_external_corners </td></tr>
->>>>>>> 86f1deca
+!!   <tr><td>max_mem          </td><td>huge(1)</td><td>integer value                        </td><td>\copydoc global::max_mem          </td></tr>
 !! </table>
 !! \n \n
 !<
@@ -236,9 +219,6 @@
       dt_max      = huge(1.)
       relax_time  = 0.
       use_fargo   = .false.
-<<<<<<< HEAD
-      max_mem     = huge(1)
-=======
       glm_alpha   = 0.1
       skip_sweep  = .false.
       use_eglm    = .false.
@@ -251,7 +231,7 @@
       ord_fc_eq_mag = .false.          !< Conservative choice, perhaps O_LIN will be safer. Higher orders may result in negative density or energy in f/c guardcells
       do_external_corners =.false.
       solver_str = ""
->>>>>>> 86f1deca
+      max_mem     = huge(1)
 
       if (master) then
          if (.not.nh%initialized) call nh%init()
@@ -294,12 +274,9 @@
          cbuff(8) = solver_str
 
          ibuff(1) = integration_order
-<<<<<<< HEAD
-         ibuff(2) = max_mem
-=======
          ibuff(2) = print_divB
          ibuff(3) = ord_mag_prolong
->>>>>>> 86f1deca
+         ibuff(4) = max_mem
 
          rbuff( 1) = smalld
          rbuff( 2) = smallc
@@ -341,32 +318,6 @@
 
       if (slave) then
 
-<<<<<<< HEAD
-         use_smalld    = lbuff(1)
-         repeat_step   = lbuff(2)
-         skip_sweep    = lbuff(3:5)
-         geometry25D   = lbuff(6)
-         sweeps_mgu    = lbuff(7)
-         use_fargo     = lbuff(8)
-
-         smalld      = rbuff( 1)
-         smallc      = rbuff( 2)
-         smallp      = rbuff( 3)
-         smallei     = rbuff( 4)
-         cfl         = rbuff( 5)
-         cfr_smooth  = rbuff( 6)
-         dt_initial  = rbuff( 7)
-         dt_max_grow = rbuff( 8)
-         dt_min      = rbuff( 9)
-         cfl_max     = rbuff(10)
-         relax_time  = rbuff(11)
-
-         limiter    = cbuff(1)
-         cflcontrol = cbuff(2)
-
-         integration_order = ibuff(1)
-         max_mem           = ibuff(2)
-=======
          use_smalld           = lbuff(1)
          use_smallei          = lbuff(2)
          repeat_step          = lbuff(3)
@@ -409,7 +360,7 @@
          integration_order    = ibuff(1)
          print_divB           = ibuff(2)
          ord_mag_prolong      = ibuff(3)
->>>>>>> 86f1deca
+         max_mem              = ibuff(4)
 
       endif
 
