!
! PIERNIK Code Copyright (C) 2006 Michal Hanasz
!
!    This file is part of PIERNIK code.
!
!    PIERNIK is free software: you can redistribute it and/or modify
!    it under the terms of the GNU General Public License as published by
!    the Free Software Foundation, either version 3 of the License, or
!    (at your option) any later version.
!
!    PIERNIK is distributed in the hope that it will be useful,
!    but WITHOUT ANY WARRANTY; without even the implied warranty of
!    MERCHANTABILITY or FITNESS FOR A PARTICULAR PURPOSE.  See the
!    GNU General Public License for more details.
!
!    You should have received a copy of the GNU General Public License
!    along with PIERNIK.  If not, see <http://www.gnu.org/licenses/>.
!
!    Initial implementation of PIERNIK code was based on TVD split MHD code by
!    Ue-Li Pen
!        see: Pen, Arras & Wong (2003) for algorithm and
!             http://www.cita.utoronto.ca/~pen/MHD
!             for original source code "mhd.f90"
!
!    For full list of developers see $PIERNIK_HOME/license/pdt.txt
!
#include "piernik.h"
!>
!! \brief This module provides global simulation variables such as t or nstep and some numerical parameters, like cfl
!!
!! In this module following namelists of parameters are specified:
!! \copydetails global::init_global
!<
module global

   use constants, only: cbuff_len, xdim, zdim

   implicit none

   private
   public :: cleanup_global, init_global, &
        &    cfl, cfl_max, cflcontrol, cfl_violated, &
        &    dt, dt_initial, dt_max_grow, dt_min, dt_old, dtm, t, t_saved, nstep, nstep_saved, &
        &    integration_order, limiter, limiter_b, smalld, smallei, smallp, use_smalld, h_solver, &
        &    relax_time, grace_period_passed, cfr_smooth, repeat_step, skip_sweep, geometry25D, &
<<<<<<< HEAD
        &    dirty_debug, do_ascii_dump, show_n_dirtys, no_dirty_checks, sweeps_mgu, use_fargo, &
        &    divB_0_method, force_cc_mag, psi_0, glm_alpha, use_eglm, use_hdc_3D, use_hdc_1D, glm_iter
=======
        &    dirty_debug, do_ascii_dump, show_n_dirtys, no_dirty_checks, sweeps_mgu, use_fargo, print_divB
>>>>>>> ed51b430

   real, parameter :: dt_default_grow = 2.
   logical         :: cfl_violated             !< True when cfl condition is violated
   logical         :: dirty_debug              !< Allow initializing arrays with some insane values and checking if these values can propagate
   integer(kind=4) :: show_n_dirtys            !< use to limit the amount of printed messages on dirty values found
   logical         :: do_ascii_dump            !< to dump, or not to dump: that is a question (ascii)
   logical         :: no_dirty_checks          !< Temporarily disable dirty checks
   integer(kind=4) :: nstep, nstep_saved
   real            :: t, dt, dt_old, dtm, t_saved
   integer         :: divB_0_method            !< encoded method of making div(B) = 0 (currently DIVB_CT or DIVB_HDC)
   logical         :: force_cc_mag             !< treat magnetic field as cell-centered in the Riemann solver (temporary hack)

   ! Namelist variables

   real    :: dt_initial               !< initial timestep
   real    :: dt_max_grow              !< maximum timestep growth rate
   real    :: dt_min                   !< minimum allowed timestep
   real    :: cfl                      !< desired Courant–Friedrichs–Lewy number
   real    :: cfl_max                  !< warning threshold for the effective CFL number achieved
   logical :: use_smalld               !< correct density when it gets lower than smalld
   logical :: geometry25D              !< include source terms in reduced dimension for 2D simulations
   real    :: smallp                   !< artificial infimum for pressure
   real    :: smalld                   !< artificial infimum for density
   real    :: smallc                   !< artificial infimum for freezing speed
   real    :: smallei                  !< artificial infimum for internal energy density
   !>
   !! small number used to smooth freezing speed, especially handy in dust with random noise in velocity field.
   !! \f$c_{\textrm{fr}} = \sqrt{v^2 + \frac{1}{2}(\max{v} - \min{v})c_{\textrm{fr}}^{\textrm{smooth}}} + \ldots\f$
   !<
   real    :: cfr_smooth
   real    :: relax_time                              !< relaxation/grace time, additional physics will be turned off until global::t >= global::relax_time
   integer(kind=4), protected    :: integration_order !< Runge-Kutta time integration order (1 - 1st order, 2 - 2nd order)
   character(len=cbuff_len)      :: limiter           !< type of flux limiter
   character(len=cbuff_len)      :: limiter_b         !< type of flux limiter for magnetic field in the Riemann solver
   character(len=cbuff_len)      :: cflcontrol        !< type of cfl control just before each sweep (possibilities: 'none', 'main', 'user')
   character(len=cbuff_len)      :: h_solver          !< type of hydro solver
   character(len=cbuff_len)      :: divB_0            !< human-readable method of making div(B) = 0 (currently CT or HDC)
   logical                       :: repeat_step       !< repeat fluid step if cfl condition is violated (significantly increases mem usage)
   logical, dimension(xdim:zdim) :: skip_sweep        !< allows to skip sweep in chosen direction
   logical                       :: sweeps_mgu        !< Mimimal Guardcell Update in sweeps
   logical                       :: use_fargo         !< use Fast Eulerian Transport for differentially rotating disks
<<<<<<< HEAD
   real                          :: psi_0             !< initial value for the psi field used in divergence cleaning
   real                          :: glm_alpha         !< damping factor for the psi field
   logical                       :: use_eglm          !< use E-GLM?
   logical                       :: use_hdc_3D        !< use HDC outside of 1D MHD solver
   logical                       :: use_hdc_1D        !< use HDC inside 1D MHD solver
   integer                       :: glm_iter          !< repeat HDC this many times per timestep

   namelist /NUMERICAL_SETUP/ cfl, cflcontrol, cfl_max, use_smalld, smalld, smallei, smallc, smallp, dt_initial, dt_max_grow, dt_min, &
        &                     repeat_step, limiter, limiter_b, relax_time, integration_order, cfr_smooth, skip_sweep, geometry25D, sweeps_mgu, &
        &                     use_fargo, h_solver, divB_0, psi_0, glm_alpha, use_eglm, use_hdc_3D, use_hdc_1D, glm_iter
=======
   integer(kind=4)               :: print_divB        !< if >0 then print div(B) estimates each print_divB steps

   namelist /NUMERICAL_SETUP/ cfl, cflcontrol, cfl_max, use_smalld, smalld, smallei, smallc, smallp, dt_initial, dt_max_grow, dt_min, &
        &                     repeat_step, limiter, limiter_b, relax_time, integration_order, cfr_smooth, skip_sweep, geometry25D, sweeps_mgu, print_divB, &
        &                     use_fargo, h_solver
>>>>>>> ed51b430

contains

!-----------------------------------------------------------------------------
!>
!! \brief Routine to set up global properties of the simulation
!!
!! \n \n
!! @b NUMERICAL_SETUP
!! \n \n
!! <table border="+1">
!!   <tr><td width="150pt"><b>parameter</b></td><td width="135pt"><b>default value</b></td><td width="200pt"><b>possible values</b></td><td width="315pt"> <b>description</b></td></tr>
!!   <tr><td>cfl              </td><td>0.7    </td><td>real value between 0.0 and 1.0       </td><td>\copydoc global::cfl              </td></tr>
!!   <tr><td>cfl_max          </td><td>0.9    </td><td>real value between cfl and 1.0       </td><td>\copydoc global::cfl_max          </td></tr>
!!   <tr><td>cflcontrol       </td><td>warn   </td><td>string                               </td><td>\copydoc global::cflcontrol       </td></tr>
!!   <tr><td>repeat_step      </td><td>.true. </td><td>logical value                        </td><td>\copydoc global::use_smalld       </td></tr>
!!   <tr><td>smallp           </td><td>1.e-10 </td><td>real value                           </td><td>\copydoc global::smallp           </td></tr>
!!   <tr><td>smalld           </td><td>1.e-10 </td><td>real value                           </td><td>\copydoc global::smalld           </td></tr>
!!   <tr><td>use_smalld       </td><td>.true. </td><td>logical value                        </td><td>\copydoc global::use_smalld       </td></tr>
!!   <tr><td>smallei          </td><td>1.e-10 </td><td>real value                           </td><td>\copydoc global::smallei          </td></tr>
!!   <tr><td>smallc           </td><td>1.e-10 </td><td>real value                           </td><td>\copydoc global::smallc           </td></tr>
!!   <tr><td>integration_order</td><td>2      </td><td>1 or 2 (or 3 - currently unavailable)</td><td>\copydoc global::integration_order</td></tr>
!!   <tr><td>cfr_smooth       </td><td>0.0    </td><td>real value                           </td><td>\copydoc global::cfr_smooth       </td></tr>
!!   <tr><td>dt_initial       </td><td>-1.    </td><td>positive real value or -1.           </td><td>\copydoc global::dt_initial       </td></tr>
!!   <tr><td>dt_max_grow      </td><td>2.     </td><td>real value > 1.1                     </td><td>\copydoc global::dt_max_grow      </td></tr>
!!   <tr><td>dt_min           </td><td>0.     </td><td>positive real value                  </td><td>\copydoc global::dt_min           </td></tr>
!!   <tr><td>limiter          </td><td>vanleer</td><td>string                               </td><td>\copydoc global::limiter          </td></tr>
!!   <tr><td>limiter_b        </td><td>vanleer</td><td>string                               </td><td>\copydoc global::limiter_b        </td></tr>
!!   <tr><td>relax_time       </td><td>0.0    </td><td>real value                           </td><td>\copydoc global::relax_time       </td></tr>
!!   <tr><td>skip_sweep       </td><td>F, F, F</td><td>logical array                        </td><td>\copydoc global::skip_sweep       </td></tr>
!!   <tr><td>geometry25D      </td><td>F      </td><td>logical value                        </td><td>\copydoc global::geometry25d      </td></tr>
!!   <tr><td>sweeps_mgu       </td><td>F      </td><td>logical value                        </td><td>\copydoc global::sweeps_mgu       </td></tr>
<<<<<<< HEAD
!!   <tr><td>divB_0           </td><td>CT     </td><td>string                               </td><td>\copydoc global::divB_0           </td></tr>
!!   <tr><td>psi_0            </td><td>0.     </td><td>real value                           </td><td>\copydoc global::psi_0            </td></tr>
!!   <tr><td>glm_alpha        </td><td>0.1    </td><td>real value                           </td><td>\copydoc global::glm_alpha        </td></tr>
!!   <tr><td>use_eglm         </td><td>false  </td><td>logical value                        </td><td>\copydoc global::use_eglm         </td></tr>
!!   <tr><td>use_hdc_3D       </td><td>true   </td><td>logical value                        </td><td>\copydoc global::use_hdc_3D       </td></tr>
!!   <tr><td>use_hdc_1D       </td><td>false  </td><td>logical value                        </td><td>\copydoc global::use_hdc_1D       </td></tr>
!!   <tr><td>glm_iter         </td><td>2      </td><td>integer value                        </td><td>\copydoc global::glm_iter         </td></tr>
=======
!!   <tr><td>print_divB       </td><td>0      </td><td>integer value                        </td><td>\copydoc global::print_divB       </td></tr>
>>>>>>> ed51b430
!! </table>
!! \n \n
!<
   subroutine init_global

      use constants,  only: big_float, PIERNIK_INIT_MPI, INVALID, DIVB_CT, DIVB_HDC
      use dataio_pub, only: die, msg, warn, code_progress
      use dataio_pub, only: nh  ! QA_WARN required for diff_nml
      use mpisetup,   only: cbuff, ibuff, lbuff, rbuff, master, slave, piernik_MPI_Bcast

      implicit none

      if (code_progress < PIERNIK_INIT_MPI) call die("[global:init_global] MPI not initialized.")

      dt_old = -1.
      t = 0.

      ! Begin processing of namelist parameters

#ifdef RIEMANN
      ! these limiters were performing best in the Otszag-Tang test (otvortex problem)
      limiter     = 'minmod'    ! 'vanleer' is a 2nd choice for otvortex
      limiter_b   = 'superbee'  ! 'moncen' and 'vanleer' were also performing well
      divB_0      = "HDC"
      use_hdc_3D  = .true.
      use_hdc_1D  = .false.
      glm_iter    = 2           ! it looks like two iterations per step gives the required damping
#else /* ! RIEMANN */
      limiter     = 'vanleer'
      limiter_b   = limiter
      divB_0      = "CT"
      use_hdc_3D  = .false.
      use_hdc_1D  = .false.
      glm_iter    = INVALID
#endif /* RIEMANN */
      cflcontrol  = 'warn'
      h_solver    = 'muscl'
      repeat_step = .true.
      geometry25D = .false.
      no_dirty_checks = .false.
#ifdef MAGNETIC
      sweeps_mgu  = .false.
#else /* !MAGNETIC */
      sweeps_mgu  = .true.
#endif /* !MAGNETIC */

      cfl         = 0.7
      cfl_max     = 0.9
      cfr_smooth  = 0.0
      smallp      = big_float
      smalld      = big_float
      use_smalld  = .true.
      smallc      = 1.e-10
      smallei     = 1.e-10
      dt_initial  = -1.              !< negative value indicates automatic choice of initial timestep
      dt_max_grow = dt_default_grow  !< for sensitive setups consider setting this as low as 1.1
      dt_min      = tiny(1.)
      relax_time  = 0.
      integration_order  = 2
      use_fargo   = .false.
      psi_0       = 0.
      glm_alpha   = 0.1
      skip_sweep  = .false.
<<<<<<< HEAD
      use_eglm    = .false.
=======
      print_divB  = 0
>>>>>>> ed51b430

      if (master) then
         if (.not.nh%initialized) call nh%init()
         open(newunit=nh%lun, file=nh%tmp1, status="unknown")
         write(nh%lun,nml=NUMERICAL_SETUP)
         close(nh%lun)
         open(newunit=nh%lun, file=nh%par_file)
         nh%errstr=""
         read(unit=nh%lun, nml=NUMERICAL_SETUP, iostat=nh%ierrh, iomsg=nh%errstr)
         close(nh%lun)
         call nh%namelist_errh(nh%ierrh, "NUMERICAL_SETUP")
         read(nh%cmdl_nml,nml=NUMERICAL_SETUP, iostat=nh%ierrh)
         call nh%namelist_errh(nh%ierrh, "NUMERICAL_SETUP", .true.)
         open(newunit=nh%lun, file=nh%tmp2, status="unknown")
         write(nh%lun,nml=NUMERICAL_SETUP)
         close(nh%lun)
         call nh%compare_namelist()

         ! Sanitize input parameters, if possible
         if (cfl <= 0. .or. cfl >1.0) call die("[global:init_global] CFL value should be >0. and <=1.")
         cfl_max = min(max(cfl_max, min(cfl*1.1, cfl+0.05, (1.+cfl)/2.) ), 1.0) ! automatically sanitize cfl_max
         if (integration_order > 2) call die ('[global:init_global]: "ORIG" scheme integration_order must be 1 or 2')

         if (dt_max_grow < 1.01) then
            write(msg,'(2(a,g10.3))')"[global:init_global] dt_max_grow = ",dt_max_grow," is way too low. Resetting to ",dt_default_grow
            call warn(msg)
            dt_max_grow = dt_default_grow
         endif

         if (h_solver /= "muscl" .and. h_solver /= "rk2") then
            write(msg, *)"[fluidupdate:sweep_dsplit:warn_experimental] The scheme '", trim(h_solver), "' is experimental. Use 'muscl' or 'rk2' for production runs."
            call warn(msg)
         endif

         cbuff(1) = limiter
         cbuff(2) = limiter_b
         cbuff(3) = cflcontrol
         cbuff(4) = h_solver
         cbuff(5) = divB_0

         ibuff(1) = integration_order
<<<<<<< HEAD
         ibuff(2) = glm_iter
=======
         ibuff(2) = print_divB
>>>>>>> ed51b430

         rbuff( 1) = smalld
         rbuff( 2) = smallc
         rbuff( 3) = smallp
         rbuff( 4) = smallei
         rbuff( 5) = cfl
         rbuff( 6) = cfr_smooth
         rbuff( 7) = dt_initial
         rbuff( 8) = dt_max_grow
         rbuff( 9) = dt_min
         rbuff(10) = cfl_max
         rbuff(11) = relax_time
         rbuff(12) = psi_0
         rbuff(13) = glm_alpha

         lbuff(1)   = use_smalld
         lbuff(2)   = repeat_step
         lbuff(3:5) = skip_sweep
         lbuff(6)   = geometry25D
         lbuff(7)   = sweeps_mgu
         lbuff(8)   = use_fargo
         lbuff(9)   = use_eglm
         lbuff(10)  = use_hdc_3D
         lbuff(11)  = use_hdc_1D

      endif

      call piernik_MPI_Bcast(cbuff, cbuff_len)
      call piernik_MPI_Bcast(ibuff)
      call piernik_MPI_Bcast(rbuff)
      call piernik_MPI_Bcast(lbuff)

      if (slave) then

         use_smalld    = lbuff(1)
         repeat_step   = lbuff(2)
         skip_sweep    = lbuff(3:5)
         geometry25D   = lbuff(6)
         sweeps_mgu    = lbuff(7)
         use_fargo     = lbuff(8)
         use_eglm      = lbuff(9)
         use_hdc_3D    = lbuff(10)
         use_hdc_1D    = lbuff(11)

         smalld      = rbuff( 1)
         smallc      = rbuff( 2)
         smallp      = rbuff( 3)
         smallei     = rbuff( 4)
         cfl         = rbuff( 5)
         cfr_smooth  = rbuff( 6)
         dt_initial  = rbuff( 7)
         dt_max_grow = rbuff( 8)
         dt_min      = rbuff( 9)
         cfl_max     = rbuff(10)
         relax_time  = rbuff(11)
         psi_0       = rbuff(12)
         glm_alpha   = rbuff(13)

         limiter    = cbuff(1)
         limiter_b  = cbuff(2)
         cflcontrol = cbuff(3)
         h_solver   = cbuff(4)
         divB_0     = cbuff(5)

         integration_order = ibuff(1)
<<<<<<< HEAD
         glm_iter          = ibuff(2)
=======
         print_divB        = ibuff(2)
>>>>>>> ed51b430

      endif

      divB_0_method = INVALID
      select case (divB_0)
         case ("CT", "ct", "constrained transport", "Constrained Transport")
            divB_0_method = DIVB_CT
         case ("HDC", "hdc", "GLM", "glm", "divergence cleaning", "divergence diffusion")
            divB_0_method = DIVB_HDC
         case default
            call die("[global:init_global] unrecognized divergence cleaning description.")
      end select

      !> reshape_b should carefully check things here
      force_cc_mag = .false.
      select case (divB_0_method)
         case (DIVB_HDC)
            force_cc_mag = .true.
            if (glm_iter < 1) call warn("[global:init_global] glm_iter < 1 implies HDC switched off.")
            if (.not. any([use_hdc_1D, use_hdc_3D])) call warn("[global:init_global] use_glm_* = .false. implies HDC switched off.")
            if (all([use_hdc_1D, use_hdc_3D])) call warn("[global:init_global] both 1D and 3D HDC turned on.")
         case (DIVB_CT)
            force_cc_mag = .false.
            if (any([use_hdc_1D, use_hdc_3D])) call warn("[global:init_global] use_glm_* = .true. ignored for CT.")
         case default
            call die("[global:init_global] unrecognized divergence cleaning method.")
      end select

   end subroutine init_global

!-----------------------------------------------------------------------------

   subroutine cleanup_global

      implicit none

   end subroutine cleanup_global

!-----------------------------------------------------------------------------

   logical function grace_period_passed()
      implicit none
      grace_period_passed = (t >= relax_time)
   end function grace_period_passed

!-----------------------------------------------------------------------------

end module global<|MERGE_RESOLUTION|>--- conflicted
+++ resolved
@@ -43,12 +43,8 @@
         &    dt, dt_initial, dt_max_grow, dt_min, dt_old, dtm, t, t_saved, nstep, nstep_saved, &
         &    integration_order, limiter, limiter_b, smalld, smallei, smallp, use_smalld, h_solver, &
         &    relax_time, grace_period_passed, cfr_smooth, repeat_step, skip_sweep, geometry25D, &
-<<<<<<< HEAD
-        &    dirty_debug, do_ascii_dump, show_n_dirtys, no_dirty_checks, sweeps_mgu, use_fargo, &
+        &    dirty_debug, do_ascii_dump, show_n_dirtys, no_dirty_checks, sweeps_mgu, use_fargo, print_divB, &
         &    divB_0_method, force_cc_mag, psi_0, glm_alpha, use_eglm, use_hdc_3D, use_hdc_1D, glm_iter
-=======
-        &    dirty_debug, do_ascii_dump, show_n_dirtys, no_dirty_checks, sweeps_mgu, use_fargo, print_divB
->>>>>>> ed51b430
 
    real, parameter :: dt_default_grow = 2.
    logical         :: cfl_violated             !< True when cfl condition is violated
@@ -90,24 +86,17 @@
    logical, dimension(xdim:zdim) :: skip_sweep        !< allows to skip sweep in chosen direction
    logical                       :: sweeps_mgu        !< Mimimal Guardcell Update in sweeps
    logical                       :: use_fargo         !< use Fast Eulerian Transport for differentially rotating disks
-<<<<<<< HEAD
+   integer(kind=4)               :: print_divB        !< if >0 then print div(B) estimates each print_divB steps
    real                          :: psi_0             !< initial value for the psi field used in divergence cleaning
    real                          :: glm_alpha         !< damping factor for the psi field
    logical                       :: use_eglm          !< use E-GLM?
    logical                       :: use_hdc_3D        !< use HDC outside of 1D MHD solver
    logical                       :: use_hdc_1D        !< use HDC inside 1D MHD solver
-   integer                       :: glm_iter          !< repeat HDC this many times per timestep
-
-   namelist /NUMERICAL_SETUP/ cfl, cflcontrol, cfl_max, use_smalld, smalld, smallei, smallc, smallp, dt_initial, dt_max_grow, dt_min, &
-        &                     repeat_step, limiter, limiter_b, relax_time, integration_order, cfr_smooth, skip_sweep, geometry25D, sweeps_mgu, &
-        &                     use_fargo, h_solver, divB_0, psi_0, glm_alpha, use_eglm, use_hdc_3D, use_hdc_1D, glm_iter
-=======
-   integer(kind=4)               :: print_divB        !< if >0 then print div(B) estimates each print_divB steps
+   integer(kind=4)               :: glm_iter          !< repeat HDC this many times per timestep
 
    namelist /NUMERICAL_SETUP/ cfl, cflcontrol, cfl_max, use_smalld, smalld, smallei, smallc, smallp, dt_initial, dt_max_grow, dt_min, &
         &                     repeat_step, limiter, limiter_b, relax_time, integration_order, cfr_smooth, skip_sweep, geometry25D, sweeps_mgu, print_divB, &
-        &                     use_fargo, h_solver
->>>>>>> ed51b430
+        &                     use_fargo, h_solver, divB_0, psi_0, glm_alpha, use_eglm, use_hdc_3D, use_hdc_1D, glm_iter
 
 contains
 
@@ -140,7 +129,6 @@
 !!   <tr><td>skip_sweep       </td><td>F, F, F</td><td>logical array                        </td><td>\copydoc global::skip_sweep       </td></tr>
 !!   <tr><td>geometry25D      </td><td>F      </td><td>logical value                        </td><td>\copydoc global::geometry25d      </td></tr>
 !!   <tr><td>sweeps_mgu       </td><td>F      </td><td>logical value                        </td><td>\copydoc global::sweeps_mgu       </td></tr>
-<<<<<<< HEAD
 !!   <tr><td>divB_0           </td><td>CT     </td><td>string                               </td><td>\copydoc global::divB_0           </td></tr>
 !!   <tr><td>psi_0            </td><td>0.     </td><td>real value                           </td><td>\copydoc global::psi_0            </td></tr>
 !!   <tr><td>glm_alpha        </td><td>0.1    </td><td>real value                           </td><td>\copydoc global::glm_alpha        </td></tr>
@@ -148,9 +136,7 @@
 !!   <tr><td>use_hdc_3D       </td><td>true   </td><td>logical value                        </td><td>\copydoc global::use_hdc_3D       </td></tr>
 !!   <tr><td>use_hdc_1D       </td><td>false  </td><td>logical value                        </td><td>\copydoc global::use_hdc_1D       </td></tr>
 !!   <tr><td>glm_iter         </td><td>2      </td><td>integer value                        </td><td>\copydoc global::glm_iter         </td></tr>
-=======
 !!   <tr><td>print_divB       </td><td>0      </td><td>integer value                        </td><td>\copydoc global::print_divB       </td></tr>
->>>>>>> ed51b430
 !! </table>
 !! \n \n
 !<
@@ -214,11 +200,8 @@
       psi_0       = 0.
       glm_alpha   = 0.1
       skip_sweep  = .false.
-<<<<<<< HEAD
       use_eglm    = .false.
-=======
       print_divB  = 0
->>>>>>> ed51b430
 
       if (master) then
          if (.not.nh%initialized) call nh%init()
@@ -260,11 +243,8 @@
          cbuff(5) = divB_0
 
          ibuff(1) = integration_order
-<<<<<<< HEAD
-         ibuff(2) = glm_iter
-=======
          ibuff(2) = print_divB
->>>>>>> ed51b430
+         ibuff(3) = glm_iter
 
          rbuff( 1) = smalld
          rbuff( 2) = smallc
@@ -330,11 +310,8 @@
          divB_0     = cbuff(5)
 
          integration_order = ibuff(1)
-<<<<<<< HEAD
-         glm_iter          = ibuff(2)
-=======
          print_divB        = ibuff(2)
->>>>>>> ed51b430
+         glm_iter          = ibuff(3)
 
       endif
 
