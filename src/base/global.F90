!
! PIERNIK Code Copyright (C) 2006 Michal Hanasz
!
!    This file is part of PIERNIK code.
!
!    PIERNIK is free software: you can redistribute it and/or modify
!    it under the terms of the GNU General Public License as published by
!    the Free Software Foundation, either version 3 of the License, or
!    (at your option) any later version.
!
!    PIERNIK is distributed in the hope that it will be useful,
!    but WITHOUT ANY WARRANTY; without even the implied warranty of
!    MERCHANTABILITY or FITNESS FOR A PARTICULAR PURPOSE.  See the
!    GNU General Public License for more details.
!
!    You should have received a copy of the GNU General Public License
!    along with PIERNIK.  If not, see <http://www.gnu.org/licenses/>.
!
!    Initial implementation of PIERNIK code was based on TVD split MHD code by
!    Ue-Li Pen
!        see: Pen, Arras & Wong (2003) for algorithm and
!             http://www.cita.utoronto.ca/~pen/MHD
!             for original source code "mhd.f90"
!
!    For full list of developers see $PIERNIK_HOME/license/pdt.txt
!
#include "piernik.h"
!>
!! \brief This module provides global simulation variables such as t or nstep and some numerical parameters, like cfl
!!
!! In this module following namelists of parameters are specified:
!! \copydetails global::init_global
!<
module global

   use constants, only: cbuff_len, xdim, zdim

   implicit none

   private
   public :: cleanup_global, init_global, &
        &    cfl, cfl_max, cflcontrol, cfl_violated, &
        &    dt, dt_initial, dt_max_grow, dt_min, dt_old, dtm, t, t_saved, nstep, nstep_saved, &
        &    integration_order, limiter, limiter_b, limiter_p, smalld, smallei, smallp, use_smalld, h_solver, &
        &    relax_time, grace_period_passed, cfr_smooth, repeat_step, skip_sweep, geometry25D, &
        &    dirty_debug, do_ascii_dump, show_n_dirtys, no_dirty_checks, sweeps_mgu, use_fargo, &
        &    force_cc_mag, psi_0

   real, parameter :: dt_default_grow = 2.
   logical         :: cfl_violated             !< True when cfl condition is violated
   logical         :: dirty_debug              !< Allow initializing arrays with some insane values and checking if these values can propagate
   integer(kind=4) :: show_n_dirtys            !< use to limit the amount of printed messages on dirty values found
   logical         :: do_ascii_dump            !< to dump, or not to dump: that is a question (ascii)
   logical         :: no_dirty_checks          !< Temporarily disable dirty checks
   integer(kind=4) :: nstep, nstep_saved
   real            :: t, dt, dt_old, dtm, t_saved

   ! Namelist variables

   real    :: dt_initial               !< initial timestep
   real    :: dt_max_grow              !< maximum timestep growth rate
   real    :: dt_min                   !< minimum allowed timestep
   real    :: cfl                      !< desired Courant–Friedrichs–Lewy number
   real    :: cfl_max                  !< warning threshold for the effective CFL number achieved
   logical :: use_smalld               !< correct density when it gets lower than smalld
   logical :: geometry25D              !< include source terms in reduced dimension for 2D simulations
   real    :: smallp                   !< artificial infimum for pressure
   real    :: smalld                   !< artificial infimum for density
   real    :: smallc                   !< artificial infimum for freezing speed
   real    :: smallei                  !< artificial infimum for internal energy density
   !>
   !! small number used to smooth freezing speed, especially handy in dust with random noise in velocity field.
   !! \f$c_{\textrm{fr}} = \sqrt{v^2 + \frac{1}{2}(\max{v} - \min{v})c_{\textrm{fr}}^{\textrm{smooth}}} + \ldots\f$
   !<
   real    :: cfr_smooth
   real    :: relax_time                              !< relaxation/grace time, additional physics will be turned off until global::t >= global::relax_time
   integer(kind=4), protected    :: integration_order !< Runge-Kutta time integration order (1 - 1st order, 2 - 2nd order)
   character(len=cbuff_len)      :: limiter           !< type of flux limiter
   character(len=cbuff_len)      :: limiter_b         !< type of flux limiter for magnetic field in the Riemann solver
   character(len=cbuff_len)      :: limiter_p         !< type of flux limiter for psi field in the Riemann solver
   character(len=cbuff_len)      :: cflcontrol        !< type of cfl control just before each sweep (possibilities: 'none', 'main', 'user')
   character(len=cbuff_len)      :: h_solver          !< type of hydro solver
   logical                       :: repeat_step       !< repeat fluid step if cfl condition is violated (significantly increases mem usage)
   logical, dimension(xdim:zdim) :: skip_sweep        !< allows to skip sweep in chosen direction
   logical                       :: sweeps_mgu        !< Mimimal Guardcell Update in sweeps
   logical                       :: use_fargo         !< use Fast Eulerian Transport for differentially rotating disks
   logical                       :: force_cc_mag      !< treat magnetic field as cell-centered in the Riemann solver (temporary hack)
   real                          :: psi_0             !< initial value for the psi field used in divergence cleaning

   namelist /NUMERICAL_SETUP/ cfl, cflcontrol, cfl_max, use_smalld, smalld, smallei, smallc, smallp, dt_initial, dt_max_grow, dt_min, &
        &                     repeat_step, limiter, limiter_b, limiter_p, relax_time, integration_order, cfr_smooth, skip_sweep, geometry25D, sweeps_mgu, &
        &                     use_fargo, h_solver, force_cc_mag, psi_0

contains

!-----------------------------------------------------------------------------
!>
!! \brief Routine to set up global properties of the simulation
!!
!! \n \n
!! @b NUMERICAL_SETUP
!! \n \n
!! <table border="+1">
!!   <tr><td width="150pt"><b>parameter</b></td><td width="135pt"><b>default value</b></td><td width="200pt"><b>possible values</b></td><td width="315pt"> <b>description</b></td></tr>
!!   <tr><td>cfl              </td><td>0.7    </td><td>real value between 0.0 and 1.0       </td><td>\copydoc global::cfl              </td></tr>
!!   <tr><td>cfl_max          </td><td>0.9    </td><td>real value between cfl and 1.0       </td><td>\copydoc global::cfl_max          </td></tr>
!!   <tr><td>cflcontrol       </td><td>warn   </td><td>string                               </td><td>\copydoc global::cflcontrol       </td></tr>
!!   <tr><td>repeat_step      </td><td>.true. </td><td>logical value                        </td><td>\copydoc global::use_smalld       </td></tr>
!!   <tr><td>smallp           </td><td>1.e-10 </td><td>real value                           </td><td>\copydoc global::smallp           </td></tr>
!!   <tr><td>smalld           </td><td>1.e-10 </td><td>real value                           </td><td>\copydoc global::smalld           </td></tr>
!!   <tr><td>use_smalld       </td><td>.true. </td><td>logical value                        </td><td>\copydoc global::use_smalld       </td></tr>
!!   <tr><td>smallei          </td><td>1.e-10 </td><td>real value                           </td><td>\copydoc global::smallei          </td></tr>
!!   <tr><td>smallc           </td><td>1.e-10 </td><td>real value                           </td><td>\copydoc global::smallc           </td></tr>
!!   <tr><td>integration_order</td><td>2      </td><td>1 or 2 (or 3 - currently unavailable)</td><td>\copydoc global::integration_order</td></tr>
!!   <tr><td>cfr_smooth       </td><td>0.0    </td><td>real value                           </td><td>\copydoc global::cfr_smooth       </td></tr>
!!   <tr><td>dt_initial       </td><td>-1.    </td><td>positive real value or -1.           </td><td>\copydoc global::dt_initial       </td></tr>
!!   <tr><td>dt_max_grow      </td><td>2.     </td><td>real value > 1.1                     </td><td>\copydoc global::dt_max_grow      </td></tr>
!!   <tr><td>dt_min           </td><td>0.     </td><td>positive real value                  </td><td>\copydoc global::dt_min           </td></tr>
!!   <tr><td>limiter          </td><td>vanleer</td><td>string                               </td><td>\copydoc global::limiter          </td></tr>
!!   <tr><td>limiter_b        </td><td>vanleer</td><td>string                               </td><td>\copydoc global::limiter_b        </td></tr>
!!   <tr><td>limiter_p        </td><td>vanleer</td><td>string                               </td><td>\copydoc global::limiter_p        </td></tr>
!!   <tr><td>relax_time       </td><td>0.0    </td><td>real value                           </td><td>\copydoc global::relax_time       </td></tr>
!!   <tr><td>skip_sweep       </td><td>F, F, F</td><td>logical array                        </td><td>\copydoc global::skip_sweep       </td></tr>
!!   <tr><td>geometry25D      </td><td>F      </td><td>logical value                        </td><td>\copydoc global::geometry25d      </td></tr>
!!   <tr><td>sweeps_mgu       </td><td>F      </td><td>logical value                        </td><td>\copydoc global::sweeps_mgu       </td></tr>
!!   <tr><td>force_cc_mag     </td><td>F      </td><td>logical value                        </td><td>\copydoc global::force_cc_mag     </td></tr>
!!   <tr><td>psi_0            </td><td>0.     </td><td>real value                           </td><td>\copydoc global::psi_0            </td></tr>
!! </table>
!! \n \n
!<
   subroutine init_global

      use constants,  only: big_float, PIERNIK_INIT_MPI
      use dataio_pub, only: die, msg, warn, code_progress
      use dataio_pub, only: nh  ! QA_WARN required for diff_nml
      use mpisetup,   only: cbuff, ibuff, lbuff, rbuff, master, slave, piernik_MPI_Bcast

      implicit none

      if (code_progress < PIERNIK_INIT_MPI) call die("[global:init_global] MPI not initialized.")

      dt_old = -1.
      t = 0.

      ! Begin processing of namelist parameters

#ifdef RIEMANN
      ! these limiters were performing best in the Otszag-Tang test (otvortex problem)
      limiter     = 'minmod'    ! 'vanleer' is a 2nd choice for otvortex
      limiter_b   = 'superbee'  ! 'moncen' and 'vanleer' were also performing well
      limiter_p   = limiter_b
#else /* ! RIEMANN */
      limiter     = 'vanleer'
      limiter_b   = limiter
      limiter_p   = limiter_b
#endif /* RIEMANN */
      cflcontrol  = 'warn'
      h_solver    = 'muscl'
      repeat_step = .true.
      geometry25D = .false.
      no_dirty_checks = .false.
#ifdef MAGNETIC
      sweeps_mgu  = .false.
#else /* !MAGNETIC */
      sweeps_mgu  = .true.
#endif /* !MAGNETIC */

      cfl         = 0.7
      cfl_max     = 0.9
      cfr_smooth  = 0.0
      smallp      = big_float
      smalld      = big_float
      use_smalld  = .true.
      smallc      = 1.e-10
      smallei     = 1.e-10
      dt_initial  = -1.              !< negative value indicates automatic choice of initial timestep
      dt_max_grow = dt_default_grow  !< for sensitive setups consider setting this as low as 1.1
      dt_min      = tiny(1.)
      relax_time  = 0.
      integration_order  = 2
      use_fargo   = .false.
<<<<<<< HEAD
      force_cc_mag = .false.
      psi_0       = 0.
=======
      skip_sweep  = .false.
>>>>>>> aede0523

      if (master) then
         if (.not.nh%initialized) call nh%init()
         open(newunit=nh%lun, file=nh%tmp1, status="unknown")
         write(nh%lun,nml=NUMERICAL_SETUP)
         close(nh%lun)
         open(newunit=nh%lun, file=nh%par_file)
         nh%errstr=""
         read(unit=nh%lun, nml=NUMERICAL_SETUP, iostat=nh%ierrh, iomsg=nh%errstr)
         close(nh%lun)
         call nh%namelist_errh(nh%ierrh, "NUMERICAL_SETUP")
         read(nh%cmdl_nml,nml=NUMERICAL_SETUP, iostat=nh%ierrh)
         call nh%namelist_errh(nh%ierrh, "NUMERICAL_SETUP", .true.)
         open(newunit=nh%lun, file=nh%tmp2, status="unknown")
         write(nh%lun,nml=NUMERICAL_SETUP)
         close(nh%lun)
         call nh%compare_namelist()

         ! Sanitize input parameters, if possible
         if (cfl <= 0. .or. cfl >1.0) call die("[global:init_global] CFL value should be >0. and <=1.")
         cfl_max = min(max(cfl_max, min(cfl*1.1, cfl+0.05, (1.+cfl)/2.) ), 1.0) ! automatically sanitize cfl_max
         if (integration_order > 2) call die ('[global:init_global]: "ORIG" scheme integration_order must be 1 or 2')

         if (dt_max_grow < 1.01) then
            write(msg,'(2(a,g10.3))')"[global:init_global] dt_max_grow = ",dt_max_grow," is way too low. Resetting to ",dt_default_grow
            call warn(msg)
            dt_max_grow = dt_default_grow
         endif

         if (h_solver /= "muscl" .and. h_solver /= "rk2") then
            write(msg, *)"[fluidupdate:sweep_dsplit:warn_experimental] The scheme '", trim(h_solver), "' is experimental. Use 'muscl' or 'rk2' for production runs."
            call warn(msg)
         endif

         cbuff(1) = limiter
         cbuff(2) = limiter_b
         cbuff(3) = limiter_p
         cbuff(4) = cflcontrol
         cbuff(5) = h_solver

         ibuff(1) = integration_order

         rbuff( 1) = smalld
         rbuff( 2) = smallc
         rbuff( 3) = smallp
         rbuff( 4) = smallei
         rbuff( 5) = cfl
         rbuff( 6) = cfr_smooth
         rbuff( 7) = dt_initial
         rbuff( 8) = dt_max_grow
         rbuff( 9) = dt_min
         rbuff(10) = cfl_max
         rbuff(11) = relax_time
         rbuff(12) = psi_0

         lbuff(1)   = use_smalld
         lbuff(2)   = repeat_step
         lbuff(3:5) = skip_sweep
         lbuff(6)   = geometry25D
         lbuff(7)   = sweeps_mgu
         lbuff(8)   = use_fargo
         lbuff(9)   = force_cc_mag

      endif

      call piernik_MPI_Bcast(cbuff, cbuff_len)
      call piernik_MPI_Bcast(ibuff)
      call piernik_MPI_Bcast(rbuff)
      call piernik_MPI_Bcast(lbuff)

      if (slave) then

         use_smalld    = lbuff(1)
         repeat_step   = lbuff(2)
         skip_sweep    = lbuff(3:5)
         geometry25D   = lbuff(6)
         sweeps_mgu    = lbuff(7)
         use_fargo     = lbuff(8)
         force_cc_mag  = lbuff(9)

         smalld      = rbuff( 1)
         smallc      = rbuff( 2)
         smallp      = rbuff( 3)
         smallei     = rbuff( 4)
         cfl         = rbuff( 5)
         cfr_smooth  = rbuff( 6)
         dt_initial  = rbuff( 7)
         dt_max_grow = rbuff( 8)
         dt_min      = rbuff( 9)
         cfl_max     = rbuff(10)
         relax_time  = rbuff(11)
         psi_0       = rbuff(12)

         limiter    = cbuff(1)
         limiter_b  = cbuff(2)
         limiter_p  = cbuff(3)
         cflcontrol = cbuff(4)
         h_solver   = cbuff(5)

         integration_order = ibuff(1)

      endif

#ifndef RIEMANN
      if (master .and. force_cc_mag) call warn("[init_global] force_cc_mag ignored when RIEMANN is not set")
      force_cc_mag = .false.
#endif /* !RIEMANN */

   end subroutine init_global

!-----------------------------------------------------------------------------

   subroutine cleanup_global

      implicit none

   end subroutine cleanup_global

!-----------------------------------------------------------------------------

   logical function grace_period_passed()
      implicit none
      grace_period_passed = (t >= relax_time)
   end function grace_period_passed

!-----------------------------------------------------------------------------

end module global<|MERGE_RESOLUTION|>--- conflicted
+++ resolved
@@ -179,12 +179,9 @@
       relax_time  = 0.
       integration_order  = 2
       use_fargo   = .false.
-<<<<<<< HEAD
       force_cc_mag = .false.
       psi_0       = 0.
-=======
       skip_sweep  = .false.
->>>>>>> aede0523
 
       if (master) then
          if (.not.nh%initialized) call nh%init()
