--- conflicted
+++ resolved
@@ -88,15 +88,9 @@
 #ifdef COSM_RAYS
       use crdiffusion,           only: init_crdiffusion
 #endif /* COSM_RAYS */
-<<<<<<< HEAD
-#ifdef COSM_RAY_ELECTRONS
-      use cresp_grid,            only: cresp_init_grid
-#endif /* COSM_RAY_ELECTRONS */
-=======
 #ifdef RANDOMIZE
       use randomization,         only: init_randomization
 #endif /* RANDOMIZE */
->>>>>>> 66c5fddd
 #ifdef PIERNIK_OPENCL
       use piernikcl,             only: init_opencl
 #endif /* PIERNIK_OPENCL */
@@ -190,16 +184,6 @@
       call init_grid                         ! Most of the cg's vars are now initialized, only arrays left
       code_progress = PIERNIK_INIT_GRID      ! Now we can initialize things that depend on all the above fundamental calls
 
-<<<<<<< HEAD
-#ifdef COSM_RAY_ELECTRONS
-      call cresp_init_grid                   ! depends on cg
-#endif /* COSM_RAY_ELECTRONS */
-#ifdef SHEAR
-      call init_shear                        ! depends on fluids
-#endif /* SHEAR */
-
-=======
->>>>>>> 66c5fddd
 #ifdef RESISTIVE
       call init_resistivity                  ! depends on grid
 #endif /* RESISTIVE */
