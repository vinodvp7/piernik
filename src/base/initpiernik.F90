!
! PIERNIK Code Copyright (C) 2006 Michal Hanasz
!
!    This file is part of PIERNIK code.
!
!    PIERNIK is free software: you can redistribute it and/or modify
!    it under the terms of the GNU General Public License as published by
!    the Free Software Foundation, either version 3 of the License, or
!    (at your option) any later version.
!
!    PIERNIK is distributed in the hope that it will be useful,
!    but WITHOUT ANY WARRANTY; without even the implied warranty of
!    MERCHANTABILITY or FITNESS FOR A PARTICULAR PURPOSE.  See the
!    GNU General Public License for more details.
!
!    You should have received a copy of the GNU General Public License
!    along with PIERNIK.  If not, see <http://www.gnu.org/licenses/>.
!
!    Initial implementation of PIERNIK code was based on TVD split MHD code by
!    Ue-Li Pen
!        see: Pen, Arras & Wong (2003) for algorithm and
!             http://www.cita.utoronto.ca/~pen/MHD
!             for original source code "mhd.f90"
!
!    For full list of developers see $PIERNIK_HOME/license/pdt.txt
!
#include "piernik.h"

module initpiernik

   implicit none
   private
   public :: init_piernik

contains
!>
!! Meta subroutine responsible for initializing all piernik modules
!! \deprecated remove the "__INTEL_COMPILER" clauses as soon as Intel Compiler gets required features and/or bug fixes
!! \todo move init_geometry call to init_domain or init_grid
!! \todo add checks against PIERNIK_INIT_IO_IC to all initproblem::read_problem_par
!! \todo split init_dataio
!<

   subroutine init_piernik

      use all_boundaries,        only: all_bnd, all_bnd_vital_q
      use cg_level_finest,       only: finest
      use cg_list_global,        only: all_cg
<<<<<<< HEAD
      use constants,             only: PIERNIK_INIT_MPI, PIERNIK_INIT_GLOBAL, PIERNIK_INIT_FLUIDS, PIERNIK_INIT_DOMAIN, PIERNIK_INIT_GRID, PIERNIK_INIT_IO_IC, PIERNIK_POST_IC, INCEPTIVE, tmr_fu, cbuff_len
=======
      use constants,             only: PIERNIK_INIT_MPI, PIERNIK_INIT_GLOBAL, PIERNIK_INIT_FLUIDS, PIERNIK_INIT_DOMAIN, PIERNIK_INIT_GRID, PIERNIK_INIT_IO_IC, PIERNIK_POST_IC, INCEPTIVE, tmr_fu, cbuff_len, PPP_PROB
>>>>>>> 003c835c
      use dataio,                only: init_dataio, init_dataio_parameters, write_data
      use dataio_pub,            only: nrestart, restarted_sim, wd_rd, par_file, tmp_log_file, msg, printio, printinfo, warn, require_problem_IC, problem_name, run_id, code_progress, log_wr, set_colors
      use decomposition,         only: init_decomposition
      use domain,                only: init_domain
      use diagnostics,           only: diagnose_arrays, check_environment
      use fargo,                 only: init_fargo
      use fluidboundaries_funcs, only: init_default_fluidboundaries
      use global,                only: init_global
      use grid,                  only: init_grid
      use grid_container_ext,    only: cg_extptrs
      use gridgeometry,          only: init_geometry
      use hdc,                   only: init_psi
      use initfluids,            only: init_fluids, sanitize_smallx_checks
      use initproblem,           only: problem_initial_conditions, read_problem_par, problem_pointers
      use interpolations,        only: set_interpolations
      use memory_usage,          only: init_memory
      use mpisetup,              only: init_mpi, master, bigbang
      use ppp,                   only: init_profiling, ppp_main
      use refinement,            only: init_refinement, level_max
      use refinement_update,     only: update_refinement
      use sources,               only: init_sources
      use timer,                 only: set_timer
      use unified_ref_crit_list, only: urc_list
      use units,                 only: init_units
      use user_hooks,            only: problem_post_restart, problem_post_IC
#ifdef RESISTIVE
      use resistivity,           only: init_resistivity
#endif /* RESISTIVE */
#ifdef GRAV
      use gravity,               only: init_grav, init_terms_grav, source_terms_grav
      use hydrostatic,           only: init_hydrostatic, cleanup_hydrostatic
#endif /* GRAV */
#ifdef NBODY
#ifdef GRAV
      use particle_pub,          only: init_particles
#endif /* GRAV */
#ifdef SELF_GRAV
      use gravity,               only: source_terms_grav
#endif /* SELF_GRAV */
#ifdef TWOBODY
      use initproblem,           only: problem_initial_nbody
#endif /* TWOBODY */
      use particle_gravity,      only: update_particle_gravpot_and_acc
      use particle_solvers,      only: update_particle_kinetic_energy
#endif /* NBODY */
#ifdef MULTIGRID
      use multigrid,             only: init_multigrid, init_multigrid_ext, multigrid_par
#endif /* MULTIGRID */
#ifdef DEBUG
      use piernikdebug,          only: init_piernikdebug
      use piernikiodebug,        only: init_piernikiodebug
#endif /* DEBUG */
#ifdef COSM_RAYS
      use crdiffusion,           only: init_crdiffusion
#endif /* COSM_RAYS */
#ifdef RANDOMIZE
      use randomization,         only: init_randomization
#endif /* RANDOMIZE */
#ifdef PIERNIK_OPENCL
      use piernikcl,             only: init_opencl
#endif /* PIERNIK_OPENCL */
#if defined(__INTEL_COMPILER)
      !> \deprecated remove this clause as soon as Intel Compiler gets required features and/or bug fixes
      use timestep,              only: init_time_step
#ifdef COSM_RAYS
      use crhelpers,             only: init_div_v
#endif /* COSM_RAYS */
#endif /* __INTEL_COMPILER */

      implicit none

      integer :: nit, ac
      real    :: ts                  !< Timestep wallclock
      logical :: finished
      integer, parameter :: nit_over = 3 ! maximum number of auxiliary iterations after reaching level_max
      character(len=*), parameter :: ip_label = "init_piernik", ic_label = "IC_piernik", iter_label = "IC_iteration "
      character(len=cbuff_len) :: label

      call set_colors(.false.)               ! Make sure that we won't emit colorful messages before we are allowed to do so

      call parse_cmdline
      write(par_file,'(2a)') trim(wd_rd),'problem.par'
      write(tmp_log_file,'(2a)') trim(log_wr),'tmp.log'

      call init_mpi                          ! First, we must initialize the communication (and things that do not depend on init_mpi if there are any)
      code_progress = PIERNIK_INIT_MPI       ! Now we can initialize grid and everything that depends at most on init_mpi. All calls prior to PIERNIK_INIT_GRID can be reshuffled when necessary

      ! Timers should not be started before initializing MPI
      ts=set_timer(tmr_fu,.true.)

      call check_environment

#ifdef PIERNIK_OPENCL
      call init_opencl
#endif /* PIERNIK_OPENCL */

#ifdef DEBUG
      call init_piernikdebug                 ! Make it available as early as possible - right after init_mpi
      call init_piernikiodebug
#endif /* DEBUG */

      call cg_extptrs%epa_init

      call init_dataio_parameters            ! Required very early to call colormessage without side-effects
      call init_memory
      call init_profiling                    ! May require init_dataio_parameters and memory_usage set up
      call ppp_main%put(ip_label, bigbang)   ! can't call tst_cnt%start("init_piernik") before init_mpi

      call init_units

#ifdef RANDOMIZE
      call init_randomization
#endif /* RANDOMIZE */

      call init_default_fluidboundaries

      call problem_pointers                  ! set up problem-specific pointers as early as possible to allow implementation of problem-specific hacks also during the initialization
      call init_domain
      code_progress = PIERNIK_INIT_DOMAIN    ! Base domain is known and initial domain decomposition is known
      call init_geometry                     ! depends on domain

      call init_global
      code_progress = PIERNIK_INIT_GLOBAL    ! Global parameters are set up

      call set_interpolations

      call init_fluids
      code_progress = PIERNIK_INIT_FLUIDS    ! Fluid properties are set up

      call all_cg%init
      call all_cg%register_fluids            ! Register named fields for u, b and wa, depends on fluids and domain

#ifdef COSM_RAYS
#if defined(__INTEL_COMPILER)
      !> \deprecated remove this clause as soon as Intel Compiler gets required features and/or bug fixes
      call init_div_v
#endif /* __INTEL_COMPILER */
      call init_crdiffusion                  ! depends on fluids
#endif /* COSM_RAYS */

      call init_refinement
      call urc_list%init                     ! initialize unified refinement criteria

      call init_decomposition
#ifdef GRAV
      call init_grav                         ! Has to be called before init_grid
#ifdef NBODY
      call init_particles
#endif /* NBODY */
      call init_hydrostatic
#endif /* GRAV */
#ifdef MULTIGRID
      call init_multigrid_ext                ! Has to be called before init_grid
      call multigrid_par
#endif /* MULTIGRID */

      call init_grid                         ! Most of the cg's vars are now initialized, only arrays left
      code_progress = PIERNIK_INIT_GRID      ! Now we can initialize things that depend on all the above fundamental calls

#ifdef RESISTIVE
      call init_resistivity                  ! depends on grid
#endif /* RESISTIVE */

      call init_sources                      ! depends on: geometry, fluids, grid

#ifdef MULTIGRID
      call init_multigrid                    ! depends on grid, geometry, units and arrays
#endif /* MULTIGRID */

#if defined(__INTEL_COMPILER)
      !> \deprecated remove this clause as soon as Intel Compiler gets required features and/or bug fixes
      call init_time_step
#endif /* __INTEL_COMPILER */

      call init_fargo

      code_progress = PIERNIK_INIT_IO_IC     ! Almost everything is initialized: do problem-related stuff here, set-up I/O and create or read the initial conditions.

      call read_problem_par                  ! may depend on anything but init_dataio, \todo add checks against PIERNIK_INIT_IO_IC to all initproblem::read_problem_par

      call init_dataio                       ! depends on units, fluids (through common_hdf5), fluidboundaries, arrays, grid and shear (through magboundaries::bnd_b or fluidboundaries::bnd_u) \todo split me
      ! Initial conditions are read here from a restart file if possible

#ifdef TWOBODY
      if (.not.restarted_sim) call problem_initial_nbody
#endif /* TWOBODY */

#ifdef GRAV
      if (restarted_sim) call source_terms_grav
      call init_terms_grav
#endif /* GRAV */

      if (restarted_sim) then
         call all_bnd
         call all_bnd_vital_q
      endif

      call ppp_main%start(ic_label)
      if (master) then
         call printinfo("###############     Initial Conditions     ###############", .false.)
         write(msg,'(4a)') "   Starting problem : ",trim(problem_name)," :: ",trim(run_id)
         call printinfo(msg, .true.)
         call printinfo("", .true.)
      endif
      !>
      !! \deprecated It makes no sense to call (sometimes expensive) problem_initial_conditions before reading restart file.
      !! BEWARE: If your problem requires to call problem_initial_conditions add "require_problem_IC = 1" to restart file
      !! Move everything that is not regenerated by restart file to read_problem_par or create separate post-restart initialization
      !<
      !> \warning Set initial conditions by hand when starting from scratch or read them from a restart file. Do not use both unless you REALLY need to do so.
      if (restarted_sim .and. require_problem_IC /= 1) then
         if (master) then
            write(msg,'(a,i4,a)') "[initpiernik:init_piernik] Restart file #",nrestart," read. Skipping problem_initial_conditions."
            call printio(msg)
         endif
         if (associated(problem_post_restart)) then
            if (master) call printinfo("[initpiernik:init_piernik] Calling problem specific, post restart procedure")
            call problem_post_restart
         endif
      else

         nit = 0
         finished = .false.
<<<<<<< HEAD
         call ppp_main%start(iter_label // "0")
         call problem_initial_conditions ! may depend on anything
         call ppp_main%stop(iter_label // "0")
=======
         call ppp_main%start(iter_label // "0", PPP_PROB)
         call problem_initial_conditions ! may depend on anything
         call ppp_main%stop(iter_label // "0", PPP_PROB)
>>>>>>> 003c835c
         call init_psi ! initialize the auxiliary field for divergence cleaning when needed

         write(msg, '(a,f10.2)')"[initpiernik] IC on base level, time elapsed: ",set_timer(tmr_fu)
         if (master) call printinfo(msg)

#ifdef NBODY
         call update_particle_gravpot_and_acc
         call update_particle_kinetic_energy
#endif /* NBODY */

         do while (.not. finished)
            write(label, '(i8)') nit + 1

            call all_bnd !> \warning Never assume that problem_initial_conditions set guardcells correctly
#ifdef GRAV
            call source_terms_grav
#endif /* GRAV */

            call update_refinement(act_count=ac)
            finished = (ac == 0) .or. (nit > level_max + nit_over) ! level_max iterations for creating refinement levels + level_max iterations for derefining excess of blocks

<<<<<<< HEAD
            call ppp_main%start(iter_label // adjustl(label))
            call problem_initial_conditions ! reset initial conditions after possible changes of refinement structure
            call ppp_main%stop(iter_label // adjustl(label))
=======
            call ppp_main%start(iter_label // adjustl(label), PPP_PROB)
            call problem_initial_conditions ! reset initial conditions after possible changes of refinement structure
            call ppp_main%stop(iter_label // adjustl(label), PPP_PROB)
>>>>>>> 003c835c

            nit = nit + 1
            write(msg, '(2(a,i3),a,f10.2)')"[initpiernik] IC iteration: ",nit,", finest level:",finest%level%l%id,", time elapsed: ",set_timer(tmr_fu)
            if (master) call printinfo(msg)
         enddo
#ifdef GRAV
         call cleanup_hydrostatic
#endif /* GRAV */

         if (ac /= 0) then
            if (master) call warn("[initpiernik:init_piernik] The refinement structure does not seem to converge. Your refinement criteria may lead to oscillations of refinement structure. Bailing out.")
#ifdef GRAV
            call source_terms_grav  ! fix up gravitational potential when refiements did not converge
#endif /* GRAV */
         endif
         if (associated(problem_post_IC)) call problem_post_IC
      endif
      call ppp_main%stop(ic_label)

      code_progress = PIERNIK_POST_IC

      write(msg, '(a,3i8,a,i3)')"[initpiernik:init_piernik] Effective resolution is [", finest%level%l%n_d(:), " ] at level ", finest%level%l%id
      !> \todo Do an MPI_Reduce in case the master process don't have any part of the globally finest level or ensure it is empty in such case
      if (master) call printinfo(msg)

#if defined(SELF_GRAV) && defined(NBODY)
      call source_terms_grav                 ! moved from the beginning of the first make_3sweeps
#endif /* SELF_GRAV && NBODY */
#ifdef VERBOSE
      call diagnose_arrays                   ! may depend on everything
#endif /* VERBOSE */

      call write_data(output=INCEPTIVE)

      call sanitize_smallx_checks            ! depends on problem_initial_conditions || init_dataio/read_restart_hdf5

      call ppp_main%stop(ip_label)

   end subroutine init_piernik
!-----------------------------------------------------------------------------
   subroutine parse_cmdline

      use constants,  only: stdout, cwdlen
      use dataio_pub, only: cmdl_nml, wd_rd, wd_wr, piernik_hdf5_version, piernik_hdf5_version2, log_wr
      use version,    only: nenv,env, init_version

      implicit none

      integer :: i, j
      logical :: skip_next
      character(len=8)            :: date   ! QA_WARN len defined by ISO standard
      character(len=10)           :: time   ! QA_WARN len defined by ISO standard
      character(len=5)            :: zone   ! QA_WARN len defined by ISO standard
      character(len=cwdlen)       :: arg
      logical, save               :: do_time = .false.

      skip_next = .false.

      do i = 1, command_argument_count()
         if (skip_next) then
            skip_next = .false.
            cycle
         endif
         call get_command_argument(i, arg)

         select case (arg)
         case ('-v', '--version')
            call init_version
            write(stdout, '(a,f5.2)') 'GDF output version: ',piernik_hdf5_version2
            write(stdout, '(a,f5.2)') 'old output version: ',piernik_hdf5_version
            write(stdout,'(/,a)') "###############     Source configuration     ###############"
            do j = 1, nenv
               write(stdout,'(a)') env(j)
            enddo
            stop
         case ('-p', '--param')
            write(wd_rd,'(a)') get_next_arg(i+1, arg)
            skip_next = .true.
         case ('-w', '--write')
            write(wd_wr,'(a)') get_next_arg(i+1, arg)
            skip_next = .true.
         case ('-l', '--log')
            write(log_wr,'(a)') get_next_arg(i+1, arg)
            skip_next = .true.
         case ('-n', '--namelist')
            write(cmdl_nml, '(3A)') cmdl_nml(1:len_trim(cmdl_nml)), " ", trim(get_next_arg(i+1, arg))
            skip_next = .true.
         case ('-h', '--help')
            call print_help()
            stop
         case ('-t', '--time')
            do_time = .true.
         case default
            print '(a,a,/)', 'Unrecognized command-line option: ', arg
            call print_help()
            stop
         end select
      enddo

      if (wd_wr(len_trim(wd_wr):len_trim(wd_wr)) /= '/' ) write(wd_wr,'(a,a1)') trim(wd_wr),'/'
      if (wd_rd(len_trim(wd_rd):len_trim(wd_rd)) /= '/' ) write(wd_rd,'(a,a1)') trim(wd_rd),'/'

      ! Print the date and, optionally, the time
      call date_and_time(DATE=date, TIME=time, ZONE=zone)
      if (do_time) then
         write (stdout, '(a,"-",a,"-",a)', advance='no') date(1:4), date(5:6), date(7:8)
         write (stdout, '(1x,a,":",a,1x,a)') time(1:2), time(3:4), zone
         stop
      endif

   contains

      function get_next_arg(n, arg) result(param)

         use constants, only: stderr

         implicit none

         integer,               intent(in) :: n
         character(len=cwdlen), intent(in) :: arg

         character(len=cwdlen) :: param

         if (n > command_argument_count()) then
            write(stderr, '(2a)')"[initpiernik:parse_cmdline:get_next_arg] cannot find argument for option ", arg
            stop
         endif

         call get_command_argument(n, param)

      end function get_next_arg


   end subroutine parse_cmdline
!-----------------------------------------------------------------------------
   subroutine print_help

      use constants, only: cwdlen

      implicit none

      character(len=cwdlen) :: calledname

      call get_command_argument(0, calledname)

      print '(3a)','usage: ',trim(calledname),' [OPTIONS]'
      print '(a)', ''
      print '(a)', 'Recognized options:'
      print '(a)', ''
      print '(a)', '  -v, --version     print version information and exit'
      print '(6a)','  -n, --namelist    read namelist from command line, e.g. ',trim(calledname)," -n '",achar(38),'OUTPUT_CONTROL run_id="t22" /',"'"
      print '(a)', '  -p, --param       path to the directory with problem.par and/or restarts (default: ".")'
      print '(a)', '  -w, --write       path to the directory where output will be written (default: ".")'
      print '(a)', '  -l, --log         path to the directory where logs will be written (default: ".")'
      print '(a)', '  -h, --help        print usage information and exit'
      print '(a)', '  -t, --time        print time and exit'

   end subroutine print_help
!-----------------------------------------------------------------------------
end module initpiernik<|MERGE_RESOLUTION|>--- conflicted
+++ resolved
@@ -46,11 +46,7 @@
       use all_boundaries,        only: all_bnd, all_bnd_vital_q
       use cg_level_finest,       only: finest
       use cg_list_global,        only: all_cg
-<<<<<<< HEAD
-      use constants,             only: PIERNIK_INIT_MPI, PIERNIK_INIT_GLOBAL, PIERNIK_INIT_FLUIDS, PIERNIK_INIT_DOMAIN, PIERNIK_INIT_GRID, PIERNIK_INIT_IO_IC, PIERNIK_POST_IC, INCEPTIVE, tmr_fu, cbuff_len
-=======
       use constants,             only: PIERNIK_INIT_MPI, PIERNIK_INIT_GLOBAL, PIERNIK_INIT_FLUIDS, PIERNIK_INIT_DOMAIN, PIERNIK_INIT_GRID, PIERNIK_INIT_IO_IC, PIERNIK_POST_IC, INCEPTIVE, tmr_fu, cbuff_len, PPP_PROB
->>>>>>> 003c835c
       use dataio,                only: init_dataio, init_dataio_parameters, write_data
       use dataio_pub,            only: nrestart, restarted_sim, wd_rd, par_file, tmp_log_file, msg, printio, printinfo, warn, require_problem_IC, problem_name, run_id, code_progress, log_wr, set_colors
       use decomposition,         only: init_decomposition
@@ -274,15 +270,9 @@
 
          nit = 0
          finished = .false.
-<<<<<<< HEAD
-         call ppp_main%start(iter_label // "0")
-         call problem_initial_conditions ! may depend on anything
-         call ppp_main%stop(iter_label // "0")
-=======
          call ppp_main%start(iter_label // "0", PPP_PROB)
          call problem_initial_conditions ! may depend on anything
          call ppp_main%stop(iter_label // "0", PPP_PROB)
->>>>>>> 003c835c
          call init_psi ! initialize the auxiliary field for divergence cleaning when needed
 
          write(msg, '(a,f10.2)')"[initpiernik] IC on base level, time elapsed: ",set_timer(tmr_fu)
@@ -304,15 +294,9 @@
             call update_refinement(act_count=ac)
             finished = (ac == 0) .or. (nit > level_max + nit_over) ! level_max iterations for creating refinement levels + level_max iterations for derefining excess of blocks
 
-<<<<<<< HEAD
-            call ppp_main%start(iter_label // adjustl(label))
-            call problem_initial_conditions ! reset initial conditions after possible changes of refinement structure
-            call ppp_main%stop(iter_label // adjustl(label))
-=======
             call ppp_main%start(iter_label // adjustl(label), PPP_PROB)
             call problem_initial_conditions ! reset initial conditions after possible changes of refinement structure
             call ppp_main%stop(iter_label // adjustl(label), PPP_PROB)
->>>>>>> 003c835c
 
             nit = nit + 1
             write(msg, '(2(a,i3),a,f10.2)')"[initpiernik] IC iteration: ",nit,", finest level:",finest%level%l%id,", time elapsed: ",set_timer(tmr_fu)
