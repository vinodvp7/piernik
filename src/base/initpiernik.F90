!
! PIERNIK Code Copyright (C) 2006 Michal Hanasz
!
!    This file is part of PIERNIK code.
!
!    PIERNIK is free software: you can redistribute it and/or modify
!    it under the terms of the GNU General Public License as published by
!    the Free Software Foundation, either version 3 of the License, or
!    (at your option) any later version.
!
!    PIERNIK is distributed in the hope that it will be useful,
!    but WITHOUT ANY WARRANTY; without even the implied warranty of
!    MERCHANTABILITY or FITNESS FOR A PARTICULAR PURPOSE.  See the
!    GNU General Public License for more details.
!
!    You should have received a copy of the GNU General Public License
!    along with PIERNIK.  If not, see <http://www.gnu.org/licenses/>.
!
!    Initial implementation of PIERNIK code was based on TVD split MHD code by
!    Ue-Li Pen
!        see: Pen, Arras & Wong (2003) for algorithm and
!             http://www.cita.utoronto.ca/~pen/MHD
!             for original source code "mhd.f90"
!
!    For full list of developers see $PIERNIK_HOME/license/pdt.txt
!
#include "piernik.h"

module initpiernik

   implicit none
   private
   public :: init_piernik

contains
!>
!! Meta subroutine responsible for initializing all piernik modules
!! \deprecated remove the "__INTEL_COMPILER" clauses as soon as Intel Compiler gets required features and/or bug fixes
!! \todo move init_geometry call to init_domain or init_grid
!! \todo add checks against PIERNIK_INIT_IO_IC to all initproblem::read_problem_par
!! \todo split init_dataio
!<
   subroutine init_piernik

      use all_boundaries,        only: all_bnd
      use cg_level_finest,       only: finest
      use cg_list_global,        only: all_cg
      use constants,             only: PIERNIK_INIT_MPI, PIERNIK_INIT_GLOBAL, PIERNIK_INIT_FLUIDS, PIERNIK_INIT_DOMAIN, PIERNIK_INIT_GRID, PIERNIK_INIT_IO_IC, INCEPTIVE, tmr_fu
      use dataio,                only: init_dataio, init_dataio_parameters, write_data
      use dataio_pub,            only: nrestart, wd_rd, par_file, tmp_log_file, msg, printio, printinfo, warn, require_problem_IC, problem_name, run_id, code_progress, log_wr, set_colors
      use decomposition,         only: init_decomposition
      use domain,                only: init_domain
      use diagnostics,           only: diagnose_arrays, check_environment
      use fargo,                 only: init_fargo
      use fluidboundaries_funcs, only: init_default_fluidboundaries
      use global,                only: init_global
      use grid,                  only: init_grid
      use grid_container_ext,    only: cg_extptrs
      use gridgeometry,          only: init_geometry
      use initfluids,            only: init_fluids, sanitize_smallx_checks
      use initproblem,           only: problem_initial_conditions, read_problem_par, problem_pointers
      use mpisetup,              only: init_mpi, master
      use refinement,            only: init_refinement
      use refinement_flag,       only: level_max
      use refinement_update,     only: update_refinement
      use sources,               only: init_sources
      use timer,                 only: set_timer
      use units,                 only: init_units
      use user_hooks,            only: problem_post_restart, problem_post_IC
#ifdef RIEMANN
      use hdc,                   only: init_psi
      use interpolations,        only: set_interpolations
#endif /* RIEMANN */
#ifdef RESISTIVE
      use resistivity,           only: init_resistivity, compute_resist
#endif /* RESISTIVE */
#ifdef GRAV
      use gravity,               only: init_grav, init_terms_grav, source_terms_grav
      use hydrostatic,           only: init_hydrostatic, cleanup_hydrostatic
      use particle_pub,          only: init_particles
#endif /* GRAV */
#ifdef NBODY
#ifdef SELF_GRAV
      use gravity,               only: source_terms_grav
#endif /* SELF_GRAV */
      use initproblem,           only: problem_initial_nbody
      use particle_gravity,      only: update_particle_gravpot_and_acc
#endif /* NBODY */
#ifdef MULTIGRID
      use multigrid,             only: init_multigrid, init_multigrid_ext, multigrid_par
#endif /* MULTIGRID */
#ifdef DEBUG
      use piernikdebug,          only: init_piernikdebug
      use piernikiodebug,        only: init_piernikiodebug
#endif /* DEBUG */
#ifdef COSM_RAYS
      use crdiffusion,           only: init_crdiffusion
#endif /* COSM_RAYS */
#ifdef RANDOMIZE
      use randomization,         only: init_randomization
#endif /* RANDOMIZE */
#ifdef PIERNIK_OPENCL
      use piernikcl,             only: init_opencl
#endif /* PIERNIK_OPENCL */
#if defined(__INTEL_COMPILER)
      !> \deprecated remove this clause as soon as Intel Compiler gets required features and/or bug fixes
      use timestep,              only: init_time_step
#ifdef COSM_RAYS
      use crhelpers,             only: init_div_v
#endif /* COSM_RAYS */
#endif /* __INTEL_COMPILER */

      implicit none

      integer :: nit, ac
      real    :: ts                  !< Timestep wallclock
      logical :: finished
      integer, parameter :: nit_over = 5 ! maximum number of auxiliary iterations after reaching level_max

      call set_colors(.false.)               ! Make sure that we won't emit colorful messages before we are allowed to do so

      call parse_cmdline
      write(par_file,'(2a)') trim(wd_rd),'problem.par'
      write(tmp_log_file,'(2a)') trim(log_wr),'tmp.log'

      call init_mpi                          ! First, we must initialize the communication (and things that do not depend on init_mpi if there are any)
      code_progress = PIERNIK_INIT_MPI       ! Now we can initialize grid and everything that depends at most on init_mpi. All calls prior to PIERNIK_INIT_GRID can be reshuffled when necessary

      ! Timers should not be started before initializing MPI
      ts=set_timer(tmr_fu,.true.)

      call check_environment

#ifdef PIERNIK_OPENCL
      call init_opencl
#endif /* PIERNIK_OPENCL */

#ifdef DEBUG
      call init_piernikdebug                 ! Make it available as early as possible - right after init_mpi
      call init_piernikiodebug
#endif /* DEBUG */

      call cg_extptrs%epa_init

      call init_dataio_parameters            ! Required very early to call colormessage without side-effects

      call init_units

#ifdef RANDOMIZE
      call init_randomization
#endif /* RANDOMIZE */

      call init_default_fluidboundaries

      call problem_pointers                  ! set up problem-specific pointers as early as possible to allow implementation of problem-specific hacks also during the initialization
      call init_global
      code_progress = PIERNIK_INIT_GLOBAL    ! Global parameters are set up
#ifdef RIEMANN
      call set_interpolations
#endif /* RIEMANN */

      call init_domain
      code_progress = PIERNIK_INIT_DOMAIN    ! Base domain is known and initial domain decomposition is known
      call init_geometry                     ! depends on domain

      call init_fluids
      code_progress = PIERNIK_INIT_FLUIDS    ! Fluid properties are set up

      call all_cg%register_fluids            ! Register named fields for u, b and wa, depends on fluids and domain
      call all_cg%init

#ifdef COSM_RAYS
#if defined(__INTEL_COMPILER)
      !> \deprecated remove this clause as soon as Intel Compiler gets required features and/or bug fixes
      call init_div_v
#endif /* __INTEL_COMPILER */
      call init_crdiffusion                  ! depends on fluids
#endif /* COSM_RAYS */

      call init_refinement

      call init_decomposition
#ifdef GRAV
      call init_grav                         ! Has to be called before init_grid
<<<<<<< HEAD
      call init_grav_ext
      call init_particles
=======
      call init_particles
      call init_hydrostatic
>>>>>>> 2afc8c21
#endif /* GRAV */
#ifdef MULTIGRID
      call init_multigrid_ext                ! Has to be called before init_grid
      call multigrid_par
#endif /* MULTIGRID */

      call init_grid                         ! Most of the cg's vars are now initialized, only arrays left
      code_progress = PIERNIK_INIT_GRID      ! Now we can initialize things that depend on all the above fundamental calls

#ifdef RESISTIVE
      call init_resistivity                  ! depends on grid
#endif /* RESISTIVE */

      call init_sources                      ! depends on: geometry, fluids, grid

#ifdef MULTIGRID
      call init_multigrid                    ! depends on grid, geometry, units and arrays
#endif /* MULTIGRID */

#if defined(__INTEL_COMPILER)
      !> \deprecated remove this clause as soon as Intel Compiler gets required features and/or bug fixes
      call init_time_step
#endif /* __INTEL_COMPILER */

      call init_fargo

      code_progress = PIERNIK_INIT_IO_IC     ! Almost everything is initialized: do problem-related stuff here, set-up I/O and create or read the initial conditions.

      call read_problem_par                  ! may depend on anything but init_dataio, \todo add checks against PIERNIK_INIT_IO_IC to all initproblem::read_problem_par

      call init_dataio                       ! depends on units, fluids (through common_hdf5), fluidboundaries, arrays, grid and shear (through magboundaries::bnd_b or fluidboundaries::bnd_u) \todo split me
      ! Initial conditions are read here from a restart file if possible

<<<<<<< HEAD
#ifdef NBODY
      if (nrestart == 0) call problem_initial_nbody
      call update_particle_gravpot_and_acc
#endif /* NBODY */
#if defined(GRAV) && !defined(SELF_GRAV)
      call sum_potential                     ! for the proper tsl&log data gpot array has to be fill in using gp array values after restart read
                                             !> \todo check and fulfil this requirement for SELF_GRAV defined (should source_terms_grav be called here?)
                                             !> \todo this is necessary for NBODY
                                             !> \deprecated this probably should be guaranteed to be done elsewhere.
#endif /* GRAV && !SELF_GRAV */
=======
#ifdef GRAV
      call init_terms_grav(nrestart /= 0)
#endif /* GRAV */

>>>>>>> 2afc8c21
      if (nrestart /= 0) call all_bnd

      if (master) then
         call printinfo("###############     Initial Conditions     ###############", .false.)
         write(msg,'(4a)') "   Starting problem : ",trim(problem_name)," :: ",trim(run_id)
         call printinfo(msg, .true.)
         call printinfo("", .true.)
      endif
      !>
      !! \deprecated It makes no sense to call (sometimes expensive) problem_initial_conditions before reading restart file.
      !! BEWARE: If your problem requires to call problem_initial_conditions add "require_problem_IC = 1" to restart file
      !! Move everything that is not regenerated by restart file to read_problem_par or create separate post-restart initialization
      !<
      !> \warning Set initial conditions by hand when starting from scratch or read them from a restart file. Do not use both unless you REALLY need to do so.
      if (nrestart > 0 .and. require_problem_IC /= 1) then
         if (master) then
            write(msg,'(a,i4,a)') "[initpiernik:init_piernik] Restart file #",nrestart," read. Skipping problem_initial_conditions."
            call printio(msg)
         endif
         if (associated(problem_post_restart)) then
            if (master) call printinfo("[initpiernik:init_piernik] Calling problem specific, post restart procedure")
            call problem_post_restart
         endif
      else

         nit = 0
         finished = .false.
         call problem_initial_conditions ! may depend on anything
#ifdef RIEMANN
         call init_psi ! initialize the auxiliary field for divergence cleaning when needed
#endif /* RIEMANN */

         write(msg, '(a,f10.2)')"[initpiernik] IC on base level, time elapsed: ",set_timer(tmr_fu)
         if (master) call printinfo(msg)

         do while (.not. finished)

            call all_bnd !> \warning Never assume that problem_initial_conditions set guardcells correctly
#ifdef GRAV
            call cleanup_hydrostatic
            call source_terms_grav
#endif /* GRAV */

            call update_refinement(act_count=ac)
            finished = (ac == 0) .or. (nit > 2*level_max + nit_over) ! level_max iterations for creating refinement levels + level_max iterations for derefining excess of blocks

            call problem_initial_conditions ! reset initial conditions after possible changes of refinement structure
            nit = nit + 1
            write(msg, '(2(a,i3),a,f10.2)')"[initpiernik] IC iteration: ",nit,", finest level:",finest%level%l%id,", time elapsed: ",set_timer(tmr_fu)
            if (master) call printinfo(msg)
         enddo

         if (ac /= 0 .and. master) call warn("[initpiernik:init_piernik] The refinement structure does not seem to converge. Your refinement criteria may lead to oscillations of refinement structure. Bailing out.")
         if (associated(problem_post_IC)) call problem_post_IC
      endif

      write(msg, '(a,3i8,a,i3)')"[initpiernik:init_piernik] Effective resolution is [", finest%level%l%n_d(:), " ] at level ", finest%level%l%id
      !> \todo Do an MPI_Reduce in case the master process don't have any part of the globally finest level or ensure it is empty in such case
      if (master) call printinfo(msg)

#if defined(SELF_GRAV) && defined(NBODY)
      call source_terms_grav                 ! moved from the beginning of the first make_3sweeps
#endif /* SELF_GRAV && NBODY */
#ifdef RESISTIVE
      call compute_resist                    ! etamax%val is required by timestep_resist
#endif /* RESISTIVE */
#ifdef VERBOSE
      call diagnose_arrays                   ! may depend on everything
#endif /* VERBOSE */

      call write_data(output=INCEPTIVE)

      call sanitize_smallx_checks            ! depends on problem_initial_conditions || init_dataio/read_restart_hdf5

   end subroutine init_piernik
!-----------------------------------------------------------------------------
   subroutine parse_cmdline

      use constants,  only: stdout, cwdlen
      use dataio_pub, only: cmdl_nml, wd_rd, wd_wr, piernik_hdf5_version, piernik_hdf5_version2, log_wr
      use version,    only: nenv,env, init_version

      implicit none

      integer :: i, j
      logical :: skip_next
      character(len=8)            :: date   ! QA_WARN len defined by ISO standard
      character(len=10)           :: time   ! QA_WARN len defined by ISO standard
      character(len=5)            :: zone   ! QA_WARN len defined by ISO standard
      character(len=cwdlen)       :: arg
      logical, save               :: do_time = .false.

      skip_next = .false.

      do i = 1, command_argument_count()
         if (skip_next) then
            skip_next = .false.
            cycle
         endif
         call get_command_argument(i, arg)

         select case (arg)
         case ('-v', '--version')
            call init_version
            write(stdout, '(a,f5.2)') 'GDF output version: ',piernik_hdf5_version2
            write(stdout, '(a,f5.2)') 'old output version: ',piernik_hdf5_version
            write(stdout,'(/,a)') "###############     Source configuration     ###############"
            do j = 1, nenv
               write(stdout,'(a)') env(j)
            enddo
            stop
         case ('-p', '--param')
            write(wd_rd,'(a)') get_next_arg(i+1, arg)
            skip_next = .true.
         case ('-w', '--write')
            write(wd_wr,'(a)') get_next_arg(i+1, arg)
            skip_next = .true.
         case ('-l', '--log')
            write(log_wr,'(a)') get_next_arg(i+1, arg)
            skip_next = .true.
         case ('-n', '--namelist')
            write(cmdl_nml, '(3A)') cmdl_nml(1:len_trim(cmdl_nml)), " ", trim(get_next_arg(i+1, arg))
            skip_next = .true.
         case ('-h', '--help')
            call print_help()
            stop
         case ('-t', '--time')
            do_time = .true.
         case default
            print '(a,a,/)', 'Unrecognized command-line option: ', arg
            call print_help()
            stop
         end select
      enddo

      if (wd_wr(len_trim(wd_wr):len_trim(wd_wr)) /= '/' ) write(wd_wr,'(a,a1)') trim(wd_wr),'/'
      if (wd_rd(len_trim(wd_rd):len_trim(wd_rd)) /= '/' ) write(wd_rd,'(a,a1)') trim(wd_rd),'/'

      ! Print the date and, optionally, the time
      call date_and_time(DATE=date, TIME=time, ZONE=zone)
      if (do_time) then
         write (stdout, '(a,"-",a,"-",a)', advance='no') date(1:4), date(5:6), date(7:8)
         write (stdout, '(1x,a,":",a,1x,a)') time(1:2), time(3:4), zone
         stop
      endif

   contains

      function get_next_arg(n, arg) result(param)

         use constants,  only: stderr

         implicit none

         integer,               intent(in) :: n
         character(len=cwdlen), intent(in) :: arg

         character(len=cwdlen) :: param

         if (n > command_argument_count()) then
            write(stderr, '(2a)')"[initpiernik:parse_cmdline:get_next_arg] cannot find argument for option ", arg
            stop
         endif

         call get_command_argument(n, param)

      end function get_next_arg


   end subroutine parse_cmdline
!-----------------------------------------------------------------------------
   subroutine print_help

      use constants, only: cwdlen

      implicit none

      character(len=cwdlen) :: calledname

      call get_command_argument(0, calledname)

      print '(3a)','usage: ',trim(calledname),' [OPTIONS]'
      print '(a)', ''
      print '(a)', 'Recognized options:'
      print '(a)', ''
      print '(a)', '  -v, --version     print version information and exit'
      print '(6a)','  -n, --namelist    read namelist from command line, e.g. ',trim(calledname)," -n '",achar(38),'OUTPUT_CONTROL run_id="t22" /',"'"
      print '(a)', '  -p, --param       path to the directory with problem.par and/or restarts (default: ".")'
      print '(a)', '  -w, --write       path to the directory where output will be written (default: ".")'
      print '(a)', '  -l, --log         path to the directory where logs will be written (default: ".")'
      print '(a)', '  -h, --help        print usage information and exit'
      print '(a)', '  -t, --time        print time and exit'

   end subroutine print_help
!-----------------------------------------------------------------------------
end module initpiernik<|MERGE_RESOLUTION|>--- conflicted
+++ resolved
@@ -182,13 +182,8 @@
       call init_decomposition
 #ifdef GRAV
       call init_grav                         ! Has to be called before init_grid
-<<<<<<< HEAD
-      call init_grav_ext
-      call init_particles
-=======
       call init_particles
       call init_hydrostatic
->>>>>>> 2afc8c21
 #endif /* GRAV */
 #ifdef MULTIGRID
       call init_multigrid_ext                ! Has to be called before init_grid
@@ -222,23 +217,15 @@
       call init_dataio                       ! depends on units, fluids (through common_hdf5), fluidboundaries, arrays, grid and shear (through magboundaries::bnd_b or fluidboundaries::bnd_u) \todo split me
       ! Initial conditions are read here from a restart file if possible
 
-<<<<<<< HEAD
 #ifdef NBODY
       if (nrestart == 0) call problem_initial_nbody
       call update_particle_gravpot_and_acc
 #endif /* NBODY */
-#if defined(GRAV) && !defined(SELF_GRAV)
-      call sum_potential                     ! for the proper tsl&log data gpot array has to be fill in using gp array values after restart read
-                                             !> \todo check and fulfil this requirement for SELF_GRAV defined (should source_terms_grav be called here?)
-                                             !> \todo this is necessary for NBODY
-                                             !> \deprecated this probably should be guaranteed to be done elsewhere.
-#endif /* GRAV && !SELF_GRAV */
-=======
+
 #ifdef GRAV
       call init_terms_grav(nrestart /= 0)
 #endif /* GRAV */
 
->>>>>>> 2afc8c21
       if (nrestart /= 0) call all_bnd
 
       if (master) then
