--- conflicted
+++ resolved
@@ -38,13 +38,8 @@
    implicit none
 
    private
-<<<<<<< HEAD
    public :: cleanup_mpi, init_mpi, inflate_req, bigbang, &
-        &    buffer_dim, cbuff, ibuff, lbuff, rbuff, req, status, mpi_err, procmask, &
-=======
-   public :: cleanup_mpi, init_mpi, inflate_req, &
         &    buffer_dim, cbuff, ibuff, lbuff, rbuff, req, status, mpi_err, &
->>>>>>> d387fd37
         &    master, slave, nproc, proc, FIRST, LAST, comm, have_mpi, is_spawned, &
         &    piernik_MPI_Allreduce, piernik_MPI_Barrier, piernik_MPI_Bcast, report_to_master, &
         &    report_string_to_master
