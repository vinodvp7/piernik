!
! PIERNIK Code Copyright (C) 2006 Michal Hanasz
!
!    This file is part of PIERNIK code.
!
!    PIERNIK is free software: you can redistribute it and/or modify
!    it under the terms of the GNU General Public License as published by
!    the Free Software Foundation, either version 3 of the License, or
!    (at your option) any later version.
!
!    PIERNIK is distributed in the hope that it will be useful,
!    but WITHOUT ANY WARRANTY; without even the implied warranty of
!    MERCHANTABILITY or FITNESS FOR A PARTICULAR PURPOSE.  See the
!    GNU General Public License for more details.
!
!    You should have received a copy of the GNU General Public License
!    along with PIERNIK.  If not, see <http://www.gnu.org/licenses/>.
!
!    Initial implementation of PIERNIK code was based on TVD split MHD code by
!    Ue-Li Pen
!        see: Pen, Arras & Wong (2003) for algorithm and
!             http://www.cita.utoronto.ca/~pen/MHD
!             for original source code "mhd.f90"
!
!    For full list of developers see $PIERNIK_HOME/license/pdt.txt
!
#include "piernik.h"
!>
!! Main program
!<
program piernik
! pulled by ANY

   use cg_leaves,         only: leaves
   use cg_list_global,    only: all_cg
<<<<<<< HEAD
   use constants,         only: PIERNIK_START, PIERNIK_INITIALIZED, PIERNIK_FINISHED, PIERNIK_CLEANUP, fplen, stdout, I_ONE, CHK, FINAL_DUMP, cbuff_len, PPP_IO, PPP_MPI, pLOR
=======
   use constants,         only: PIERNIK_START, PIERNIK_INITIALIZED, PIERNIK_FINISHED, PIERNIK_CLEANUP, &
        &                       fplen, stdout, I_ONE, CHK, FINAL_DUMP, cbuff_len, PPP_IO, PPP_MPI, V_LOG, V_INFO
>>>>>>> 694e3857
   use dataio,            only: write_data, user_msg_handler, check_log, check_tsl, dump, cleanup_dataio
   use dataio_pub,        only: nend, tend, msg, print_char_line, printinfo, warn, die, code_progress, nstep_start
   use div_B,             only: print_divB_norm
   use finalizepiernik,   only: cleanup_piernik
   use fluidindex,        only: flind
   use fluidupdate,       only: fluid_update
   use global,            only: t, nstep, dt, dtm, print_divB, tstep_attempt
   use initpiernik,       only: init_piernik
   use lb_helpers,        only: costs_maintenance
   use list_of_cg_lists,  only: all_lists
   use load_balance,      only: n_rebalance, flexible_balance, r_rebalance, rebalance_asap
   use mpisetup,          only: master, piernik_MPI_Barrier, piernik_MPI_Bcast, piernik_MPI_Allreduce, cleanup_mpi
   use named_array_list,  only: qna, wna
   use ppp,               only: cleanup_profiling, update_profiling, ppp_main
   use refinement,        only: emergency_fix, updAMR_after
   use refinement_update, only: update_refinement
   use repeatstep,        only: repeat_step
   use timer,             only: walltime_end
   use timestep,          only: time_step, check_cfl_violation
   use user_hooks,        only: finalize_problem, problem_domain_update
#ifdef PERFMON
   use domain,            only: dom
   use timer,             only: timer_start, timer_stop
#endif /* PERFMON */
#if defined DEBUG && defined GRAV && defined NBODY
   use particle_diag,     only: print_all_particles
#endif /* DEBUG && GRAV && NBODY */
#ifdef MAGNETIC
   use all_boundaries,    only: all_mag_boundaries
#endif /* MAGNETIC */

   implicit none

   logical              :: end_sim             !< Used in main loop, to test whether to stop simulation or not
   logical, save        :: tleft = .true.      !< Used in main loop, to test whether to stop simulation or not
   character(len=fplen) :: nstr, tstr
   logical, save        :: first_step = .true., just_expanded
   real                 :: tlast
   logical              :: rs

   ! ppp-related
   character(len=cbuff_len)    :: label, buf
   character(len=*), parameter :: f_label = "finalize"

   rebalance_asap = .false.
   tlast = 0.0

   code_progress = PIERNIK_START

   call init_piernik

   call all_cg%check_na
   !call all_cg%check_for_dirt
#if defined DEBUG && defined GRAV && defined NBODY
   call print_all_particles
#endif /* DEBUG && GRAV && NBODY */

   call piernik_MPI_Barrier
!-------------------------------- MAIN LOOP ----------------------------------
#ifdef PERFMON
   call timer_start
#endif /* PERFMON */

   code_progress = PIERNIK_INITIALIZED

   end_sim = .false.

   if (master) then
      call print_char_line("=")
      call printinfo("###############     Simulation     ###############", V_LOG)
      call printinfo("Named arrays present at start:", V_LOG)
      call qna%print_vars
      call wna%print_vars
      call printinfo("Grid lists present at start:", V_LOG)
   endif
   call all_lists%print  ! needs all procs to participate
   if (master) call print_char_line("=")

   call print_progress(nstep)
   if (print_divB > 0) call print_divB_norm

   rs = repeat_step()  ! enforce function call
   do while (t < tend .and. nstep < nend .and. .not.(end_sim) .or. rs) ! main loop

      write(buf, '(i10)') nstep
      label = "step " // adjustl(trim(buf))
      if (tstep_attempt /= 0) then
         write(buf, '(i3)') tstep_attempt
         label = "repeated_" // trim(label) // "." // adjustl(trim(buf))
      endif
      call ppp_main%start(label)

      dump(:) = .false.
      if (associated(problem_domain_update)) then
         call problem_domain_update
         if (emergency_fix) rebalance_asap = .true.
         just_expanded = emergency_fix
         call update_refinement(refinement_fixup_only=.true.)
#ifdef MAGNETIC
         ! Cheap and dirty fix: an extra update of exteral magnetic boundaries was sometimes needed after expanding magnetized domain.
         ! This is intended to cure insane div B appearing ar fine-coarse boundary touching the external boundary.
         ! The real cause is perhaps due to some data dependencies not fully met.
         if (just_expanded) call all_mag_boundaries
#endif /* MAGNETIC */
      endif

      call all_cg%check_na
      !call all_cg%check_for_dirt

      if (.not. repeat_step()) then
         call time_step(dt, flind, .true.)
         call grace_period

         dtm = dt

         call check_log
         call check_tsl

         tlast = t
      endif

      call fluid_update
      nstep = nstep + I_ONE
      call print_progress(nstep)
      call check_cfl_violation(flind)

      rs = repeat_step()  ! enforce function call
      if ((t - tlast < tiny(1.0)) .and. .not. first_step .and. .not. rs) call die("[piernik] timestep is too small: t == t + 2 * dt")

      call piernik_MPI_Barrier
      call costs_maintenance

      if (.not. repeat_step()) then
         call ppp_main%start('write_data', PPP_IO)
         call write_data(output=CHK)
         call ppp_main%stop('write_data', PPP_IO)

         call user_msg_handler(end_sim)
         call update_refinement
         ! A second call update_refinement here can be used to detect if there are refinement oscillations:
         ! * new "refine" or "correcting" events should not occur
         ! * some "derefine" events are allowed
         ! It can be used for diagnostic purposes. In production runs it may cost too much.

         call piernik_MPI_Allreduce(rebalance_asap, pLOR)
         if (   rebalance_asap .or. &
              & (mod(nstep, n_rebalance) == 0) .or. &
              & (flexible_balance .and. nstep_start + r_rebalance == nstep) ) then
            call leaves%balance_and_update(" (re-balance) ")
            rebalance_asap = .false.
         endif

         if (print_divB > 0) then
            if (mod(nstep, print_divB) == 0) call print_divB_norm
         endif
      endif

      if (master) tleft = walltime_end%time_left()
      call ppp_main%start('MPI_Bcast', PPP_MPI)
      call piernik_MPI_Bcast(tleft)
      call ppp_main%stop('MPI_Bcast', PPP_MPI)
      if (.not.tleft) end_sim = .true.

      first_step = .false.

      call ppp_main%stop(label)
      call update_profiling
      rs = repeat_step()  ! enforce function call

      emergency_fix = any(nstep_start + updAMR_after == nstep)
   enddo ! main loop

   if (print_divB > 0) then
      if (mod(nstep, print_divB) /= 0) call print_divB_norm ! print the norm at the end, if it wasn't printed inside the loop above
   endif

   code_progress = PIERNIK_FINISHED

   call ppp_main%start(f_label)
   if (master) then
      write(tstr, '(g14.6)') t
      write(nstr, '(i7)') nstep
      tstr = adjustl(tstr)
      nstr = adjustl(nstr)
      call print_char_line("=")
      call printinfo("###############     Finishing     ###############", V_LOG)
      if (t >= tend) then
         write(msg, '(2a)') "Simulation has reached final time t = ",trim(tstr)
         call printinfo(msg, V_INFO)
      endif
      if (nstep >= nend) then
         write(msg, '(4a)') "Maximum step count exceeded (",trim(nstr),") at t = ",trim(tstr)
         call warn(msg)
      endif
      if (end_sim) then
         write(msg, '(4a)') "Enforced stop at step ",trim(nstr),", t = ", trim(tstr)
         call warn(msg)
      endif
      if (.not.tleft) then
         write(msg, '(4a)') "Wall time limit exceeded at step ",trim(nstr),", t = ", trim(tstr)
         call warn(msg)
      endif

      call printinfo("Named arrays present at finish:", V_LOG)
      call qna%print_vars
      call wna%print_vars
      call printinfo("Grid lists present at finish:", V_LOG)
   endif
   call all_lists%print  ! needs all procs to participate
   if (master) call print_char_line("=")

   if (associated(finalize_problem)) call finalize_problem

#ifdef PERFMON
   call timer_stop(nstep, dom%total_ncells)
#endif /* PERFMON */
   call write_data(output=FINAL_DUMP)
!---------------------------- END OF MAIN LOOP ----------------------------------

   call piernik_MPI_Barrier

   code_progress = PIERNIK_CLEANUP

   if (master) write(stdout, '(/,a)', advance='no') "   Finishing #"
   call cleanup_piernik

   call ppp_main%stop(f_label)
   call ppp_main%publish  ! we can use HDF5 here because we don't rely on anything that is affected by cleanup_hdf5
   call cleanup_profiling
   call cleanup_mpi       ! No calls to warn() or printinfo() are allowed beyond this point.
   call cleanup_dataio

   if (master) write(stdout,'(a,/)')"#"

contains

   subroutine print_progress(nstep)

      use constants,  only: tmr_fu, V_ESSENTIAL
      use dataio_pub, only: printinfo, msg
      use global,     only: dt, t
      use timer,      only: set_timer, get_timestamp

      implicit none

      integer(kind=4), intent(in) :: nstep
      character(len=*), parameter :: fmt900 = "('   nstep = ',i7,'   dt = ',es23.16,'   t = ',es23.16,'   dWallClock = ',f10.2,' s ',a)"
      logical, save :: first_run = .true.


      if (master) then
         if (first_run) then
            first_run = (set_timer(tmr_fu) < 0.0)
         endif
         write(msg, fmt900) nstep, dt, t, set_timer(tmr_fu), get_timestamp()
         call printinfo(msg, V_ESSENTIAL, .true.)
      endif

   end subroutine print_progress
!>
!! Meta subroutine responsible for setting proper pointers or doing other magic
!! after relaxation/grace period has passed
!<
   subroutine grace_period

      use all_boundaries, only: all_fluid_boundaries
      use constants,      only: V_INFO
      use dataio_pub,     only: printinfo
      use global,         only: grace_period_passed, relax_time
      use interactions,   only: interactions_grace_passed
      use mpisetup,       only: master
      use user_hooks,     only: problem_grace_passed

      implicit none

      logical, save     :: runned = .false.

      if (runned) return
      if (grace_period_passed()) then
         if (relax_time > 0.0) then
            ! write info message only if relax_time was set
            write(msg,'(A,ES10.3)') "[piernik:grace_period] grace period has passed.", t
            if (master) call printinfo(msg, V_INFO)
         endif
         call interactions_grace_passed
         if (associated(problem_grace_passed)) call problem_grace_passed
         call all_fluid_boundaries
         runned = .true.
      endif
   end subroutine grace_period

end program piernik<|MERGE_RESOLUTION|>--- conflicted
+++ resolved
@@ -33,12 +33,8 @@
 
    use cg_leaves,         only: leaves
    use cg_list_global,    only: all_cg
-<<<<<<< HEAD
-   use constants,         only: PIERNIK_START, PIERNIK_INITIALIZED, PIERNIK_FINISHED, PIERNIK_CLEANUP, fplen, stdout, I_ONE, CHK, FINAL_DUMP, cbuff_len, PPP_IO, PPP_MPI, pLOR
-=======
    use constants,         only: PIERNIK_START, PIERNIK_INITIALIZED, PIERNIK_FINISHED, PIERNIK_CLEANUP, &
-        &                       fplen, stdout, I_ONE, CHK, FINAL_DUMP, cbuff_len, PPP_IO, PPP_MPI, V_LOG, V_INFO
->>>>>>> 694e3857
+        &                       fplen, stdout, I_ONE, CHK, FINAL_DUMP, cbuff_len, PPP_IO, PPP_MPI, pLOR, V_LOG, V_INFO
    use dataio,            only: write_data, user_msg_handler, check_log, check_tsl, dump, cleanup_dataio
    use dataio_pub,        only: nend, tend, msg, print_char_line, printinfo, warn, die, code_progress, nstep_start
    use div_B,             only: print_divB_norm
