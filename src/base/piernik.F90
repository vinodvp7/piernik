--- conflicted
+++ resolved
@@ -175,11 +175,7 @@
    enddo ! main loop
 #ifdef MAGNETIC
       if (print_divB > 0) then
-<<<<<<< HEAD
-         if (mod(nstep, print_divB) /= 0) call print_divB_norm ! print the norm at the end if it wasn't printed inside the loop above
-=======
          if (mod(nstep, print_divB) /= 0) call print_divB_norm ! print the norm at the end, if it wasn't printed inside the loop above
->>>>>>> 9d71472c
       endif
 #endif
 
