--- conflicted
+++ resolved
@@ -15,7 +15,11 @@
 #  endif /* !NONMAGNETIC */
 #endif /* IONIZED */
 
-<<<<<<< HEAD
+#if !defined(MAGNETIC) && defined(RESISTIVE)
+#define NOMAGNETICNORESIST
+#undef RESISTIVE
+#endif /* !MAGNETIC && RESISTIVE */
+
 #ifdef SELF_GRAV
 #  ifndef GRAV
 #    define GRAV
@@ -24,16 +28,6 @@
 #    define MULTIGRID
 #  endif /* !MULTIGRID */
 #endif /* SELF_GRAV */
-=======
-#if !defined(MAGNETIC) && defined(RESISTIVE)
-#define NOMAGNETICNORESIST
-#undef RESISTIVE
-#endif /* !MAGNETIC && RESISTIVE */
-
-#if defined(MULTIGRID) && defined(GRAV)
-#define SELF_GRAV
-#endif /* MULTIGRID && GRAV */
->>>>>>> 33a4e75b
 
 #if defined(VARIABLE_USER_GP) || defined(SELF_GRAV)
 #define VARIABLE_GP
