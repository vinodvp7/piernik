!
! PIERNIK Code Copyright (C) 2006 Michal Hanasz
!
!    This file is part of PIERNIK code.
!
!    PIERNIK is free software: you can redistribute it and/or modify
!    it under the terms of the GNU General Public License as published by
!    the Free Software Foundation, either version 3 of the License, or
!    (at your option) any later version.
!
!    PIERNIK is distributed in the hope that it will be useful,
!    but WITHOUT ANY WARRANTY; without even the implied warranty of
!    MERCHANTABILITY or FITNESS FOR A PARTICULAR PURPOSE.  See the
!    GNU General Public License for more details.
!
!    You should have received a copy of the GNU General Public License
!    along with PIERNIK.  If not, see <http://www.gnu.org/licenses/>.
!
!    Initial implementation of PIERNIK code was based on TVD split MHD code by
!    Ue-Li Pen
!        see: Pen, Arras & Wong (2003) for algorithm and
!             http://www.cita.utoronto.ca/~pen/MHD
!             for original source code "mhd.f90"
!
!    For full list of developers see $PIERNIK_HOME/license/pdt.txt
!

#include "piernik.h"

!> \brief Module for providing event list for precise parallel profiling data

module ppp_eventlist

   use constants,  only: cbuff_len, cwdlen
   use ppp_events, only: eventarray

   implicit none

   private
   public :: eventlist, use_profiling, disable_mask, profile_file, profile_lun

   ! namelist parameters
   logical :: use_profiling  !< control whether to do any PPProfiling or not

   character(len=cwdlen) :: profile_file  !< file name for the profile data
   integer :: profile_lun                 !< logical unit number for profile file
   integer(kind=4) :: disable_mask        !< logical mask for disabled events

   integer, parameter :: ev_arr_num = 10  !< number of event arrays allowed by default (bigger profiles may be difficult to handle)
   integer, parameter :: insane_arr_num = 2*ev_arr_num  !< as every next array is 2 times bigger, this allows for collecting 1024 times more events at the expense of RAM

   !> \brief list of events based on arrays of events, cheap to expand, avoid reallocation
   type eventlist
      private
      character(len=cbuff_len) :: label  !< label used to identify the event list
      type(eventarray), dimension(insane_arr_num) :: arrays  !< separate arrays to avoid lhs-reallocation
      integer :: arr_ind                !< currently used array
      integer :: ind                    !< first unused entry in currently used array
      logical :: overflown              !< emergency flag to turn off collecting more events
      logical :: xxl                    !< ignore ev_arr_num and use insane_arr_num instead (at your own risk)
   contains
      procedure :: init                 !< create new event list
      procedure :: cleanup              !< destroy this event list (typically called by publish)
      procedure :: start                !< add a beginning of an interval
      procedure :: stop                 !< add an end of an interval
      procedure :: single_cg_cost       !< add a cg-related interval
      procedure :: set_bb               !< add the initial event with bigbang time
      procedure, private :: next_event  !< for internal use in start, stop and put
      procedure, private :: expand      !< create next array for events
      procedure :: publish              !< write the collected data to a log file
   end type eventlist

contains

!> \brief Create new event list

   subroutine init(this, label, xxl)

      use dataio_pub, only: warn
      use mpisetup,   only: master

      implicit none

      class(eventlist), intent(inout) :: this   !< an object invoking the type-bound procedure
      character(len=*), intent(in)    :: label  !< event list label
      logical,          intent(in)    :: xxl    !< if .true. then ignore ev_arr_num until insane_arr_num is reached (risk of OOM)

      integer, parameter :: ev_arr_len = 1024  ! starting size of the array of events

      if (.not. use_profiling) return

      this%xxl = xxl
      this%overflown = .false.
      this%ind = 1
      this%arr_ind = 1
      this%label = label(1:min(cbuff_len, len_trim(label, kind=4)))
      call this%arrays(this%arr_ind)%init(ev_arr_len)

      if (this%xxl .and. master) call warn("[ppp_eventlist:init] XXL profiling enabled")
      ! To prevent running into OOM consider setting max_mem from MEMORY namelist.

   end subroutine init

!> \brief Destroy this event list

   subroutine cleanup(this)

      use constants, only: INVALID

      implicit none

      class(eventlist), intent(inout) :: this   !< an object invoking the type-bound procedure

      integer :: i

      do i = lbound(this%arrays, dim=1), ubound(this%arrays, dim=1)
         if (allocated(this%arrays(i)%ev_arr)) call this%arrays(i)%cleanup
      enddo

      this%ind = INVALID
      this%arr_ind = INVALID

   end subroutine cleanup

!> \brief Add a beginning of an interval

   subroutine start(this, label, mask)

      use MPIF,       only: MPI_Wtime
      use mpisetup,   only: bigbang_shift
      use ppp_events, only: event

      implicit none

      class(eventlist),          intent(inout) :: this   !< an object invoking the type-bound procedure
      character(len=*),          intent(in)    :: label  !< event label
      integer(kind=4), optional, intent(in)    :: mask   !< event category, if provided

      character(len=cbuff_len) :: l

      if (.not. use_profiling) return
      if (present(mask)) then
         if (iand(mask, disable_mask) /= 0) return
      endif

      l = label(1:min(cbuff_len, len_trim(label, kind=4)))
      call this%next_event(event(l, MPI_Wtime() + bigbang_shift))

   end subroutine start

!> \brief Add an end of an interval, use negative sign

   subroutine stop(this, label, mask)

      use MPIF,       only: MPI_Wtime
      use mpisetup,   only: bigbang_shift
      use ppp_events, only: event

      implicit none

      class(eventlist),          intent(inout) :: this   !< an object invoking the type-bound procedure
      character(len=*),          intent(in)    :: label  !< event label
      integer(kind=4), optional, intent(in)    :: mask   !< event category, if provided, should match the category provided in this%start call

      character(len=cbuff_len) :: l

      if (.not. use_profiling) return
      if (present(mask)) then
         if (iand(mask, disable_mask) /= 0) return
      endif

      l = label(1:min(cbuff_len, len_trim(label, kind=4)))
      call this%next_event(event(l, -MPI_Wtime() - bigbang_shift))

   end subroutine stop

!> \brief Add a cg-related interval

   subroutine single_cg_cost(this, t_start, t_stop, label)

      use constants,  only: PPP_CG
      use mpisetup,   only: bigbang_shift
      use ppp_events, only: event

      implicit none

      class(eventlist), intent(inout) :: this     !< an object invoking the type-bound procedure
      real,             intent(in)    :: t_start  !< start of the interval
      real,             intent(in)    :: t_stop   !< stop of the interval
      character(len=*), intent(in)    :: label    !< event label

      character(len=cbuff_len) :: l

      if (.not. use_profiling) return
      if (iand(PPP_CG, disable_mask) /= 0) return
      l = label(1:min(cbuff_len, len_trim(label, kind=4)))

      call this%next_event(event(l, t_start + bigbang_shift))
      call this%next_event(event(l, -t_stop - bigbang_shift))

   end subroutine single_cg_cost

!> \brief Add the initial event with bigbang time

   subroutine set_bb(this, label)

      use mpisetup,   only: bigbang, bigbang_shift
      use ppp_events, only: event

      implicit none

      class(eventlist), intent(inout) :: this   !< an object invoking the type-bound procedure
      character(len=*), intent(in)    :: label  !< event label

      character(len=cbuff_len) :: l

      if (.not. use_profiling) return

      l = label(1:min(cbuff_len, len_trim(label, kind=4)))
      call this%next_event(event(l, bigbang + bigbang_shift))

   end subroutine set_bb

!> \brief Start, stop and put

   subroutine next_event(this, ev)

      use dataio_pub, only: warn
      use ppp_events, only: event

      implicit none

      class(eventlist), intent(inout) :: this   !< an object invoking the type-bound procedure
      type(event),      intent(in)    :: ev     !< an event to be stored

      if (this%overflown) return

      this%arrays(this%arr_ind)%ev_arr(this%ind) = ev
      this%ind = this%ind + 1
      if (this%ind > ubound(this%arrays(this%arr_ind)%ev_arr, dim=1)) then
         if ((this%arr_ind >= ev_arr_num) .and. .not. this%xxl) then
            call warn("[ppp_eventlist:next_event] Run out of space allowed by ev_arr_num on '" // trim(ev%label) // "'")
            this%overflown = .true.
         else
            if (this%arr_ind >= insane_arr_num) then
               call warn("[ppp_eventlist:next_event] Run out of space allowed by insane_arr_num on '" // trim(ev%label) // "'")
               this%overflown = .true.
            else
               call this%expand
            endif
         endif
      else
         this%arrays(this%arr_ind)%ev_arr(this%ind)%wtime = 0.
      endif

   end subroutine next_event

!>
!! \brief Create next array for events
!!
!! \details Adding arrays should be cheaper than resizing existing ones.
!! The size of new array is double of the size of previous one to
!! prevent frequent, fragmented allocations on busy counters.
!<

   subroutine expand(this)

      use dataio_pub, only: warn

      implicit none

      class(eventlist), intent(inout) :: this   !< an object invoking the type-bound procedure

      integer, parameter :: grow_factor = 2  !< each next array should be bigger

      if (this%arr_ind >= ev_arr_num) &
           call warn("[ppp_eventlist:expand] Adding arrays beyond ev_arr_num limit for '" // &
           &         trim(this%arrays(this%arr_ind)%ev_arr(this%ind-1)%label) // "'")

      call this%arrays(this%arr_ind + 1)%init(grow_factor*size(this%arrays(this%arr_ind)%ev_arr))

      this%arr_ind = this%arr_ind + 1
      this%ind = 1
      this%arrays(this%arr_ind)%ev_arr(this%ind)%wtime = 0.

   end subroutine expand

!>
!! \brief Write the collected data to a log file and clear the log
!!
!! Perhaps MPI_TYPE_CREATE_STRUCT would simplify the code and improve the communication
!! but it requires some C-interoperability, which needs to be explored and tested first.
!!
!! \todo Consider HDF5, XML or JSON output but this would require adding proper support in ppp_plot.py
!<

   subroutine publish(this)

<<<<<<< HEAD
      use constants,    only: I_ZERO, I_ONE, V_INFO
      use dataio_pub,   only: warn, printinfo, msg
      use MPIF,         only: MPI_STATUS_IGNORE, MPI_STATUSES_IGNORE, MPI_CHARACTER, MPI_INTEGER, MPI_DOUBLE_PRECISION, MPI_COMM_WORLD
      use MPIFUN,       only: MPI_Isend, MPI_Recv, MPI_Waitall
      use mpisetup,     only: proc, master, slave, err_mpi, FIRST, LAST, req, inflate_req, piernik_MPI_Barrier, extra_barriers
=======
      use barrier,      only: piernik_MPI_Barrier
      use constants,    only: I_ZERO, I_ONE, V_INFO
      use dataio_pub,   only: warn, printinfo, msg
      use isend_irecv,  only: piernik_Isend
      use MPIF,         only: MPI_STATUS_IGNORE, MPI_CHARACTER, MPI_INTEGER, MPI_DOUBLE_PRECISION, MPI_COMM_WORLD
      use MPIFUN,       only: MPI_Recv
      use mpisetup,     only: proc, master, slave, err_mpi, FIRST, LAST
      use req_array,    only: req_arr
>>>>>>> 1d0d7c82

      implicit none

      class(eventlist), intent(inout) :: this   !< an object invoking the type-bound procedure

      type(req_arr) :: req
      integer(kind=4) :: ne, p
      integer :: ia
      character(len=cbuff_len), dimension(:), allocatable  :: buflabel
      real(kind=8), dimension(:), allocatable :: buftime
      enum, bind(C)
         enumerator :: TAG_CNT = 1, TAG_ARR_L, TAG_ARR_T
      end enum

      if (.not. use_profiling) return

      if (this%overflown) then
         call warn("[ppp_eventlist:publish] Profile timings have overflown the allowed buffers and thus are partially broken. Skipping.")
         call this%cleanup
         return
      endif

      if (master) then
         if (disable_mask /= 0) then
            write(msg, '(a,b13)')"event disable mask = ", disable_mask
         else
            msg = "all events categories are enabled"
         endif

         call printinfo("[ppp_eventlist:publish] Profile timings will be written to '" // trim(profile_file) // "' file, " // trim(msg), V_INFO)
         open(newunit=profile_lun, file=profile_file)
      endif

      ! send
      ne = I_ZERO
      do ia = lbound(this%arrays, dim=1), ubound(this%arrays, dim=1)
         if (allocated(this%arrays(ia)%ev_arr)) then
            ne = ne + size(this%arrays(ia)%ev_arr, kind=4)
         else
            exit
         endif
      enddo
      if (slave) then
         call req%init(TAG_ARR_T, owncomm = .false., label = "ppp_ev")
         call piernik_Isend(ne, I_ONE, MPI_INTEGER, FIRST, TAG_CNT, req)
      endif

      if (ne > 0) then
         allocate(buflabel(ne), buftime(ne))
         p = I_ONE
         do ia = lbound(this%arrays, dim=1), ubound(this%arrays, dim=1)
            if (allocated(this%arrays(ia)%ev_arr)) then
               buflabel(p:p+size(this%arrays(ia)%ev_arr)-I_ONE) = this%arrays(ia)%ev_arr(:)%label
               buftime (p:p+size(this%arrays(ia)%ev_arr)-I_ONE) = this%arrays(ia)%ev_arr(:)%wtime
               p = p + size(this%arrays(ia)%ev_arr, kind=4)
            endif
         enddo
         if (master) then
            call publish_buffers(proc, buflabel, buftime)
            deallocate(buflabel, buftime)
         else
            call piernik_Isend(buflabel, size(buflabel, kind=4)*len(buflabel(1), kind=4), MPI_CHARACTER,        FIRST, TAG_ARR_L, req)
            call piernik_Isend(buftime,  size(buftime,  kind=4),                          MPI_DOUBLE_PRECISION, FIRST, TAG_ARR_T, req)
         endif
      endif

      if (master) then
         ! write(profile_lun, '(/,3a)') "#profile '", trim(this%label), "'"

         ! receive
         do p = FIRST + I_ONE, LAST
            call MPI_Recv(ne, I_ONE, MPI_INTEGER, p, TAG_CNT, MPI_COMM_WORLD, MPI_STATUS_IGNORE, err_mpi)
            if (ne /= 0) then
               allocate(buflabel(ne), buftime(ne))
               call MPI_Recv(buflabel, size(buflabel, kind=4)*len(buflabel(1), kind=4), MPI_CHARACTER,        p, TAG_ARR_L, MPI_COMM_WORLD, MPI_STATUS_IGNORE, err_mpi)
               call MPI_Recv(buftime,  size(buftime, kind=4),                           MPI_DOUBLE_PRECISION, p, TAG_ARR_T, MPI_COMM_WORLD, MPI_STATUS_IGNORE, err_mpi)
               call publish_buffers(p, buflabel, buftime)
               deallocate(buflabel, buftime)
            endif
         enddo
      else
         call req%waitall
         deallocate(buflabel, buftime)
      endif

      call piernik_MPI_Barrier

      call this%cleanup

   end subroutine publish

!> \brief Print the events from buffer arrays to the profile log

   subroutine publish_buffers(process, ev_label, ev_time)

      use dataio_pub, only: warn, die
      use func,       only: operator(.equals.)
      use mpisetup,   only: slave

      implicit none

      integer(kind=4),                        intent(in) :: process   !< origin of the event
      character(len=cbuff_len), dimension(:), intent(in) :: ev_label  !< array of event labels
      real(kind=8), dimension(:),             intent(in) :: ev_time   !< array of event times

      integer :: i, d

      if (slave) then
         call warn("[ppp_eventlist:publish_array] only master is supposed to write")
         return
      endif

      if (size(ev_label) /= size(ev_time)) call die("[ppp_eventlist:publish_array] arrays size mismatch")

      d = 1
      do i = lbound(ev_label, dim=1), ubound(ev_label, dim=1)
         if (ev_time(i) .equals. 0.) exit
         if (ev_time(i) < 0.) d = d - 1
         write(profile_lun, '(i5,a,f20.7,3a)') process, " ", ev_time(i), " ", repeat("  ", d), trim(ev_label(i))
         if (ev_time(i) > 0.) d = d + 1
      enddo
      flush(profile_lun)

   end subroutine publish_buffers

end module ppp_eventlist<|MERGE_RESOLUTION|>--- conflicted
+++ resolved
@@ -296,13 +296,6 @@
 
    subroutine publish(this)
 
-<<<<<<< HEAD
-      use constants,    only: I_ZERO, I_ONE, V_INFO
-      use dataio_pub,   only: warn, printinfo, msg
-      use MPIF,         only: MPI_STATUS_IGNORE, MPI_STATUSES_IGNORE, MPI_CHARACTER, MPI_INTEGER, MPI_DOUBLE_PRECISION, MPI_COMM_WORLD
-      use MPIFUN,       only: MPI_Isend, MPI_Recv, MPI_Waitall
-      use mpisetup,     only: proc, master, slave, err_mpi, FIRST, LAST, req, inflate_req, piernik_MPI_Barrier, extra_barriers
-=======
       use barrier,      only: piernik_MPI_Barrier
       use constants,    only: I_ZERO, I_ONE, V_INFO
       use dataio_pub,   only: warn, printinfo, msg
@@ -311,7 +304,6 @@
       use MPIFUN,       only: MPI_Recv
       use mpisetup,     only: proc, master, slave, err_mpi, FIRST, LAST
       use req_array,    only: req_arr
->>>>>>> 1d0d7c82
 
       implicit none
 
