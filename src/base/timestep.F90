!
! PIERNIK Code Copyright (C) 2006 Michal Hanasz
!
!    This file is part of PIERNIK code.
!
!    PIERNIK is free software: you can redistribute it and/or modify
!    it under the terms of the GNU General Public License as published by
!    the Free Software Foundation, either version 3 of the License, or
!    (at your option) any later version.
!
!    PIERNIK is distributed in the hope that it will be useful,
!    but WITHOUT ANY WARRANTY; without even the implied warranty of
!    MERCHANTABILITY or FITNESS FOR A PARTICULAR PURPOSE.  See the
!    GNU General Public License for more details.
!
!    You should have received a copy of the GNU General Public License
!    along with PIERNIK.  If not, see <http://www.gnu.org/licenses/>.
!
!    Initial implementation of PIERNIK code was based on TVD split MHD code by
!    Ue-Li Pen
!        see: Pen, Arras & Wong (2003) for algorithm and
!             http://www.cita.utoronto.ca/~pen/MHD
!             for original source code "mhd.f90"
!
!    For full list of developers see $PIERNIK_HOME/license/pdt.txt
!
#include "piernik.h"

!>
!! \brief This module gathers all applicable timestep limits and computes next timestep.
!! \deprecated remove "__INTEL_COMPILER" clauses as soon as Intel Compiler gets required features and/or bug fixes
!<

module timestep

   implicit none

   private
   public :: time_step, cfl_manager, check_cfl_violation
#if defined(__INTEL_COMPILER) || defined(_CRAYFTN)
   !! \deprecated remove this clause as soon as Intel Compiler gets required features and/or bug fixes
   public :: init_time_step
#endif /* __INTEL_COMPILER || _CRAYFTN */

#if defined(__INTEL_COMPILER) || defined(_CRAYFTN)
   !! \deprecated remove this clause as soon as Intel Compiler gets required features and/or bug fixes
   procedure(), pointer :: cfl_manager
#else /* ! (__INTEL_COMPILER || _CRAYFTN) */
   procedure(), pointer :: cfl_manager => init_time_step
#endif /* !(__INTEL_COMPILER || _CRAYFTN) */

contains

!>
!! \brief Initialization routine
!!
!! \details This routine sets cfl_manager according to global::cflcontrol parameter.
!! \deprecated remove "__INTEL_COMPILER" clause as soon as Intel Compiler gets required features and/or bug fixes
!<

   subroutine init_time_step

      use constants,  only: PIERNIK_INIT_GLOBAL
      use dataio_pub, only: msg, die, warn, code_progress
      use global,     only: cflcontrol

      implicit none

      if (code_progress < PIERNIK_INIT_GLOBAL) call die("[timestep:init_time_step] globals not initialized.")

      select case (cflcontrol)
         case ('warn')
            cfl_manager => cfl_warn
         case ('auto', 'adaptive')
            cfl_manager => cfl_auto
         case ('none', '')
            if (associated(cfl_manager)) nullify(cfl_manager)
         case default
            write(msg, '(3a)')"[timestep:init_time_step] Unknown cfl_manager '",trim(cflcontrol),"'. Assuming 'none'."
            call warn(msg)
            if (associated(cfl_manager)) nullify(cfl_manager)
      end select
      if (.not.associated(cfl_manager)) then
         call warn("[timestep:init_time_step] cfl_manager was not associated.")
         return
      endif
#if !(defined(__INTEL_COMPILER) || defined(_CRAYFTN))
      !! \deprecated remove this clause as soon as Intel Compiler gets required features and/or bug fixes
      call cfl_manager
#endif /* !__INTEL_COMPILER && !_CRAYFTN */

   end subroutine init_time_step

!>
!! \brief Timestep calculation
!!
!! \details This routine calls various routines associated with different modules.
!! These routines return limit for timestep due to various physical and numerical conditions.
!! At the end the timestep is checked against remaining simulation time, minimum, and maximum allowed values etc.
!<
   subroutine time_step(dt, flind)

      use cg_leaves,          only: leaves
      use cg_list,            only: cg_list_element
      use cmp_1D_mpi,         only: compare_array1D
      use constants,          only: one, two, zero, half, pMIN, pMAX
      use dataio,             only: write_crashed
      use dataio_pub,         only: tend, msg, warn
      use fargo,              only: timestep_fargo
      use fluidtypes,         only: var_numbers
      use global,             only: t, dt_old, dt_max_grow, dt_initial, dt_min, dt_max, nstep, cfl_violated
      use grid_cont,          only: grid_container
      use mpisetup,           only: master, piernik_MPI_Allreduce
      use sources,            only: timestep_sources
      use timestep_pub,       only: c_all, c_all_old
#ifdef COSM_RAYS
      use timestepcosmicrays, only: timestep_crs
#endif /* COSM_RAYS */
#ifdef RESISTIVE
      use resistivity,        only: timestep_resist
#endif /* RESISTIVE */
#ifdef DEBUG
      use dataio_pub,         only: printinfo
      use piernikdebug,       only: has_const_dt, constant_dt
#endif /* DEBUG */
#ifdef NBODY
      use particle_timestep,    only: timestep_nbody
#endif /* NBODY */

      implicit none

      real,              intent(inout) :: dt    !< the timestep
      type(var_numbers), intent(in)    :: flind !< the structure with all fluid indices

      type(cg_list_element), pointer   :: cgl
      type(grid_container),  pointer   :: cg
      real                             :: c_, dt_
      integer                          :: ifl

! Timestep computation

      dt_old = dt

      c_all = zero
      dt = huge(1.)

      cgl => leaves%first
      do while (associated(cgl))
         cg => cgl%cg

         do ifl = lbound(flind%all_fluids, dim=1), ubound(flind%all_fluids, dim=1)
            call timestep_fluid(cg, flind%all_fluids(ifl)%fl, dt_, c_)
            dt    = min(dt, dt_)
            c_all = max(c_all, c_)
         enddo

<<<<<<< HEAD
#ifdef COSM_RAYS
         call timestep_crs(cg)
         dt = min(dt, dt_crs)
#endif /* COSM_RAYS */

         call timestep_sources(dt, cg)

         if (use_fargo) dt = min(dt, timestep_fargo(cg, dt))

#ifdef NBODY
         call timestep_nbody(dt, cg)
#endif /* NBODY */

=======
>>>>>>> 269b48e5
         cgl => cgl%nxt
      enddo

#ifdef COSM_RAYS
      call timestep_crs(dt)
#endif /* COSM_RAYS */
#ifdef RESISTIVE
      call timestep_resist(dt)
#endif /* RESISTIVE */

      call timestep_sources(dt)
      call timestep_fargo(dt)

      call piernik_MPI_Allreduce(dt,    pMIN)
      call piernik_MPI_Allreduce(c_all, pMAX)

      ! finally apply some sanity factors
      if (nstep < 1) then
         if (dt_initial > zero) then
            dt = min(dt, dt_initial)
         else if (dt_initial < zero) then ! extra factor for shortening first timestep
            dt = min(dt, -dt_initial * dt)
         endif
      else
         if (dt_old > zero) dt = min(dt, dt_old*dt_max_grow)
      endif

      if (associated(cfl_manager)) call cfl_manager
      if (.not.cfl_violated) c_all_old = c_all

      if (dt < dt_min) then ! something nasty had happened
         if (master) then
            write(msg,'(2(a,es12.4))')"[timestep:time_step] dt = ",dt,", less than allowed minimum = ",dt_min
            call warn(msg)
         endif
         call write_crashed("[timestep:time_step] dt < dt_min")
      endif

      dt = min(min(dt, dt_max), (half*(tend-t)) + (two*epsilon(one)*((tend-t))))
#ifdef DEBUG
      ! We still need all above for c_all
      if (has_const_dt) then
         dt    = constant_dt
         write(msg,*) "[timestep:time_step]: (constant_dt) c_all = ", c_all
         call printinfo(msg)
      endif
#endif /* DEBUG */
      call compare_array1D([dt])  ! just in case

   end subroutine time_step

!>
!! \brief Timestep prediction after fluidupdate
!!
!! \details This routine calls is important while step redoing due to cfl violation is activated and prevent to dump h5 and restart files until cfl-violated step is succesfully redone.
!<
   subroutine check_cfl_violation(dt, flind)

      use dataio_pub,     only: warn
      use fluidtypes,     only: var_numbers
      use global,         only: cflcontrol, cfl_violated, dt_old, dn_negative, ei_negative, disallow_negatives, unwanted_negatives
      use mpisetup,       only: piernik_MPI_Bcast, master
      use timestep_pub,   only: c_all, c_all_old
      use timestep_retry, only: reset_freezing_speed
#ifdef COSM_RAYS
      use global,         only: cr_negative, disallow_CRnegatives
#endif /* COSM_RAYS */

      implicit none

      real,              intent(in) :: dt    !< the timestep
      type(var_numbers), intent(in) :: flind !< the structure with all fluid indices
      real                          :: checkdt
      real, dimension(3)            :: bck   !< backup for timestep sensitive variables

      if (cflcontrol /= 'warn') return

      checkdt = dt

      bck = [dt_old, c_all_old, c_all]

      unwanted_negatives = .false.
      call time_step(checkdt, flind)
      call piernik_MPI_Bcast(dn_negative)
      call piernik_MPI_Bcast(ei_negative)
#ifdef COSM_RAYS
      call piernik_MPI_Bcast(cr_negative)
      if (cr_negative .and. disallow_CRnegatives) then
         if (master) call warn('[timestep:check_cfl_violation] Possible violation of CFL: negatives in CRS')
         if (disallow_negatives) unwanted_negatives = .true.
      endif
      cr_negative  = .false.
#endif /* COSM_RAYS */
      if (dn_negative) then
         if (master) call warn('[timestep:check_cfl_violation] Possible violation of CFL: negative density')
         if (disallow_negatives) unwanted_negatives = .true.
         dn_negative  = .false.
      endif
      if (ei_negative) then
         if (master) call warn('[timestep:check_cfl_violation] Possible violation of CFL: negative internal energy')
         if (disallow_negatives) unwanted_negatives = .true.
         ei_negative  = .false.
      endif
      cfl_violated = cfl_violated .or. unwanted_negatives
      if (cfl_violated) call reset_freezing_speed

      dt_old = bck(1) ; c_all_old = bck(2) ; c_all = bck(3) !> \todo check if this backup is necessary

   end subroutine check_cfl_violation

!------------------------------------------------------------------------------------------
!>
!! \brief This routine detects sudden timestep changes due to strong velocity changes and interprets them as possible CFL criterion violations
!<

   subroutine cfl_warn

      use dataio_pub,   only: msg, warn
      use global,       only: cfl, cfl_max, cfl_violated, unwanted_negatives
      use mpisetup,     only: piernik_MPI_Bcast, master
      use timestep_pub, only: c_all, c_all_old, stepcfl

      implicit none

      stepcfl = cfl
      if (c_all_old > 0.) stepcfl = c_all/c_all_old*cfl

      if (master) then
         msg = ''
         cfl_violated = unwanted_negatives ! \> information about unwanted_negatives from the previous step if disallow_negatives
         if (stepcfl > cfl_max) then
            write(msg,'(a,g10.3)') "[timestep:cfl_warn] Possible violation of CFL: ",stepcfl
            cfl_violated = .true.
         else if (stepcfl < 2*cfl - cfl_max) then
            write(msg,'(2(a,g10.3))') "[timestep:cfl_warn] Low CFL: ", stepcfl, " << ", cfl
         endif
         if (len_trim(msg) > 0) call warn(msg)
      endif

      call piernik_MPI_Bcast(cfl_violated)

   end subroutine cfl_warn

!------------------------------------------------------------------------------------------
!>
!! \brief This routine detects sudden timestep changes due to strong velocity changes and interprets them as possible CFL criterion violations
!! Timestep changes are used to estimate safe value of CFL for the next timestep (EXPERIMENTAL)
!<

   subroutine cfl_auto

      use constants,    only: one, half, zero
      use dataio_pub,   only: msg, warn
      use global,       only: cfl, cfl_max, dt, dt_old
      use mpisetup,     only: master
      use timestep_pub, only: c_all, c_all_old, cfl_c, stepcfl

      implicit none

      real :: stepcfl_old

      stepcfl_old = stepcfl
      stepcfl = cfl
      if (c_all_old > zero) then
         stepcfl = c_all/c_all_old*cfl
      else
         stepcfl_old = cfl
      endif

      if (stepcfl > zero .and. dt_old > zero) then
         cfl_c = min(one, half * (cfl_c + min(one, stepcfl_old/stepcfl *dt/dt_old)))
         dt = dt * cfl_c
      else
         cfl_c = one
      endif

      if (master) then
         msg = ''
         if (stepcfl > cfl_max) then
            write(msg,'(a,g10.3)') "[timestep:cfl_auto] Possible violation of CFL: ",stepcfl
         else if (stepcfl < 2*cfl - cfl_max) then
            write(msg,'(2(a,g10.3))') "[timestep:cfl_auto] Low CFL: ", stepcfl, " << ", cfl
         endif
         if (len_trim(msg) > 0) call warn(msg)
      endif

   end subroutine cfl_auto

!------------------------------------------------------------------------------------------
!>
!! \brief %Timestep computation for the fluid (FIXME)
!!
!! %Timestep for the fluid is set as the minimum %timestep for all of the MPI blocks times the Courant number.
!! To compute the %timestep in each MPI block, the fastest speed at which information travels in each direction is computed as
!! \f{equation}
!! c_x=\max\limits_{i,j,k}{\left(v_x^{i,j,k}+c_f^{i,j,k}\right)},
!! \f}
!! where \f$v_x^{i,j,k}\f$ is the maximum speed in \f$x\f$ direction for the cell \f$(i,j,k)\f$ and \f$c_f^{i,j,k}\f$ is the speed of sound for
!! ionized fluid computed as \f$c_f^{i,j,k}=\sqrt{\left|\frac{2p_{mag}+\gamma p}{\rho^{i,j,k}}\right|}\f$, where \f$p\f$ stands for pressure,
!! \f$p_{mag}\f$ is pressure of magnetic field, \f$\gamma\f$ is the adiabatic index of the ionized fluid and \f$\rho^{i,j,k}\f$ is fluid density in the cell
!! \f$(i,j,k)\f$. For directions \f$y, z\f$ the computations are made in similar way.
!!
!! %Timestep for each MPI block is then computed as
!! \f{equation}
!! dt=\min{\left(\left|\frac{dx}{c_x}\right|,\left|\frac{dy}{c_y}\right|,\left|\frac{dz}{c_z}\right|\right)},
!! \f}
!! where \f$dx\f$, \f$dy\f$ and \f$dz\f$ are the cell lengths in each direction.
!!
!! Information about the computed %timesteps is exchanged between MPI blocks in order to choose the minimum %timestep for the fluid.
!! The final %timestep is multiplied by the Courant number specified in parameters of each task.
!<

   subroutine timestep_fluid(cg, fl, dt, c_fl)

      use cg_level_connected, only: cg_level_connected_T, find_level
      use constants,          only: xdim, ydim, zdim, ndims, GEO_RPZ, ndims, small
      use domain,             only: dom
      use fluidtypes,         only: component_fluid
      use global,             only: cfl, use_fargo
      use grid_cont,          only: grid_container

      implicit none

      type(grid_container),   pointer, intent(in) :: cg   !< current grid container
      class(component_fluid), pointer, intent(in) :: fl
      real, intent(out)                           :: dt   !< resulting timestep
      real, intent(out)                           :: c_fl !< maximum speed at which information travels in the fluid

      ! locals
      real, dimension(ndims) :: c                         !< maximum velocity in all directions
      real, dimension(ndims) :: v                         !< maximum velocity of fluid in all directions
      real, dimension(ndims) :: dt_proc                   !< timestep for the current cg
      integer                :: i, j, k, d
      type(cg_level_connected_T), pointer :: curl

      curl => find_level(cg%l%id)

      c_fl = small
      dt_proc(:) = huge(1.)

      do k = cg%ks, cg%ke
         do j = cg%js, cg%je
            do i = cg%is, cg%ie
               if (cg%leafmap(i, j, k)) then
                  if (cg%u(fl%idn,i,j,k) > 0.0) then
                     v(:) = abs(cg%u(fl%imx:fl%imz, i, j, k) / cg%u(fl%idn, i, j, k))
                     if (use_fargo) &
                        & v(ydim) = abs(cg%u(fl%imy, i, j, k) / cg%u(fl%idn, i, j, k) - curl%local_omega(i, fl%pos) * cg%x(i))
                  else
                     v(:) = 0.0
                  endif

                  c(:) = max(v(:) + fl%get_cs(i, j, k, cg%u, cg%b, cg%cs_iso2), small)
                  c_fl = max(c_fl, maxval(c))

                  do d = xdim, zdim
                     if (dom%has_dir(d) .and. c(d) > 0.0) then
                        if (dom%geometry_type == GEO_RPZ .and. d == ydim) then
                           dt_proc(d) = min(dt_proc(d), cg%dl(d) * cg%x(i) / c(d))
                        else
                           dt_proc(d) = min(dt_proc(d), cg%dl(d) / c(d))
                        endif
                     else
                        dt_proc(d) = huge(1.)
                     endif
                  enddo

               endif
            enddo
         enddo
      enddo

      dt = cfl * minval(dt_proc)
      call fl%set_c(c_fl)

   end subroutine timestep_fluid

end module timestep<|MERGE_RESOLUTION|>--- conflicted
+++ resolved
@@ -154,23 +154,10 @@
             c_all = max(c_all, c_)
          enddo
 
-<<<<<<< HEAD
-#ifdef COSM_RAYS
-         call timestep_crs(cg)
-         dt = min(dt, dt_crs)
-#endif /* COSM_RAYS */
-
-         call timestep_sources(dt, cg)
-
-         if (use_fargo) dt = min(dt, timestep_fargo(cg, dt))
-
 #ifdef NBODY
          call timestep_nbody(dt, cg)
 #endif /* NBODY */
 
-=======
->>>>>>> 269b48e5
-         cgl => cgl%nxt
       enddo
 
 #ifdef COSM_RAYS
