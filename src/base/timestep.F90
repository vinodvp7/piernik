--- conflicted
+++ resolved
@@ -166,17 +166,14 @@
          cgl => cgl%nxt
       enddo
 
-<<<<<<< HEAD
 #ifdef COSM_RAY_ELECTRONS
          call cresp_timestep
          dt = min(dt, dt_cre)
 #endif /* COSM_RAY_ELECTRONS */
-=======
 #ifdef RESISTIVE
          call timestep_resist
          dt = min(dt, dt_resist)
 #endif /* RESISTIVE */
->>>>>>> e8410f94
 
       call piernik_MPI_Allreduce(dt,    pMIN)
       call piernik_MPI_Allreduce(c_all, pMAX)
