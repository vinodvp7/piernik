--- conflicted
+++ resolved
@@ -156,16 +156,13 @@
          cgl => cgl%nxt
       enddo
 
-<<<<<<< HEAD
+#ifdef COSM_RAYS
+      call timestep_crs(dt)
 #ifdef COSM_RAY_ELECTRONS
          call cresp_timestep
          dt = min(dt, dt_cre)
 #endif /* COSM_RAY_ELECTRONS */
-=======
-#ifdef COSM_RAYS
-      call timestep_crs(dt)
 #endif /* COSM_RAYS */
->>>>>>> 269b48e5
 #ifdef RESISTIVE
       call timestep_resist(dt)
 #endif /* RESISTIVE */
