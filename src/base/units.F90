--- conflicted
+++ resolved
@@ -513,15 +513,7 @@
          case ("magx", "magy", "magz")
             val = lmtvB(U_MAG)
             write(s_val, '(a)') trim(s_lmtvB(U_MAG))
-<<<<<<< HEAD
-#ifdef COSM_RAY_ELECTRONS
          case ("cr01" : "cr99")
-#else /* !COSM_RAY_ELECTRONS */
-         case ("cr1" : "cr9")
-#endif /* !COSM_RAY_ELECTRONS */
-=======
-         case ("cr01" : "cr99")
->>>>>>> 859f171e
             val = lmtvB(U_MASS) / lmtvB(U_LEN) / lmtvB(U_TIME) ** 2
             if (trim(s_lmtvB(U_ENER)) /= "complex") then
                write(s_val, '(a, "/", a,"**3")') trim(s_lmtvB(U_ENER)), trim(s_lmtvB(U_LEN))
