--- conflicted
+++ resolved
@@ -47,11 +47,7 @@
 
       use cg_list_global,   only: all_cg
       use constants,        only: wcr_n
-<<<<<<< HEAD
-      use crhelpers,        only: divv_i, divv_l, divv_n
-=======
       use crhelpers,        only: divv_i, divv_n
->>>>>>> 859f171e
       use dataio_pub,       only: warn
       use fluidindex,       only: flind
       use named_array_list, only: qna
@@ -67,10 +63,6 @@
       endif
       call all_cg%reg_var(divv_n)
       divv_i = qna%ind(divv_n)
-<<<<<<< HEAD
-      divv_l = qna%exists(divv_n)
-=======
->>>>>>> 859f171e
 
    end subroutine init_crdiffusion
 
