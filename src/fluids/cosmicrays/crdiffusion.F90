!
! PIERNIK Code Copyright (C) 2006 Michal Hanasz
!
!    This file is part of PIERNIK code.
!
!    PIERNIK is free software: you can redistribute it and/or modify
!    it under the terms of the GNU General Public License as published by
!    the Free Software Foundation, either version 3 of the License, or
!    (at your option) any later version.
!
!    PIERNIK is distributed in the hope that it will be useful,
!    but WITHOUT ANY WARRANTY; without even the implied warranty of
!    MERCHANTABILITY or FITNESS FOR A PARTICULAR PURPOSE.  See the
!    GNU General Public License for more details.
!
!    You should have received a copy of the GNU General Public License
!    along with PIERNIK.  If not, see <http://www.gnu.org/licenses/>.
!
!    Initial implementation of PIERNIK code was based on TVD split MHD code by
!    Ue-Li Pen
!        see: Pen, Arras & Wong (2003) for algorithm and
!             http://www.cita.utoronto.ca/~pen/MHD
!             for original source code "mhd.f90"
!
!    For full list of developers see $PIERNIK_HOME/license/pdt.txt
!
#include "piernik.h"

!>
!! \brief Numerical scheme for the diffusive transport of Cosmic Rays
!<

module crdiffusion

! pulled by COSM_RAYS

   implicit none

   private
   public :: cr_diff, init_crdiffusion

   logical :: has_cr

contains

   subroutine init_crdiffusion

      use cg_list_global, only: all_cg
      use constants,      only: wcr_n
      use crhelpers,      only: divv_n
      use dataio_pub,     only: warn
      use fluidindex,     only: flind

      implicit none

      has_cr = (flind%crs%all > 0)

      if (has_cr) then
         call all_cg%reg_var(wcr_n, dim4 = flind%crs%all)
      else
         call warn("[crdiffusion:init_crdiffusion] No CR species to diffuse")
      endif
      call all_cg%reg_var(divv_n)

   end subroutine init_crdiffusion

!>
!! \brief boundaries for wcr
!! This procedure is a shameless copy of cg_list_bnd%arr3d_boundaries adapted for wcr
!! \todo REMOVE ME, FIX ME, MERGE ME with cg_list_bnd%arr3d_boundaries or at least have a decency to make me more general
!<
   subroutine all_wcr_boundaries

      use cg_leaves,        only: leaves
      use cg_list,          only: cg_list_element
      use cg_list_global,   only: all_cg
      use constants,        only: ndims, xdim, ydim, zdim, LO, HI, BND_PER, BND_MPI, BND_FC, BND_MPI_FC, I_TWO, I_THREE, wcr_n, PPP_CR
      use dataio_pub,       only: die
      use domain,           only: dom
      use grid_cont,        only: grid_container
      use named_array_list, only: wna
      use ppp,              only: ppp_main

      implicit none

      integer(kind=4)                         :: i, d, lh
      integer(kind=4), dimension(ndims,LO:HI) :: l, r
      real, dimension(:,:,:,:), pointer       :: wcr
      type(cg_list_element),    pointer       :: cgl
      type(grid_container),     pointer       :: cg
      character(len=*), parameter :: awb_label = "all_wcr_boundaries"

      if (.not. has_cr) return

<<<<<<< HEAD
      call ppp_main%start(awb_label)
=======
      call ppp_main%start(awb_label, PPP_CR)
>>>>>>> 003c835c

      call all_cg%internal_boundaries_4d(wna%ind(wcr_n)) ! should be more selective (modified leaves?)

      cgl => leaves%first
      do while (associated(cgl))
         cg => cgl%cg
         wcr => cg%w(wna%ind(wcr_n))%arr
         if (.not. associated(wcr)) call die("[crdiffusion:all_wcr_boundaries] cannot get wcr")

         do d = xdim, zdim
            if (dom%has_dir(d)) then
               l = cg%lhn ; r = l
               do lh = LO, HI
                  select case (cg%bnd(d, lh))
                     case (BND_PER)
                     case (BND_MPI) !, BND_MPI_FC)
                     case (BND_FC, BND_MPI_FC)
                        call die("[crdiffusion:all_wcr_boundaries] fine-coarse interfaces are not implemented here")
                     case default ! Set gradient == 0 on the external boundaries
                        r(d,:) = cg%ijkse(d,lh)
                        do i = 1, dom%nb
                           l(d,:) = r(d,:) + (I_TWO*lh-I_THREE)*i
                           wcr(:,l(xdim,LO):l(xdim,HI),l(ydim,LO):l(ydim,HI),l(zdim,LO):l(zdim,HI)) = wcr(:,r(xdim,LO):r(xdim,HI),r(ydim,LO):r(ydim,HI),r(zdim,LO):r(zdim,HI))
                        enddo
                  end select

               enddo
            endif
         enddo

         cgl => cgl%nxt
      enddo

<<<<<<< HEAD
      call ppp_main%stop(awb_label)
=======
      call ppp_main%stop(awb_label, PPP_CR)
>>>>>>> 003c835c

   end subroutine all_wcr_boundaries

!>
!! \brief Diffusive transport of ecr in crdim/ibdir-direction
!!
!! cr_diff_x --> cr_diff(xdim)
!! cr_diff_y --> cr_diff(ydim)
!! cr_diff_z --> cr_diff(zdim)
!<
   subroutine cr_diff(crdim)

      use cg_leaves,        only: leaves
      use cg_list,          only: cg_list_element
      use constants,        only: xdim, ydim, zdim, ndims, LO, HI, oneeig, eight, wcr_n, GEO_XYZ, PPP_CR
      use dataio_pub,       only: die
      use domain,           only: dom
      use fluidindex,       only: flind
      use global,           only: dt
      use grid_cont,        only: grid_container
      use initcosmicrays,   only: iarr_crs, K_crs_paral, K_crs_perp
      use named_array,      only: p4
      use named_array_list, only: wna
      use ppp,              only: ppp_main
#ifdef MAGNETIC
      use constants,        only: four
#endif /* MAGNETIC */

      implicit none

      integer(kind=4), intent(in)          :: crdim
      integer                              :: i, j, k, il, ih, jl, jh, kl, kh, ild, jld, kld
      integer, dimension(ndims)            :: idm, ndm, hdm, ldm
      real                                 :: bb, f1, f2
      real, dimension(ndims)               :: bcomp
      real, dimension(flind%crs%all)       :: fcrdif
      real, dimension(ndims,flind%crs%all) :: decr
      real, dimension(flind%crs%all)       :: dqp, dqm
      type(cg_list_element), pointer       :: cgl
      type(grid_container),  pointer       :: cg
      logical, dimension(ndims)            :: present_not_crdim
      real, dimension(:,:,:,:), pointer    :: wcr
      integer                              :: wcri
      character(len=*), dimension(ndims), parameter :: crd_label = [ "cr_diff_X", "cr_diff_Y", "cr_diff_Z" ]

      if (.not. has_cr) return
      if (.not.dom%has_dir(crdim)) return

<<<<<<< HEAD
      call ppp_main%start(crd_label(crdim))
=======
      call ppp_main%start(crd_label(crdim), PPP_CR)
>>>>>>> 003c835c

      if (dom%geometry_type /= GEO_XYZ) call die("[crdiffusion:cr_diff] Unsupported geometry")

      idm        = 0              ;      idm(crdim) = 1
      decr(:,:)  = 0.             ;      bcomp(:)   = 0.                 ! essential where ( .not.dom%has_dir(dim) .and. (dim /= crdim) )
      present_not_crdim = dom%has_dir .and. ( [ xdim,ydim,zdim ] /= crdim )
      wcri = wna%ind(wcr_n)

      cgl => leaves%first
      do while (associated(cgl))
         cg => cgl%cg

         wcr => cg%w(wcri)%arr
         if (.not. associated(wcr)) call die("[crdiffusion:cr_diff] cannot get wcr")

         f1 =    eight * cg%idl(crdim)
         f2 = - oneeig * cg%idl(crdim) * dt
                                                                                               ! in case of integration with boundaries:
         ldm        = cg%ijkse(:,LO) ;      ldm(crdim) = cg%lhn(crdim,LO) + dom%D_(crdim)      ! ldm =           1 + D_
         hdm        = cg%ijkse(:,HI) ;      hdm(crdim) = cg%lhn(crdim,HI)                      ! hdm = cg%n_ + idm - D_

         do k = ldm(zdim), hdm(zdim)       ; kl = k-1 ; kh = k+1 ; kld = k-idm(zdim)
            do j = ldm(ydim), hdm(ydim)    ; jl = j-1 ; jh = j+1 ; jld = j-idm(ydim)
               do i = ldm(xdim), hdm(xdim) ; il = i-1 ; ih = i+1 ; ild = i-idm(xdim)

                  decr(crdim,:) = (cg%u(iarr_crs,i,j,k) - cg%u(iarr_crs,ild,jld,kld)) * f1
                  fcrdif = K_crs_perp * decr(crdim,:)
#ifdef MAGNETIC
                  bcomp(crdim) =  cg%b(crdim,i,j,k) * four
#endif /* MAGNETIC */
                  if (present_not_crdim(xdim)) then
                     dqm = (cg%u(iarr_crs,i ,jld,kld) + cg%u(iarr_crs,i ,j,k)) - (cg%u(iarr_crs,il,jld,kld) + cg%u(iarr_crs,il,j,k))
                     dqp = (cg%u(iarr_crs,ih,jld,kld) + cg%u(iarr_crs,ih,j,k)) - (cg%u(iarr_crs,i ,jld,kld) + cg%u(iarr_crs,i ,j,k))
                     decr(xdim,:) = (dqp+dqm) * (1.0 + sign(1.0, dqm*dqp)) * cg%idx
#ifdef MAGNETIC
                     bcomp(xdim)  = sum(cg%b(xdim,i:ih, jld:j, kld:k))
#endif /* MAGNETIC */
                  endif

                  if (present_not_crdim(ydim)) then
                     dqm = (cg%u(iarr_crs,ild,j ,kld) + cg%u(iarr_crs,i,j ,k)) - (cg%u(iarr_crs,ild,jl,kld) + cg%u(iarr_crs,i,jl,k))
                     dqp = (cg%u(iarr_crs,ild,jh,kld) + cg%u(iarr_crs,i,jh,k)) - (cg%u(iarr_crs,ild,j ,kld) + cg%u(iarr_crs,i,j ,k))
                     decr(ydim,:) = (dqp+dqm) * (1.0 + sign(1.0, dqm*dqp)) * cg%idy
#ifdef MAGNETIC
                     bcomp(ydim)  = sum(cg%b(ydim,ild:i, j:jh, kld:k))
#endif /* MAGNETIC */
                  endif

                  if (present_not_crdim(zdim)) then
                     dqm = (cg%u(iarr_crs,ild,jld,k ) + cg%u(iarr_crs,i,j,k )) - (cg%u(iarr_crs,ild,jld,kl) + cg%u(iarr_crs,i,j,kl))
                     dqp = (cg%u(iarr_crs,ild,jld,kh) + cg%u(iarr_crs,i,j,kh)) - (cg%u(iarr_crs,ild,jld,k ) + cg%u(iarr_crs,i,j,k ))
                     decr(zdim,:) = (dqp+dqm) * (1.0 + sign(1.0, dqm*dqp)) * cg%idz
#ifdef MAGNETIC
                     bcomp(zdim)  = sum(cg%b(zdim,ild:i, jld:j, k:kh))
#endif /* MAGNETIC */
                  endif

                  bb = sum(bcomp**2)
                  if (bb > epsilon(0.d0)) fcrdif = fcrdif + K_crs_paral * bcomp(crdim) * (bcomp(xdim) * decr(xdim,:) + bcomp(ydim) * decr(ydim,:) + bcomp(zdim) * decr(zdim,:)) / bb

                  wcr(:,i,j,k) = fcrdif * f2

               enddo
            enddo
         enddo
         cgl => cgl%nxt
      enddo

      call all_wcr_boundaries

      cgl => leaves%first
      do while (associated(cgl))
         cg => cgl%cg

         ndm = cg%lhn(:,HI) - idm
         hdm = cg%lhn(:,LO) ; hdm(crdim) = cg%lhn(crdim,HI)
         ldm = hdm - idm
         p4 => cg%w(wna%fi)%span(cg%lhn(:,LO), int(ndm, kind=4))
         p4(iarr_crs,:,:,:) = p4(iarr_crs,:,:,:) - (cg%w(wcri)%span(int(cg%lhn(:,LO)+idm, kind=4), cg%lhn(:,HI)) - cg%w(wcri)%span(cg%lhn(:,LO), int(ndm, kind=4)))
         cg%u(iarr_crs,hdm(xdim):cg%lhn(xdim,HI),hdm(ydim):cg%lhn(ydim,HI),hdm(zdim):cg%lhn(zdim,HI)) = cg%u(iarr_crs,ldm(xdim):ndm(xdim),ldm(ydim):ndm(ydim),ldm(zdim):ndm(zdim)) ! for sanity

         cgl => cgl%nxt
      enddo

<<<<<<< HEAD
      call ppp_main%stop(crd_label(crdim))
=======
      call ppp_main%stop(crd_label(crdim), PPP_CR)
>>>>>>> 003c835c

   end subroutine cr_diff

end module crdiffusion<|MERGE_RESOLUTION|>--- conflicted
+++ resolved
@@ -92,11 +92,7 @@
 
       if (.not. has_cr) return
 
-<<<<<<< HEAD
-      call ppp_main%start(awb_label)
-=======
       call ppp_main%start(awb_label, PPP_CR)
->>>>>>> 003c835c
 
       call all_cg%internal_boundaries_4d(wna%ind(wcr_n)) ! should be more selective (modified leaves?)
 
@@ -130,11 +126,7 @@
          cgl => cgl%nxt
       enddo
 
-<<<<<<< HEAD
-      call ppp_main%stop(awb_label)
-=======
       call ppp_main%stop(awb_label, PPP_CR)
->>>>>>> 003c835c
 
    end subroutine all_wcr_boundaries
 
@@ -183,11 +175,7 @@
       if (.not. has_cr) return
       if (.not.dom%has_dir(crdim)) return
 
-<<<<<<< HEAD
-      call ppp_main%start(crd_label(crdim))
-=======
       call ppp_main%start(crd_label(crdim), PPP_CR)
->>>>>>> 003c835c
 
       if (dom%geometry_type /= GEO_XYZ) call die("[crdiffusion:cr_diff] Unsupported geometry")
 
@@ -272,11 +260,7 @@
          cgl => cgl%nxt
       enddo
 
-<<<<<<< HEAD
-      call ppp_main%stop(crd_label(crdim))
-=======
       call ppp_main%stop(crd_label(crdim), PPP_CR)
->>>>>>> 003c835c
 
    end subroutine cr_diff
 
