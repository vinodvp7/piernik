--- conflicted
+++ resolved
@@ -19,18 +19,10 @@
    real(kind=8)                                     :: alpha, p_ratio_4_q, n_in, e_in, p_im1, p_ip1
    real(kind=8), allocatable, dimension(:), target  :: alpha_tab_lo, alpha_tab_up, n_tab_lo, n_tab_up, alpha_tab_q, q_grid
    real(kind=8), allocatable, dimension(:,:),target :: p_ratios_lo, f_ratios_lo, p_ratios_up, f_ratios_up
-<<<<<<< HEAD
    integer(kind=4)                                  :: helper_arr_dim
    real(kind=8)                                     :: eps_det = eps * 1.0e-15
-   real(kind=8)                                     :: small_eps = 1.0e-25
    real(kind=8), pointer, dimension(:)              :: p_a => null(), p_n => null() ! pointers for alpha_tab_(lo,up) and n_tab_(lo,up) or optional - other 1-dim arrays
    real(kind=8), pointer, dimension(:,:)            :: p_p => null(), p_f => null() ! pointers for p_ratios_(lo,up) and f_ratios_(lo,up)
-=======
-   integer(kind=4) :: helper_arr_dim
-   real(kind=8) :: eps_det = eps * 1.0e-15
-   real(kind=8), pointer, dimension(:)   :: p_a => null(), p_n => null() ! pointers for alpha_tab_(lo,up) and n_tab_(lo,up) or optional - other 1-dim arrays
-   real(kind=8), pointer, dimension(:,:) :: p_p => null(), p_f => null() ! pointers for p_ratios_(lo,up) and f_ratios_(lo,up)
->>>>>>> f4d73dc9
 
    abstract interface
       function function_pointer_1D(z)
@@ -123,11 +115,8 @@
 !----------------------------------------------------------------------------------------------------
 
    subroutine NR_algorithm_1D(x, exit_code)
-<<<<<<< HEAD
-
-=======
+
       use constants,      only: zero
->>>>>>> f4d73dc9
       use initcrspectrum, only: NR_iter_limit, tol_f_1D, tol_x_1D
       use func,           only: operator(.equals.)
 
@@ -141,7 +130,6 @@
       func_check = .false.
 
       do i = 1, NR_iter_limit
-<<<<<<< HEAD
          fun1D_val = selected_function_1D(x)
          if ((abs(fun1D_val) .le. tol_f_1D) .and. (abs(delta) .le. tol_f_1D)) then ! delta .le. tol_f acceptable as in case of f convergence we must only check if the algorithm hasn't wandered astray
             exit_code = .false.
@@ -150,7 +138,7 @@
 
          dfun_1D = derivative_1D(x)
 
-         if ( abs(dfun_1D) .lt. small_eps ) then
+         if ( abs(dfun_1D) .equals. zero ) then
             exit_code = .true.
             return
          endif
@@ -158,36 +146,12 @@
          delta   = fun1D_val / derivative_1D(x)
 
          x = x - delta
-         if(abs(delta) .lt. tol_x_1D) then
+         if (abs(delta) .lt. tol_x_1D) then
             exit_code = .false.
             return
          endif
          call selected_value_check_1D(x, func_check)  ! necessary in some cases, when maximal value x can take is defined, for other cases dummy_check_1D function defined
          if ( func_check .eqv. .true. ) return
-=======
-          fun1D_val = selected_function_1D(x)
-          if ((abs(fun1D_val) .le. tol_f_1D) .and. (abs(delta) .le. tol_f_1D)) then ! delta .le. tol_f acceptable as in case of f convergence we must only check if the algorithm hasn't wandered astray
-                exit_code = .false.
-                return
-          endif
-
-          dfun_1D = derivative_1D(x)
-
-          if ( abs(dfun_1D) .equals. zero ) then
-              exit_code = .true.
-              return
-          endif
-
-          delta   = fun1D_val / derivative_1D(x)
-
-          x = x - delta
-          if (abs(delta) .lt. tol_x_1D) then
-              exit_code = .false.
-              return
-          endif
-          call selected_value_check_1D(x, func_check)  ! necessary in some cases, when maximal value x can take is defined, for other cases dummy_check_1D function defined
-          if ( func_check .eqv. .true. ) return
->>>>>>> f4d73dc9
       enddo
 
       exit_code = .true. ! if all fails
