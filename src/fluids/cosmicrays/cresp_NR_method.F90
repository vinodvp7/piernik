module cresp_NR_method
! pulled by COSM_RAY_ELECTRONS

   use initcrspectrum, only: max_p_ratio, eps, arr_dim, arr_dim_q

   implicit none


   private
   public :: alpha, n_in, NR_algorithm, NR_algorithm_1D, compute_q, intpol_pf_from_NR_grids, selected_function_1D, &
           &    selected_function_2D, selected_value_check_1D, initialize_arrays, e_small_to_f, q_ratios, fvec_lo, &
           &    fvec_up, fvec_test, cresp_initialize_guess_grids
   public :: e_in, nr_test, nr_test_1D, p_ip1, n_tab_up, alpha_tab_up, n_tab_lo, alpha_tab_lo, alpha_tab_q, q_control, & ! list for NR driver
           &    p_a, p_n, p_ratios_lo, f_ratios_lo, p_ratios_up, f_ratios_up, q_grid, lin_interpol_1D, alpha_to_q,   &   ! can be commented out for CRESP and PIERNIK
           &    lin_extrapol_1D, lin_interpolation_1D, find_indices_1D, nearest_solution

   integer, parameter                               :: ndim = 2
   real(kind=8), allocatable, dimension(:)          :: p_space, q_space
   real(kind=8)                                     :: alpha, p_ratio_4_q, n_in, e_in, p_im1, p_ip1
   real(kind=8), allocatable, dimension(:), target  :: alpha_tab_lo, alpha_tab_up, n_tab_lo, n_tab_up, alpha_tab_q, q_grid
   real(kind=8), allocatable, dimension(:,:),target :: p_ratios_lo, f_ratios_lo, p_ratios_up, f_ratios_up
   integer(kind=4)                                  :: helper_arr_dim
   real(kind=8)                                     :: eps_det = eps * 1.0e-15
   real(kind=8)                                     :: small_eps = 1.0e-25
   real(kind=8), pointer, dimension(:)              :: p_a => null(), p_n => null() ! pointers for alpha_tab_(lo,up) and n_tab_(lo,up) or optional - other 1-dim arrays
   real(kind=8), pointer, dimension(:,:)            :: p_p => null(), p_f => null() ! pointers for p_ratios_(lo,up) and f_ratios_(lo,up)

   abstract interface
      function function_pointer_1D(z)
         real(kind=8) :: function_pointer_1D
         real(kind=8) :: z
      end function function_pointer_1D
      subroutine value_control_1D(z, exit_code)
         logical      :: exit_code
         real(kind=8) :: z
      end subroutine value_control_1D
      function function_pointer_2D(z)
         real(kind=8),dimension(2) :: function_pointer_2D
         real(kind=8),dimension(2) :: z
      end function function_pointer_2D
   end interface

   procedure (value_control_1D), pointer    :: selected_value_check_1D => null()
   procedure (function_pointer_1D), pointer :: selected_function_1D => null()
   procedure (function_pointer_2D), pointer :: selected_function_2D => null()

!----------------------------------------------------------------------------------------------------

<<<<<<< HEAD
contains

   subroutine NR_algorithm(x,exit_code)

=======
   contains !  -------*--------

   subroutine NR_algorithm(x,exit_code)
>>>>>>> 0a44cef9
      use initcrspectrum, only: NR_iter_limit, tol_f, tol_x

      implicit none

<<<<<<< HEAD
      real(kind=8), dimension(ndim), intent(inout) :: x
      logical,                       intent(out)   :: exit_code
      real(kind=8), dimension(ndim)                :: fun_vec_value
      real(kind=8), dimension(1:ndim)              :: cor
      real(kind=8), dimension(size(x),size(x))     :: fun_vec_jac, fun_vec_inv_jac
      real(kind=8)                                 :: err_f, err_x, det
      integer(kind=2)                              :: i, j

      err_f = tol_f
      err_x = tol_x
      exit_code = .true.

      fun_vec_value = selected_function_2D(x)
      if (maxval(abs(fun_vec_value)) < 0.01 * err_f) then ! in case when f converges at initialization
         exit_code=.false.
!         write(*,"(A33,2E22.15)")"Convergence (f) at initialization", x
         return
      endif
      do j = 1, 3 ! if it is not possible to find solution with demanded precision.
         do i = 1, NR_iter_limit
            if (maxval(abs(fun_vec_value)) < err_f ) then    ! For convergence via value of f
               exit_code=.false.
=======
      real(kind=8),dimension(ndim),intent(inout) :: x
      real(kind=8),dimension(ndim)   :: fun_vec_value
      real(kind=8),dimension(1:ndim) :: cor
      real(kind=8), dimension(size(x),size(x)) :: fun_vec_jac, fun_vec_inv_jac
      real(kind=8) :: err_f, err_x
      real(kind=8) :: det
      logical,intent(out)  :: exit_code
      integer(kind=2) :: i , j

      err_f = tol_f
      err_x = tol_x
      exit_code=.true.

      fun_vec_value = selected_function_2D(x)
      if (maxval(abs(fun_vec_value)) < 0.01 * err_f) then ! in case when f converges at initialization
               exit_code=.false.
   !             write(*,"(A33,2E22.15)")"Convergence (f) at initialization", x
               return
      endif
   do j = 1, 3 ! if it is not possible to find solution with demanded precision.
      do i = 1, NR_iter_limit
         if (maxval(abs(fun_vec_value)) < err_f ) then    ! For convergence via value of f
            exit_code=.false.
>>>>>>> 0a44cef9
#ifdef CRESP_VERBOSED
               write(*,"(A47,I4,A12)",advance="no") "Convergence via value of fun_vec_value after ",i, " iterations."!, x, fun_vec_value
#endif /* CRESP_VERBOSED */
<<<<<<< HEAD
               return
            endif

            fun_vec_value = selected_function_2D(x)
            fun_vec_jac = jac_fin_diff(x)                    ! function vector already explicitly provided to jac_fin_diff (finite difference method)

            det = determinant_2d_real(fun_vec_jac)           ! WARNING - algorithm is used for ndim = 2. For more dimensions LU or other methods should be implemented.
            if (abs(det) .lt. eps_det) then              ! Countermeasure against determinant = zero
!               write (*,"(A20)") "WARNING: det ~ 0.0"
               exit_code = .true.
               return
            endif
            fun_vec_inv_jac = invert_2d_matrix(fun_vec_jac,det)

            cor(1) = fun_vec_inv_jac(1,1) *fun_vec_value(1) + fun_vec_inv_jac(1,2) * fun_vec_value(2)
            cor(2) = fun_vec_inv_jac(2,1) *fun_vec_value(1) + fun_vec_inv_jac(2,2) * fun_vec_value(2)
            x = x+cor
!            write(*,'(A20, 2E35.25, A5, 2E22.14)') "Obtained values (x): " , x,' | ', sum(abs(cor)), sum(abs(fun_vec_value))! ,maxval(abs(fun_vec_value)), maxval(abs(cor)),
            if (maxval(abs(cor)) < err_x) then                 ! For convergence via value of correction (cor) table.
#ifdef CRESP_VERBOSED
               write(*,"(A47,I4,A12)",advance="no") "Convergence via value of cor array     after ",i," iterations."
#endif /* CRESP_VERBOSED */
               exit_code = .false.
               return
            endif
         enddo
         err_f = 5.0*err_f
         err_x = 5.0*err_x ! changing tolerance so that more solutions can be found
      enddo
!      write(*,"(A45,I4,A24)") "  ... WARNING: Maximum number of iterations (",NR_iter_limit,") exceeded @global_newt!"
      exit_code = .true.

   end subroutine NR_algorithm

!----------------------------------------------------------------------------------------------------

   subroutine NR_algorithm_1D(x, exit_code)

      use initcrspectrum, only: NR_iter_limit, tol_f_1D, tol_x_1D

      implicit none

      integer          :: i
      real(kind=8)     :: x, delta, dfun_1D, fun1D_val
      logical          :: exit_code, func_check

      delta = huge(1.0)
      func_check = .false.

      do i = 1, NR_iter_limit
         fun1D_val = selected_function_1D(x)
         if ((abs(fun1D_val) .le. tol_f_1D) .and. (abs(delta) .le. tol_f_1D)) then ! delta .le. tol_f acceptable as in case of f convergence we must only check if the algorithm hasn't wandered astray
            exit_code = .false.
            return
         endif

         dfun_1D = derivative_1D(x)

         if ( abs(dfun_1D) .lt. small_eps ) then
            exit_code = .true.
            return
         endif

         delta   = fun1D_val / derivative_1D(x)

         x = x - delta
         if(abs(delta) .lt. tol_x_1D) then
            exit_code = .false.
            return
         endif
         call selected_value_check_1D(x, func_check)  ! necessary in some cases, when maximal value x can take is defined, for other cases dummy_check_1D function defined
         if ( func_check .eqv. .true. ) return
=======
            return
         endif

         fun_vec_value = selected_function_2D(x)
         fun_vec_jac = jac_fin_diff(x)                    ! function vector already explicitly provided to jac_fin_diff (finite difference method)

         det = determinant_2d_real(fun_vec_jac)           ! WARNING - algorithm is used for ndim = 2. For more dimensions LU or other methods should be implemented.
         if (abs(det) .lt. eps_det) then              ! Countermeasure against determinant = zero
!      write (*,"(A20)") "WARNING: det ~ 0.0"
            exit_code = .true.
            return
         endif
         fun_vec_inv_jac = invert_2d_matrix(fun_vec_jac,det)

         cor(1) = fun_vec_inv_jac(1,1) *fun_vec_value(1) + fun_vec_inv_jac(1,2) * fun_vec_value(2)
         cor(2) = fun_vec_inv_jac(2,1) *fun_vec_value(1) + fun_vec_inv_jac(2,2) * fun_vec_value(2)
         x = x+cor
!          write(*,'(A20, 2E35.25, A5, 2E22.14)') "Obtained values (x): " , x,' | ', sum(abs(cor)), sum(abs(fun_vec_value))! ,maxval(abs(fun_vec_value)), maxval(abs(cor)),
         if (maxval(abs(cor)) < err_x) then                 ! For convergence via value of correction (cor) table.
#ifdef CRESP_VERBOSED
            write(*,"(A47,I4,A12)",advance="no") "Convergence via value of cor array     after ",i," iterations."
#endif /* CRESP_VERBOSED */
            exit_code = .false.
            return
         endif
      enddo
      err_f = 5.0*err_f
      err_x = 5.0*err_x ! changing tolerance so that more solutions can be found
  enddo
!       write(*,"(A45,I4,A24)") "  ... WARNING: Maximum number of iterations (",NR_iter_limit,") exceeded @global_newt!"
      exit_code = .true.

   end subroutine NR_algorithm
!----------------------------------------------------------------------------------------------------
   subroutine NR_algorithm_1D(x, exit_code)
      use initcrspectrum, only: NR_iter_limit, tol_f_1D, tol_x_1D

      implicit none

      integer          :: i
      real(kind=8)     :: x, delta
      real(kind=8)     :: dfun_1D, fun1D_val
      logical :: exit_code, func_check

      delta = huge(1.0)
      func_check = .false.

      do i = 1, NR_iter_limit
          fun1D_val = selected_function_1D(x)
          if ((abs(fun1D_val) .le. tol_f_1D) .and. (abs(delta) .le. tol_f_1D)) then ! delta .le. tol_f acceptable as in case of f convergence we must only check if the algorithm hasn't wandered astray
                exit_code = .false.
                return
          endif

          dfun_1D = derivative_1D(x)

          if ( abs(dfun_1D) .lt. small_eps ) then
              exit_code = .true.
              return
          endif

          delta   = fun1D_val / derivative_1D(x)

          x = x - delta
          if(abs(delta) .lt. tol_x_1D) then
              exit_code = .false.
              return
          endif
          call selected_value_check_1D(x, func_check)  ! necessary in some cases, when maximal value x can take is defined, for other cases dummy_check_1D function defined
          if ( func_check .eqv. .true. ) return
>>>>>>> 0a44cef9
      enddo

      exit_code = .true. ! if all fails

   end subroutine NR_algorithm_1D

!----------------------------------------------------------------------------------------------------
<<<<<<< HEAD

   function derivative_1D(x) ! via finite difference method

=======
   function derivative_1D(x) ! via finite difference method
>>>>>>> 0a44cef9
      use constants,       only: half
      use initcrspectrum,  only: eps

      implicit none

      real(kind=8),intent(in) :: x
      real(kind=8)            :: dx, derivative_1D
      real(kind=8)            :: dx_par = 1.0e-4

      dx = sign(1.0, x) * min(abs(x*dx_par), dx_par)
      dx = sign(1.0, x) * max(abs(dx), eps) ! dx = 0.0 must not be allowed
      derivative_1D = half * (selected_function_1D(x+dx) - selected_function_1D(x-dx))/dx

   end function derivative_1D
<<<<<<< HEAD

!----------------------------------------------------------------------------------------------------

   subroutine cresp_initialize_guess_grids

      use constants,       only: zero
      use initcrspectrum,  only: e_small, q_big, max_p_ratio !, p_fix
      use cresp_variables, only: clight ! use units, only: clight
=======
!----------------------------------------------------------------------------------------------------
   subroutine cresp_initialize_guess_grids
      use constants,       only: zero
      use cresp_variables, only: clight ! use units, only: clight
      use initcrspectrum,  only: e_small, q_big, max_p_ratio !, p_fix
>>>>>>> 0a44cef9
      use mpisetup,        only: master

      implicit none

<<<<<<< HEAD
      logical   :: first_run = .true. , save_to_log = .false.
      character(8)  :: date
      character(9) :: time
=======
      logical        :: first_run = .true. , save_to_log = .false.
      character(8)   :: date
      character(9)   :: time
>>>>>>> 0a44cef9

      call initialize_arrays
      if ((master) .and. (first_run .eqv. .true. )) then
         helper_arr_dim = int(arr_dim/4,kind=4)
<<<<<<< HEAD
         if (.not. allocated(p_space))     allocate(p_space(1:helper_arr_dim)) ! these will be deallocated once initialization is over
            if (.not. allocated(q_space))     allocate(q_space(1:helper_arr_dim)) ! these will be deallocated once initialization is over
            call date_and_time(date,time)
            call date_and_time(DATE=date)
            call date_and_time(TIME=time)
=======
>>>>>>> 0a44cef9

         if (.not. allocated(p_space))     allocate(p_space(1:helper_arr_dim)) ! these will be deallocated once initialization is over
         if (.not. allocated(q_space))     allocate(q_space(1:helper_arr_dim)) ! these will be deallocated once initialization is over

         call date_and_time(date,time)
         call date_and_time(DATE=date)
         call date_and_time(TIME=time)

         p_ratios_up = zero ; f_ratios_up = zero
         p_ratios_lo = zero ; f_ratios_lo = zero

         q_grid      = 2*q_big; q_grid(int(arr_dim_q/2):) = -2*q_big ! if crash, factor 2 must be removed
!             if (maxval(p_fix)**q_grid(1) .gt. huge(q_grid(1))) then
!                 write (msg,"(A100)") "p**q may result in FPE, check your parameters" ! use msg
!             endif

         call fill_guess_grids

         print *, "Are there zeros? (q_ratios)",    count(abs(q_space).le.zero)
         print *, "Are there zeros? (p_ratios_up)", count(p_ratios_up.le.zero)
         print *, "Are there zeros? (f_ratios_up)", count(f_ratios_up.le.zero)
         print *, "Are there zeros? (p_ratios_lo)", count(p_ratios_lo.le.zero)
         print *, "Are there zeros? (f_ratios_lo)", count(f_ratios_lo.le.zero)
         print *, "Count of array elements:", size(p_ratios_lo)
         print *,"----------"
         if (save_to_log) then
            open(15, file="log_NR_solve",position="append")
            write (15,*) "------------------------------------------"
            write (15,"(A,2x,A,2x)") "Run on: ", date, "at: ", time
            write (15,*) "For set of parameters: e_small, size(NR_guess_grid,dim=1), size(NR_guess_grid, dim=2),", &
                                             "max_p_ratio, q_big, clight"
            write (15, "(1E15.8, 2I10,10E22.15)") e_small, size(p_space), size(q_space), &
                                             max_p_ratio, q_big, clight
            write (15,*) "Are there zeros? (q_ratios)",    count(abs(q_space).le.zero)
            write (15,*) "Are there zeros? (p_ratios_up)", count(p_ratios_up.le.zero), &
                              real(count(p_ratios_up.le.zero))/real(size(p_ratios_up)) * 100.0,"%"
            write (15,*) "Are there zeros? (f_ratios_up)", count(f_ratios_up.le.zero), &
                              real(count(f_ratios_up.le.zero))/real(size(f_ratios_up)) * 100.0,"%"
            write (15,*) "Are there zeros? (p_ratios_lo)", count(p_ratios_lo.le.zero), &
                              real(count(p_ratios_lo.le.zero))/real(size(p_ratios_lo)) * 100.0,"%"
            write (15,*) "Are there zeros? (f_ratios_lo)", count(f_ratios_lo.le.zero), &
                              real(count(f_ratios_lo.le.zero))/real(size(f_ratios_lo)) * 100.0,"%"
            write (15,*) "Count of array elements:", size(p_ratios_lo)
            write (15,*) "----------"
            close(15)
         else
            print *, "!!! Warning: save_to_log = F; result will not be registered in LOG file !!!"
         endif
!
         if (allocated(p_space)) deallocate(p_space) ! only needed at initialization
         if (allocated(q_space)) deallocate(q_space)

         first_run = .false.
      endif

      call cresp_NR_mpi_exchange

<<<<<<< HEAD
  end subroutine cresp_initialize_guess_grids

!----------------------------------------------------------------------------------------------------

  subroutine fill_guess_grids
   use constants, only: zero, one, half
   use cresp_variables, only: clight ! use units,   only: clight
   use initcrspectrum,  only: q_big, force_init_NR, NR_run_refine_pf, p_fix_ratio
   implicit none
    integer(kind=4)  :: i, j, int_logical_p, int_logical_f !, ierr
    logical  :: exit_code
    real(kind=8) :: a_min_lo=huge(one), a_max_lo=tiny(one), a_min_up=huge(one), a_max_up=tiny(one),&
                    n_min_lo=huge(one), n_max_lo=tiny(one), n_min_up=huge(one), n_max_up=tiny(one),&
                    a_min_q=tiny(one),  a_max_q=tiny(one)
        q_space = zero
        do i=1, int(half*helper_arr_dim)
            q_space(i) = ln_eval_array_val(i, q_big, real(0.05,kind=8), int(1,kind=4), int(half*helper_arr_dim,kind=4))
        enddo
        do i= 1, int(half*helper_arr_dim)!, arr_dim
            q_space(int(half*helper_arr_dim,kind=4)+i) = -q_space(int(half*helper_arr_dim,kind=4)+1-i)
        enddo
=======
   end subroutine cresp_initialize_guess_grids

!----------------------------------------------------------------------------------------------------
   subroutine fill_guess_grids
      use constants, only: zero, one, half
      use cresp_variables, only: clight ! use units,   only: clight
      use initcrspectrum,  only: q_big, force_init_NR, NR_run_refine_pf, p_fix_ratio

      implicit none

      integer(kind=4)   :: i, j, int_logical_p, int_logical_f
      logical           :: exit_code
      real(kind=8) :: a_min_lo=huge(one), a_max_lo=tiny(one), a_min_up=huge(one), a_max_up=tiny(one),&
                    & n_min_lo=huge(one), n_max_lo=tiny(one), n_min_up=huge(one), n_max_up=tiny(one),&
                    & a_min_q=tiny(one),  a_max_q=tiny(one)

      q_space = zero
      do i=1, int(half*helper_arr_dim)
         q_space(i) = ln_eval_array_val(i, q_big, real(0.05,kind=8), int(1,kind=4), int(half*helper_arr_dim,kind=4))
      enddo

      do i= 1, int(half*helper_arr_dim)!, arr_dim
         q_space(int(half*helper_arr_dim,kind=4)+i) = -q_space(int(half*helper_arr_dim,kind=4)+1-i)
      enddo
>>>>>>> 0a44cef9

! setting up a grids of ratios to be used as phase space for NR tabs, obtained later
      do i = 1, helper_arr_dim
         p_space(i) = max_p_ratio**(real(i)/real(helper_arr_dim)) ! ind_to_flog(i,1.000001 , max_p_ratio) ! max_p_ratio**(real(i)/real(arr_dim))
      enddo
      do i = 1, helper_arr_dim
         do j = 1, helper_arr_dim
            a_min_lo = min(a_min_lo, abs(encp_func_2_zero_lo(p_space(i),zero, q_space(j))))
            n_min_lo = min(n_min_lo, abs(n_func_2_zero_lo(p_space(i), zero, q_space(j))))
            a_min_up = min(a_min_up, abs(encp_func_2_zero_up(p_space(i), zero ,q_space(j))))
            n_min_up = min(n_min_up, abs(n_func_2_zero_up(p_space(i),p_space(i)**(-q_space(j)), zero ,q_space(j))))

            a_max_lo = max(a_max_lo, abs(encp_func_2_zero_lo(p_space(i), zero, q_space(j))))
            n_max_lo = max(n_max_lo, abs(n_func_2_zero_lo(p_space(i), zero, q_space(j))))
            a_max_up = max(a_max_up, abs(encp_func_2_zero_up(p_space(i), zero ,q_space(j))))
            n_max_up = max(n_max_up, abs(n_func_2_zero_up(p_space(i),p_space(i)**(-q_space(j)), zero ,q_space(j))))
         enddo
      enddo

!         a_min_lo = 0.8 * a_min_lo / clight
!         a_max_lo = 0.999999 / clight !1 * a_max_lo
!         a_min_up = 1.000005 / clight  ! 0.8 * a_min_up
!         a_max_up = 1.1 * a_max_up / clight
!         n_min_lo = 0.001 * n_min_lo
!         n_max_lo = 1.1 * n_max_lo
!         n_min_up = 0.001 * n_min_up
!         n_max_up = 1.1 * n_max_up

      a_min_lo = 0.2
      a_max_lo = 0.999999
      a_min_up = 1.000005
      a_max_up = 200.0
      n_min_lo = 1.0e-11
      n_max_lo = 5000.0
      n_min_up = 1.0e-12
      n_max_up = 1000.0

      do i=1, arr_dim
         alpha_tab_lo(i) = ind_to_flog(i, a_min_lo, a_max_lo, arr_dim) ! a_min_lo * ten**((log10(a_max_lo/a_min_lo))/real(arr_dim-1,kind=8)*real((i-1),kind=8))
         alpha_tab_up(i) = ind_to_flog(i, a_min_up, a_max_up, arr_dim) ! a_min_up * ten**((log10(a_max_up/a_min_up))/real(arr_dim-1,kind=8)*real((i-1),kind=8))
         n_tab_lo(i)     = ind_to_flog(i, n_min_lo, n_max_lo, arr_dim) ! n_min_lo * ten**((log10(n_max_lo/n_min_lo))/real(arr_dim-1,kind=8)*real((i-1),kind=8))
         n_tab_up(i)     = ind_to_flog(i, n_min_up, n_max_up, arr_dim) ! n_min_up * ten**((log10(n_max_up/n_min_up))/real(arr_dim-1,kind=8)*real((i-1),kind=8))
      enddo

      write (*, "(A36)", advance="no") "Reading (up) boundary ratio files..."
      do j = 1,2
         call read_NR_guess_grid(p_ratios_up, "p_ratios_up", exit_code) ;  int_logical_p = logical_2_int(exit_code)
         call read_NR_guess_grid(f_ratios_up, "f_ratios_up", exit_code) ;  int_logical_f = logical_2_int(exit_code)

         if ( int_logical_f + int_logical_p .gt. 0 .or. force_init_NR .eqv. .true.) then
! Setting up the "guess grid" for p_up case
            call fill_boundary_grid("up", p_ratios_up, f_ratios_up)
         else
            print *," >> Will not solve ratios table (up), reading data from file instead."
         endif

         if ( NR_run_refine_pf .eqv. .true.) then
            call refine_all_directions("up")
         endif

         call save_NR_guess_grid(p_ratios_up,"p_ratios_up")
         call save_NR_guess_grid(f_ratios_up,"f_ratios_up")
      enddo

      write (*, "(A36)", advance="no") "Reading (lo) boundary ratio files"

      do j = 1,2
         call read_NR_guess_grid(p_ratios_lo, "p_ratios_lo", exit_code) ;   int_logical_p = logical_2_int(exit_code)
         call read_NR_guess_grid(f_ratios_lo, "f_ratios_lo", exit_code) ;   int_logical_f = logical_2_int(exit_code)

         if ( int_logical_f + int_logical_p .gt. 0 .or. force_init_NR .eqv. .true.) then
! Setting up the "guess grid" for p_lo case
            call fill_boundary_grid("lo", p_ratios_lo, f_ratios_lo)
         else
            print *," >> Will not solve ratios table (lo), reading data from file instead."
         endif

         if (NR_run_refine_pf .eqv. .true.) then
            call refine_all_directions("lo")
         endif

      call save_NR_guess_grid(p_ratios_lo,"p_ratios_lo")
         call save_NR_guess_grid(f_ratios_lo,"f_ratios_lo")
      enddo

      a_min_q = 1.0005
      a_max_q = 1.5 * p_fix_ratio
      j = arr_dim_q - int(arr_dim_q/25 ,kind=4)
      do while (q_grid(j) .le. (-q_big) .and. (q_grid(arr_dim_q) .le. (-2*q_big)) )
         a_max_q = a_max_q - a_max_q*0.005
         do i = 1, arr_dim_q
            alpha_tab_q(i)  = ind_to_flog(i, a_min_q, a_max_q, arr_dim_q)
         enddo
         call fill_q_grid(i_incr=1) ! computing q_grid takes so little time, that saving the grid is not necessary.
      enddo

#ifdef CRESP_VERBOSED
      do i = 1, arr_dim_q
         print "(A1,I3,A7,2F18.12)", "[ ", i,"] a : q ", q_grid(i), alpha_tab_q(i)
      enddo
      print *,"alpha_tab_lo(i),      alpha_tab_up(i),        n_tab_lo(i),        n_tab_up(i)  |       p_space(i),     q_space(i)"
      do i = 1, arr_dim
         if (i .le. helper_arr_dim) then
            print *,i,"|",  alpha_tab_lo(i), alpha_tab_up(i), n_tab_lo(i), n_tab_up(i), alpha_tab_q(i), "| i = ", &
                          min(i,helper_arr_dim), p_space(min(i,helper_arr_dim)), q_space(min(i,helper_arr_dim)), &
                          p_space(min(i,helper_arr_dim))**(-q_space(min(i,helper_arr_dim)))
         else
            print *,i,"|",  alpha_tab_lo(i), alpha_tab_up(i), n_tab_lo(i), n_tab_up(i), alpha_tab_q(i)
        endif
      enddo
      print *, "-----------"
#endif /* CRESP_VERBOSED */

   end subroutine fill_guess_grids

!----------------------------------------------------------------------------------------------------
   subroutine refine_all_directions(bound_case)

      implicit none
      character(len=2) :: bound_case

      call associate_NR_pointers(bound_case)
      call refine_ij(bound_case, p_p, p_f,1,-1)
      call refine_ji(bound_case, p_p, p_f,1, -1)
      call refine_ij(bound_case, p_p, p_f,-1,-1)
      call refine_ji(bound_case, p_p, p_f,-1, -1)
      call refine_ij(bound_case, p_p, p_f,1,1)
      call refine_ji(bound_case, p_p, p_f, 1, 1)
      call refine_ij(bound_case, p_p, p_f,-1,1)
      call refine_ji(bound_case, p_p, p_f,-1, 1)

   end subroutine refine_all_directions

!----------------------------------------------------------------------------------------------------
   function ln_eval_array_val(i, arr_min, arr_max, min_i, max_i)

      implicit none

      real(kind=8) :: b, arr_min, arr_max, ln_eval_array_val
      integer(kind=4) :: i, max_i, min_i

      b = (log(real(max_i)) -log(real(min_i)))/ (arr_max - arr_min)
      ln_eval_array_val = (arr_min-log(real(min_i))/b ) + log(real(i)) / b

   end function ln_eval_array_val

!----------------------------------------------------------------------------------------------------
   subroutine associate_NR_pointers(bound_case) ! FIXME: SPLIT ME, AVOID char COMPARISONS

      implicit none

      character(len=2) :: bound_case

      if (bound_case == "lo") then
         p_a => alpha_tab_lo
         p_n => n_tab_lo
         p_p => p_ratios_lo
         p_f => f_ratios_lo
         selected_function_2D => fvec_lo
      else if (bound_case == "up") then
         p_a => alpha_tab_up
         p_n => n_tab_up
         p_p => p_ratios_up
         p_f => f_ratios_up
         selected_function_2D => fvec_up
      else
         print *, "Wrong *bound_case* argument provided, stopping"
         stop
      endif

   end subroutine associate_NR_pointers

!----------------------------------------------------------------------------------------------------
   subroutine fill_boundary_grid(bound_case, fill_p, fill_f) ! to be paralelized
      use constants, only: zero

      implicit none

      real(kind=8), dimension(1:2) :: x_vec, prev_solution, prev_solution_1, x_step
#ifdef CRESP_VERBOSED
      real(kind=8), dimension(1:2) :: x_in
#endif /* CRESP_VERBOSED */
      real(kind=8), dimension(:,:) :: fill_p, fill_f
      integer(kind=4) :: i, j, is, js
      logical         :: exit_code, new_line
      character(len=2) :: bound_case ! "up" or "lo"
      character(len=6) :: nam = "Solve "

      prev_solution(1) = p_space(1)
      prev_solution(2) = p_space(1)**q_space(1)
      prev_solution_1 = prev_solution

      call associate_NR_pointers(bound_case)
      call sleep(1)

      fill_p = zero ; fill_f = zero
      x_step = 0.0
! TODO FIX THE INDENTATIONS
      do i =1, arr_dim
         new_line = .true.
         prev_solution = prev_solution_1 ! easier to find when not searching from the top
         do j = 1, arr_dim ! j_incr = 1
            exit_code = .true.
            alpha = p_a(i)
            n_in  = p_n(j)
#ifdef CRESP_VERBOSED
            write(*,"(A14,A2,A2,2I4,A9,I4,A1)",advance="no") "Now solving (",bound_case,") ",i,j,", sized ",arr_dim," "
#endif /* CRESP_VERBOSED */

            call seek_solution_prev(fill_p(i,j), fill_f(i,j), prev_solution, nam, exit_code)

            if (exit_code .eqv. .false. .and. new_line .eqv. .true.) then
               prev_solution_1 = prev_solution
               new_line = .false.
            endif

            if ( exit_code .eqv. .true. ) then
               if (j-2 .ge. 1 .and. j-2 .le. arr_dim) then
                  call step_extr(fill_p(i,j-2:j),fill_f(i,j-2:j),p_n(j-2:j),nam,exit_code)
               endif
               if ((j-1) .ge. 1 ) then
                  if (fill_p(i,j-1).gt.zero) call seek_solution_step(fill_p(i,j),fill_f(i,j),prev_solution,i,j-1,nam,exit_code)
               endif
            endif
            if (exit_code .eqv. .true.) then !still...
               do is =1, helper_arr_dim
                  do js = 1, helper_arr_dim
                     x_vec(1) = p_space(is)
                     x_vec(2) = p_space(is)**(-q_space(js))
                     if (exit_code .eqv. .true.) then
                        call NR_algorithm(x_vec, exit_code)
                        if ( exit_code .eqv. .false. ) then
                           fill_p(i,j) = x_vec(1) ! i index - alpha, j index - n_in
                           fill_f(i,j) = x_vec(2)
                           prev_solution = x_vec
#ifdef CRESP_VERBOSED
                           call msg_success("    ",nam,x_in, x_vec)
#endif /* CRESP_VERBOSED */
                           exit
                        endif
                     endif
                  enddo
               enddo
            else
               if (prev_solution(1) .le. eps ) then
                  prev_solution(1) = prev_solution_1(1)
               else if (prev_solution(2) .le. eps) then
                  prev_solution(2) = prev_solution_1(2)
               else
                  prev_solution(1) = fill_p(i,j)
                  prev_solution(2) = fill_f(i,j)
               endif
            endif
#ifdef CRESP_VERBOSED
            if (exit_code .eqv. .true.) print *,""
#endif /* CRESP_VERBOSED */
         enddo
      enddo

      fill_p = abs(fill_p)
      fill_f = abs(fill_f)

#ifdef CRESP_VERBOSED
      print *,""
#endif /* CRESP_VERBOSED */
   end subroutine
!----------------------------------------------------------------------------------------------------
   subroutine step_seek(x_step, prev_sol, ii, jj, i_sol, j_sol, exit_code, nstep)
      use constants, only: I_ONE

      implicit none

      real(kind=8), dimension(1:2) :: prev_sol, x_step
      integer(kind=4) :: ii, jj, i_sol, j_sol, nstep
      integer(kind=4) :: i, j
      logical :: exit_code

      do i = -1,1
         do j = -1,1
            if (exit_code .eqv. .true.) then
               x_step(1) = prev_sol(1) + (p_space(max(min(i_sol+i,helper_arr_dim),I_ONE)) - prev_sol(1)) / real(nstep - ii + 0.1)
               x_step(2) = prev_sol(2) + (p_space(max(min(i_sol+i,helper_arr_dim),I_ONE))**(-q_space(max(min(j_sol+j,  &
                        &  helper_arr_dim),1))) - prev_sol(2)) / real(nstep - jj + 0.1)
               call NR_algorithm(x_step, exit_code)
               if (exit_code .eqv. .false.) return
            endif
         enddo
      enddo

   end subroutine step_seek

!----------------------------------------------------------------------------------------------------
   subroutine refine_ji(bound_case, ref_p, ref_f, i_incr, j_incr) ! ref_f and ref_p should already be partially filled with solutions
      use constants, only: zero

      implicit none

      integer(kind=4) :: i, j, i_beg, i_end, j_beg, j_end
      integer(kind=4),intent(in)   :: i_incr, j_incr
      real(kind=8), dimension(:,:), intent(inout) :: ref_p, ref_f
      real(kind=8), dimension(1:2) :: prev_solution
      character(len=2), intent(in) :: bound_case
      character(len=6) :: nam = "Refine"
      logical :: exit_code, new_line

      call associate_NR_pointers(bound_case)
      if (allocated(p_space) .and. allocated(q_space)) then
         prev_solution(1) = p_space(1)              ! refine must be called before these are deallocated
         prev_solution(2) = p_space(1)**q_space(1)
         print *,"Running refine for:", bound_case, " boundary"
         call prepare_indices(i_incr, i_beg, i_end)
         call prepare_indices(j_incr, j_beg, j_end)
         do j = j_beg, j_end, j_incr
            new_line = .true.
            do i = i_beg, i_end, i_incr
               alpha = p_a(i)
               n_in  = p_n(j)
               exit_code = .true.
               if (ref_p(i,j) .gt. zero .and. ref_f(i,j) .gt. zero) then
                  prev_solution(1) = ref_p(i,j)
                  prev_solution(2) = ref_f(i,j)
                  new_line = .false.
               else
                  call seek_solution_prev(ref_p(i,j), ref_f(i,j), prev_solution, nam, exit_code) ! works for most cases
                  if ( exit_code .eqv. .true. ) then
                     if (i-2*i_incr .ge. 1 .and. i-2*i_incr .le. arr_dim) then
                        call step_extr(ref_p(i-2*i_incr:i:i_incr,j),ref_f(i-2*i_incr:i:i_incr,j),&
                                    &  p_a(i-2*i_incr:i:i_incr),nam,exit_code)
                     endif
                     if (i-i_incr .ge. 1 .and. i+i_incr .ge. 1 .and. i-i_incr .le. arr_dim .and. i+i_incr .le. arr_dim) then
                        call step_inpl(ref_p(i-i_incr:i+i_incr:i_incr,j),ref_f(i-i_incr:i+i_incr:i_incr,j),&
                                    &  i_incr,p_a(i-i_incr:i+i_incr:i_incr),nam,exit_code)
                     endif
                  endif
               endif
            enddo
         enddo
      else
         print *, "@cresp_NR_method: refine_grids called after array deallocation, stopping"
         stop
      endif

   end subroutine refine_ji

!----------------------------------------------------------------------------------------------------
   subroutine refine_ij(bound_case, ref_p, ref_f, i_incr, j_incr) ! ref_f and ref_p should already be partially filled with solutions
      use constants, only: zero

      implicit none

      integer(kind=4) :: i, j, i_beg, i_end, j_beg, j_end
      integer(kind=4),intent(in)   :: i_incr, j_incr
      real(kind=8), dimension(:,:), intent(inout) :: ref_p, ref_f
      real(kind=8), dimension(1:2) :: prev_solution
      character(len=2), intent(in) :: bound_case
      character(len=6) :: nam = "Refine"
      logical :: exit_code, new_line, i_primary


      call associate_NR_pointers(bound_case)

      if (allocated(p_space) .and. allocated(q_space)) then
         prev_solution(1) = p_space(1)              ! refine must be called before these are deallocated
         prev_solution(2) = p_space(1)**q_space(1)
         print *,"Running refine for:", bound_case, " boundary"
         i_primary = .true.
         call prepare_indices(i_incr, i_beg, i_end)
         call prepare_indices(j_incr, j_beg, j_end)
         do i = i_beg, i_end, i_incr
            new_line = .true.
            do j = j_beg, j_end, j_incr
               alpha = p_a(i)
               n_in  = p_n(j)
               exit_code = .true.
               if (ref_p(i,j) .gt. zero .and. ref_f(i,j) .gt. zero) then
                  prev_solution(1) = ref_p(i,j)
                  prev_solution(2) = ref_f(i,j)
                  new_line = .false.
               else
                  call seek_solution_prev(ref_p(i,j), ref_f(i,j), prev_solution, nam, exit_code) ! works for the most cases
                  if ( exit_code .eqv. .true. ) then
                     if (j-2*j_incr .ge. 1 .and. j-2*j_incr .le. arr_dim) then
                        call step_extr(ref_p(i,j-2*j_incr:j:j_incr), &
                                    &  ref_f(i,j-2*j_incr:j:j_incr),p_n(j-2*j_incr:j),nam,exit_code)
                     endif
                     if (j-j_incr .ge. 1 .and. j+j_incr .ge. 1 .and. j-j_incr .le. arr_dim &
                                    &  .and. j+j_incr .le. arr_dim) then
                        call step_inpl(ref_p(i,j-j_incr:j+j_incr:j_incr),ref_f(i,j-j_incr:j+j_incr:j_incr), &
                                          &  j_incr,p_n(j-j_incr:j+j_incr:j_incr),nam,exit_code)
                     endif
                  endif
               endif
            enddo
         enddo
      else
         print *, "@cresp_NR_method: refine_grids called after array deallocation, stopping"
         stop
      endif
   end subroutine refine_ij
 !----------------------------------------------------------------------------------------------------
   subroutine step_extr(p3, f3, arg, sought_by, exit_code) ! checked
      use constants, only: zero

      implicit none

      real(kind=8), dimension(1:2) :: x_vec_0, x_vec, delta, x_in
      real(kind=8), dimension(1:3),intent(inout) :: f3, p3
      real(kind=8), dimension(1:3),intent(in) :: arg
      integer(kind=4) :: nstep = 100, k
      character(len=6), intent(inout) :: sought_by
      logical, intent(inout) :: exit_code
!         alpha and n are set !

      if ( minval(p3(1:2)) .gt. tiny(zero) .and. p3(3) .le. zero ) then ! sometimes NaNs and numbers of order e-317 appear; must be looked into
         x_vec_0 = (/ p3(2) , f3(2) /)
         delta(1) = lin_extrapol_1D(p3(1:2), arg(1:2), arg(3)) - p3(2) ! direction is not relevant in this case
         delta(2) = lin_extrapol_1D(f3(1:2), arg(1:2), arg(3)) - f3(2)
         delta = delta/nstep
         do k = 0, nstep*2
            x_vec = x_vec_0 + delta * k ! first iteration is a simple extrapolation
            x_in = x_vec
            call NR_algorithm(x_vec, exit_code)
            if (exit_code .eqv. .false.) then
               x_vec = abs(x_vec)
#ifdef CRESP_VERBOSED
               call msg_success("extr", sought_by,x_in,x_vec)
#endif /* CRESP_VERBOSED */
               p3(3) = x_vec(1)
               f3(3) = x_vec(2)
               return
            endif
         enddo
      endif

   end subroutine step_extr

!----------------------------------------------------------------------------------------------------
   subroutine step_inpl(p3, f3, incr, args, sought_by, exit_code) ! checked
!  use initcrspectrum, only: NR_iter_limit
      use constants, only: zero

      implicit none

      real(kind=8), dimension(1:2) :: x_vec, x_vec_0, delta, x_in
      real(kind=8), dimension(1:3), intent(inout) :: p3, f3
      real(kind=8), dimension(1:3), intent(in) :: args
      integer(kind=4) :: k, incr, nstep = 100 ! int(NR_iter_limit/15)
      character(len=6), intent(inout) :: sought_by
      logical,intent(inout) :: exit_code
!         alpha and n are set !

      if ( exit_code .eqv. .true.) then
         if ( min(p3(1),p3(3)) .gt. tiny(zero) .and. p3(2) .le. zero ) then ! sometimes NaNs and numbers of order e-317 appear; must be looked into
            x_vec_0 = (/ p3(1) , f3(1) /)
            delta(1) = lin_interpolation_1D( (/ p3(2-incr), p3(2+incr) /), (/ args(2-incr), args(2+incr) /), args(2) ) - p3(1)
            delta(2) = lin_interpolation_1D( (/ f3(2-incr), f3(2+incr) /), (/ args(2-incr), args(2+incr) /), args(2) ) - f3(1)
            x_in = x_vec_0 + delta ! gives the interpolated value as starting one
            delta = delta/nstep
            do k = 0, nstep*2
               x_vec = x_vec_0 + delta * k
               x_in = x_vec
               call NR_algorithm(x_vec, exit_code)
               if (exit_code .eqv. .false.) then ! first iteration is a simple extrapolation
                  x_vec = abs(x_vec)
#ifdef CRESP_VERBOSED
                  call msg_success("inpl", sought_by, x_in, x_vec)
#endif /* CRESP_VERBOSED */
                  p3(2) = x_vec(1)
                  f3(2) = x_vec(2)
                  return
               endif
               x_vec = x_vec + delta
            enddo
         endif
      endif

   end subroutine step_inpl
!----------------------------------------------------------------------------------------------------
#ifdef CRESP_VERBOSED
   subroutine msg_success(met_name, sought_by, x_in, x_out)

      implicit none

      real(kind=8), dimension(1:), intent(in)  :: x_in
      real(kind=8), dimension(1:), intent(in) :: x_out
      character(len=4), intent(in) :: met_name
      character(len=6), intent(in) :: sought_by

      write (*, "(A6,A13,2E16.9)",advance="no") sought_by," (alpha, n): ",alpha,n_in
      write (*, "(A5,A4,A42, 2E19.10e3)",advance="no") " -> (",met_name,") solution obtained, (p_ratio, f_ratio) = ", x_out
      write (*, "(A21, 2E17.10)",advance="no") ", provided input:", x_in ; print *,""

   end subroutine msg_success
#endif /* CRESP_VERBOSED */
!----------------------------------------------------------------------------------------------------
   function lin_interpolation_1D(fun, arg, arg_mid)
      use constants, only: one

      implicit none

      real(kind=8) :: weight, arg_mid, lin_interpolation_1D
      real(kind=8), dimension(1:2), intent(in):: arg, fun

      weight   = (arg_mid - arg(1)) / (arg(2) - arg(1))
      lin_interpolation_1D =  fun(1) * (one - weight) + fun(2) * (one - weight)

   end function lin_interpolation_1D
!----------------------------------------------------------------------------------------------------
   subroutine seek_solution_prev(p2ref, f2ref, prev_solution, sought_by, exit_code)

      implicit none

      real(kind=8), intent(inout) :: p2ref, f2ref
      real(kind=8), dimension(1:2), intent(inout) :: prev_solution
      real(kind=8), dimension(1:2) :: x_vec
      character(len=6), intent(inout) :: sought_by
      logical, intent(inout) :: exit_code

      if (exit_code .eqv. .true.) then
         x_vec = prev_solution
         call NR_algorithm(x_vec, exit_code)
         if (exit_code .eqv. .false.) then
            x_vec = abs(x_vec)
            p2ref = x_vec(1)
            f2ref = x_vec(2)
#ifdef CRESP_VERBOSED
            call msg_success("prev", sought_by, prev_solution, x_vec)
#endif /* CRESP_VERBOSED */
            prev_solution = x_vec
            return
         endif
      endif

   end subroutine seek_solution_prev
!----------------------------------------------------------------------------------------------------
   subroutine seek_solution_step(p2ref, f2ref, prev_solution, i_obt, j_obt, sought_by, exit_code)
!  use initcrspectrum, only: NR_iter_limit
      implicit none

      real(kind=8), dimension(1:2) :: x_vec, x_step, prev_solution
      real(kind=8), intent(out):: p2ref, f2ref
      integer(kind=4) :: i_obt, j_obt, ii, jj, nstep = 3 ! int(NR_iter_limit/15)
      character(len=6), intent(inout) :: sought_by
      logical :: exit_code
!    alpha and n are set !

      if (exit_code .eqv. .true. ) then
         do ii = 0, nstep
            do jj = 0,nstep
               call step_seek(x_step, prev_solution, ii, jj, i_obt, j_obt, exit_code, nstep)
               x_vec = x_step
               if (exit_code .eqv. .false. ) then
                  x_step = abs(x_step)
                  p2ref = x_step(1)
                  f2ref = x_step(2)
                  prev_solution = x_step
#ifdef CRESP_VERBOSED
                  call msg_success("step", sought_by, x_step, x_vec)
#endif /* CRESP_VERBOSED */
                  return
               endif
            enddo
         enddo
      endif

   end subroutine seek_solution_step
!----------------------------------------------------------------------------------------------------
   subroutine fill_q_grid(i_incr)
      use initcrspectrum, only: p_fix_ratio

      implicit none

      integer(kind=4) :: i,j, i_beg, i_end, i_incr
      real(kind=8)    :: x, prev_solution
      logical         :: exit_code

      selected_function_1D => alpha_to_q
      selected_value_check_1D  => q_control

      i_beg = 1
      i_end = arr_dim_q

      p_ratio_4_q = p_fix_ratio

      prev_solution = q_space(int(helper_arr_dim/2))

      do i = i_beg, i_end, i_incr
         exit_code = .true.
         alpha = alpha_tab_q(i)
#ifdef CRESP_VERBOSED
         write(*,"(A25,1I4,A9,I4,A10,1E16.9)",advance="no") "Now solving (q_grid) no.",i,", sized ",arr_dim_q ,", (alpha): ",alpha
#endif /* CRESP_VERBOSED */
         x = prev_solution
         call NR_algorithm_1D(x, exit_code)
         if ( exit_code .eqv. .true. ) then
            do j = 1, helper_arr_dim
               if (exit_code .eqv. .true. ) then
                  x = q_space(j)
                  call NR_algorithm_1D(x,exit_code)
                  if ( exit_code .eqv. .false.) then
                     q_grid(i) = x
                     prev_solution = x
#ifdef CRESP_VERBOSED
                     write (*, "(A44, 2E22.15)",advance="no") " ->        solution obtained, q_grid = ", x
#endif /* CRESP_VERBOSED */
                  endif
               endif
         enddo
         else
#ifdef CRESP_VERBOSED
            write (*, "(A44, 1E22.15)",advance="no") " -> (prev) solution obtained, q_grid = ", x
#endif /* CRESP_VERBOSED */
            q_grid(i) = x
         endif
#ifdef CRESP_VERBOSED
         print *,""
#endif /* CRESP_VERBOSED */
      enddo

   end subroutine fill_q_grid
!----------------------------------------------------------------------------------------------------
   subroutine q_control(x, exit_code)
      use constants, only: one
      use initcrspectrum, only: q_big

      implicit none

      real(kind=8)  :: x
      logical :: exit_code
      if ( abs(x) .ge. q_big *2 ) then
         x = sign(one, x) * q_big *2
         exit_code = .true.
         return
      endif

   end subroutine q_control
 !----------------------------------------------------------------------------------------------------
   function alpha_to_q(x) ! this one (as of now) is only usable with fixed p_ratio_4_q bins (middle ones)
      use constants, only: one, three, four
      use initcrspectrum, only: eps

      implicit none

      real(kind=8)  :: x, alpha_to_q

      if (abs(x - three) .lt. eps) then
         alpha_to_q = -alpha + (-one + p_ratio_4_q)/log(p_ratio_4_q)
      else if (abs(x - four) .lt. eps) then
         alpha_to_q = -alpha + p_ratio_4_q*log(p_ratio_4_q)/(p_ratio_4_q - one)
      else
         alpha_to_q = -alpha + ((three-x)/(four-x))*((p_ratio_4_q**(four-x)-one)/(p_ratio_4_q**(three-x)-one))
      endif

   end function alpha_to_q
!----------------------------------------------------------------------------------------------------
   subroutine prepare_indices(ind_incr, ind_beg, ind_end)

      implicit none

      integer(kind=4), intent(out) :: ind_beg, ind_end
      integer(kind=4), intent(in) :: ind_incr

      if (ind_incr .eq. 1 ) then
         ind_beg = 1 ; ind_end = arr_dim
      else if (ind_incr .eq. -1) then
         ind_beg = arr_dim ; ind_end = 1
      endif

   end subroutine prepare_indices
 !----------------------------------------------------------------------------------------------------
   function q_ratios(f_ratio, p_ratio)
      use constants, only: zero

      implicit none

      real(kind=8), intent(in) :: f_ratio, p_ratio
      real(kind=8) :: q_ratios

      q_ratios = zero
      q_ratios = -log10(f_ratio) / log10(p_ratio)

   end function q_ratios
!---------------------------------------------------------------------------------------------------
! Function estimating values of jacobian via finite difference method
!---------------------------------------------------------------------------------------------------
   function jac_fin_diff(x) ! jacobian via finite difference method
      use constants, only: half

      implicit none

      real(kind=8), dimension(ndim) :: x, xp, xm
      real(kind=8), dimension(size(x),size(x)) :: jac_fin_diff
      real(kind=8), dimension(size(x)) :: dx
      real(kind=8), parameter          :: dx_par = 1.0e-4
      integer(kind=2) :: j

      do j = 1,size(x)
         dx(:) = min(max(x(:)*dx_par,x(:)*eps),dx_par) ! the value of dx is scaled not to go over value of x
         xp = x ; xm = x
         xp(j) = x(j) - dx(j) ;  xm(j) = x(j) + dx(j)
         jac_fin_diff(:,j)  = half*( selected_function_2D(xp) - selected_function_2D(xm)) / dx(j)
      enddo

   end function jac_fin_diff
!----------------------------------------------------------------------------------------------------
  function determinant_2d_real(matrix_2d_real)

      implicit none

      real(kind=8), dimension(2,2), intent(in) :: matrix_2d_real
      real(kind=8) :: determinant_2d_real

      determinant_2d_real = matrix_2d_real(1,1) * matrix_2d_real (2,2) - ( matrix_2d_real(2,1) * matrix_2d_real(1,2) )
! in case determinant_2d_real = zero, algorithm will return exit_code=1 and new attempt to solve may take place

   end function determinant_2d_real
!----------------------------------------------------------------------------------------------------
   function get_cofactor_matrix_2d_real(matrix_2d_real)

      implicit none

      integer(kind=1),parameter :: m_dim = 2
      real(kind=8), dimension(m_dim,m_dim) :: matrix_2d_real
      real(kind=8), dimension(m_dim,m_dim) :: get_cofactor_matrix_2d_real
      integer(kind=1) :: i,j

      do i = 1,m_dim
         do j = 1,m_dim
            get_cofactor_matrix_2d_real(i,j) = ( (-1)**(i+j) * matrix_2d_real(m_dim+1-i, m_dim+1-j))
         enddo
      enddo

   end function get_cofactor_matrix_2d_real
!----------------------------------------------------------------------------------------------------
   function invert_2d_matrix(matrix,determinant)
      use constants, only: one

      implicit none

      integer(kind=1),parameter :: m_dim = 2
      real(kind=8), dimension(m_dim,m_dim), intent(in) :: matrix
      real(kind=8), dimension(m_dim,m_dim) :: invert_2d_matrix
      real(kind=8) :: determinant

      invert_2d_matrix = (one / determinant) * transpose( get_cofactor_matrix_2d_real(matrix) )

   end function invert_2d_matrix
!----------------------------------------------------------------------------------------------------
   function fvec_up(x)

      implicit none

      real(kind=8), dimension(ndim) :: x
      real(kind=8), dimension(ndim) :: fvec_up
      real(kind=8) :: q_in

      x = abs(x)
      q_in     = q_ratios(x(2),x(1))
      fvec_up(1) = encp_func_2_zero_up(x(1), alpha, q_in)
      fvec_up(2) = n_func_2_zero_up(x(1), x(2), n_in, q_in)

   end function fvec_up

!----------------------------------------------------------------------------------------------------
   function fvec_lo(x)

      implicit none

      real(kind=8), dimension(ndim) :: x
      real(kind=8), dimension(ndim) :: fvec_lo
      real(kind=8) :: q_in

      x = abs(x)
      q_in     = q_ratios(x(2),x(1))
      fvec_lo(1) = encp_func_2_zero_lo(x(1), alpha, q_in)
      fvec_lo(2) = n_func_2_zero_lo(x(1), n_in, q_in)

   end function fvec_lo
!----------------------------------------------------------------------------------------------------
   function encp_func_2_zero_up(p_ratio, alpha_cnst, q_in) ! from eqn. 29
      use constants,     only: one, three, four

      implicit none

      real(kind=8) :: p_ratio, q_in, alpha_cnst
      real(kind=8) :: encp_func_2_zero_up

      if (abs(q_in - three) .lt. eps) then
         encp_func_2_zero_up = -alpha_cnst + (- one + p_ratio)/log(p_ratio)
      else if (abs(q_in - four) .lt. eps) then
         encp_func_2_zero_up = -alpha_cnst + p_ratio*log(p_ratio)/(p_ratio - one)
      else
         encp_func_2_zero_up = -alpha_cnst + ((three - q_in)/(four - q_in))*((p_ratio **(four - q_in)- one)/ &
                            &  (p_ratio **(three - q_in)- one))
      endif

   end function encp_func_2_zero_up

!---------------------------------------------------------------------------------------------------
   function encp_func_2_zero_lo(p_ratio, alpha_cnst, q_in) ! from eqn. 29
      use constants,     only: one, three, four

      implicit none

      real(kind=8) :: p_ratio, q_in, alpha_cnst
      real(kind=8) :: encp_func_2_zero_lo

      if (abs(q_in - three) .lt. eps) then
         encp_func_2_zero_lo = -alpha_cnst + ((- one + p_ratio)/log(p_ratio)) / p_ratio
      else if (abs(q_in - four) .lt. eps) then
         encp_func_2_zero_lo = -alpha_cnst + log(p_ratio)/(p_ratio - one) / p_ratio
      else
         encp_func_2_zero_lo = -alpha_cnst + ((three - q_in)/(four - q_in))*((p_ratio **(four - q_in) - one)/ &
                           &   (p_ratio **(three - q_in) - one)) / p_ratio
      endif

   end function encp_func_2_zero_lo

!----------------------------------------------------------------------------------------------------
   function n_func_2_zero_up(p_ratio, f_ratio, n_cnst, q_in) ! from eqn. 9
      use constants,       only: one, two, three
      use cresp_variables, only: clight ! use units, only: clight
      use initcrspectrum,  only: e_small

      implicit none

      real(kind=8) :: p_ratio, f_ratio, q_in, n_cnst
      real(kind=8) :: n_func_2_zero_up

      if (abs(q_in - three) .lt. eps) then
         n_func_2_zero_up = - n_cnst + e_small / ((clight **two) * f_ratio * (p_ratio **three))* log(p_ratio)
      else
         n_func_2_zero_up = - n_cnst + e_small / ((clight **two) * f_ratio * (p_ratio **three)) &
                          & * ((p_ratio **(three-q_in) - one)/(three - q_in))
      endif

   end function n_func_2_zero_up
!----------------------------------------------------------------------------------------------------
   function n_func_2_zero_lo(p_ratio, n_cnst,q_in) ! from eqn. 9
      use constants,       only: one, two, three
      use cresp_variables, only: clight ! use units, only: clight
      use initcrspectrum,  only: e_small

      implicit none

      real(kind=8) :: p_ratio,  n_cnst, q_in
      real(kind=8) :: n_func_2_zero_lo

      if (abs(q_in - three) .lt. eps) then
         n_func_2_zero_lo = - n_cnst + (e_small / (clight **two)) * log(p_ratio)
      else
         n_func_2_zero_lo = - n_cnst + (e_small / (clight **two)) * ((p_ratio **(three-q_in) - one)/(three - q_in))
      endif

   end function n_func_2_zero_lo
!----------------------------------------------------------------------------------------------------
   function func_val_vec_up_bnd(x) ! called by cresp_crspectrum
      implicit none

      real(kind=8), dimension(ndim) :: x
      real(kind=8), dimension(ndim) :: func_val_vec_up_bnd

      func_val_vec_up_bnd(1) = fun3_up(x(1), x(2), p_im1, alpha)
      func_val_vec_up_bnd(2) = fun5_up(x(1), x(2), p_im1, n_in)

   end function func_val_vec_up_bnd

!----------------------------------------------------------------------------------------------------
   function func_val_vec_lo_bnd(x) ! called by cresp_crspectrum module via NR_get_solution_lo

      implicit none

      real(kind=8), dimension(ndim) :: x
      real(kind=8), dimension(ndim) :: func_val_vec_lo_bnd

      func_val_vec_lo_bnd(1) = fun3_lo(x(1), x(2), p_ip1, alpha)
      func_val_vec_lo_bnd(2) = fun5_lo(x(1), x(2), p_ip1, n_in)

   end function func_val_vec_lo_bnd

!---------------------------------------------------------------------------------------------------
! fun3_up - Alternative function introduced to find p_up using integrals of n, e and p_fix value.
!---------------------------------------------------------------------------------------------------
   function fun3_up(log10_p_r, log10_f_l, p_l, alpha ) ! used by func_val_vec_up_bnd to compute upper boundary p and f.                                 ! DEPRECATED ?
      use constants, only: three, four, one, ten

      implicit none

      real(kind=8),intent(in)   :: log10_p_r, log10_f_l
      real(kind=8) :: f_l, f_r, alpha, fun3_up, q_bin, p_l, p_r ! sought values will be x for single N-R and x, f_l_iup in NR-2dim
      p_r = ten **log10_p_r
      f_l = ten **log10_f_l
      f_r = e_small_to_f(p_r)
      q_bin = q_ratios(f_r/f_l,p_r/p_l)

      if ( abs(q_bin - three) .lt. eps) then
         fun3_up = -alpha + (-one + p_r/p_l)/log(p_r/p_l)
      else if ( abs(q_bin - four) .lt. eps) then
         fun3_up = -alpha + (p_r/p_l)*log(p_r/p_l)/(p_r/p_l - one)
      else
         fun3_up = -alpha + ((three - q_bin) / (four - q_bin)) * &
            & (((p_r/p_l)**((four - q_bin)) - one ) / ((p_r/p_l)**((three - q_bin)) - one ))
      endif

   end function fun3_up
!---------------------------------------------------------------------------------------------------
! fun5_up - Function similar to nq_to_f subroutine, used by compute_fp_NR_2dim to estimate value of p_up and f_l_iup
!---------------------------------------------------------------------------------------------------
   function fun5_up(log10_p_r, log10_f_l, p_l, n_in) ! used by func_val_vec_up_bnd to compute upper boundary p and f.                                 ! DEPRECATED ?
      use constants, only: three, ten, one, fpi

      implicit none

      real(kind=8),intent(in) :: log10_p_r, log10_f_l
      real(kind=8) :: f_l, f_r, n_in, q_bin, fun5_up, p_l, p_r

      p_r = ten **log10_p_r
      f_l = ten **log10_f_l
      f_r = e_small_to_f(p_r)
      q_bin = q_ratios(f_r/f_l,p_r/p_l)

      if (abs(q_bin - three) .lt. eps) then
         fun5_up = - f_l + n_in/((fpi * p_l **three) * log(p_r/p_l))
      else
         fun5_up = - f_l + ( n_in / (fpi * p_l **three) ) * ((three - q_bin) / ((p_r/p_l)**(three - q_bin) - one) )
      endif

   end function fun5_up

!---------------------------------------------------------------------------------------------------
! fun3_lo - Alternative function introduced to find p_up using integrals of n, e and p_fix value.
!---------------------------------------------------------------------------------------------------
   function fun3_lo(log10_p_l, log10_f_r, p_r, alpha ) ! used by func_val_vec_lo_bnd to compute low boundary p and f.                                 ! DEPRECATED ?
      use constants, only: three, four, one, ten

      implicit none
      real(kind=8),intent(in)   :: log10_p_l, log10_f_r
      real(kind=8) :: f_l, f_r, alpha, fun3_lo, q_bin, p_r, p_l ! sought values will be x for single N-R and x, f_l_iup in NR-2dim

      p_l = ten **log10_p_l
      f_r = ten **log10_f_r
      f_l = e_small_to_f(p_l)
      q_bin = q_ratios(f_r/f_l,p_r/p_l)

      if   ( abs(q_bin - three) .lt. eps) then
         fun3_lo = -alpha/p_l + (-one + p_r/p_l)/log(p_r/p_l)
      else if ( abs(q_bin - four) .lt. eps) then
         fun3_lo = -alpha/p_l + (p_r/p_l)*log(p_r/p_l)/(p_r/p_l - one)
      else
         fun3_lo = -alpha/p_l + ((three - q_bin) / (four - q_bin)) * &
            &      (((p_r/p_l)**((four - q_bin)) -one ) / ((p_r/p_l)**((three - q_bin)) -one ))
      endif

  end function fun3_lo
!---------------------------------------------------------------------------------------------------
! fun5_lo - Function similar to nq_to_f subroutine, used by compute_fp_NR_2dim to estimate value of p_lo and f_r_lo
!---------------------------------------------------------------------------------------------------
   function fun5_lo(log10_p_l, log10_f_r, p_r, n_in) ! used by func_val_vec_lo_bnd to compute low boundary p and f.                                 ! DEPRECATED ?
      use constants, only: three, one, fpi, ten

      implicit none

      real(kind=8),intent(in) :: log10_p_l, log10_f_r
      real(kind=8) :: f_l, f_r, n_in, q_bin, fun5_lo, p_l, p_r

      p_l = ten **log10_p_l
      f_r = ten **log10_f_r
      f_l = e_small_to_f(p_l)
      q_bin = q_ratios(f_r/f_l,p_r/p_l)

      if (abs(q_bin - three) .lt. eps) then
         fun5_lo = - f_l + n_in/((fpi * p_l **three) * log(p_r/p_l))
      else
         fun5_lo = - f_l + ( n_in / (fpi * p_l **three) ) * ( (three - q_bin) / ((p_r/p_l)**(three - q_bin) - one) )
      endif

   end function fun5_lo
!----------------------------------------------------------------------------------------------------
! Here - relaying e_small to f via its relation with momentum
!----------------------------------------------------------------------------------------------------
   function e_small_to_f(p_outer) ! used by variety of procedures and functions
      use constants,       only: zero, three, two, fpi
      use cresp_variables, only: clight ! use units, only: clight
      use initcrspectrum,  only: e_small

      implicit none

      real (kind=8) :: e_small_to_f, p_outer

      e_small_to_f = zero
      e_small_to_f = e_small / (fpi * (clight **two)  * p_outer **three)

   end function e_small_to_f
!----------------------------------------------------------------------------------------------------
   subroutine find_both_indexes(l_min1, l_min2, alpha_val, n_val, l_panic, exit_code)                                 ! DEPRECATED ?
      use constants, only: zero

      implicit none

      integer(kind=4), dimension(1:2) :: l_min1, l_min2, l_panic
      integer(kind=4) :: i, j, i_prev
      real(kind=8)    :: min_alpha, min_n, min2_alpha, min2_n, d_alpha, d_n
      real(kind=8)    :: alpha_val, n_val
      logical :: exit_code

      min_alpha = huge(min_alpha); min_n = huge(min_n) ; min2_alpha = -huge(min2_alpha); min2_n = -huge(min2_n)
      i_prev = 0
      l_min1 = 1 ; l_min2 = 1
      do i = 1, arr_dim
         do j = 1, arr_dim
            if (p_p(i,j) .gt. zero ) then
               d_n     = p_n(j) - n_val
               if ( i_prev .ne. i) then ! already checked, this omition should save up to 1/3 time needed for search each time this function is called
                  d_alpha = p_a(i) - alpha_val
                  call get_index_min_hi( d_alpha, min_alpha,  i, l_min1(1))
                  call get_index_min_lo( d_alpha, min2_alpha, i, l_min2(1))
               endif
               call get_index_min_hi(d_n, min_n,  j, l_min1(2))
               call get_index_min_lo(d_n, min2_n, j, l_min2(2))
               i_prev = i
            endif
         enddo
      enddo

      if (l_min1(1) .eq. l_min2(1) .or. l_min1(2) .eq. l_min2(2)) then
         exit_code = .true.
         l_panic(1) = find_indexes_panic(l_min1(1), l_min2(1), min_alpha, min2_alpha)
         l_panic(2) = find_indexes_panic(l_min1(2), l_min2(2), min_n, min2_n)
      endif

   end subroutine find_both_indexes
!----------------------------------------------------------------------------------------------------
   subroutine find_indices_1D(loc_min1, loc_min2, alpha_val)                                          ! DEPRECATED ?

      implicit none

      integer(kind=4) :: loc_min1, loc_min2, i
      real(kind=8)    :: alpha_val, min_alpha, min2_alpha, d_alpha

      loc_min1 = 1 ; loc_min2 = 2; min_alpha = huge(min2_alpha); min2_alpha = -huge(min2_alpha)
      do i = 1,arr_dim
         d_alpha = p_a(i) - alpha_val
         call get_index_min_hi(d_alpha, min_alpha, i, loc_min1)
         call get_index_min_lo(d_alpha, min2_alpha, i, loc_min2)
      enddo

   end subroutine find_indices_1D
!----------------------------------------------------------------------------------------------------
   subroutine get_index_min_hi(delta, current_min_val, current_index, min_index)
      use constants, only: zero

      implicit none

      real(kind=8)    :: current_min_val, delta
      integer(kind=4) :: current_index, min_index

      min_index = min_index
      if (delta .lt. current_min_val .and. delta .gt. zero) then
         current_min_val = delta
         min_index = current_index
      endif

   end subroutine get_index_min_hi
!----------------------------------------------------------------------------------------------------
   subroutine get_index_min_lo(delta, current_min_val, current_index, min_index)
      use constants, only: zero

      implicit none

      real(kind=8)    :: current_min_val, delta
      integer(kind=4) :: current_index, min_index

      min_index = min_index
      if (delta .gt. current_min_val .and. delta .lt. zero) then
         current_min_val = delta
         min_index = current_index
      endif

   end subroutine get_index_min_lo
!----------------------------------------------------------------------------------------------------
   function find_indexes_panic(index_hi, index_lo, min_pos, min_neg)                                 ! DEPRECATED ?

      implicit none

      integer(kind=4) :: index_hi, index_lo
      integer(kind=4) :: find_indexes_panic
      real(kind=8)    :: min_pos, min_neg

      if ( min_pos .lt. abs(min_neg) ) then
         find_indexes_panic = index_hi
      else
         find_indexes_panic = index_lo
      endif

   end function find_indexes_panic
!----------------------------------------------------------------------------------------------------
   function bl_interpol(y11,y12,y21,y22,t,u) ! for details see paragraph "Bilinear interpolation" in Numerical Recipes for F77, page 117, eqn. 3.6.5
      use constants, only: one

      implicit none

      real(kind=8)  :: y11, y12, y21, y22, t, u ! y** - tabularized values of interpolated function, t, u - coefficients
      real(kind=8)  :: bl_interpol

      bl_interpol = (one - t)*(one - u) * y11 + t*(one - u)*y12 + (one - t)*u*y21 + t*u*y22

   end function bl_interpol
!----------------------------------------------------------------------------------------------------
   function bl_in_tu(val_left, val_mid, val_right) ! for details see paragraph "Bilinear interpolation" in Numerical Recipes for F77, page 117, eqn. 3.6.4

      implicit none

      real(kind=8)  :: val_left, val_right, val_mid
      real(kind=8)  :: bl_in_tu

      bl_in_tu = (val_mid - val_left) / (val_right - val_left)

   end function bl_in_tu
!----------------------------------------------------------------------------------------------------
   function lin_interpol_1D(loc_1, loc_2, value)

      implicit none

      real(kind=8) :: lin_interpol_1D
      real(kind=8), intent(in) :: value
      integer(kind=4), intent(in) :: loc_1, loc_2

      lin_interpol_1D = p_n(loc_1) + (value - p_a(loc_1)) * ( p_n(loc_1) - p_n(loc_2) ) / (p_a(loc_1) - p_a(loc_2)) ! WARNING - uses p_a and p_n, that are usually used to point alpha and n arrays.

   end function lin_interpol_1D
!----------------------------------------------------------------------------------------------------
   function lin_extrapol_1D(fun, arg, arg_out)

      implicit none
      real(kind=8),intent(in)::   arg_out
      real(kind=8)  :: lin_extrapol_1D
      real(kind=8),dimension(1:2), intent(in) :: fun, arg

      lin_extrapol_1D = fun(1) + (fun(2) - fun(1)) * (arg_out - arg(1))/(arg(2)-arg(1))

   end function lin_extrapol_1D
!----------------------------------------------------------------------------------------------------
  function intpol_pf_from_NR_grids(which_bound, a_val, n_val, interpolation_successful, not_interpolated) ! for details see paragraph "Bilinear interpolation" in Numerical Recipes for F77, page 117, eqn. 3.6.4

      implicit none                                              ! should return exit code as well

      real(kind=8), dimension(2) :: intpol_pf_from_NR_grids ! indexes with best match and having solutions are chosen.
      integer(kind=4), dimension(1:2) :: loc1, loc2, loc_no_ip ! loc1, loc2 - indexes that points where alpha_tab_ and up nad n_tab_ and up are closest in value to a_val and n_val - indexes point to
      real(kind=8),intent(inout) :: a_val, n_val  ! ratios arrays (p,f: lo and up), for which solutions have been obtained. loc_no_ip - in case when interpolation is not possible,
      character(len=2),intent(inout) :: which_bound ! "lo" or "up"
      logical :: exit_code, find_failure
      logical, intent(out) :: interpolation_successful, not_interpolated

#ifdef CRESP_VERBOSED
      write (*,"(A30,A2,A4)",advance="no") "Determining indices for case: ",which_bound, "... "
#endif /* CRESP_VERBOSED */
      exit_code = .false.; find_failure = .false. ; not_interpolated = .false.
      call associate_NR_pointers(which_bound)
      call determine_loc(a_val, n_val, loc1, loc2, loc_no_ip, exit_code)
!       call find_both_indexes(loc1, loc2, a_val, n_val, loc_no_ip, exit_code)

#ifdef CRESP_VERBOSED
      call save_loc(which_bound,loc1(1),loc1(2))
      call save_loc(which_bound,loc2(1),loc2(2))
#endif /* CRESP_VERBOSED */

      if (find_failure .eqv. .true.) then
         not_interpolated = .true.
#ifdef CRESP_VERBOSED
         print *, "Not interpolated successfully, returning"
#endif /* CRESP_VERBOSED */
         return
      else
         if (exit_code .eqv. .true. ) then ! interpolation won't work in this case, choosing closest values that have solutions.
            intpol_pf_from_NR_grids(1) = p_p(loc_no_ip(1),loc_no_ip(2)) ! this countermeasure wont work = loc_no_ip not initialized !
            intpol_pf_from_NR_grids(2) = p_f(loc_no_ip(1),loc_no_ip(2))
            interpolation_successful = .false.
            return
         else
            intpol_pf_from_NR_grids(1) = bl_interpol(p_p(loc1(1),loc1(2)),p_p(loc1(1),loc2(2)), &
                  &  p_p(loc2(1),loc1(2)),p_p(loc2(1),loc2(2)), bl_in_tu(p_a(loc1(1)), a_val, p_a(loc2(1))), &
                  &  bl_in_tu(p_n(loc1(2)), n_val, p_n(loc2(2))) )
            intpol_pf_from_NR_grids(2) = bl_interpol(p_f(loc1(1),loc1(2)),p_f(loc1(1),loc2(2)), &
                  &  p_f(loc2(1),loc1(2)),p_f(loc2(1),loc2(2)), bl_in_tu(p_a(loc1(1)), a_val, p_a(loc2(1))), &
                  &  bl_in_tu(p_n(loc1(2)), n_val, p_n(loc2(2))) )
            interpolation_successful = .true.
            return
         endif
      endif

   end function intpol_pf_from_NR_grids
!----------------------------------------------------------------------------------------------------
   subroutine determine_loc(a_val, n_val, loc1, loc2, loc_panic, exit_code) !, no_solution)
      use constants, only: zero

      implicit none

      integer(kind=4), dimension(1:2),intent(inout) :: loc1, loc2, loc_panic
      real(kind=8),intent(inout) :: a_val, n_val
      logical, intent(inout) :: exit_code
      logical                :: hit_zero !, no_solution

      hit_zero = .false.
      loc1(1) = inverse_f_to_ind(a_val, p_a(1), p_a(arr_dim), arr_dim)
      loc1(2) = inverse_f_to_ind(n_val, p_n(1), p_n(arr_dim), arr_dim)

      if ( (minval(loc1) .ge. 1 .and. maxval(loc1) .le. arr_dim-1)) then ! only need to test loc1
         if (p_p(loc1(1),loc1(2)) .gt. zero ) then
            loc2 = loc1+1
#ifdef CRESP_VERBOSED
            write(*,"(A19, 2I8, A3, 2I8)") "Obtained indices:", loc1, " | ", loc2
#endif /* CRESP_VERBOSED */
            return        ! normal exit
         else
            exit_code = .true.
            hit_zero  = .true.
         endif
      else
         exit_code = .true.
      endif

      if ( exit_code ) then ! namely if ((minval(loc1) .le. 0 .or. maxval(loc1) .ge. arr_dim))
         loc1(1) = max(1,min(loc1(1),arr_dim))   ! Here we either give algorithm closest nonzero value relative to a row
         loc1(2) = max(1,min(loc1(2),arr_dim))   ! that was in the proper range or we just feed the algorithm ANY nonzero
         exit_code = .true.                      ! initial vector that will prevent it from crashing.
         loc2 = loc1

         if (loc1(1) .eq. arr_dim .or. hit_zero) then
            call nearest_solution(p_p(:,loc1(2)), loc1(1), 1, loc1(1), hit_zero)
         endif
         if (loc1(1) .le. 1 .or. hit_zero) then
            call nearest_solution(p_p(:,loc1(2)), max(1,loc1(1)), arr_dim, loc1(1), hit_zero)
         endif
         if (loc1(2) .eq. arr_dim.or. hit_zero) then
            call nearest_solution(p_p(loc1(1),:), loc1(2), 1, loc1(2), hit_zero)
         endif
         if (loc1(2) .le. 1 .or. hit_zero) then
            call nearest_solution(p_p(loc1(1),:), max(1,loc1(2)), arr_dim, loc1(2), hit_zero)
         endif

         loc_panic = loc1
      endif

      loc2 = loc1 + 1

   end subroutine determine_loc
!----------------------------------------------------------------------------------------------------
   subroutine nearest_solution(arr_lin, i_beg, i_end, i_solution, hit_zero)
      use constants, only: zero

      implicit none

      real(kind=8), dimension(:) :: arr_lin
      integer(kind=4) :: i, i_beg, i_end, i_incr, i_solution
      logical, intent(inout) :: hit_zero

      i_solution = i_beg
      i_incr = sign(1, i_end - i_beg)

      do  i = i_beg, i_end, i_incr
         if (arr_lin(i) .gt. zero) then
            i_solution = i ! next one is i_solution + i_incr
            hit_zero = .false.
            return
         endif
      enddo

   end subroutine nearest_solution
!----------------------------------------------------------------------------------------------------
   function compute_q(alpha_in, exit_code, outer_p_ratio)
      use constants, only: one, I_ZERO, I_ONE
      use initcrspectrum, only: NR_refine_solution_q, q_big, p_fix_ratio

      implicit none

      real(kind=8) :: compute_q
      real(kind=8), optional :: outer_p_ratio
      real(kind=8), intent(inout) :: alpha_in
      integer(kind=4) :: loc_1, loc_2
      logical, intent(inout) :: exit_code ! is provided with value .true. by caller (cresp_crspectrum)

      p_a => alpha_tab_q
      p_n => q_grid
      selected_function_1D => alpha_to_q
      selected_value_check_1D => q_control

      p_ratio_4_q = p_fix_ratio
      if (present(outer_p_ratio)) p_ratio_4_q = outer_p_ratio
      loc_1 = inverse_f_to_ind(alpha_in, alpha_tab_q(1), alpha_tab_q(arr_dim_q), arr_dim_q)

      if ((loc_1 .le. I_ZERO) .or. (loc_1 .ge. arr_dim_q)) then
         if (loc_1 .le. I_ZERO) then
            compute_q = q_big ! < should be consistent with compute_q = q_grid(1)
         else ! hence if (loc_1 .ge. arr_dim_q)
            compute_q = -q_big ! < should be consistent with compute_q = q_grid(arr_dim_q)
         endif
         return                ! < returns compute_q withh exit_code = .true.
      endif

      loc_2 = loc_1 + I_ONE
      compute_q = lin_interpol_1D(loc_1, loc_2, alpha_in)

      if (NR_refine_solution_q) then
         alpha = alpha_in
         call q_control(compute_q,exit_code)
         call NR_algorithm_1D(compute_q, exit_code) ! this might not even be necessary
      endif
      exit_code = .false.
      if (abs(compute_q) .gt. q_big) compute_q = sign(one, compute_q) * q_big

   end function compute_q
!----------------------------------------------------------------------------------------------------
   subroutine save_NR_guess_grid(NR_guess_grid, var_name)
      use cresp_variables, only: clight ! use units, only: clight
      use initcrspectrum, only: e_small, q_big, max_p_ratio

      implicit none

      real(kind=8),dimension(:,:) :: NR_guess_grid
      integer(kind=4) :: j
      character(len=11) :: var_name
      character(len=4)  :: extension
      character(len=15) :: f_name

      extension =  ".dat"
      f_name = var_name // extension
      open(31, file=f_name, status="unknown", position="rewind")
         write(31,"(A57,A3,A105)") "This is a storage file for NR init grid, boundary case: ", var_name(9:), &
            &     "Saved below: e_small, size(NR_guess_grid,dim=1), size(NR_guess_grid,dim=2), max_p_ratio, q_big,  clight. &
            &      Do not remove content from this file"
         write(31, "(1E15.8, 2I10,10E22.15)") e_small, size(NR_guess_grid,dim=1), size(NR_guess_grid, dim=2), &
            &     max_p_ratio, q_big, clight
         write(31, "(A1)") " "                            ! Blank line for

         do j=1, size(NR_guess_grid,dim=2)
            write(31, "(*(E24.15E3))") NR_guess_grid(:,j)  ! WARNING - THIS MIGHT NEED EXPLICIT INDICATION OF ELEMENTS COUNT IN LINE IN OLDER COMPILERS
         enddo
         close(31)

   end subroutine save_NR_guess_grid
!----------------------------------------------------------------------------------------------------
   subroutine save_loc(bound_case, loc1, loc2)

      implicit none

      integer(kind=4) :: loc1, loc2
      character(len=2):: bound_case
      character(len=10):: f_name

      f_name = "loc_"//bound_case//".dat"
      open(32, file=f_name, status="unknown", position="append")
      write (32,"(2I5)") loc1, loc2
      close(32)

   end subroutine save_loc
!----------------------------------------------------------------------------------------------------
   subroutine read_NR_guess_grid(NR_guess_grid, var_name, exit_code) ! must be improved, especially for cases when files do not exist
      use cresp_variables, only: clight ! use units, only: clight
      use initcrspectrum, only: e_small, q_big, max_p_ratio

      implicit none

      real(kind=8),dimension(:,:) :: NR_guess_grid
      real(kind=8)                :: svd_e_sm, svd_max_p_r, svd_q_big, svd_clight
      integer(kind=4) :: j, svd_cols, svd_rows, file_status = 0
      character(len=11) :: var_name
      character(len=4)  :: extension
      character(len=15) :: f_name
      logical           :: exit_code

      extension =  ".dat"
      f_name = var_name // extension
      open(31, file=f_name, status="old", position="rewind",IOSTAT=file_status)
      if (file_status .gt. 0) then
         write(*,"(A8,I4,A8,2A20)") "IOSTAT:", file_status, ": file ", var_name//".dat"," does not exist!"
         exit_code = .true.
         return
      else
         read(31,*) ! Skipping comment line
         read(31,"(1E15.8,2I10,10E22.15)") svd_e_sm, svd_rows, svd_cols, svd_max_p_r, svd_q_big, svd_clight
         if ( abs(svd_e_sm-e_small)/e_small .le. 1.0e-6 .and. svd_rows .eq. size(NR_guess_grid,dim=1) &
            &  .and. svd_cols .eq. size(NR_guess_grid,dim=2) .and. abs(max_p_ratio-svd_max_p_r)/max_p_ratio .le. 1.0e-6 &
            &  .and. abs(q_big-svd_q_big)/q_big .le. 1.0e-6 .and. abs(clight-svd_clight)/clight .le. 1.0e-6 ) then ! This saves a lot of time
            read(31, *)

            do j=1, size(NR_guess_grid,dim=2)
               read(31, "(*(E24.15E3))") NR_guess_grid(:,j)  ! WARNING - THIS MIGHT NEED EXPLICIT INDICATION OF ELEMENTS COUNT IN LINE IN OLDER COMPILERS
            enddo
            exit_code = .false.
         else
            write(*,"(A61,A4,A6)") "Different initial parameters: will resolve ratio tables for ",var_name(10:)," case."
            write(*,"(2I10,10E22.15)") svd_cols, svd_rows, svd_e_sm, svd_max_p_r, svd_q_big, svd_clight
            write(*,"(2I10,10E22.15)") size(NR_guess_grid,dim=1), size(NR_guess_grid,dim=2),e_small,max_p_ratio,q_big,clight
            exit_code = .true.
         endif
      endif
      close(31)

   end subroutine read_NR_guess_grid
!----------------------------------------------------------------------------------------------------
   function logical_2_int(boolean_arg)

      implicit none

      logical :: boolean_arg
      integer(kind=2) :: logical_2_int

      if ( boolean_arg .eqv. .true.) then
         logical_2_int = 1
      else
         logical_2_int = 0
      endif

   end function logical_2_int

!----------------------------------------------------------------------------------------------------
   function ind_to_flog(ind,min_in, max_in, length)
      use constants, only: I_ONE, ten

      implicit none

      real(kind=8) :: min_in, max_in
      integer(kind=4) :: ind, length
      real(kind=8) :: ind_to_flog

      ind_to_flog = min_in * ten**(((log10(max_in/min_in))/real(length-I_ONE,kind=8))*real((ind-I_ONE),kind=8))

   end function ind_to_flog
!----------------------------------------------------------------------------------------------------
   function inverse_f_to_ind(value, min_in, max_in, length) ! returns lower index for a given value, will need limiter
      use constants, only: I_ONE

      implicit none

      integer(kind=4) :: inverse_f_to_ind, length
      real(kind=8)    :: value, min_in, max_in

         inverse_f_to_ind = int((log10(value/min_in)/log10(max_in/min_in)) * (length - I_ONE )) + I_ONE

   end function inverse_f_to_ind
!----------------------------------------------------------------------------------------------------
   subroutine cresp_NR_mpi_exchange
      use mpisetup,       only: piernik_MPI_Bcast

      implicit none

      call piernik_MPI_Bcast(p_ratios_lo)
      call piernik_MPI_Bcast(p_ratios_up)
      call piernik_MPI_Bcast(f_ratios_lo)
      call piernik_MPI_Bcast(f_ratios_up)
      call piernik_MPI_Bcast(q_grid)
      call piernik_MPI_Bcast(n_tab_lo)
      call piernik_MPI_Bcast(n_tab_up)
      call piernik_MPI_Bcast(alpha_tab_up)
      call piernik_MPI_Bcast(alpha_tab_lo)
      call piernik_MPI_Bcast(alpha_tab_q)

   end subroutine cresp_NR_mpi_exchange
!====================================================================================================
! Solver test section
!----------------------------------------------------------------------------------------------------
   subroutine nr_test

      implicit none

      real(kind=8), dimension(ndim) :: x
      logical :: exit_code

      print *, "NR algorithm test, provided test functions are:"
      print *, "f1(x(:)) =  x(1)**2+x(2)**2+4.0d0"
      print *, "f2(x(:)) =  x(1) - x(2)"
      print *, "expected solution is x1 = x2 = sqrt(2)"

      selected_function_2D => fvec_test
      x(1) = -5.0
      x(2) = 8.0

      print *, "starting with x =", x
      call NR_algorithm(x, exit_code)
      print *, x
      print *, "x**2 = ", x**2

   end subroutine nr_test
!----------------------------------------------------------------------------------------------------
   function fvec_test(x)
      use constants, only: four

      implicit none

      real(kind=8), dimension(ndim) :: x
      real(kind=8), dimension(ndim) :: fvec_test
! expected solution is sqrt(2), sqrt(2)

      fvec_test(1) = x(1)**2+x(2)**2 - four
      fvec_test(2) = x(1) - x(2)

   end function fvec_test
!----------------------------------------------------------------------------------------------------
   subroutine nr_test_1D

      implicit none
      real(kind=8) :: x
      logical      :: exit_code

      print *, "NR algorithm test, provided test functions are:"
      print *, "f(x) = 1.1*x + sin(x)"
      print *, "expected solution is x = 0.0 "

      selected_value_check_1D  => dummy_check_1D
      selected_function_1D => f_test_1D
      x = -5.0

      print *, "starting with x =", x, "f(x) = ", selected_function_1D(x)
      call NR_algorithm_1D(x, exit_code)
      print *, x

   end subroutine nr_test_1D
!----------------------------------------------------------------------------------------------------
   function f_test_1D(x)

      implicit none

      real(kind=8) :: f_test_1D
      real(kind=8) :: x

      f_test_1D = 1.1*x + sin(x)

   end function f_test_1D
 !----------------------------------------------------------------------------------------------------
   subroutine dummy_check_1D(x, exit_code)

      implicit none

      real(kind=8) :: x
      logical      :: exit_code

      x = x ! to turn off unused argument warnings
      exit_code = .false.

   end subroutine dummy_check_1D
 !----------------------------------------------------------------------------------------------------
   subroutine initialize_arrays
      use diagnostics, only: my_allocate_with_index, my_allocate

      implicit none

      integer(kind=4), dimension(1) :: ma1d ! TODO: proper import
      integer(kind=4), dimension(2) :: ma2d ! TODO: proper import from diagnostics

      ma1d = arr_dim
      ma2d = [arr_dim, arr_dim]

      call my_allocate_with_index(alpha_tab_lo, arr_dim, 1)
      call my_allocate_with_index(alpha_tab_up, arr_dim, 1)
      call my_allocate_with_index(n_tab_lo, arr_dim, 1)
      call my_allocate_with_index(n_tab_up, arr_dim, 1)
      call my_allocate_with_index(alpha_tab_q, arr_dim_q, 1)
      call my_allocate_with_index(q_grid, arr_dim_q, 1)
      call my_allocate(p_ratios_lo, ma2d )
      call my_allocate(f_ratios_lo, ma2d )
      call my_allocate(p_ratios_up, ma2d )
      call my_allocate(f_ratios_up, ma2d )

   end subroutine initialize_arrays
!----------------------------------------------------------------------------------------------------

end module cresp_NR_method<|MERGE_RESOLUTION|>--- conflicted
+++ resolved
@@ -46,21 +46,14 @@
 
 !----------------------------------------------------------------------------------------------------
 
-<<<<<<< HEAD
 contains
 
    subroutine NR_algorithm(x,exit_code)
 
-=======
-   contains !  -------*--------
-
-   subroutine NR_algorithm(x,exit_code)
->>>>>>> 0a44cef9
       use initcrspectrum, only: NR_iter_limit, tol_f, tol_x
 
       implicit none
 
-<<<<<<< HEAD
       real(kind=8), dimension(ndim), intent(inout) :: x
       logical,                       intent(out)   :: exit_code
       real(kind=8), dimension(ndim)                :: fun_vec_value
@@ -83,65 +76,39 @@
          do i = 1, NR_iter_limit
             if (maxval(abs(fun_vec_value)) < err_f ) then    ! For convergence via value of f
                exit_code=.false.
-=======
-      real(kind=8),dimension(ndim),intent(inout) :: x
-      real(kind=8),dimension(ndim)   :: fun_vec_value
-      real(kind=8),dimension(1:ndim) :: cor
-      real(kind=8), dimension(size(x),size(x)) :: fun_vec_jac, fun_vec_inv_jac
-      real(kind=8) :: err_f, err_x
-      real(kind=8) :: det
-      logical,intent(out)  :: exit_code
-      integer(kind=2) :: i , j
-
-      err_f = tol_f
-      err_x = tol_x
-      exit_code=.true.
-
-      fun_vec_value = selected_function_2D(x)
-      if (maxval(abs(fun_vec_value)) < 0.01 * err_f) then ! in case when f converges at initialization
-               exit_code=.false.
-   !             write(*,"(A33,2E22.15)")"Convergence (f) at initialization", x
-               return
-      endif
-   do j = 1, 3 ! if it is not possible to find solution with demanded precision.
-      do i = 1, NR_iter_limit
-         if (maxval(abs(fun_vec_value)) < err_f ) then    ! For convergence via value of f
-            exit_code=.false.
->>>>>>> 0a44cef9
 #ifdef CRESP_VERBOSED
                write(*,"(A47,I4,A12)",advance="no") "Convergence via value of fun_vec_value after ",i, " iterations."!, x, fun_vec_value
 #endif /* CRESP_VERBOSED */
-<<<<<<< HEAD
-               return
-            endif
-
-            fun_vec_value = selected_function_2D(x)
-            fun_vec_jac = jac_fin_diff(x)                    ! function vector already explicitly provided to jac_fin_diff (finite difference method)
-
-            det = determinant_2d_real(fun_vec_jac)           ! WARNING - algorithm is used for ndim = 2. For more dimensions LU or other methods should be implemented.
-            if (abs(det) .lt. eps_det) then              ! Countermeasure against determinant = zero
-!               write (*,"(A20)") "WARNING: det ~ 0.0"
-               exit_code = .true.
-               return
-            endif
-            fun_vec_inv_jac = invert_2d_matrix(fun_vec_jac,det)
-
-            cor(1) = fun_vec_inv_jac(1,1) *fun_vec_value(1) + fun_vec_inv_jac(1,2) * fun_vec_value(2)
-            cor(2) = fun_vec_inv_jac(2,1) *fun_vec_value(1) + fun_vec_inv_jac(2,2) * fun_vec_value(2)
-            x = x+cor
-!            write(*,'(A20, 2E35.25, A5, 2E22.14)') "Obtained values (x): " , x,' | ', sum(abs(cor)), sum(abs(fun_vec_value))! ,maxval(abs(fun_vec_value)), maxval(abs(cor)),
-            if (maxval(abs(cor)) < err_x) then                 ! For convergence via value of correction (cor) table.
-#ifdef CRESP_VERBOSED
-               write(*,"(A47,I4,A12)",advance="no") "Convergence via value of cor array     after ",i," iterations."
-#endif /* CRESP_VERBOSED */
-               exit_code = .false.
-               return
-            endif
-         enddo
-         err_f = 5.0*err_f
-         err_x = 5.0*err_x ! changing tolerance so that more solutions can be found
-      enddo
-!      write(*,"(A45,I4,A24)") "  ... WARNING: Maximum number of iterations (",NR_iter_limit,") exceeded @global_newt!"
+            return
+         endif
+
+         fun_vec_value = selected_function_2D(x)
+         fun_vec_jac = jac_fin_diff(x)                    ! function vector already explicitly provided to jac_fin_diff (finite difference method)
+
+         det = determinant_2d_real(fun_vec_jac)           ! WARNING - algorithm is used for ndim = 2. For more dimensions LU or other methods should be implemented.
+         if (abs(det) .lt. eps_det) then              ! Countermeasure against determinant = zero
+!      write (*,"(A20)") "WARNING: det ~ 0.0"
+            exit_code = .true.
+            return
+         endif
+         fun_vec_inv_jac = invert_2d_matrix(fun_vec_jac,det)
+
+         cor(1) = fun_vec_inv_jac(1,1) *fun_vec_value(1) + fun_vec_inv_jac(1,2) * fun_vec_value(2)
+         cor(2) = fun_vec_inv_jac(2,1) *fun_vec_value(1) + fun_vec_inv_jac(2,2) * fun_vec_value(2)
+         x = x+cor
+!          write(*,'(A20, 2E35.25, A5, 2E22.14)') "Obtained values (x): " , x,' | ', sum(abs(cor)), sum(abs(fun_vec_value))! ,maxval(abs(fun_vec_value)), maxval(abs(cor)),
+         if (maxval(abs(cor)) < err_x) then                 ! For convergence via value of correction (cor) table.
+#ifdef CRESP_VERBOSED
+            write(*,"(A47,I4,A12)",advance="no") "Convergence via value of cor array     after ",i," iterations."
+#endif /* CRESP_VERBOSED */
+            exit_code = .false.
+            return
+         endif
+      enddo
+      err_f = 5.0*err_f
+      err_x = 5.0*err_x ! changing tolerance so that more solutions can be found
+  enddo
+!       write(*,"(A45,I4,A24)") "  ... WARNING: Maximum number of iterations (",NR_iter_limit,") exceeded @global_newt!"
       exit_code = .true.
 
    end subroutine NR_algorithm
@@ -154,9 +121,9 @@
 
       implicit none
 
-      integer          :: i
-      real(kind=8)     :: x, delta, dfun_1D, fun1D_val
-      logical          :: exit_code, func_check
+      integer      :: i
+      real(kind=8) :: x, delta, dfun_1D, fun1D_val
+      logical      :: exit_code, func_check
 
       delta = huge(1.0)
       func_check = .false.
@@ -184,78 +151,6 @@
          endif
          call selected_value_check_1D(x, func_check)  ! necessary in some cases, when maximal value x can take is defined, for other cases dummy_check_1D function defined
          if ( func_check .eqv. .true. ) return
-=======
-            return
-         endif
-
-         fun_vec_value = selected_function_2D(x)
-         fun_vec_jac = jac_fin_diff(x)                    ! function vector already explicitly provided to jac_fin_diff (finite difference method)
-
-         det = determinant_2d_real(fun_vec_jac)           ! WARNING - algorithm is used for ndim = 2. For more dimensions LU or other methods should be implemented.
-         if (abs(det) .lt. eps_det) then              ! Countermeasure against determinant = zero
-!      write (*,"(A20)") "WARNING: det ~ 0.0"
-            exit_code = .true.
-            return
-         endif
-         fun_vec_inv_jac = invert_2d_matrix(fun_vec_jac,det)
-
-         cor(1) = fun_vec_inv_jac(1,1) *fun_vec_value(1) + fun_vec_inv_jac(1,2) * fun_vec_value(2)
-         cor(2) = fun_vec_inv_jac(2,1) *fun_vec_value(1) + fun_vec_inv_jac(2,2) * fun_vec_value(2)
-         x = x+cor
-!          write(*,'(A20, 2E35.25, A5, 2E22.14)') "Obtained values (x): " , x,' | ', sum(abs(cor)), sum(abs(fun_vec_value))! ,maxval(abs(fun_vec_value)), maxval(abs(cor)),
-         if (maxval(abs(cor)) < err_x) then                 ! For convergence via value of correction (cor) table.
-#ifdef CRESP_VERBOSED
-            write(*,"(A47,I4,A12)",advance="no") "Convergence via value of cor array     after ",i," iterations."
-#endif /* CRESP_VERBOSED */
-            exit_code = .false.
-            return
-         endif
-      enddo
-      err_f = 5.0*err_f
-      err_x = 5.0*err_x ! changing tolerance so that more solutions can be found
-  enddo
-!       write(*,"(A45,I4,A24)") "  ... WARNING: Maximum number of iterations (",NR_iter_limit,") exceeded @global_newt!"
-      exit_code = .true.
-
-   end subroutine NR_algorithm
-!----------------------------------------------------------------------------------------------------
-   subroutine NR_algorithm_1D(x, exit_code)
-      use initcrspectrum, only: NR_iter_limit, tol_f_1D, tol_x_1D
-
-      implicit none
-
-      integer          :: i
-      real(kind=8)     :: x, delta
-      real(kind=8)     :: dfun_1D, fun1D_val
-      logical :: exit_code, func_check
-
-      delta = huge(1.0)
-      func_check = .false.
-
-      do i = 1, NR_iter_limit
-          fun1D_val = selected_function_1D(x)
-          if ((abs(fun1D_val) .le. tol_f_1D) .and. (abs(delta) .le. tol_f_1D)) then ! delta .le. tol_f acceptable as in case of f convergence we must only check if the algorithm hasn't wandered astray
-                exit_code = .false.
-                return
-          endif
-
-          dfun_1D = derivative_1D(x)
-
-          if ( abs(dfun_1D) .lt. small_eps ) then
-              exit_code = .true.
-              return
-          endif
-
-          delta   = fun1D_val / derivative_1D(x)
-
-          x = x - delta
-          if(abs(delta) .lt. tol_x_1D) then
-              exit_code = .false.
-              return
-          endif
-          call selected_value_check_1D(x, func_check)  ! necessary in some cases, when maximal value x can take is defined, for other cases dummy_check_1D function defined
-          if ( func_check .eqv. .true. ) return
->>>>>>> 0a44cef9
       enddo
 
       exit_code = .true. ! if all fails
@@ -263,13 +158,9 @@
    end subroutine NR_algorithm_1D
 
 !----------------------------------------------------------------------------------------------------
-<<<<<<< HEAD
 
    function derivative_1D(x) ! via finite difference method
 
-=======
-   function derivative_1D(x) ! via finite difference method
->>>>>>> 0a44cef9
       use constants,       only: half
       use initcrspectrum,  only: eps
 
@@ -284,47 +175,24 @@
       derivative_1D = half * (selected_function_1D(x+dx) - selected_function_1D(x-dx))/dx
 
    end function derivative_1D
-<<<<<<< HEAD
-
-!----------------------------------------------------------------------------------------------------
-
-   subroutine cresp_initialize_guess_grids
-
-      use constants,       only: zero
-      use initcrspectrum,  only: e_small, q_big, max_p_ratio !, p_fix
-      use cresp_variables, only: clight ! use units, only: clight
-=======
-!----------------------------------------------------------------------------------------------------
+
+!----------------------------------------------------------------------------------------------------
+
    subroutine cresp_initialize_guess_grids
       use constants,       only: zero
       use cresp_variables, only: clight ! use units, only: clight
       use initcrspectrum,  only: e_small, q_big, max_p_ratio !, p_fix
->>>>>>> 0a44cef9
       use mpisetup,        only: master
 
       implicit none
 
-<<<<<<< HEAD
-      logical   :: first_run = .true. , save_to_log = .false.
-      character(8)  :: date
-      character(9) :: time
-=======
       logical        :: first_run = .true. , save_to_log = .false.
       character(8)   :: date
       character(9)   :: time
->>>>>>> 0a44cef9
 
       call initialize_arrays
       if ((master) .and. (first_run .eqv. .true. )) then
          helper_arr_dim = int(arr_dim/4,kind=4)
-<<<<<<< HEAD
-         if (.not. allocated(p_space))     allocate(p_space(1:helper_arr_dim)) ! these will be deallocated once initialization is over
-            if (.not. allocated(q_space))     allocate(q_space(1:helper_arr_dim)) ! these will be deallocated once initialization is over
-            call date_and_time(date,time)
-            call date_and_time(DATE=date)
-            call date_and_time(TIME=time)
-=======
->>>>>>> 0a44cef9
 
          if (.not. allocated(p_space))     allocate(p_space(1:helper_arr_dim)) ! these will be deallocated once initialization is over
          if (.not. allocated(q_space))     allocate(q_space(1:helper_arr_dim)) ! these will be deallocated once initialization is over
@@ -382,32 +250,10 @@
 
       call cresp_NR_mpi_exchange
 
-<<<<<<< HEAD
-  end subroutine cresp_initialize_guess_grids
-
-!----------------------------------------------------------------------------------------------------
-
-  subroutine fill_guess_grids
-   use constants, only: zero, one, half
-   use cresp_variables, only: clight ! use units,   only: clight
-   use initcrspectrum,  only: q_big, force_init_NR, NR_run_refine_pf, p_fix_ratio
-   implicit none
-    integer(kind=4)  :: i, j, int_logical_p, int_logical_f !, ierr
-    logical  :: exit_code
-    real(kind=8) :: a_min_lo=huge(one), a_max_lo=tiny(one), a_min_up=huge(one), a_max_up=tiny(one),&
-                    n_min_lo=huge(one), n_max_lo=tiny(one), n_min_up=huge(one), n_max_up=tiny(one),&
-                    a_min_q=tiny(one),  a_max_q=tiny(one)
-        q_space = zero
-        do i=1, int(half*helper_arr_dim)
-            q_space(i) = ln_eval_array_val(i, q_big, real(0.05,kind=8), int(1,kind=4), int(half*helper_arr_dim,kind=4))
-        enddo
-        do i= 1, int(half*helper_arr_dim)!, arr_dim
-            q_space(int(half*helper_arr_dim,kind=4)+i) = -q_space(int(half*helper_arr_dim,kind=4)+1-i)
-        enddo
-=======
    end subroutine cresp_initialize_guess_grids
 
 !----------------------------------------------------------------------------------------------------
+
    subroutine fill_guess_grids
       use constants, only: zero, one, half
       use cresp_variables, only: clight ! use units,   only: clight
@@ -429,7 +275,6 @@
       do i= 1, int(half*helper_arr_dim)!, arr_dim
          q_space(int(half*helper_arr_dim,kind=4)+i) = -q_space(int(half*helper_arr_dim,kind=4)+1-i)
       enddo
->>>>>>> 0a44cef9
 
 ! setting up a grids of ratios to be used as phase space for NR tabs, obtained later
       do i = 1, helper_arr_dim
