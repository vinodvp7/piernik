module cresp_NR_method
! pulled by COSM_RAY_ELECTRONS
 use initcrspectrum, only: max_p_ratio, eps, arr_dim

 implicit none
  integer, parameter :: ndim = 2
  real(kind=8), dimension(:), allocatable :: p_space, q_space
<<<<<<< HEAD
  real(kind=8) :: alpha, p_ratio_4_q, n_in, e_in, p_im1, p_ip1
  real(kind=8), allocatable, dimension(:), target          :: alpha_tab_lo, alpha_tab_up, n_tab_lo, n_tab_up, alpha_tab_q, q_grid
  real(kind=8), allocatable, dimension(:,:),target :: p_ratios_lo, f_ratios_lo, p_ratios_up, f_ratios_up
  integer(kind=2) :: i_max
  real(kind=8) :: eps_det = eps * 1.0e-15
  real(kind=8) :: small_eps = 1.0e-25
  real(kind=8), pointer, dimension(:)   :: p_a => null(), p_n => null() ! pointers for alpha_tab_(lo,up) and n_tab_(lo,up) or optional - other 1-dim arrays
  real(kind=8), pointer, dimension(:,:) :: p_p => null(), p_f => null() ! pointers for p_ratios_(lo,up) and f_ratios_(lo,up)
  
=======
  integer(kind=2), parameter :: ratio_ord_min = -6
  integer(kind=2), parameter :: ratio_ord_max = 1
  integer(kind=2), parameter :: p_p_dec       = 20
  integer(kind=2), parameter :: arr_dim = int(p_p_dec * (ratio_ord_max - ratio_ord_min))
  real(kind=8) :: alpha, n_in, e_in, p_im1, p_ip1
  real(kind=8), dimension(1:arr_dim) :: alpha_tab_lo, alpha_tab_up, n_tab_lo, n_tab_up
  real(kind=8), dimension(1:arr_dim,1:arr_dim) :: p_ratios_lo, f_ratios_lo, p_ratios_up, f_ratios_up
  integer(kind=2) :: ii
  real(kind=8) :: eps_det = eps * 1.0e-10

>>>>>>> 3af015ba
  abstract interface
    function function_pointer_1D(z)
      real(kind=8) :: function_pointer_1D
      real(kind=8) :: z
    end function function_pointer_1D
    subroutine value_control_1D(z, exit_code)
      logical      :: exit_code
      real(kind=8) :: z
    end subroutine value_control_1D
    function function_pointer_2D(z)
      real(kind=8),dimension(2) :: function_pointer_2D
      real(kind=8),dimension(2) :: z
    end function function_pointer_2D
  end interface
<<<<<<< HEAD

  procedure (function_pointer_1D), pointer :: selected_function_1D => null()
  procedure (value_control_1D), pointer    :: selected_value_check_1D  => null()
  procedure (function_pointer_2D), pointer :: selected_function_2D => null()

!----------------------------------------------------------------------------------------------------
  
=======
  procedure (arbitrary_function), pointer :: selected_function => null()

>>>>>>> 3af015ba
  contains !  -------*--------

  subroutine NR_algorithm(x,exit_code)
  use initcrspectrum, only: NR_iter_limit, tol_f, tol_x
  implicit none
    real(kind=8),dimension(ndim),intent(inout) :: x
    real(kind=8),dimension(ndim)   :: fun_vec_value
    real(kind=8),dimension(1:ndim) :: cor
    real(kind=8), dimension(size(x),size(x)) :: fun_vec_jac, fun_vec_inv_jac
    real(kind=8) :: err_f, err_x
    real(kind=8) :: det
    logical,intent(out)  :: exit_code
<<<<<<< HEAD
    integer(kind=2) :: i , j
    
    err_f = tol_f
    err_x = tol_x
=======
    integer(kind=2) :: i !, j

    err_f = 1.0e-15
    err_x = 1.0e-15
>>>>>>> 3af015ba
    exit_code=.true.

    fun_vec_value = selected_function_2D(x)
    if (maxval(abs(fun_vec_value)) < 0.01 * err_f) then ! in case when f converges at initialization
            exit_code=.false.
!             write(*,"(A33,2E22.15)")"Convergence (f) at initialization", x
            return
    endif
  do j = 1, 3 ! if it is not possible to find solution with demanded precision.
    do i = 1, NR_iter_limit
        if (maxval(abs(fun_vec_value)) < err_f ) then    ! For convergence via value of f
            exit_code=.false.
#ifdef VERBOSE
            write(*,"(A47,I4,A12)",advance="no") "Convergence via value of fun_vec_value after ",i, " iterations."!, x, fun_vec_value
#endif /* VERBOSE */
            i_max = max(i, i_max)
            return
        endif

        fun_vec_value = selected_function_2D(x)
        fun_vec_jac = jac_fin_diff(x)                    ! function vector already explicitly provided to jac_fin_diff (finite difference method)

        det = determinant_2d_real(fun_vec_jac)           ! WARNING - algorithm is used for ndim = 2. For more dimensions LU or other methods should be implemented.
        if (abs(det) .lt. eps_det) then              ! Countermeasure against determinant = zero
<<<<<<< HEAD
!     write (*,"(A20)") "WARNING: det ~ 0.0"
            exit_code = .true. 
=======
!             write (*,"(A20)") "WARNING: det ~ 0.0"
            exit_code = .true.
>>>>>>> 3af015ba
            return
        endif
        fun_vec_inv_jac = invert_2d_matrix(fun_vec_jac,det)

        cor(1) = fun_vec_inv_jac(1,1) *fun_vec_value(1) + fun_vec_inv_jac(1,2) * fun_vec_value(2)
        cor(2) = fun_vec_inv_jac(2,1) *fun_vec_value(1) + fun_vec_inv_jac(2,2) * fun_vec_value(2)
        x = x+cor
!         write(*,'(A20, 2E35.25, A5, 2E22.14)') "Obtained values (x): " , x,' | ', sum(abs(cor)), sum(abs(fun_vec_value))! ,maxval(abs(fun_vec_value)), maxval(abs(cor)),
        if (maxval(abs(cor)) < err_x) then                 ! For convergence via value of correction (cor) table.
#ifdef VERBOSE
           write(*,"(A47,I4,A12)",advance="no") "Convergence via value of cor array     after ",i," iterations."
#endif /* VERBOSE */
           exit_code = .false.
           i_max = max(i, i_max)
           return
        endif
    enddo
<<<<<<< HEAD
  err_f = 5.0*err_f
  err_x = 5.0*err_x ! changing tolerance so that more solutions can be found
  enddo
=======
!   err_f = 5.0*err_f
!   err_x = 5.0*err_x ! changing tolerance so that more solutions can be found
!   enddo

>>>>>>> 3af015ba
!     write(*,"(A45,I4,A24)") "  ... WARNING: Maximum number of iterations (",NR_iter_limit,") exceeded @global_newt!"
    exit_code = .true.

  end subroutine NR_algorithm
!----------------------------------------------------------------------------------------------------
  subroutine NR_algorithm_1D(x, exit_code)
   use initcrspectrum, only: NR_iter_limit, tol_f_1D, tol_x_1D 
   implicit none
    integer          :: i
    real(kind=8)     :: x, delta
    real(kind=8)     :: dfun_1D, fun1D_val
    logical :: exit_code, func_check
        delta = huge(1.0)
        func_check = .false.
       
        do i = 1, NR_iter_limit
            fun1D_val = selected_function_1D(x)
            if ((abs(fun1D_val) .le. tol_f_1D) .and. (abs(delta) .le. tol_f_1D)) then ! delta .le. tol_f acceptable as in case of f convergence we must only check if the algorithm hasn't wandered astray
                exit_code = .false.
                return
            endif
            
            dfun_1D = derivative_1D(x)
            
            if ( abs(dfun_1D) .lt. small_eps ) then
                exit_code = .true.
                return
            endif
            
            delta   = fun1D_val / derivative_1D(x)
            
            call selected_value_check_1D(x, func_check)  ! necessary in some cases, when maximal value x can take is defined, for other cases dummy_check_1D function defined
            if ( func_check .eqv. .true. ) return

            x = x - delta
            
            if(abs(delta) .lt. tol_x_1D) then
                exit_code = .false.
                return
            endif
        enddo
        
        exit_code = .true. ! if all fails
  end subroutine NR_algorithm_1D
!----------------------------------------------------------------------------------------------------
  function derivative_1D(x) ! via finite difference method
  use constants, only: half
   implicit none
    real(kind=8),intent(in) :: x
    real(kind=8)            :: dx, dx_par, derivative_1D
        dx_par = 1.0e-4
        dx = min(x*dx_par, dx_par)
        derivative_1D = half * (selected_function_1D(x+dx) - selected_function_1D(x-dx))/dx
  end function derivative_1D
!----------------------------------------------------------------------------------------------------
  subroutine cresp_initialize_guess_grids
   use constants,      only: zero
   use initcrspectrum, only: e_small, q_big, max_p_ratio, p_fix
   use cresp_variables, only: clight ! use units, only: clight
   implicit none
<<<<<<< HEAD
    logical   :: first_run = .true. , save_to_log = .false.
    character(8)  :: date
    character(9) :: time
        open(15, file="log_NR_solve",position="append")
        call initialize_arrays
        
=======
    logical   :: first_run = .true.

>>>>>>> 3af015ba
        if (first_run .eqv. .true. ) then

            if (.not. allocated(p_space))     allocate(p_space(1:arr_dim)) ! these will be deallocated once initialization is over
            if (.not. allocated(q_space))     allocate(q_space(1:arr_dim)) ! these will be deallocated once initialization is over
<<<<<<< HEAD
            call date_and_time(date,time)
            call date_and_time(DATE=date)
            call date_and_time(TIME=time)
 
            p_ratios_up = zero ; f_ratios_up = zero
            p_ratios_lo = zero ; f_ratios_lo = zero
            
            q_grid      = 2*q_big; q_grid(int(arr_dim/2):) = -2*q_big ! if crash, factor 2 must be removed
            if (maxval(p_fix)**q_grid(1) .gt. huge(q_grid(1))) then
                write (*,"(A100)") "p**q may result in FPE, check your parameters" ! use msg
                call sleep(1)
            endif
            
            call fill_guess_grids
        
            print *, "Are there zeros? (q_ratios)",    count(abs(q_space).le.zero)
            print *, "Are there zeros? (p_ratios_up)", count(p_ratios_up.le.zero)
            print *, "Are there zeros? (f_ratios_up)", count(f_ratios_up.le.zero)
            print *, "Are there zeros? (p_ratios_lo)", count(p_ratios_lo.le.zero)
            print *, "Are there zeros? (f_ratios_lo)", count(f_ratios_lo.le.zero)
            print *, "Count of array elements:", size(p_ratios_lo)
            print *,"----------"
            if (save_to_log) then
                write (15,*) "------------------------------------------"
                write (15,"(A,2x,A,2x)") "Run on: ", date, "at: ", time
                write (15,*) "For set of parameters: e_small, size(NR_guess_grid,dim=1), size(NR_guess_grid, dim=2),", &
                                                 "max_p_ratio, q_big, clight"
                write (15, "(1E15.8, 2I10,10E22.15)") e_small, size(p_space), size(q_space), &
                                                 max_p_ratio, q_big, clight
                write (15,*) "Are there zeros? (q_ratios)",    count(abs(q_space).le.zero)
                write (15,*) "Are there zeros? (p_ratios_up)", count(p_ratios_up.le.zero), &
                                 real(count(p_ratios_up.le.zero))/real(size(p_ratios_up)) * 100.0,"%"
                write (15,*) "Are there zeros? (f_ratios_up)", count(f_ratios_up.le.zero), & 
                                 real(count(f_ratios_up.le.zero))/real(size(f_ratios_up)) * 100.0,"%"
                write (15,*) "Are there zeros? (p_ratios_lo)", count(p_ratios_lo.le.zero), & 
                                 real(count(p_ratios_lo.le.zero))/real(size(p_ratios_lo)) * 100.0,"%"
                write (15,*) "Are there zeros? (f_ratios_lo)", count(f_ratios_lo.le.zero), & 
                                 real(count(f_ratios_lo.le.zero))/real(size(f_ratios_lo)) * 100.0,"%"
                write (15,*) "Count of array elements:", size(p_ratios_lo)
                write (15,*) "----------"
            else
                print *, "!!! Warning: save_to_log = F; result will not be registered in LOG file !!!"
            endif
!   
=======


            p_ratios_up = zero ; f_ratios_up = zero
            p_ratios_lo = zero ; f_ratios_lo = zero

!             call sleep(1)
            call fill_guess_grids

            print *, "Are there zeros? (q_ratios)",    count(q_space.lt.eps)
            print *, "Are there zeros? (p_ratios_up)", count(p_ratios_up.lt.eps)
            print *, "Are there zeros? (f_ratios_up)", count(f_ratios_up.lt.eps)
            print *, "Are there zeros? (p_ratios_lo)", count(p_ratios_lo.lt.eps)
            print *, "Are there zeros? (f_ratios_lo)", count(f_ratios_lo.lt.eps)
            print *, "Count of array elements:", size(p_ratios_lo)
            print *,"----------"
!
>>>>>>> 3af015ba
            if (allocated(p_space)) deallocate(p_space) ! only needed at initialization
            if (allocated(q_space)) deallocate(q_space)

            first_run = .false.
        endif
<<<<<<< HEAD
        close(15)
! 
=======
!
>>>>>>> 3af015ba
  end subroutine cresp_initialize_guess_grids
!----------------------------------------------------------------------------------------------------
  subroutine fill_guess_grids
   use constants, only: zero, one, half
   use initcrspectrum,  only: q_big, force_init_NR, NR_run_refine_pf
   implicit none
    integer(kind=4)  :: i, j, int_logical_p, int_logical_f !, ierr
    logical  :: exit_code
    real(kind=8) :: a_min_lo=huge(one), a_max_lo=tiny(one), a_min_up=huge(one), a_max_up=tiny(one),&
                    n_min_lo=huge(one), n_max_lo=tiny(one), n_min_up=huge(one), n_max_up=tiny(one)
        q_space = zero
        do i=1, int(half*arr_dim)
            q_space(i) = ln_eval_array_val(i, q_big, real(0.05,kind=8), int(1,kind=4), int(half*arr_dim,kind=4))
        enddo
        do i= 1, int(half*arr_dim)!, arr_dim
            q_space(int(half*arr_dim)+i) = -q_space(int(half*arr_dim)+1-i)
        enddo

! setting up a grids of ratios to be used as phase space for NR tabs, obtained later
        do i = 1, arr_dim
            p_space(i) = max_p_ratio**(real(i)/real(arr_dim)) ! ind_to_flog(i,1.000001 , max_p_ratio) ! max_p_ratio**(real(i)/real(arr_dim))
        enddo
        do i=1, arr_dim
            do j = 1,arr_dim
                a_min_lo = min(a_min_lo, abs(encp_func_2_zero_lo(p_space(i),zero, q_space(j))))
                n_min_lo = min(n_min_lo, abs(n_func_2_zero_lo(p_space(i), zero, q_space(j))))
                a_min_up = min(a_min_up, abs(encp_func_2_zero_up(p_space(i), zero ,q_space(j))))
                n_min_up = min(n_min_up, abs(n_func_2_zero_up(p_space(i),p_space(i)**(-q_space(j)), zero ,q_space(j))))

                a_max_lo = max(a_max_lo, abs(encp_func_2_zero_lo(p_space(i), zero, q_space(j))))
                n_max_lo = max(n_max_lo, abs(n_func_2_zero_lo(p_space(i), zero, q_space(j))))
                a_max_up = max(a_max_up, abs(encp_func_2_zero_up(p_space(i), zero ,q_space(j))))
                n_max_up = max(n_max_up, abs(n_func_2_zero_up(p_space(i),p_space(i)**(-q_space(j)), zero ,q_space(j))))
            enddo
        enddo
<<<<<<< HEAD
!         print *"min a, n:", a_min_lo, a_min_up, n_min_lo, n_min_up
!         print *"max a, n:", a_max_lo, a_max_up, n_max_lo, n_max_up
=======
>>>>>>> 3af015ba

        a_min_lo = 0.8 * a_min_lo
        a_max_lo = 0.999999 !1 * a_max_lo
        a_min_up = 1.000005 ! 0.8 * a_min_up
        a_max_up = 1.1 * a_max_up
        n_min_lo = 0.001 * n_min_lo
        n_max_lo = 1.1 * n_max_lo
        n_min_up = 0.001 * n_min_up
        n_max_up = 1.1 * n_max_up

<<<<<<< HEAD
=======
!             print *," min / max values"
!             print *, a_min_lo, a_max_lo
!             print *, n_min_lo, n_max_lo
!             print *, a_min_up, a_max_up
!             print *, n_min_up, n_max_up

        print *,"alpha_tab_lo(i),      alpha_tab_up(i),        n_tab_lo(i),        n_tab_up(i) |       p_space(i),     q_space(i)"
>>>>>>> 3af015ba
        do i=1, arr_dim
!             alpha_tab_lo(i) = ln_eval_array_val(i, a_min_lo, a_max_lo, int(1,kind=4), arr_dim) ! a_min_lo * ten**((log10(a_max_lo/a_min_lo))/real(arr_dim-1,kind=8)*real((i-1),kind=8))
            alpha_tab_lo(i) = ind_to_flog(i,a_min_lo,a_max_lo) ! a_min_lo * ten**((log10(a_max_lo/a_min_lo))/real(arr_dim-1,kind=8)*real((i-1),kind=8))
            alpha_tab_up(i) = ind_to_flog(i,a_min_up,a_max_up) ! a_min_up * ten**((log10(a_max_up/a_min_up))/real(arr_dim-1,kind=8)*real((i-1),kind=8))
            n_tab_lo(i)     = ind_to_flog(i,n_min_lo,n_max_lo) ! n_min_lo * ten**((log10(n_max_lo/n_min_lo))/real(arr_dim-1,kind=8)*real((i-1),kind=8))
            n_tab_up(i)     = ind_to_flog(i,n_min_up,n_max_up) ! n_min_up * ten**((log10(n_max_up/n_min_up))/real(arr_dim-1,kind=8)*real((i-1),kind=8))
            alpha_tab_q(i)  = ind_to_flog(i,a_min_up,1.3     ) ! a_min_up * ten**((log10(1.3/a_min_up))/real(arr_dim-1,kind=8)*real((i-1),kind=8))
        enddo
! #ifdef VERBOSE
        print *,"alpha_tab_lo(i),      alpha_tab_up(i),        n_tab_lo(i),        n_tab_up(i) |       p_space(i),     q_space(i)" 
        do i = 1, arr_dim
            print *,i,"|", alpha_tab_lo(i), alpha_tab_up(i), n_tab_lo(i), n_tab_up(i), alpha_tab_q(i),"|",p_space(i), q_space(i),&
                            p_space(i)**(-q_space(i))
        enddo
        print *, "-----------"
! #endif /* VERBOSE */
        write (*, "(A36)", advance="no") "Reading (up) boundary ratio files..."
        do j = 1,2
            call read_NR_guess_grid(p_ratios_up, "p_ratios_up", exit_code) ;  int_logical_p = logical_2_int(exit_code)
            call read_NR_guess_grid(f_ratios_up, "f_ratios_up", exit_code) ;  int_logical_f = logical_2_int(exit_code)
            if ( int_logical_f + int_logical_p .gt. 0 .or. force_init_NR .eqv. .true.) then
! Setting up the "guess grid" for p_up case
                call fill_boundary_grid("up", p_ratios_up, f_ratios_up)
            else
                print *," >> Will not solve ratios table (up), reading data from file instead."
            endif
            if ( NR_run_refine_pf .eqv. .true.) then
                    call refine_all_directions("up")
            endif
            call save_NR_guess_grid(p_ratios_up,"p_ratios_up")
            call save_NR_guess_grid(f_ratios_up,"f_ratios_up")
        enddo
        write (*, "(A36)", advance="no") "Reading (lo) boundary ratio files"
        do j = 1,2
            call read_NR_guess_grid(p_ratios_lo, "p_ratios_lo", exit_code) ;   int_logical_p = logical_2_int(exit_code)
            call read_NR_guess_grid(f_ratios_lo, "f_ratios_lo", exit_code) ;   int_logical_f = logical_2_int(exit_code)
            if ( int_logical_f + int_logical_p .gt. 0 .or. force_init_NR .eqv. .true.) then
! Setting up the "guess grid" for p_lo case
                call fill_boundary_grid("lo", p_ratios_lo, f_ratios_lo)
            else
                print *," >> Will not solve ratios table (lo), reading data from file instead."
            endif
            if (NR_run_refine_pf .eqv. .true.) then
                    call refine_all_directions("lo")
            endif
            call save_NR_guess_grid(p_ratios_lo,"p_ratios_lo")
            call save_NR_guess_grid(f_ratios_lo,"f_ratios_lo")
<<<<<<< HEAD
        enddo

        call fill_q_grid(1) ! computing q_grid takes so little time, that it might not be necessary to save it at all.
    
 end subroutine fill_guess_grids
!---------------------------------------------------------------------------------------------------- 
 subroutine refine_all_directions(bound_case)
 implicit none
  character(len=2) :: bound_case
        call associate_NR_pointers(bound_case)
        call refine_ij(bound_case, p_p, p_f,1,-1)
        call refine_ji(bound_case, p_p, p_f,1, -1)
        call refine_ij(bound_case, p_p, p_f,-1,-1)
        call refine_ji(bound_case, p_p, p_f,-1, -1)
        call refine_ij(bound_case, p_p, p_f,1,1)
        call refine_ji(bound_case, p_p, p_f, 1, 1)
        call refine_ij(bound_case, p_p, p_f,-1,1)
        call refine_ji(bound_case, p_p, p_f,-1, 1)
 end subroutine refine_all_directions
=======
        else
            print *," >> Will not solve ratios table (lo), reading data from file instead."
        endif

        print *, "max values:", maxval(p_ratios_up,MASK=p_ratios_up.gt.0.0), maxval(f_ratios_up,MASK=f_ratios_up.gt.0.0)
        print *, "min values:", minval(p_ratios_up,MASK=p_ratios_up.gt.0.0), minval(f_ratios_up,MASK=f_ratios_up.gt.0.0)

        print *, "max values:", maxval(p_ratios_lo,MASK=p_ratios_lo.gt.0.0), maxval(f_ratios_lo,MASK=f_ratios_lo.gt.0.0)
        print *, "min values:", minval(p_ratios_lo,MASK=p_ratios_lo.gt.0.0), minval(f_ratios_lo,MASK=f_ratios_lo.gt.0.0)

        print *, "maximal number of iterations with success:", ii

 end subroutine fill_guess_grids
>>>>>>> 3af015ba
!----------------------------------------------------------------------------------------------------
 function ln_eval_array_val(i, arr_min, arr_max, min_i, max_i)
 implicit none
  real(kind=8) :: b, arr_min, arr_max, ln_eval_array_val
  integer(kind=4) :: i, max_i, min_i
    b = (log(real(max_i)) -log(real(min_i)))/ (arr_max - arr_min)
    ln_eval_array_val = (arr_min-log(real(min_i))/b ) + log(real(i)) / b
 end function ln_eval_array_val
!----------------------------------------------------------------------------------------------------
<<<<<<< HEAD
 subroutine associate_NR_pointers(bound_case)
  implicit none
  character(len=2) :: bound_case
    if (bound_case == "lo") then
        p_a => alpha_tab_lo
        p_n => n_tab_lo
        p_p => p_ratios_lo
        p_f => f_ratios_lo
        selected_function_2D => fvec_lo
    else if (bound_case == "up") then
        p_a => alpha_tab_up
        p_n => n_tab_up
        p_p => p_ratios_up
        p_f => f_ratios_up
        selected_function_2D => fvec_up
    else
        print *, "Wrong *bound_case* argument provided, stopping"
        stop
    endif
 end subroutine associate_NR_pointers
!----------------------------------------------------------------------------------------------------
=======
>>>>>>> 3af015ba
 subroutine fill_boundary_grid(bound_case, fill_p, fill_f) ! to be paralelized
  use constants, only: zero
  implicit none
  real(kind=8), dimension(1:2) :: x_vec, prev_solution, prev_solution_1, x_in, x_step
  real(kind=8), dimension(:,:) :: fill_p, fill_f
  integer(kind=4) :: i, j, is, js
  logical         :: exit_code, new_line
  character(len=2) :: bound_case ! "up" or "lo"
  character(len=6) :: nam = "Solve "
    prev_solution(1) = p_space(1)
    prev_solution(2) = p_space(1)**q_space(1)
    prev_solution_1 = prev_solution
    
    call associate_NR_pointers(bound_case)
    call sleep(1)
    
    fill_p = zero ; fill_f = zero
    x_step = 0.0
    
    do i =1, arr_dim
        new_line = .true.
        prev_solution = prev_solution_1 ! easier to find when not searching from the top
        do j = 1, arr_dim ! j_incr = 1
            exit_code = .true.
            alpha = p_a(i)
            n_in  = p_n(j)
            write(*,"(A14,A2,A2,2I4,A9,I4,A1)",advance="no") "Now solving (",bound_case,") ",i,j,", sized ",arr_dim," "
            call seek_solution_prev(fill_p(i,j), fill_f(i,j), prev_solution, nam, exit_code)
            if (exit_code .eqv. .false. .and. new_line .eqv. .true.) then
                prev_solution_1 = prev_solution
                new_line = .false.
            endif
            if ( exit_code .eqv. .true. ) then
                if (j-2 .ge. 1 .and. j-2 .le. arr_dim) then
                    call step_extr(fill_p(i,j-2:j),fill_f(i,j-2:j),p_n(j-2:j),nam,exit_code)
                endif
                if ((j-1) .ge. 1 ) then
                    if (fill_p(i,j-1).gt.zero) call seek_solution_step(fill_p(i,j),fill_f(i,j),prev_solution,i,j-1,nam,exit_code)
                endif
            endif
            if (exit_code .eqv. .true.) then !still...
                do is =1, arr_dim
                    do js = 1, arr_dim
                        x_vec(1) = p_space(is)
                        x_vec(2) = p_space(is)**(-q_space(js))
                        if (exit_code .eqv. .true.) then
                            call NR_algorithm(x_vec, exit_code)
                            if ( exit_code .eqv. .false. ) then
                                fill_p(i,j) = x_vec(1) ! i index - alpha, j index - n_in
                                fill_f(i,j) = x_vec(2)
                                prev_solution = x_vec
                                call msg_success("    ",nam,x_in, x_vec)
                                exit
                            endif
                        endif
                    enddo
                enddo
            else
                prev_solution(1) = fill_p(i,j)
                prev_solution(2) = fill_f(i,j)
            endif
            if (exit_code .eqv. .true.) print *,""
        enddo
    enddo
    fill_p = abs(fill_p)
    fill_f = abs(fill_f)
    print *,""
  end subroutine
!----------------------------------------------------------------------------------------------------
 subroutine step_seek(x_step, prev_sol, ii, jj, i_sol, j_sol, exit_code, nstep)
 use constants, only: I_ONE
  implicit none
    real(kind=8), dimension(1:2) :: prev_sol, x_step
    integer(kind=4) :: ii, jj, i_sol, j_sol, nstep
    integer(kind=4) :: i, j
    logical :: exit_code
        do i = -1,1
            do j = -1,1
                if (exit_code .eqv. .true.) then    
                    x_step(1) = prev_sol(1) + (p_space(max(min(i_sol+i,arr_dim),I_ONE)) - prev_sol(1)) / real(nstep - ii + 0.1)
                    x_step(2) = prev_sol(2) + (p_space(max(min(i_sol+i,arr_dim),I_ONE))**(-q_space(max(min(j_sol+j,arr_dim),1))) &
                                            - prev_sol(2)) / real(nstep - jj + 0.1)
                    call NR_algorithm(x_step, exit_code)
                    if (exit_code .eqv. .false.) return
                endif
            enddo
        enddo
 end subroutine step_seek
!----------------------------------------------------------------------------------------------------
 subroutine refine_ji(bound_case, ref_p, ref_f, i_incr, j_incr) ! ref_f and ref_p should already be partially filled with solutions
 use constants, only: zero
  implicit none
  integer(kind=4) :: i, j, i_beg, i_end, j_beg, j_end
  integer(kind=4),intent(in)   :: i_incr, j_incr
  real(kind=8), dimension(:,:), intent(inout) :: ref_p, ref_f
  real(kind=8), dimension(1:2) :: prev_solution
  character(len=2), intent(in) :: bound_case
  character(len=6) :: nam = "Refine"
  logical :: exit_code, new_line
    call associate_NR_pointers(bound_case)
    if (allocated(p_space) .and. allocated(q_space)) then
        prev_solution(1) = p_space(1)              ! refine must be called before these are deallocated
        prev_solution(2) = p_space(1)**q_space(1)  
        print *,"Running refine for:", bound_case, " boundary"
        call prepare_indices(i_incr, i_beg, i_end)
        call prepare_indices(j_incr, j_beg, j_end)
        do j = j_beg, j_end, j_incr
            new_line = .true. 
            do i = i_beg, i_end, i_incr
                alpha = p_a(i)
                n_in  = p_n(j)
                exit_code = .true.
                if (ref_p(i,j) .gt. zero .and. ref_f(i,j) .gt. zero) then
                    prev_solution(1) = ref_p(i,j)
                    prev_solution(2) = ref_f(i,j)
                    new_line = .false.
                else
<<<<<<< HEAD
                    call seek_solution_prev(ref_p(i,j), ref_f(i,j), prev_solution, nam, exit_code) ! works for most cases
                    if ( exit_code .eqv. .true. ) then
                        if (i-2*i_incr .ge. 1 .and. i-2*i_incr .le. arr_dim) then
                            call step_extr(ref_p(i-2*i_incr:i:i_incr,j),ref_f(i-2*i_incr:i:i_incr,j),&
                                            p_a(i-2*i_incr:i:i_incr),nam,exit_code)
                        endif
                        if (i-i_incr .ge. 1 .and. i+i_incr .ge. 1 .and. i-i_incr .le. arr_dim .and. i+i_incr .le. arr_dim) then
                            call step_inpl(ref_p(i-i_incr:i+i_incr:i_incr,j),ref_f(i-i_incr:i+i_incr:i_incr,j),&
                                            i_incr,p_a(i-i_incr:i+i_incr:i_incr),nam,exit_code)
                        endif
                    endif
                endif
            enddo
        enddo
    else
        print *, "@cresp_NR_method: refine_grids called after array deallocation, stopping"
        stop
    endif
 end subroutine refine_ji
!----------------------------------------------------------------------------------------------------
 subroutine refine_ij(bound_case, ref_p, ref_f, i_incr, j_incr) ! ref_f and ref_p should already be partially filled with solutions
 use constants, only: zero
  implicit none
  integer(kind=4) :: i, j, i_beg, i_end, j_beg, j_end
  integer(kind=4),intent(in)   :: i_incr, j_incr
  real(kind=8), dimension(:,:), intent(inout) :: ref_p, ref_f
  real(kind=8), dimension(1:2) :: prev_solution
  character(len=2), intent(in) :: bound_case
  character(len=6) :: nam = "Refine"
  logical :: exit_code, new_line, i_primary
    call associate_NR_pointers(bound_case)
    if (allocated(p_space) .and. allocated(q_space)) then
        prev_solution(1) = p_space(1)              ! refine must be called before these are deallocated
        prev_solution(2) = p_space(1)**q_space(1)  
        print *,"Running refine for:", bound_case, " boundary"
        i_primary = .true.
        call prepare_indices(i_incr, i_beg, i_end)
        call prepare_indices(j_incr, j_beg, j_end)
        do i = i_beg, i_end, i_incr
            new_line = .true. 
            do j = j_beg, j_end, j_incr
                alpha = p_a(i)
                n_in  = p_n(j)
                exit_code = .true.
                if (ref_p(i,j) .gt. zero .and. ref_f(i,j) .gt. zero) then
                    prev_solution(1) = ref_p(i,j)
                    prev_solution(2) = ref_f(i,j)
                    new_line = .false.
=======
                    print *, "Wrong *bound_case* argument provided, stopping"
                    stop
                endif
                write(*,"(A12,2I4,A9,I4,A5,2E16.9)",advance="no") "Now solving",i,j,", sized ",arr_dim ,", (alpha,n): ",alpha,n_in
                x_vec(1) = prev_solution(1)
                x_vec(2) = prev_solution(2)
                call NR_algorithm(x_vec, exit_code)
                if (exit_code .eqv. .false.) then
                    fill_p(i,j) = x_vec(1)
                    fill_f(i,j) = x_vec(2)
                    write (*, "(A51, 2E22.15)",advance="no") " -> (prev) solution obtained, (p_ratio, f_ratio) = ", x_vec
>>>>>>> 3af015ba
                else
                    call seek_solution_prev(ref_p(i,j), ref_f(i,j), prev_solution, nam, exit_code) ! works for the most cases
                    if ( exit_code .eqv. .true. ) then
                        if (j-2*j_incr .ge. 1 .and. j-2*j_incr .le. arr_dim) then
                            call step_extr(ref_p(i,j-2*j_incr:j:j_incr), &
                                            ref_f(i,j-2*j_incr:j:j_incr),p_n(j-2*j_incr:j),nam,exit_code)
                        endif
                        if (j-j_incr .ge. 1 .and. j+j_incr .ge. 1 .and. j-j_incr .le. arr_dim & 
                                            .and. j+j_incr .le. arr_dim) then
                            call step_inpl(ref_p(i,j-j_incr:j+j_incr:j_incr),ref_f(i,j-j_incr:j+j_incr:j_incr), &
                                            j_incr,p_n(j-j_incr:j+j_incr:j_incr),nam,exit_code)
                        endif
                    endif
                endif
            enddo
        enddo
    else
        print *, "@cresp_NR_method: refine_grids called after array deallocation, stopping"
        stop
    endif
 end subroutine refine_ij
 !----------------------------------------------------------------------------------------------------
 subroutine step_extr(p3, f3, arg, sought_by, exit_code) ! checked
 use constants, only: zero
 implicit none
  real(kind=8), dimension(1:2) :: x_vec_0, x_vec, delta, x_in
  real(kind=8), dimension(1:3),intent(inout) :: f3, p3
  real(kind=8), dimension(1:3),intent(in) :: arg
  integer(kind=4) :: nstep = 100, k
  character(len=6), intent(inout) :: sought_by
  logical, intent(inout) :: exit_code
!         alpha and n are set !
    if ( minval(p3(1:2)) .gt. tiny(zero) .and. p3(3) .le. zero ) then ! sometimes NaNs and numbers of order e-317 appear; must be looked into
        x_vec_0 = (/ p3(2) , f3(2) /)
        delta(1) = lin_extrapol_1D(p3(1:2), arg(1:2), arg(3)) - p3(2) ! direction is not relevant in this case
        delta(2) = lin_extrapol_1D(f3(1:2), arg(1:2), arg(3)) - f3(2)
        delta = delta/nstep
        do k = 0, nstep*2
            x_vec = x_vec_0 + delta * k ! first iteration is a simple extrapolation
            x_in = x_vec
            call NR_algorithm(x_vec, exit_code)
            if (exit_code .eqv. .false.) then
                x_vec = abs(x_vec)
                call msg_success("extr", sought_by,x_in,x_vec)
                p3(3) = x_vec(1)
                f3(3) = x_vec(2)
                return
            endif
        enddo
    endif
 end subroutine step_extr
!----------------------------------------------------------------------------------------------------
 subroutine step_inpl(p3, f3, incr, args, sought_by, exit_code) ! checked
!  use initcrspectrum, only: NR_iter_limit
 use constants, only: zero
 implicit none
   real(kind=8), dimension(1:2) :: x_vec, x_vec_0, delta, x_in
   real(kind=8), dimension(1:3), intent(inout) :: p3, f3
   real(kind=8), dimension(1:3), intent(in) :: args
   integer(kind=4) :: k, incr, nstep = 100 ! int(NR_iter_limit/15)
   character(len=6), intent(inout) :: sought_by
   logical,intent(inout) :: exit_code
!         alpha and n are set !
    if ( exit_code .eqv. .true.) then
        if ( min(p3(1),p3(3)) .gt. tiny(zero) .and. p3(2) .le. zero ) then ! sometimes NaNs and numbers of order e-317 appear; must be looked into
            x_vec_0 = (/ p3(1) , f3(1) /)
            delta(1) = lin_interpolation_1D( (/ p3(2-incr), p3(2+incr) /), (/ args(2-incr), args(2+incr) /), args(2) ) - p3(1)
            delta(2) = lin_interpolation_1D( (/ f3(2-incr), f3(2+incr) /), (/ args(2-incr), args(2+incr) /), args(2) ) - f3(1)
            x_in = x_vec_0 + delta ! gives the interpolated value as starting one
            delta = delta/nstep
            do k = 0, nstep*2
                x_vec = x_vec_0 + delta * k
                x_in = x_vec
                call NR_algorithm(x_vec, exit_code)
                if (exit_code .eqv. .false.) then ! first iteration is a simple extrapolation
                    x_vec = abs(x_vec)
                    call msg_success("inpl", sought_by, x_in, x_vec)
                    p3(2) = x_vec(1)
                    f3(2) = x_vec(2)
                    return
                endif
                x_vec = x_vec + delta
            enddo
        endif
    endif
 end subroutine step_inpl
!----------------------------------------------------------------------------------------------------
 subroutine msg_success(met_name, sought_by, x_in, x_out)
 implicit none
  real(kind=8), dimension(1:), intent(in)  :: x_in
  real(kind=8), dimension(1:), intent(in) :: x_out
  character(len=4), intent(in) :: met_name
  character(len=6), intent(in) :: sought_by
    write (*, "(A6,A13,2E16.9)",advance="no") sought_by," (alpha, n): ",alpha,n_in
    write (*, "(A5,A4,A42, 2E19.10e3)",advance="no") " -> (",met_name,") solution obtained, (p_ratio, f_ratio) = ", x_out
    write (*, "(A21, 2E17.10)",advance="no") ", provided input:", x_in ; print *,""
end subroutine
!----------------------------------------------------------------------------------------------------
 function lin_interpolation_1D(fun, arg, arg_mid)
 use constants, only: one
 implicit none
    real(kind=8) :: weight, arg_mid, lin_interpolation_1D
    real(kind=8), dimension(1:2), intent(in):: arg, fun
        weight   = (arg_mid - arg(1)) / (arg(2) - arg(1))
        lin_interpolation_1D =  fun(1) * (one - weight) + fun(2) * (one - weight)
 end function lin_interpolation_1D
!----------------------------------------------------------------------------------------------------
 subroutine seek_solution_prev(p2ref, f2ref, prev_solution, sought_by, exit_code)
 implicit none
    real(kind=8), intent(inout) :: p2ref, f2ref
    real(kind=8), dimension(1:2), intent(inout) :: prev_solution
    real(kind=8), dimension(1:2) :: x_vec
    character(len=6), intent(inout) :: sought_by
    logical, intent(inout) :: exit_code
        if (exit_code .eqv. .true.) then
            x_vec = prev_solution
            call NR_algorithm(x_vec, exit_code)
            if (exit_code .eqv. .false.) then
                x_vec = abs(x_vec)
                p2ref = x_vec(1)
                f2ref = x_vec(2)
                call msg_success("prev", sought_by, prev_solution, x_vec)
                prev_solution = x_vec
                return
            endif
        endif
 end subroutine seek_solution_prev
!----------------------------------------------------------------------------------------------------
 subroutine seek_solution_step(p2ref, f2ref, prev_solution, i_obt, j_obt, sought_by, exit_code)
!  use initcrspectrum, only: NR_iter_limit
 implicit none
   real(kind=8), dimension(1:2) :: x_vec, x_step, prev_solution
   real(kind=8), intent(out):: p2ref, f2ref
   integer(kind=4) :: i_obt, j_obt, ii, jj, nstep = 3 ! int(NR_iter_limit/15)
   character(len=6), intent(inout) :: sought_by
   logical :: exit_code
!    alpha and n are set !
     if (exit_code .eqv. .true. ) then
            do ii = 0, nstep
                do jj = 0,nstep
                    call step_seek(x_step, prev_solution, ii, jj, i_obt, j_obt, exit_code, nstep)
                    x_vec = x_step
                    if (exit_code .eqv. .false. ) then
                        x_step = abs(x_step)
                        p2ref = x_step(1)
                        f2ref = x_step(2)
                        prev_solution = x_step
                        call msg_success("step", sought_by, x_step, x_vec)
                        return
                    endif
                enddo
            enddo
     endif
 end subroutine seek_solution_step
!----------------------------------------------------------------------------------------------------
 subroutine fill_q_grid(i_incr)
  use initcrspectrum, only: p_fix_ratio
  implicit none
  integer(kind=4) :: i,j, i_beg, i_end, i_incr
  real(kind=8)    :: x, prev_solution
  logical         :: exit_code
    selected_function_1D => alpha_to_q
    selected_value_check_1D  => q_control

    call prepare_indices(i_incr, i_beg, i_end)
    
    p_ratio_4_q = p_fix_ratio
    
    prev_solution = q_space(int(arr_dim/2))
    do i = i_beg, i_end, i_incr
        exit_code = .true.
        alpha = alpha_tab_q(i)
        write(*,"(A25,1I4,A9,I4,A10,1E16.9)",advance="no") "Now solving (q_grid) no.",i,", sized ",arr_dim ,", (alpha): ",alpha
        x = prev_solution
        call NR_algorithm_1D(x, exit_code)
        if ( exit_code .eqv. .true. ) then
            do j = 1, arr_dim
                if (exit_code .eqv. .true. ) then
                    x = q_space(j)
                    call NR_algorithm_1D(x,exit_code)
                    if ( exit_code .eqv. .false.) then
                        q_grid(i) = x
                        prev_solution = x
                        write (*, "(A44, 2E22.15)",advance="no") " ->        solution obtained, q_grid = ", x
                    endif
                endif
            enddo
        else
            write (*, "(A44, 1E22.15)",advance="no") " -> (prev) solution obtained, q_grid = ", x
            q_grid(i) = x
        endif
        print *,""
<<<<<<< HEAD
    enddo
 end subroutine fill_q_grid
 !----------------------------------------------------------------------------------------------------
 subroutine q_control(x, exit_code)
 use initcrspectrum, only: q_big
 use constants, only: one
  implicit none
  real(kind=8)  :: x
  logical :: exit_code
    if ( abs(x) .ge. q_big *2 ) then
      x = sign(one, x) * q_big *2
      exit_code = .true.
      return
    endif  
 end subroutine q_control
 !----------------------------------------------------------------------------------------------------
 function alpha_to_q(x) ! this one (as of now) is only usable with fixed p_ratio_4_q bins (middle ones)
 use initcrspectrum, only: eps
 use constants, only: one, three, four
  implicit none
  real(kind=8)  :: x, alpha_to_q
      if (abs(x - three) .lt. eps) then
         alpha_to_q = -alpha + (-one + p_ratio_4_q)/log(p_ratio_4_q) 
      else if (abs(x - four) .lt. eps) then
         alpha_to_q = -alpha + p_ratio_4_q*log(p_ratio_4_q)/(p_ratio_4_q - one)
      else
         alpha_to_q = -alpha + ((three-x)/(four-x))*((p_ratio_4_q**(four-x)-one)/(p_ratio_4_q**(three-x)-one))
      endif
 end function alpha_to_q
  !----------------------------------------------------------------------------------------------------
 subroutine prepare_indices(ind_incr, ind_beg, ind_end)
  implicit none
  integer(kind=4), intent(out) :: ind_beg, ind_end
  integer(kind=4), intent(in) :: ind_incr
        if (ind_incr .eq. 1 ) then
            ind_beg = 1 ; ind_end = arr_dim
        else if (ind_incr .eq. -1) then
            ind_beg = arr_dim ; ind_end = 1
        endif
   end subroutine prepare_indices
=======


 end subroutine
>>>>>>> 3af015ba
 !----------------------------------------------------------------------------------------------------
  function q_ratios(f_ratio, p_ratio)
  use constants, only: zero
  implicit none
   real(kind=8), intent(in) :: f_ratio, p_ratio
   real(kind=8) :: q_ratios
        q_ratios = zero
        q_ratios = -log10(f_ratio) / log10(p_ratio)
  end function q_ratios
!---------------------------------------------------------------------------------------------------
! Function estimating values of jacobian via finite difference method
!---------------------------------------------------------------------------------------------------
  function jac_fin_diff(x) ! jacobian via finite difference method
  use constants, only: half
  implicit none
   real(kind=8), dimension(ndim) :: x, xp, xm
   real(kind=8), dimension(size(x),size(x)) :: jac_fin_diff
   real(kind=8), dimension(size(x)) :: dx
   real(kind=8), parameter          :: dx_par = 1.0e-4
   integer(kind=2) :: j
        do j = 1,size(x)
            dx(:) = min(x(:)*dx_par,dx_par) ! the value of dx is scaled not to go over value of x
            xp = x ; xm = x
            xp(j) = x(j) - dx(j) ;  xm(j) = x(j) + dx(j)
            jac_fin_diff(:,j)  = half*( selected_function_2D(xp) - selected_function_2D(xm)) / dx(j)
        enddo
  end function jac_fin_diff
!----------------------------------------------------------------------------------------------------
  function determinant_2d_real(matrix_2d_real)
  implicit none
  real(kind=8), dimension(2,2), intent(in) :: matrix_2d_real
  real(kind=8) :: determinant_2d_real
        determinant_2d_real = matrix_2d_real(1,1) * matrix_2d_real (2,2) - ( matrix_2d_real(2,1) * matrix_2d_real(1,2) )
                ! in case determinant_2d_real = zero, algorithm will return exit_code=1 and new attempt to solve may take place
  end function determinant_2d_real
!----------------------------------------------------------------------------------------------------
  function get_cofactor_matrix_2d_real(matrix_2d_real)
  implicit none
  integer(kind=1),parameter :: m_dim = 2
  real(kind=8), dimension(m_dim,m_dim) :: matrix_2d_real
  real(kind=8), dimension(m_dim,m_dim) :: get_cofactor_matrix_2d_real
  integer(kind=1) :: i,j
        do i = 1,m_dim
            do j = 1,m_dim
                get_cofactor_matrix_2d_real(i,j) = ( (-1)**(i+j) * matrix_2d_real(m_dim+1-i, m_dim+1-j))
            enddo
        enddo
  end function get_cofactor_matrix_2d_real
!----------------------------------------------------------------------------------------------------
  function invert_2d_matrix(matrix,determinant)
  use constants, only: one
  implicit none
    integer(kind=1),parameter :: m_dim = 2
    real(kind=8), dimension(m_dim,m_dim), intent(in) :: matrix
    real(kind=8), dimension(m_dim,m_dim) :: invert_2d_matrix
    real(kind=8) :: determinant
        invert_2d_matrix = (one / determinant) * transpose( get_cofactor_matrix_2d_real(matrix) )
  end function invert_2d_matrix
!----------------------------------------------------------------------------------------------------
 function fvec_up(x)
 implicit none
    real(kind=8), dimension(ndim) :: x
    real(kind=8), dimension(ndim) :: fvec_up
    real(kind=8) :: q_in
        x = abs(x)
        q_in     = q_ratios(x(2),x(1))
        fvec_up(1) = encp_func_2_zero_up(x(1), alpha, q_in)
        fvec_up(2) = n_func_2_zero_up(x(1), x(2), n_in, q_in)
 end function fvec_up

!----------------------------------------------------------------------------------------------------
  function fvec_lo(x)
  implicit none
    real(kind=8), dimension(ndim) :: x
    real(kind=8), dimension(ndim) :: fvec_lo
    real(kind=8) :: q_in
        x = abs(x)
        q_in     = q_ratios(x(2),x(1))
        fvec_lo(1) = encp_func_2_zero_lo(x(1), alpha, q_in)
        fvec_lo(2) = n_func_2_zero_lo(x(1), n_in, q_in)
 end function fvec_lo
!----------------------------------------------------------------------------------------------------
 function encp_func_2_zero_up(p_ratio, alpha_cnst, q_in) ! from eqn. 29
 use constants,     only: one, three, four
 implicit none
    real(kind=8) :: p_ratio, q_in, alpha_cnst
    real(kind=8) :: encp_func_2_zero_up
        if (abs(q_in - three) .lt. eps) then
            encp_func_2_zero_up = -alpha_cnst + (- one + p_ratio)/log(p_ratio)
        else if (abs(q_in - four) .lt. eps) then
            encp_func_2_zero_up = -alpha_cnst + p_ratio*log(p_ratio)/(p_ratio - one)
        else
            encp_func_2_zero_up = -alpha_cnst + ((three - q_in)/(four - q_in))*((p_ratio **(four - q_in)- one)/ &
                                    (p_ratio **(three - q_in)- one))
        endif
  end function encp_func_2_zero_up

!---------------------------------------------------------------------------------------------------
 function encp_func_2_zero_lo(p_ratio, alpha_cnst, q_in) ! from eqn. 29
 use constants,     only: one, three, four
 implicit none
    real(kind=8) :: p_ratio, q_in, alpha_cnst
    real(kind=8) :: encp_func_2_zero_lo
        if (abs(q_in - three) .lt. eps) then
            encp_func_2_zero_lo = -alpha_cnst + ((- one + p_ratio)/log(p_ratio)) / p_ratio
        else if (abs(q_in - four) .lt. eps) then
            encp_func_2_zero_lo = -alpha_cnst + log(p_ratio)/(p_ratio - one) / p_ratio
        else
            encp_func_2_zero_lo = -alpha_cnst + ((three - q_in)/(four - q_in))*((p_ratio **(four - q_in) - one)/ &
                                (p_ratio **(three - q_in) - one)) / p_ratio
        endif
  end function encp_func_2_zero_lo

!----------------------------------------------------------------------------------------------------
  function n_func_2_zero_up(p_ratio, f_ratio, n_cnst, q_in) ! from eqn. 9
  use constants,       only: one, two, three
  use initcrspectrum,  only: e_small
  use cresp_variables, only: clight ! use units, only: clight
  implicit none
    real(kind=8) :: p_ratio, f_ratio, q_in, n_cnst
    real(kind=8) :: n_func_2_zero_up
        if (abs(q_in - three) .lt. eps) then
            n_func_2_zero_up = - n_cnst + e_small / ((clight **two) * f_ratio * (p_ratio **three))* log(p_ratio)
        else
            n_func_2_zero_up = - n_cnst + e_small / ((clight **two) * f_ratio * (p_ratio **three)) &
                                            * ((p_ratio **(three-q_in) - one)/(three - q_in))
        endif
  end function n_func_2_zero_up
!----------------------------------------------------------------------------------------------------
  function n_func_2_zero_lo(p_ratio, n_cnst,q_in) ! from eqn. 9
  use constants,       only: one, two, three
  use initcrspectrum,  only: e_small
  use cresp_variables, only: clight ! use units, only: clight
  implicit none
    real(kind=8) :: p_ratio,  n_cnst, q_in
    real(kind=8) :: n_func_2_zero_lo
        if (abs(q_in - three) .lt. eps) then
            n_func_2_zero_lo = - n_cnst + (e_small / (clight **two)) * log(p_ratio)
        else
            n_func_2_zero_lo = - n_cnst + (e_small / (clight **two)) * ((p_ratio **(three-q_in) - one)/(three - q_in))
        endif
  end function n_func_2_zero_lo
!====================================================================================================
! Functions below are used to solve eqns 9 and 29 for p_up and f_l or p_lo and f_r
! (value of f_r doesn't appear in the f array of cresp_crspectrum module, but is used to estimate q).
!----------------------------------------------------------------------------------------------------
 subroutine NR_get_solution_up(x, p_l, e_input, n_input, exit_code)
 use cresp_variables, only: clight ! use units, only: clight
 use constants,       only: zero
 implicit none
  real(kind=8) :: p_l, e_input, n_input
  real(kind=8), dimension(ndim) :: x, x_init
  logical :: exit_code
  integer :: k
        alpha = e_input / (n_input * clight * p_l)
        n_in  = n_input
        p_im1 = p_l
        x_init = x
        k = 1
        print *, " Determining p_up @ NR_get_solution_up"
        selected_function_2D => func_val_vec_up_bnd

        do while(k .le. 5)
            call NR_algorithm(x, exit_code)
            if (exit_code .eqv. .false. ) then
                print *, "  NR root search done for p_up, exit_code 0"
                alpha = zero ;  p_im1 = zero; n_in = zero
                return
            else
                print *, "   CONVERGENCE FAILURE @ NR_get_solution_up"
                x = modify_params_up(x_init, k)
            endif
        enddo
! in cases when no solutions found:
        print *, "   CONVERGENCE FAILURE @ NR_get_solution_up, assuming initial parameters."
        x = x_init  ; call sleep(1)
 end subroutine NR_get_solution_up
!----------------------------------------------------------------------------------------------------
 function func_val_vec_up_bnd(x) ! called by cresp_crspectrum module via NR_get_solution_up
 implicit none
    real(kind=8), dimension(ndim) :: x
    real(kind=8), dimension(ndim) :: func_val_vec_up_bnd
        func_val_vec_up_bnd(1) = fun3_up(x(1), x(2), p_im1, alpha)
        func_val_vec_up_bnd(2) = fun5_up(x(1), x(2), p_im1, n_in)
 end function func_val_vec_up_bnd

!----------------------------------------------------------------------------------------------------
  function modify_params_up(x_init, k)
   use constants, only: zero
   implicit none
   real(kind=8), dimension(ndim), intent(in) :: x_init
   real(kind=8), dimension(ndim)             :: modify_params_up
   integer, intent(inout)   :: k
        modify_params_up = zero
        write(*,'(A48,I3)')    " Modifying parameters - det = 0, counter = ", k
        modify_params_up(1) = (x_init(1) * (1.0+k*0.005))
        modify_params_up(2) = (x_init(2) * (1.0 + 0.01*k) )
        write(*,'(A45,2E17.9)')" NR_algorithm new input (log10_p_r,log10_f_l) =", modify_params_up
        k=k+1
  end function modify_params_up

!----------------------------------------------------------------------------------------------------
 subroutine NR_get_solution_lo(x, p_r, e_input, n_input, exit_code)
 use cresp_variables, only: clight ! use units, only: clight
 use constants,       only: zero
 implicit none
  real(kind=8) :: p_r, e_input, n_input
  real(kind=8), dimension(ndim) :: x, x_init
  integer :: k
  logical :: exit_code
        alpha = e_input / (n_input * clight)
        n_in  = n_input
        p_ip1 = p_r
        x_init = x
        k = 1
        print *, " Determining p_lo @ NR_get_solution_lo"
        selected_function_2D => func_val_vec_lo_bnd
        do while(k .le. 5)
            call NR_algorithm(x, exit_code)
            if (exit_code .eqv. .false. ) then
                print *, " NR root search done for p_lo, exit_code 0"
                alpha = zero; p_ip1 = zero ; n_in = zero
                x = abs(x)
                return
            else
                print *, "   CONVERGENCE FAILURE @ NR_get_solution_lo"
                x = modify_params_lo(x_init, k)
            endif
        enddo
! in cases when no solutions found:
        print *, "   CONVERGENCE FAILURE @ NR_get_solution_lo, assuming initial parameters."
        x = x_init  ; call sleep(1)
 end subroutine NR_get_solution_lo

  !----------------------------------------------------------------------------------------------------
 function func_val_vec_lo_bnd(x) ! called by cresp_crspectrum module via NR_get_solution_lo
 implicit none
    real(kind=8), dimension(ndim) :: x
    real(kind=8), dimension(ndim) :: func_val_vec_lo_bnd
        func_val_vec_lo_bnd(1) = fun3_lo(x(1), x(2), p_ip1, alpha)
        func_val_vec_lo_bnd(2) = fun5_lo(x(1), x(2), p_ip1, n_in)
 end function func_val_vec_lo_bnd

!----------------------------------------------------------------------------------------------------
 function modify_params_lo(x_init, k)
   use constants, only: zero
   implicit none
   real(kind=8), dimension(ndim), intent(in) :: x_init
   real(kind=8), dimension(ndim)             :: modify_params_lo
   integer, intent(inout)   :: k
        modify_params_lo = zero
        write(*,'(A48,I3)')    "Modifying parameters - det = 0, counter = ", k
        modify_params_lo(1) = (x_init(1)/(1 + k*0.025)  )
        modify_params_lo(2) = (x_init(2) *( 1.0 + 0.01*k ))
        write(*,'(A45,2E17.9)')"NR_algorithm new input (log10_p_l,log10_f_r) =", modify_params_lo
        k=k+1
  end function modify_params_lo

<<<<<<< HEAD
!---------------------------------------------------------------------------------------------------    
! fun3_up - Alternative function introduced to find p_up using integrals of n, e and p_fix value.
=======
!---------------------------------------------------------------------------------------------------
! fun3_up - Alternative function introduced to find p_up using integrals of n, e and p_fix value. Does not seek
!        q, therefore conditions for x = (3,4) are not necessary
>>>>>>> 3af015ba
!---------------------------------------------------------------------------------------------------
  function fun3_up(log10_p_r, log10_f_l, p_l, alpha ) ! used by func_val_vec_up_bnd to compute upper boundary p and f.                                 ! DEPRECATED ?
   use constants, only: three, four, one, ten
   implicit none
    real(kind=8),intent(in)   :: log10_p_r, log10_f_l
    real(kind=8) :: f_l, f_r, alpha, fun3_up, q_bin, p_l, p_r ! sought values will be x for single N-R and x, f_l_iup in NR-2dim
        p_r = ten **log10_p_r
        f_l = ten **log10_f_l
        f_r = e_small_to_f(p_r)
        q_bin = q_ratios(f_r/f_l,p_r/p_l)

        if      ( abs(q_bin - three) .lt. eps) then
            fun3_up = -alpha + (-one + p_r/p_l)/log(p_r/p_l)
        else if ( abs(q_bin - four) .lt. eps) then
            fun3_up = -alpha + (p_r/p_l)*log(p_r/p_l)/(p_r/p_l - one)
        else
            fun3_up = -alpha + ((three - q_bin) / (four - q_bin)) * &
               (((p_r/p_l)**((four - q_bin)) - one ) / ((p_r/p_l)**((three - q_bin)) - one ))
        endif
   end function fun3_up
!---------------------------------------------------------------------------------------------------
! fun5_up - Function similar to nq_to_f subroutine, used by compute_fp_NR_2dim to estimate value of p_up and f_l_iup
!---------------------------------------------------------------------------------------------------
  function fun5_up(log10_p_r, log10_f_l, p_l, n_in) ! used by func_val_vec_up_bnd to compute upper boundary p and f.                                 ! DEPRECATED ?
   use constants, only: three, ten, one, fpi
   implicit none
    real(kind=8),intent(in) :: log10_p_r, log10_f_l
    real(kind=8) :: f_l, f_r, n_in, q_bin, fun5_up, p_l, p_r
        p_r = ten **log10_p_r
        f_l = ten **log10_f_l
        f_r = e_small_to_f(p_r)
        q_bin = q_ratios(f_r/f_l,p_r/p_l)

        if (abs(q_bin - three) .lt. eps) then
            fun5_up = - f_l + n_in/((fpi * p_l **three) * log(p_r/p_l))
        else
            fun5_up = - f_l + ( n_in / (fpi * p_l **three) ) * ((three - q_bin) / ((p_r/p_l)**(three - q_bin) - one) )
        endif
  end function fun5_up
<<<<<<< HEAD
  
!---------------------------------------------------------------------------------------------------    
! fun3_lo - Alternative function introduced to find p_up using integrals of n, e and p_fix value.
=======

!---------------------------------------------------------------------------------------------------
! fun3_lo - Alternative function introduced to find p_up using integrals of n, e and p_fix value. Does not seek
!        q, therefore conditions for x = (3,4) are not necessary
>>>>>>> 3af015ba
!---------------------------------------------------------------------------------------------------
  function fun3_lo(log10_p_l, log10_f_r, p_r, alpha ) ! used by func_val_vec_lo_bnd to compute low boundary p and f.                                 ! DEPRECATED ?
   use constants, only: three, four, one, ten
   implicit none
    real(kind=8),intent(in)   :: log10_p_l, log10_f_r
    real(kind=8) :: f_l, f_r, alpha, fun3_lo, q_bin, p_r, p_l ! sought values will be x for single N-R and x, f_l_iup in NR-2dim
        p_l = ten **log10_p_l
        f_r = ten **log10_f_r
        f_l = e_small_to_f(p_l)
        q_bin = q_ratios(f_r/f_l,p_r/p_l)

        if   ( abs(q_bin - three) .lt. eps) then
            fun3_lo = -alpha/p_l + (-one + p_r/p_l)/log(p_r/p_l)
        else if ( abs(q_bin - four) .lt. eps) then
            fun3_lo = -alpha/p_l + (p_r/p_l)*log(p_r/p_l)/(p_r/p_l - one)
        else
            fun3_lo = -alpha/p_l + ((three - q_bin) / (four - q_bin)) * &
               (((p_r/p_l)**((four - q_bin)) -one ) / ((p_r/p_l)**((three - q_bin)) -one ))
        endif
  end function fun3_lo

!---------------------------------------------------------------------------------------------------
! fun5_lo - Function similar to nq_to_f subroutine, used by compute_fp_NR_2dim to estimate value of p_lo and f_r_lo
!---------------------------------------------------------------------------------------------------
  function fun5_lo(log10_p_l, log10_f_r, p_r, n_in) ! used by func_val_vec_lo_bnd to compute low boundary p and f.                                 ! DEPRECATED ?
   use constants, only: three, one, fpi, ten
   implicit none
    real(kind=8),intent(in) :: log10_p_l, log10_f_r
    real(kind=8) :: f_l, f_r, n_in, q_bin, fun5_lo, p_l, p_r
        p_l = ten **log10_p_l
        f_r = ten **log10_f_r
        f_l = e_small_to_f(p_l)
        q_bin = q_ratios(f_r/f_l,p_r/p_l)

        if (abs(q_bin - three) .lt. eps) then
            fun5_lo = - f_l + n_in/((fpi * p_l **three) * log(p_r/p_l))
        else
            fun5_lo = - f_l + ( n_in / (fpi * p_l **three) ) * ( (three - q_bin) / ((p_r/p_l)**(three - q_bin) - one) )
        endif
  end function fun5_lo
!----------------------------------------------------------------------------------------------------
! Here - relaying e_small to f via its relation with momentum
!----------------------------------------------------------------------------------------------------
  function e_small_to_f(p_outer) ! used by variety of procedures and functions
   use initcrspectrum,  only: e_small
   use cresp_variables, only: clight ! use units, only: clight
   use constants,       only: zero, three, two, fpi
   implicit none
    real (kind=8) :: e_small_to_f, p_outer
        e_small_to_f = zero
        e_small_to_f = e_small / (fpi * (clight **two)  * p_outer **three)

  end function e_small_to_f
!----------------------------------------------------------------------------------------------------
 subroutine find_both_indexes(l_min1, l_min2, alpha_val, n_val, l_panic, exit_code)                                 ! DEPRECATED ?
  use constants, only: zero
  implicit none
    integer(kind=4), dimension(1:2) :: l_min1, l_min2, l_panic
    integer(kind=4) :: i, j, i_prev
    real(kind=8)    :: min_alpha, min_n, min2_alpha, min2_n, d_alpha, d_n
    real(kind=8)    :: alpha_val, n_val
    logical :: exit_code
        min_alpha = huge(min_alpha); min_n = huge(min_n) ; min2_alpha = -huge(min2_alpha); min2_n = -huge(min2_n)
        i_prev = 0
        l_min1 = 1 ; l_min2 = 1
        do i = 1, arr_dim
            do j = 1, arr_dim
                if (p_p(i,j) .gt. zero ) then
                    d_n     = p_n(j) - n_val
                    if ( i_prev .ne. i) then ! already checked, this omition should save up to 1/3 time needed for search each time this function is called
                        d_alpha = p_a(i) - alpha_val
                        call get_index_min_hi( d_alpha, min_alpha,  i, l_min1(1))
                        call get_index_min_lo( d_alpha, min2_alpha, i, l_min2(1))
                    endif
                    call get_index_min_hi(d_n, min_n,  j, l_min1(2))
                    call get_index_min_lo(d_n, min2_n, j, l_min2(2))
                    i_prev = i
                endif
            enddo
        enddo
        if (l_min1(1) .eq. l_min2(1) .or. l_min1(2) .eq. l_min2(2)) then
            exit_code = .true.
            l_panic(1) = find_indexes_panic(l_min1(1), l_min2(1), min_alpha, min2_alpha)
            l_panic(2) = find_indexes_panic(l_min1(2), l_min2(2), min_n, min2_n)
        endif
 end subroutine find_both_indexes
!----------------------------------------------------------------------------------------------------
 subroutine find_indices_1D(loc_min1, loc_min2, alpha_val)                                          ! DEPRECATED ?
  implicit none
    integer(kind=4) :: loc_min1, loc_min2, i
    real(kind=8)    :: alpha_val, min_alpha, min2_alpha, d_alpha
        loc_min1 = 1 ; loc_min2 = 2; min_alpha = huge(min2_alpha); min2_alpha = -huge(min2_alpha)
        do i = 1,arr_dim
            d_alpha = p_a(i) - alpha_val
            call get_index_min_hi(d_alpha, min_alpha, i, loc_min1)
            call get_index_min_lo(d_alpha, min2_alpha, i, loc_min2)
        enddo
 end subroutine find_indices_1D
!----------------------------------------------------------------------------------------------------
  subroutine get_index_min_hi(delta, current_min_val, current_index, min_index)
  use constants, only: zero
  implicit none
    real(kind=8)    :: current_min_val, delta
    integer(kind=4) :: current_index, min_index
        min_index = min_index
        if (delta .lt. current_min_val .and. delta .gt. zero) then
            current_min_val = delta
            min_index = current_index
        endif
  end subroutine get_index_min_hi
!----------------------------------------------------------------------------------------------------
  subroutine get_index_min_lo(delta, current_min_val, current_index, min_index)
  use constants, only: zero
  implicit none
    real(kind=8)    :: current_min_val, delta
    integer(kind=4) :: current_index, min_index
        min_index = min_index
        if (delta .gt. current_min_val .and. delta .lt. zero) then
            current_min_val = delta
            min_index = current_index
        endif
  end subroutine get_index_min_lo
!----------------------------------------------------------------------------------------------------
  function find_indexes_panic(index_hi, index_lo, min_pos, min_neg)                                 ! DEPRECATED ?
  implicit none
    integer(kind=4) :: index_hi, index_lo
    integer(kind=4) :: find_indexes_panic
    real(kind=8)    :: min_pos, min_neg
        if ( min_pos .lt. abs(min_neg) ) then
            find_indexes_panic = index_hi
        else
            find_indexes_panic = index_lo
        endif
  end function find_indexes_panic
!----------------------------------------------------------------------------------------------------
  function bl_interpol(y11,y12,y21,y22,t,u) ! for details see paragraph "Bilinear interpolation" in Numerical Recipes for F77, page 117, eqn. 3.6.5
  use constants, only: one
   implicit none
    real(kind=8)  :: y11, y12, y21, y22, t, u ! y** - tabularized values of interpolated function, t, u - coefficients
    real(kind=8)  :: bl_interpol
        bl_interpol = (one - t)*(one - u) * y11 + t*(one - u)*y12 + (one - t)*u*y21 + t*u*y22
  end function bl_interpol
!----------------------------------------------------------------------------------------------------
  function bl_in_tu(val_left, val_mid, val_right) ! for details see paragraph "Bilinear interpolation" in Numerical Recipes for F77, page 117, eqn. 3.6.4
   implicit none
    real(kind=8)  :: val_left, val_right, val_mid
    real(kind=8)  :: bl_in_tu
        bl_in_tu = (val_mid - val_left) / (val_right - val_left)
  end function bl_in_tu
!----------------------------------------------------------------------------------------------------
  function lin_interpol_1D(loc_1, loc_2, value)
   implicit none
<<<<<<< HEAD
    real(kind=8) :: lin_interpol_1D
    real(kind=8), intent(in) :: value
    integer(kind=4), intent(in) :: loc_1, loc_2
        lin_interpol_1D = p_n(loc_1) + (value - p_a(loc_1)) * ( p_n(loc_1) - p_n(loc_2) ) / (p_a(loc_1) - p_a(loc_2)) ! WARNING - uses p_a and p_n, that are usually used to point alpha and n arrays.
  end function lin_interpol_1D
!----------------------------------------------------------------------------------------------------
 function lin_extrapol_1D(fun, arg, arg_out)
 implicit none
  real(kind=8),intent(in)::   arg_out
  real(kind=8)  :: lin_extrapol_1D
  real(kind=8),dimension(1:2), intent(in) :: fun, arg
    lin_extrapol_1D = fun(1) + (fun(2) - fun(1)) * (arg_out - arg(1))/(arg(2)-arg(1))
  end function lin_extrapol_1D
!----------------------------------------------------------------------------------------------------
  function intpol_pf_from_NR_grids(which_bound, a_val, n_val, interpolation_successful, not_interpolated) ! for details see paragraph "Bilinear interpolation" in Numerical Recipes for F77, page 117, eqn. 3.6.4
   implicit none                                              ! should return exit code as well
    real(kind=8), dimension(2) :: intpol_pf_from_NR_grids          ! indexes with best match and having solutions are chosen.
    integer(kind=4), dimension(1:2) :: loc1, loc2, loc_no_ip ! loc1, loc2 - indexes that points where alpha_tab_ and up nad n_tab_ and up are closest in value to a_val and n_val - indexes point to 
    real(kind=8),intent(inout) :: a_val, n_val                                   ! ratios arrays (p,f: lo and up), for which solutions have been obtained. loc_no_ip - in case when interpolation is not possible, 
    character(len=2),intent(inout) :: which_bound ! "lo" or "up"
    logical :: exit_code, find_failure
    logical, intent(out) :: interpolation_successful, not_interpolated
    
        exit_code = .false.; find_failure = .false. ; not_interpolated = .false.
        call associate_NR_pointers(which_bound)
        call determine_loc(a_val, n_val, loc1, loc2, loc_no_ip, which_bound, exit_code, find_failure)
!         call find_both_indexes(loc1, loc2, a_val, n_val, loc_no_ip, exit_code)
        call save_loc(which_bound,loc1(1),loc1(2))
        call save_loc(which_bound,loc2(1),loc2(2))
            if (find_failure .eqv. .true.) then
                not_interpolated = .true.
!                 print *, "Not interpolated successfully, returning"
=======
    integer(kind=2), dimension(1:2) :: loc1, loc2, loc_no_interpol ! loc1, loc2 - indexes that points where alpha_tab_lo and up nad n_tab_lo and up are closest in value to a_val and n_val - indexes point to
    real(kind=8) :: a_val, n_val                                   ! ratios arrays (p,f: lo and up), for which solutions have been obtained. loc_no_interpol - in case when interpolation is not possible,
    real(kind=8), dimension(:) :: a_arr, n_arr                     ! indexes with best match and having solutions are chosen.
    real(kind=8), dimension(2) :: intpol_pf_from_NR_grids
    character(len=2) :: which_bound ! "lo" or "up"
    logical :: exit_code
        exit_code = .false.
        if (which_bound == "lo") then
            call find_both_indexes_lo(loc1, loc2, a_val, n_val, loc_no_interpol, exit_code)
        else
            call find_both_indexes_up(loc1, loc2, a_val, n_val, loc_no_interpol, exit_code)
        endif

        if (which_bound == "lo") then
            if (exit_code .eqv. .true. ) then ! interpolation won't work in this case, choosing closest values that have solutions.
                  intpol_pf_from_NR_grids(1) = p_ratios_lo(loc_no_interpol(1),loc_no_interpol(2))
                  intpol_pf_from_NR_grids(2) = f_ratios_lo(loc_no_interpol(1),loc_no_interpol(2))
>>>>>>> 3af015ba
                return
            else
                if (exit_code .eqv. .true. ) then ! interpolation won't work in this case, choosing closest values that have solutions.
                    intpol_pf_from_NR_grids(1) = p_p(loc_no_ip(1),loc_no_ip(2)) ! this countermeasure wont work = loc_no_ip not initialized ! 
                    intpol_pf_from_NR_grids(2) = p_f(loc_no_ip(1),loc_no_ip(2))
                    interpolation_successful = .false.
                    return
                else
                    intpol_pf_from_NR_grids(1) = bl_interpol(p_p(loc1(1),loc1(2)),p_p(loc1(1),loc2(2)), &
                        p_p(loc2(1),loc1(2)),p_p(loc2(1),loc2(2)), bl_in_tu(p_a(loc1(1)), a_val, p_a(loc2(1))), &
                        bl_in_tu(p_n(loc1(2)), n_val, p_n(loc2(2))) )
                    intpol_pf_from_NR_grids(2) = bl_interpol(p_f(loc1(1),loc1(2)),p_f(loc1(1),loc2(2)), &
                        p_f(loc2(1),loc1(2)),p_f(loc2(1),loc2(2)), bl_in_tu(p_a(loc1(1)), a_val, p_a(loc2(1))), &
                        bl_in_tu(p_n(loc1(2)), n_val, p_n(loc2(2))) )
                    interpolation_successful = .true.
                    return
                endif
            endif
  end function intpol_pf_from_NR_grids
!----------------------------------------------------------------------------------------------------
  subroutine determine_loc(a_val, n_val, loc1, loc2, loc_panic, which_bound, exit_code, no_solution)
  use constants, only: zero
  implicit none
    integer(kind=4), dimension(1:2),intent(inout) :: loc1, loc2, loc_panic
    real(kind=8),intent(inout) :: a_val, n_val
    logical, intent(inout) :: exit_code, no_solution
    character(len=2), intent(in) :: which_bound
        loc1(1) = inverse_f_to_ind(a_val, p_a(1), p_a(arr_dim))
        loc1(2) = inverse_f_to_ind(n_val, p_n(1), p_n(arr_dim))
        loc2 = loc1 + 1
!         write(*,"(A19,A2,A2, 2I4, A3, 2I4)") "Obtained indices:", which_bound,"):", loc1, " | ", loc2 
        if ((minval(loc1) .le. 0 .or. maxval(loc1) .gt. arr_dim) .and. (minval(loc2) .le. 0 .or. maxval(loc2) .gt. arr_dim)) then
            exit_code = .true.
            no_solution = .true.
!             print *, "problem occured, both below 0"
            return
        else if ( (maxval(loc2) .gt. arr_dim) .or. (minval(loc2) .le. 0 ) ) then
            exit_code = .true.
            loc_panic = loc1
            loc2 = loc1
!             print *, "WARNING, maxval(loc2) exceeds arr_dim"
            return
        else if ( (maxval(loc1) .gt. arr_dim) .or. (minval(loc1) .le. 0 ) ) then
            exit_code = .true.
            loc_panic = loc2
            loc1 = loc2
!             print *, "WARNING, minval(loc1) eq 0"
            return
        endif
        if ( ((p_p(loc1(1),loc1(2)) * p_p(loc1(1),loc2(2)) ) .le. zero ) .or. & 
            ((p_p(loc2(1),loc1(2)) * p_p(loc2(1),loc2(2)) ) .le. zero )  ) then
!             print *, "Exception, p_p(loc(alpha),loc(n)) = 0, no solution in at least one location"
            exit_code = .true.
            if (p_p(loc1(1),loc1(2)) .gt. zero ) then
                loc_panic = loc1
                return
            else if (p_p(loc2(1),loc2(2)) .gt. zero ) then
                loc_panic = loc2
                return
            else
!                 print *, "For boundary: ", which_bound ,"neither index points to existent solution. Use extrapolation in this case?"
                no_solution = .true.
                return
            endif
<<<<<<< HEAD
=======
            intpol_pf_from_NR_grids(1) = bl_interpol(p_ratios_up(loc1(1),loc1(2)), p_ratios_up(loc1(1),loc2(2)), &
                p_ratios_up(loc2(1),loc1(2)), p_ratios_up(loc2(1),loc2(2)),bl_in_tu(a_arr(loc1(1)), a_val, a_arr(loc2(1))), &
                bl_in_tu(n_arr(loc1(2)), n_val, n_arr(loc2(2))))
            intpol_pf_from_NR_grids(2) = bl_interpol(f_ratios_up(loc1(1),loc1(2)), f_ratios_up(loc1(1),loc2(2)),&
                f_ratios_up(loc2(1),loc1(2)), f_ratios_up(loc2(1),loc2(2)),bl_in_tu(a_arr(loc1(1)), a_val, a_arr(loc2(1))), &
                bl_in_tu(n_arr(loc1(2)), n_val, n_arr(loc2(2))))
        else
            print *, "ERROR - provided wrong value of which_bound variable @intpol_pf_from_NR_grids"
            stop
>>>>>>> 3af015ba
        endif
  end subroutine determine_loc
!----------------------------------------------------------------------------------------------------
  function compute_q(alpha_in, outer_p_ratio)
  use initcrspectrum, only: NR_refine_solution_q, q_big, p_fix_ratio
  use constants, only: one
  implicit none
    real(kind=8) :: compute_q
    real(kind=8), optional :: outer_p_ratio
    real(kind=8), intent(inout) :: alpha_in
    integer(kind=4) :: loc_1, loc_2
    logical :: exit_code
        exit_code = .true.
        p_a => alpha_tab_q
        p_n => q_grid
        selected_function_1D => alpha_to_q
        selected_value_check_1D => q_control
        
        p_ratio_4_q = p_fix_ratio
        if (present(outer_p_ratio)) p_ratio_4_q = outer_p_ratio
        
        loc_1 = inverse_f_to_ind(alpha_in, alpha_tab_q(1), alpha_tab_q(arr_dim))
        loc_2 = loc_1 + 1
!         if (alpha_tab_q(loc_1).gt. alpha_in .or. (alpha_tab_q(loc_2) .lt. alpha_in)) then
!             print *, "alpha_in beyond tabualrized values:", alpha_tab_q(loc_1), alpha_in, alpha_tab_q(loc_2)
!             pause
!         endif
        compute_q = lin_interpol_1D(loc_1, loc_2, alpha_in)
        if (NR_refine_solution_q) then
            alpha = alpha_in
            call q_control(compute_q,exit_code)
            call NR_algorithm_1D(compute_q, exit_code) ! this might not even be necessary
        endif
        if (abs(compute_q) .gt. q_big) compute_q = sign(one, compute_q) * q_big
  end function compute_q
!----------------------------------------------------------------------------------------------------
  subroutine save_NR_guess_grid(NR_guess_grid, var_name)
  use initcrspectrum, only: e_small, q_big, max_p_ratio
  use cresp_variables, only: clight ! use units, only: clight
  implicit none
    real(kind=8),dimension(:,:) :: NR_guess_grid
    integer(kind=4) :: j
    character(len=11) :: var_name
    character(len=4)  :: extension
    character(len=15) :: f_name
        extension =  ".dat"
        f_name = var_name // extension
        open(31, file=f_name, status="unknown", position="rewind")
            write(31,"(A57,A3,A105)") "This is a storage file for NR init grid, boundary case: ", var_name(9:), &
                    "Saved below: e_small, size(NR_guess_grid,dim=1), size(NR_guess_grid,dim=2), max_p_ratio, q_big,  clight. &
                    & Do not remove content from this file"
            write(31, "(1E15.8, 2I10,10E22.15)") e_small, size(NR_guess_grid,dim=1), size(NR_guess_grid, dim=2), &
                                                 max_p_ratio, q_big, clight
            write(31, "(A1)") " "                            ! Blank line for
            do j=1, size(NR_guess_grid,dim=2)
                write(31, "(*(E24.15E3))") NR_guess_grid(:,j)  ! WARNING - THIS MIGHT NEED EXPLICIT INDICATION OF ELEMENTS COUNT IN LINE IN OLDER COMPILERS
            enddo
        print *, var_name,": saving done."
        close(31)

  end subroutine save_NR_guess_grid
!----------------------------------------------------------------------------------------------------
<<<<<<< HEAD
  subroutine save_loc(bound_case, loc1, loc2) 
   implicit none
    integer(kind=4) :: loc1, loc2
    character(len=2):: bound_case
    character(len=10):: f_name
        f_name = "loc_"//bound_case//".dat"
        open(32, file=f_name, status="unknown", position="append")
        write (32,"(2I5)") loc1, loc2
        
        close(32)
  end subroutine save_loc
!----------------------------------------------------------------------------------------------------  
=======
>>>>>>> 3af015ba
  subroutine read_NR_guess_grid(NR_guess_grid, var_name, exit_code) ! must be improved, especially for cases when files do not exist
  use initcrspectrum, only: e_small, q_big, max_p_ratio
  use cresp_variables, only: clight ! use units, only: clight
  implicit none
    real(kind=8),dimension(:,:) :: NR_guess_grid
    real(kind=8)                :: svd_e_sm, svd_max_p_r, svd_q_big, svd_clight
    integer(kind=4) :: j, svd_cols, svd_rows, file_status = 0
    character(len=11) :: var_name
    character(len=4)  :: extension
    character(len=15) :: f_name
    logical           :: exit_code
<<<<<<< HEAD
      extension =  ".dat"
      f_name = var_name // extension
      open(31, file=f_name, status="old", position="rewind",IOSTAT=file_status)
      if (file_status .gt. 0) then
        write(*,"(A8,I4,A8,2A20)") "IOSTAT:", file_status, ": file ", var_name//".dat"," does not exist!"
        exit_code = .true.
        return
      else
=======
        width     = size(NR_guess_grid, dim=1)
        extension =  ".dat"
        f_name = var_name // extension
        open(31, file=f_name, status="unknown", position="rewind")

>>>>>>> 3af015ba
            read(31,*) ! Skipping comment line
            read(31,"(1E15.8,2I10,10E22.15)") svd_e_sm, svd_rows, svd_cols, svd_max_p_r, svd_q_big, svd_clight
            if ( abs(svd_e_sm-e_small)/e_small .le. 1.0e-6 .and. svd_rows .eq. size(NR_guess_grid,dim=1) &
                        .and. svd_cols .eq. size(NR_guess_grid,dim=2) .and. abs(max_p_ratio-svd_max_p_r)/max_p_ratio .le. 1.0e-6 &
                        .and. abs(q_big-svd_q_big)/q_big .le. 1.0e-6 .and. abs(clight-svd_clight)/clight .le. 1.0e-6 ) then ! This saves a lot of time
                read(31, *)
                do j=1, size(NR_guess_grid,dim=2)
                    read(31, "(*(E24.15E3))") NR_guess_grid(:,j)  ! WARNING - THIS MIGHT NEED EXPLICIT INDICATION OF ELEMENTS COUNT IN LINE IN OLDER COMPILERS
                enddo
                print *, var_name, ": reading done."
                exit_code = .false.
            else
                write(*,"(A70,A4,A6)") "Different initial parameters, proceeding to resolve ratio tables for",var_name(10:),"case."
                write(*,"(2I10,10E22.15)") svd_cols, svd_rows, svd_e_sm, svd_max_p_r, svd_q_big, svd_clight
                write(*,"(2I10,10E22.15)") size(NR_guess_grid,dim=1), size(NR_guess_grid,dim=2),e_small,max_p_ratio,q_big,clight
                exit_code = .true.
            endif
<<<<<<< HEAD
      endif
      close(31) 
=======
        close(31)
>>>>>>> 3af015ba
  end subroutine read_NR_guess_grid
!----------------------------------------------------------------------------------------------------
  function logical_2_int(boolean_arg)
   implicit none
    logical :: boolean_arg
    integer(kind=2) :: logical_2_int
        if ( boolean_arg .eqv. .true.) then
            logical_2_int = 1
        else
            logical_2_int = 0
        endif
  end function logical_2_int
<<<<<<< HEAD
  
!----------------------------------------------------------------------------------------------------
  function ind_to_flog(ind,min_in, max_in)
  use constants, only: I_ONE, ten
  implicit none
    real(kind=8) :: min_in, max_in
    integer(kind=4) :: ind
    real(kind=8) :: ind_to_flog
        ind_to_flog = min_in * ten**(((log10(max_in/min_in))/real(arr_dim-I_ONE,kind=8))*real((ind-I_ONE),kind=8))
  end function ind_to_flog
!----------------------------------------------------------------------------------------------------
  function inverse_f_to_ind(value, min_in, max_in) ! returns lower index for a given value, will need limiter
  use constants, only: I_ONE
  implicit none
    integer(kind=4) :: inverse_f_to_ind
    real(kind=8)    :: value, min_in, max_in
     inverse_f_to_ind = int((log10(value/min_in)/log10(max_in/min_in)) * (arr_dim - I_ONE )) + I_ONE
  end function inverse_f_to_ind
=======

>>>>>>> 3af015ba
!====================================================================================================
! Solver test section
!----------------------------------------------------------------------------------------------------
 subroutine nr_test
 implicit none
   real(kind=8), dimension(ndim) :: x
   logical :: exit_code
        print *, "NR algorithm test, provided test functions are:"
        print *, "f1(x(:)) =  x(1)**2+x(2)**2+4.0d0"
        print *, "f2(x(:)) =  x(1) - x(2)"
        print *, "expected solution is x1 = x2 = sqrt(2)"
<<<<<<< HEAD
   
        selected_function_2D => fvec_test
=======

        selected_function => fvec_test
>>>>>>> 3af015ba
        x(1) = -5.0
        x(2) = 8.0
        print *, "starting with x =", x
        call NR_algorithm(x, exit_code)
        print *, x
        print *, "x**2 = ", x**2
  end subroutine nr_test
!----------------------------------------------------------------------------------------------------
  function fvec_test(x)
  use constants, only: four
  implicit none
    real(kind=8), dimension(ndim) :: x
    real(kind=8), dimension(ndim) :: fvec_test
    ! expected solution is sqrt(2), sqrt(2)
        fvec_test(1) = x(1)**2+x(2)**2 - four
        fvec_test(2) = x(1) - x(2)
  end function fvec_test
!----------------------------------------------------------------------------------------------------
  subroutine nr_test_1D
   implicit none
   real(kind=8) :: x
   logical      :: exit_code
        print *, "NR algorithm test, provided test functions are:"
        print *, "f(x) = 1.1*x + sin(x)"
        print *, "expected solution is x = 0.0 "
        selected_value_check_1D  => dummy_check_1D
        selected_function_1D => f_test_1D
        x = -5.0
        print *, "starting with x =", x, "f(x) = ", selected_function_1D(x)
        call NR_algorithm_1D(x, exit_code)
        print *, x
  end subroutine nr_test_1D
!----------------------------------------------------------------------------------------------------
  function f_test_1D(x)
   implicit none
    real(kind=8) :: f_test_1D
    real(kind=8) :: x
        f_test_1D = 1.1*x + sin(x)
  end function f_test_1D
 !----------------------------------------------------------------------------------------------------
 subroutine dummy_check_1D(x, exit_code)
  implicit none
   real(kind=8) :: x
   logical      :: exit_code
        x = x ! to turn off unused argument warnings
        exit_code = .false.
 end subroutine dummy_check_1D
 !----------------------------------------------------------------------------------------------------
 subroutine initialize_arrays
 use diagnostics, only: my_allocate_with_index, my_allocate
 implicit none
    call my_allocate_with_index(alpha_tab_lo,arr_dim,1)
    call my_allocate_with_index(alpha_tab_up,arr_dim,1)
    call my_allocate_with_index(n_tab_lo,arr_dim,1)
    call my_allocate_with_index(n_tab_up,arr_dim,1)
    call my_allocate_with_index(alpha_tab_q,arr_dim,1)
    call my_allocate_with_index(q_grid,arr_dim,1)
    call my_allocate(p_ratios_lo, (/ arr_dim, arr_dim /) )
    call my_allocate(f_ratios_lo, (/ arr_dim, arr_dim /) )
    call my_allocate(p_ratios_up, (/ arr_dim, arr_dim /) )
    call my_allocate(f_ratios_up, (/ arr_dim, arr_dim /) )
 end subroutine initialize_arrays
end module cresp_NR_method<|MERGE_RESOLUTION|>--- conflicted
+++ resolved
@@ -5,7 +5,6 @@
  implicit none
   integer, parameter :: ndim = 2
   real(kind=8), dimension(:), allocatable :: p_space, q_space
-<<<<<<< HEAD
   real(kind=8) :: alpha, p_ratio_4_q, n_in, e_in, p_im1, p_ip1
   real(kind=8), allocatable, dimension(:), target          :: alpha_tab_lo, alpha_tab_up, n_tab_lo, n_tab_up, alpha_tab_q, q_grid
   real(kind=8), allocatable, dimension(:,:),target :: p_ratios_lo, f_ratios_lo, p_ratios_up, f_ratios_up
@@ -15,18 +14,6 @@
   real(kind=8), pointer, dimension(:)   :: p_a => null(), p_n => null() ! pointers for alpha_tab_(lo,up) and n_tab_(lo,up) or optional - other 1-dim arrays
   real(kind=8), pointer, dimension(:,:) :: p_p => null(), p_f => null() ! pointers for p_ratios_(lo,up) and f_ratios_(lo,up)
   
-=======
-  integer(kind=2), parameter :: ratio_ord_min = -6
-  integer(kind=2), parameter :: ratio_ord_max = 1
-  integer(kind=2), parameter :: p_p_dec       = 20
-  integer(kind=2), parameter :: arr_dim = int(p_p_dec * (ratio_ord_max - ratio_ord_min))
-  real(kind=8) :: alpha, n_in, e_in, p_im1, p_ip1
-  real(kind=8), dimension(1:arr_dim) :: alpha_tab_lo, alpha_tab_up, n_tab_lo, n_tab_up
-  real(kind=8), dimension(1:arr_dim,1:arr_dim) :: p_ratios_lo, f_ratios_lo, p_ratios_up, f_ratios_up
-  integer(kind=2) :: ii
-  real(kind=8) :: eps_det = eps * 1.0e-10
-
->>>>>>> 3af015ba
   abstract interface
     function function_pointer_1D(z)
       real(kind=8) :: function_pointer_1D
@@ -41,7 +28,6 @@
       real(kind=8),dimension(2) :: z
     end function function_pointer_2D
   end interface
-<<<<<<< HEAD
 
   procedure (function_pointer_1D), pointer :: selected_function_1D => null()
   procedure (value_control_1D), pointer    :: selected_value_check_1D  => null()
@@ -49,10 +35,6 @@
 
 !----------------------------------------------------------------------------------------------------
   
-=======
-  procedure (arbitrary_function), pointer :: selected_function => null()
-
->>>>>>> 3af015ba
   contains !  -------*--------
 
   subroutine NR_algorithm(x,exit_code)
@@ -65,17 +47,11 @@
     real(kind=8) :: err_f, err_x
     real(kind=8) :: det
     logical,intent(out)  :: exit_code
-<<<<<<< HEAD
     integer(kind=2) :: i , j
     
     err_f = tol_f
     err_x = tol_x
-=======
-    integer(kind=2) :: i !, j
-
-    err_f = 1.0e-15
-    err_x = 1.0e-15
->>>>>>> 3af015ba
+
     exit_code=.true.
 
     fun_vec_value = selected_function_2D(x)
@@ -100,13 +76,8 @@
 
         det = determinant_2d_real(fun_vec_jac)           ! WARNING - algorithm is used for ndim = 2. For more dimensions LU or other methods should be implemented.
         if (abs(det) .lt. eps_det) then              ! Countermeasure against determinant = zero
-<<<<<<< HEAD
 !     write (*,"(A20)") "WARNING: det ~ 0.0"
             exit_code = .true. 
-=======
-!             write (*,"(A20)") "WARNING: det ~ 0.0"
-            exit_code = .true.
->>>>>>> 3af015ba
             return
         endif
         fun_vec_inv_jac = invert_2d_matrix(fun_vec_jac,det)
@@ -124,16 +95,9 @@
            return
         endif
     enddo
-<<<<<<< HEAD
   err_f = 5.0*err_f
   err_x = 5.0*err_x ! changing tolerance so that more solutions can be found
   enddo
-=======
-!   err_f = 5.0*err_f
-!   err_x = 5.0*err_x ! changing tolerance so that more solutions can be found
-!   enddo
-
->>>>>>> 3af015ba
 !     write(*,"(A45,I4,A24)") "  ... WARNING: Maximum number of iterations (",NR_iter_limit,") exceeded @global_newt!"
     exit_code = .true.
 
@@ -194,22 +158,15 @@
    use initcrspectrum, only: e_small, q_big, max_p_ratio, p_fix
    use cresp_variables, only: clight ! use units, only: clight
    implicit none
-<<<<<<< HEAD
     logical   :: first_run = .true. , save_to_log = .false.
     character(8)  :: date
     character(9) :: time
         open(15, file="log_NR_solve",position="append")
         call initialize_arrays
-        
-=======
-    logical   :: first_run = .true.
-
->>>>>>> 3af015ba
         if (first_run .eqv. .true. ) then
 
             if (.not. allocated(p_space))     allocate(p_space(1:arr_dim)) ! these will be deallocated once initialization is over
             if (.not. allocated(q_space))     allocate(q_space(1:arr_dim)) ! these will be deallocated once initialization is over
-<<<<<<< HEAD
             call date_and_time(date,time)
             call date_and_time(DATE=date)
             call date_and_time(TIME=time)
@@ -254,35 +211,13 @@
                 print *, "!!! Warning: save_to_log = F; result will not be registered in LOG file !!!"
             endif
 !   
-=======
-
-
-            p_ratios_up = zero ; f_ratios_up = zero
-            p_ratios_lo = zero ; f_ratios_lo = zero
-
-!             call sleep(1)
-            call fill_guess_grids
-
-            print *, "Are there zeros? (q_ratios)",    count(q_space.lt.eps)
-            print *, "Are there zeros? (p_ratios_up)", count(p_ratios_up.lt.eps)
-            print *, "Are there zeros? (f_ratios_up)", count(f_ratios_up.lt.eps)
-            print *, "Are there zeros? (p_ratios_lo)", count(p_ratios_lo.lt.eps)
-            print *, "Are there zeros? (f_ratios_lo)", count(f_ratios_lo.lt.eps)
-            print *, "Count of array elements:", size(p_ratios_lo)
-            print *,"----------"
-!
->>>>>>> 3af015ba
             if (allocated(p_space)) deallocate(p_space) ! only needed at initialization
             if (allocated(q_space)) deallocate(q_space)
 
             first_run = .false.
         endif
-<<<<<<< HEAD
         close(15)
 ! 
-=======
-!
->>>>>>> 3af015ba
   end subroutine cresp_initialize_guess_grids
 !----------------------------------------------------------------------------------------------------
   subroutine fill_guess_grids
@@ -318,11 +253,8 @@
                 n_max_up = max(n_max_up, abs(n_func_2_zero_up(p_space(i),p_space(i)**(-q_space(j)), zero ,q_space(j))))
             enddo
         enddo
-<<<<<<< HEAD
 !         print *"min a, n:", a_min_lo, a_min_up, n_min_lo, n_min_up
 !         print *"max a, n:", a_max_lo, a_max_up, n_max_lo, n_max_up
-=======
->>>>>>> 3af015ba
 
         a_min_lo = 0.8 * a_min_lo
         a_max_lo = 0.999999 !1 * a_max_lo
@@ -333,16 +265,6 @@
         n_min_up = 0.001 * n_min_up
         n_max_up = 1.1 * n_max_up
 
-<<<<<<< HEAD
-=======
-!             print *," min / max values"
-!             print *, a_min_lo, a_max_lo
-!             print *, n_min_lo, n_max_lo
-!             print *, a_min_up, a_max_up
-!             print *, n_min_up, n_max_up
-
-        print *,"alpha_tab_lo(i),      alpha_tab_up(i),        n_tab_lo(i),        n_tab_up(i) |       p_space(i),     q_space(i)"
->>>>>>> 3af015ba
         do i=1, arr_dim
 !             alpha_tab_lo(i) = ln_eval_array_val(i, a_min_lo, a_max_lo, int(1,kind=4), arr_dim) ! a_min_lo * ten**((log10(a_max_lo/a_min_lo))/real(arr_dim-1,kind=8)*real((i-1),kind=8))
             alpha_tab_lo(i) = ind_to_flog(i,a_min_lo,a_max_lo) ! a_min_lo * ten**((log10(a_max_lo/a_min_lo))/real(arr_dim-1,kind=8)*real((i-1),kind=8))
@@ -390,7 +312,6 @@
             endif
             call save_NR_guess_grid(p_ratios_lo,"p_ratios_lo")
             call save_NR_guess_grid(f_ratios_lo,"f_ratios_lo")
-<<<<<<< HEAD
         enddo
 
         call fill_q_grid(1) ! computing q_grid takes so little time, that it might not be necessary to save it at all.
@@ -410,21 +331,6 @@
         call refine_ij(bound_case, p_p, p_f,-1,1)
         call refine_ji(bound_case, p_p, p_f,-1, 1)
  end subroutine refine_all_directions
-=======
-        else
-            print *," >> Will not solve ratios table (lo), reading data from file instead."
-        endif
-
-        print *, "max values:", maxval(p_ratios_up,MASK=p_ratios_up.gt.0.0), maxval(f_ratios_up,MASK=f_ratios_up.gt.0.0)
-        print *, "min values:", minval(p_ratios_up,MASK=p_ratios_up.gt.0.0), minval(f_ratios_up,MASK=f_ratios_up.gt.0.0)
-
-        print *, "max values:", maxval(p_ratios_lo,MASK=p_ratios_lo.gt.0.0), maxval(f_ratios_lo,MASK=f_ratios_lo.gt.0.0)
-        print *, "min values:", minval(p_ratios_lo,MASK=p_ratios_lo.gt.0.0), minval(f_ratios_lo,MASK=f_ratios_lo.gt.0.0)
-
-        print *, "maximal number of iterations with success:", ii
-
- end subroutine fill_guess_grids
->>>>>>> 3af015ba
 !----------------------------------------------------------------------------------------------------
  function ln_eval_array_val(i, arr_min, arr_max, min_i, max_i)
  implicit none
@@ -434,7 +340,6 @@
     ln_eval_array_val = (arr_min-log(real(min_i))/b ) + log(real(i)) / b
  end function ln_eval_array_val
 !----------------------------------------------------------------------------------------------------
-<<<<<<< HEAD
  subroutine associate_NR_pointers(bound_case)
   implicit none
   character(len=2) :: bound_case
@@ -456,8 +361,6 @@
     endif
  end subroutine associate_NR_pointers
 !----------------------------------------------------------------------------------------------------
-=======
->>>>>>> 3af015ba
  subroutine fill_boundary_grid(bound_case, fill_p, fill_f) ! to be paralelized
   use constants, only: zero
   implicit none
@@ -575,7 +478,6 @@
                     prev_solution(2) = ref_f(i,j)
                     new_line = .false.
                 else
-<<<<<<< HEAD
                     call seek_solution_prev(ref_p(i,j), ref_f(i,j), prev_solution, nam, exit_code) ! works for most cases
                     if ( exit_code .eqv. .true. ) then
                         if (i-2*i_incr .ge. 1 .and. i-2*i_incr .le. arr_dim) then
@@ -624,19 +526,6 @@
                     prev_solution(1) = ref_p(i,j)
                     prev_solution(2) = ref_f(i,j)
                     new_line = .false.
-=======
-                    print *, "Wrong *bound_case* argument provided, stopping"
-                    stop
-                endif
-                write(*,"(A12,2I4,A9,I4,A5,2E16.9)",advance="no") "Now solving",i,j,", sized ",arr_dim ,", (alpha,n): ",alpha,n_in
-                x_vec(1) = prev_solution(1)
-                x_vec(2) = prev_solution(2)
-                call NR_algorithm(x_vec, exit_code)
-                if (exit_code .eqv. .false.) then
-                    fill_p(i,j) = x_vec(1)
-                    fill_f(i,j) = x_vec(2)
-                    write (*, "(A51, 2E22.15)",advance="no") " -> (prev) solution obtained, (p_ratio, f_ratio) = ", x_vec
->>>>>>> 3af015ba
                 else
                     call seek_solution_prev(ref_p(i,j), ref_f(i,j), prev_solution, nam, exit_code) ! works for the most cases
                     if ( exit_code .eqv. .true. ) then
@@ -829,7 +718,6 @@
             q_grid(i) = x
         endif
         print *,""
-<<<<<<< HEAD
     enddo
  end subroutine fill_q_grid
  !----------------------------------------------------------------------------------------------------
@@ -870,11 +758,6 @@
             ind_beg = arr_dim ; ind_end = 1
         endif
    end subroutine prepare_indices
-=======
-
-
- end subroutine
->>>>>>> 3af015ba
  !----------------------------------------------------------------------------------------------------
   function q_ratios(f_ratio, p_ratio)
   use constants, only: zero
@@ -1132,15 +1015,8 @@
         write(*,'(A45,2E17.9)')"NR_algorithm new input (log10_p_l,log10_f_r) =", modify_params_lo
         k=k+1
   end function modify_params_lo
-
-<<<<<<< HEAD
 !---------------------------------------------------------------------------------------------------    
 ! fun3_up - Alternative function introduced to find p_up using integrals of n, e and p_fix value.
-=======
-!---------------------------------------------------------------------------------------------------
-! fun3_up - Alternative function introduced to find p_up using integrals of n, e and p_fix value. Does not seek
-!        q, therefore conditions for x = (3,4) are not necessary
->>>>>>> 3af015ba
 !---------------------------------------------------------------------------------------------------
   function fun3_up(log10_p_r, log10_f_l, p_l, alpha ) ! used by func_val_vec_up_bnd to compute upper boundary p and f.                                 ! DEPRECATED ?
    use constants, only: three, four, one, ten
@@ -1180,16 +1056,9 @@
             fun5_up = - f_l + ( n_in / (fpi * p_l **three) ) * ((three - q_bin) / ((p_r/p_l)**(three - q_bin) - one) )
         endif
   end function fun5_up
-<<<<<<< HEAD
   
 !---------------------------------------------------------------------------------------------------    
 ! fun3_lo - Alternative function introduced to find p_up using integrals of n, e and p_fix value.
-=======
-
-!---------------------------------------------------------------------------------------------------
-! fun3_lo - Alternative function introduced to find p_up using integrals of n, e and p_fix value. Does not seek
-!        q, therefore conditions for x = (3,4) are not necessary
->>>>>>> 3af015ba
 !---------------------------------------------------------------------------------------------------
   function fun3_lo(log10_p_l, log10_f_r, p_r, alpha ) ! used by func_val_vec_lo_bnd to compute low boundary p and f.                                 ! DEPRECATED ?
    use constants, only: three, four, one, ten
@@ -1342,7 +1211,6 @@
 !----------------------------------------------------------------------------------------------------
   function lin_interpol_1D(loc_1, loc_2, value)
    implicit none
-<<<<<<< HEAD
     real(kind=8) :: lin_interpol_1D
     real(kind=8), intent(in) :: value
     integer(kind=4), intent(in) :: loc_1, loc_2
@@ -1375,25 +1243,6 @@
             if (find_failure .eqv. .true.) then
                 not_interpolated = .true.
 !                 print *, "Not interpolated successfully, returning"
-=======
-    integer(kind=2), dimension(1:2) :: loc1, loc2, loc_no_interpol ! loc1, loc2 - indexes that points where alpha_tab_lo and up nad n_tab_lo and up are closest in value to a_val and n_val - indexes point to
-    real(kind=8) :: a_val, n_val                                   ! ratios arrays (p,f: lo and up), for which solutions have been obtained. loc_no_interpol - in case when interpolation is not possible,
-    real(kind=8), dimension(:) :: a_arr, n_arr                     ! indexes with best match and having solutions are chosen.
-    real(kind=8), dimension(2) :: intpol_pf_from_NR_grids
-    character(len=2) :: which_bound ! "lo" or "up"
-    logical :: exit_code
-        exit_code = .false.
-        if (which_bound == "lo") then
-            call find_both_indexes_lo(loc1, loc2, a_val, n_val, loc_no_interpol, exit_code)
-        else
-            call find_both_indexes_up(loc1, loc2, a_val, n_val, loc_no_interpol, exit_code)
-        endif
-
-        if (which_bound == "lo") then
-            if (exit_code .eqv. .true. ) then ! interpolation won't work in this case, choosing closest values that have solutions.
-                  intpol_pf_from_NR_grids(1) = p_ratios_lo(loc_no_interpol(1),loc_no_interpol(2))
-                  intpol_pf_from_NR_grids(2) = f_ratios_lo(loc_no_interpol(1),loc_no_interpol(2))
->>>>>>> 3af015ba
                 return
             else
                 if (exit_code .eqv. .true. ) then ! interpolation won't work in this case, choosing closest values that have solutions.
@@ -1458,18 +1307,6 @@
                 no_solution = .true.
                 return
             endif
-<<<<<<< HEAD
-=======
-            intpol_pf_from_NR_grids(1) = bl_interpol(p_ratios_up(loc1(1),loc1(2)), p_ratios_up(loc1(1),loc2(2)), &
-                p_ratios_up(loc2(1),loc1(2)), p_ratios_up(loc2(1),loc2(2)),bl_in_tu(a_arr(loc1(1)), a_val, a_arr(loc2(1))), &
-                bl_in_tu(n_arr(loc1(2)), n_val, n_arr(loc2(2))))
-            intpol_pf_from_NR_grids(2) = bl_interpol(f_ratios_up(loc1(1),loc1(2)), f_ratios_up(loc1(1),loc2(2)),&
-                f_ratios_up(loc2(1),loc1(2)), f_ratios_up(loc2(1),loc2(2)),bl_in_tu(a_arr(loc1(1)), a_val, a_arr(loc2(1))), &
-                bl_in_tu(n_arr(loc1(2)), n_val, n_arr(loc2(2))))
-        else
-            print *, "ERROR - provided wrong value of which_bound variable @intpol_pf_from_NR_grids"
-            stop
->>>>>>> 3af015ba
         endif
   end subroutine determine_loc
 !----------------------------------------------------------------------------------------------------
@@ -1532,7 +1369,6 @@
 
   end subroutine save_NR_guess_grid
 !----------------------------------------------------------------------------------------------------
-<<<<<<< HEAD
   subroutine save_loc(bound_case, loc1, loc2) 
    implicit none
     integer(kind=4) :: loc1, loc2
@@ -1545,8 +1381,6 @@
         close(32)
   end subroutine save_loc
 !----------------------------------------------------------------------------------------------------  
-=======
->>>>>>> 3af015ba
   subroutine read_NR_guess_grid(NR_guess_grid, var_name, exit_code) ! must be improved, especially for cases when files do not exist
   use initcrspectrum, only: e_small, q_big, max_p_ratio
   use cresp_variables, only: clight ! use units, only: clight
@@ -1558,7 +1392,6 @@
     character(len=4)  :: extension
     character(len=15) :: f_name
     logical           :: exit_code
-<<<<<<< HEAD
       extension =  ".dat"
       f_name = var_name // extension
       open(31, file=f_name, status="old", position="rewind",IOSTAT=file_status)
@@ -1567,13 +1400,6 @@
         exit_code = .true.
         return
       else
-=======
-        width     = size(NR_guess_grid, dim=1)
-        extension =  ".dat"
-        f_name = var_name // extension
-        open(31, file=f_name, status="unknown", position="rewind")
-
->>>>>>> 3af015ba
             read(31,*) ! Skipping comment line
             read(31,"(1E15.8,2I10,10E22.15)") svd_e_sm, svd_rows, svd_cols, svd_max_p_r, svd_q_big, svd_clight
             if ( abs(svd_e_sm-e_small)/e_small .le. 1.0e-6 .and. svd_rows .eq. size(NR_guess_grid,dim=1) &
@@ -1591,12 +1417,8 @@
                 write(*,"(2I10,10E22.15)") size(NR_guess_grid,dim=1), size(NR_guess_grid,dim=2),e_small,max_p_ratio,q_big,clight
                 exit_code = .true.
             endif
-<<<<<<< HEAD
       endif
       close(31) 
-=======
-        close(31)
->>>>>>> 3af015ba
   end subroutine read_NR_guess_grid
 !----------------------------------------------------------------------------------------------------
   function logical_2_int(boolean_arg)
@@ -1609,8 +1431,6 @@
             logical_2_int = 0
         endif
   end function logical_2_int
-<<<<<<< HEAD
-  
 !----------------------------------------------------------------------------------------------------
   function ind_to_flog(ind,min_in, max_in)
   use constants, only: I_ONE, ten
@@ -1628,9 +1448,6 @@
     real(kind=8)    :: value, min_in, max_in
      inverse_f_to_ind = int((log10(value/min_in)/log10(max_in/min_in)) * (arr_dim - I_ONE )) + I_ONE
   end function inverse_f_to_ind
-=======
-
->>>>>>> 3af015ba
 !====================================================================================================
 ! Solver test section
 !----------------------------------------------------------------------------------------------------
@@ -1642,13 +1459,8 @@
         print *, "f1(x(:)) =  x(1)**2+x(2)**2+4.0d0"
         print *, "f2(x(:)) =  x(1) - x(2)"
         print *, "expected solution is x1 = x2 = sqrt(2)"
-<<<<<<< HEAD
    
         selected_function_2D => fvec_test
-=======
-
-        selected_function => fvec_test
->>>>>>> 3af015ba
         x(1) = -5.0
         x(2) = 8.0
         print *, "starting with x =", x
