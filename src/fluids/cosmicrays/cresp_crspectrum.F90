module cresp_crspectrum
! pulled by COSM_RAY_ELECTRONS
 implicit none
     
  real(kind=8)     , parameter      :: three   = 3.e0
  real(kind=8)     , parameter      :: four    = 4.e0
  real(kind=8)     , parameter      :: five    = 5.e0
  real(kind=8)     , parameter      :: ten     = 10.e0

  integer, dimension(1:2)           :: fail_count_NR_2dim
  
! arrays helping in algorithm execution
 integer, allocatable        :: all_edges(:), i_act_edges(:)
 integer, allocatable        :: all_bins(:)

! variables informing about change of bins
  integer                           :: del_i_lo, del_i_up

! logical arrays / arrays determining use of p/n/e in some lines
   logical, allocatable, dimension(:) :: is_fixed_edge,   is_fixed_edge_next 
   logical, allocatable, dimension(:) :: is_active_edge,  is_active_edge_next 
   logical, allocatable, dimension(:) :: is_cooling_edge, is_cooling_edge_next 
   logical, allocatable, dimension(:) :: is_heating_edge, is_heating_edge_next 
   logical, allocatable, dimension(:) :: is_active_bin,   is_active_bin_next
  
! counters
  integer                           :: num_fixed_edges,   num_fixed_edges_next
  integer                           :: num_active_edges,  num_active_edges_next
  integer                           :: num_active_bins,   num_active_bins_next
  integer                           :: num_cooling_edges, num_cooling_edges_next
  integer                           :: num_heating_edges, num_heating_edges_next
  
! dynamic arrays
  integer, allocatable              :: fixed_edges(:),   fixed_edges_next(:)
  integer, allocatable              :: active_edges(:),  active_edges_next(:)
  integer, allocatable              :: active_bins(:),   active_bins_next(:)
  integer, allocatable              :: cooling_edges(:), cooling_edges_next(:)
  integer, allocatable              :: heating_edges(:), heating_edges_next(:)
  
   real(kind=8), allocatable, dimension(:) :: r  ! r term for energy losses (Miniati 2001, eqn. 25)
   real(kind=8), allocatable, dimension(:) :: q  ! power-law exponent array

! power-law 
   real(kind=8)                      :: p_lo_next, p_up_next, p_lo, p_up !, p_lo_bef, p_up_bef
   integer                           :: i_lo
   integer                           :: i_up
   real(kind=8), dimension(:), allocatable   :: p ! momentum table for piecewise power-law spectru intervals
   real(kind=8), dimension(:), allocatable   :: f ! distribution function for piecewise power-law spectrum
   
! predicted and upwind momenta, number density / energy density fluxes
   real(kind=8), dimension(:),allocatable   :: p_next, p_upw , nflux, eflux ! , p_fix
   
! precision control for energy / number density transport and dissipation of energy
   real(kind=8)                             :: n_tot, n_tot0, e_tot, e_tot0

! terms for energy dissipation tests
   real(kind=8)                 :: u_d_0
   real(kind=8)                 :: u_b_0

! in-algorithm energy dissipation terms
  real(kind=8)              :: u_b, u_d 
  
! work array of number density and energy during algorithm execution  
  real(kind=8),allocatable, dimension(:)    :: ndt, edt
  
! in-algorithm energy & number density
  real(kind=8), allocatable, dimension(:)  :: n, e ! dimension(1:ncre) 
  real(kind=8), allocatable, dimension(:)  :: n1, e1
! virtual e,n arrays for cutoff, for cases when bins are only slightly filled and p ~ p_fix - it might not be possible to find solution via NR  
   real(kind=8), dimension(1:2) :: vrtl_n, vrtl_e

!-------------------------------------------------------------------------------------------------
!
contains
!
!-------------------------------------------------------------------------------------------------

!----- main subroutine -----

<<<<<<< HEAD
  subroutine cresp_update_cell(dt, n_inout, e_inout, sptab, v_n, v_e) !, p_lo_cell, p_up_cell)
   use initcrspectrum, only: ncre, spec_mod_trms, e_small_approx_p_lo, e_small_approx_p_up, e_small_approx_init_cond,&
                             crel
#ifdef VERBOSE
   use initcrspectrum, only: p_fix
#endif /* VERBOSE */
   use constants, only: zero, one, I_ZERO
   implicit none
    real(kind=8), dimension(1:2), intent(inout) :: v_n, v_e
    real(kind=8), intent(in)  :: dt
    real(kind=8), dimension(1:ncre), intent(inout)   :: n_inout, e_inout
    type(spec_mod_trms), intent(in)       :: sptab
        e = zero; n = zero; edt = zero; ndt = zero 
        
        p_lo_next = zero
        p_up_next = zero
        r = zero
        f = zero
        q = zero

        n = n_inout     ! number density of electrons passed to cresp module by the external module / grid
        e = e_inout     ! energy density of electrons passed to cresp module by the external module / grid
        u_b = sptab%ub
        u_d = sptab%ud

        vrtl_e = v_e
        vrtl_n = v_n

        call cresp_find_active_bins
        if (num_active_bins .eq. I_ZERO) return ! if grid cell contains empty bins, no action is taken
! Compute power indexes for each bin at [t] and f on left bin faces at [t] 
        f = zero; q=zero
        call ne_to_q(n, e, q )

! Here values of distribution function f for active left edges (excluding upper momentum boundary) are computed
        f = nq_to_f(p(0:ncre-1), p(1:ncre), n(1:ncre), q(1:ncre), active_bins)

        if (e_small_approx_p_up .gt. 0 ) then ! momenta values stored only within module - for tests; will not work in PIERNIK
            p_up = zero
            call get_fqp_up
        endif
        if (e_small_approx_p_lo .gt. 0 ) then ! momenta values stored only within module - for tests; will not work in PIERNIK
            p_lo = zero
            call get_fqp_lo
        endif
#ifdef VERBOSE
        if ((e_small_approx_p_lo + e_small_approx_p_up) .gt. 0) then
            print '(A9, 1EN22.9, A11, 1EN22.9)', "q(i_lo+1) =", q(i_lo+1), ", q(i_up) =", q(i_up)
            print '(A9, 1EN22.9, A11, 1EN22.9)', "p_lo    =", p_lo, ",   p_up  =", p_up
            print '(A5, 35E18.9)', "p_act", p
            print '(A5, 35E18.9)', "f_act", f
            print '(A5, 35E18.9)', "q_act", q
! Diagnostic check of energy density  & number density after finding cutoff momenta via NR-2dim method
            e1 = fq_to_e(p(0:ncre-1), p(1:ncre), f(0:ncre-1), q(1:ncre), active_bins)
            n1 = fq_to_n(p(0:ncre-1), p(1:ncre), f(0:ncre-1), q(1:ncre), active_bins)
            print '(A5, 35E18.9)', "out e", e1
            print '(A5, 35E18.9)', "out n", n1
        endif
#endif /* VERBOSE */
        call cresp_update_bin_index(dt, p_lo, p_up, p_lo_next, p_up_next)      ! FIXME - must be modified in the future if this branch is connected to Piernik
=======
subroutine cresp_update_cell(dt, cresp_arguments, sptab)
 use initcrspectrum, only: spec_mod_trms
 implicit none
   real(kind=8), intent(in)  :: dt
   real(kind=8), dimension(1:2*ncre+2)   :: cresp_arguments
   type(spec_mod_trms) sptab
   
   call allocate_all_allocatable
 
    n = cresp_arguments(1:ncre)        ! number of electrons passed by x vector
    e = cresp_arguments(ncre+1:2*ncre) ! energy of electrons per bin passed by x vector
    p_lo = cresp_arguments(2*ncre+1)   ! low cut momentum 
    p_up = cresp_arguments(2*ncre+2)   ! upper cut momentum
    u_b = 0.0 !sptab%ub  !cresp_arguments(2*ncre+3)   ! FPE FIXME!
    u_d = 0.5 !sptab%ud  !cresp_arguments(2*ncre+4)   ! FPE FIXME!

! Update indexes of active bins, fixed edges and active edges at [t]
! Detect heating edges (energy upflow) and cooling edges (energy downflow)
    call cresp_update_bin_index(dt, p_lo, p_up, p_lo_next, p_up_next)    

! Compute power indexes for each bin at [t]
    call ne_to_q(n, e, q)
   
! Compute f on left bin faces at [t]
    f = zero
    f = nq_to_f(p(0:ncre-1), p(1:ncre), n(1:ncre), q(1:ncre), active_bins)

! Compute fluxes through fixed edges in time period [t,t+dt]
! using f, q, p_lo and p_up at [t]
! Note that new [t+dt] values of p_lo and p_up 
! in case new fixed edges appear or disappear.
! fill new bins
   call cresp_compute_fluxes(cooling_edges_next,heating_edges_next)
>>>>>>> a6532cbc

! Compute fluxes through fixed edges in time period [t,t+dt], using f, q, p_lo and p_up at [t]
! Note that new [t+dt] values of p_lo and p_up in case new fixed edges appear or disappear.
! fill new bins
        call cresp_compute_fluxes(cooling_edges_next,heating_edges_next)
   
! Computing e and n at [t+dt]
        ndt(1:ncre) = n(1:ncre)  - (nflux(1:ncre) - nflux(0:ncre-1))
        edt(1:ncre) = e(1:ncre)  - (eflux(1:ncre) - eflux(0:ncre-1))
   
        call boundary_flux_check ! If relative error between boundary momenta and p_fix is not tolerable, boundary fluxes are moved to "virtual" bins, preventing premature activation of new bins and associated numerical errors.
   
! edt(1:ncre) = e(1:ncre) *(one-0.5*dt*r(1:ncre)) - (eflux(1:ncre) - eflux(0:ncre-1))/(one+0.5*dt*r(1:ncre))   !!! oryginalnie u Miniatiego
! Compute coefficients R_i needed to find energy in [t,t+dt]
        call cresp_compute_r(p_next, active_bins_next)                 ! new active bins already received some particles, Ri is needed for those bins too
   
        edt(1:ncre) = edt(1:ncre) *(one-dt*r(1:ncre))
   
        p_lo = p_lo_next
        p_up = p_up_next
   
#ifdef VERBOSE
        write (*,'(A5, 50E18.9)') "p_fix", p_fix
        write (*,'(A5, 50E18.9)') "p_act", p
        write (*,'(A5, 50E18.9)') "p_nex", p_next
        write (*,'(A5, 50E18.9)') "p_upw", p_upw
        print '(A6, 1EN22.9, A9, 1EN22.9)', "p_lo ", p_lo, ",  p_up ", p_up

        print *, " "
        write (*,'(A5, 50E18.9)') "    n", n
        write (*,'(A5, 50E18.9)') "nflux", nflux
        write (*,'(A5, 50E18.9)') "  ndt", ndt

        print *, " "
        write (*,'(A5, 50E18.9)') "    e", e
        write (*,'(A5, 50E18.9)') "eflux", eflux
        write (*,'(A5, 50E18.9)') "  edt", edt

        print *, " "
        write (*,'(A5, 50E18.9)') "    r", r
        write (*,'(A5, 50E18.9)') "    q", q
        write (*,'(A5, 50E18.9)') "    f", f

        if ( (e_small_approx_p_lo+e_small_approx_p_up) .gt. 0 )  print '(A34,I3,A5,I3)', "NR_2dim convergence failure: p_lo", &
                                                                      fail_count_NR_2dim(1), ", p_up", fail_count_NR_2dim(2)
        print *, " "
#endif /* VERBOSE */

        n = ndt
        e = edt
        call cresp_detect_negative_content ! for testing
        n_tot = sum(n)
        e_tot = sum(e)
! --- for testing
        crel%p = p
        crel%f = f
        crel%q = q
        crel%e = e
        crel%n = n
        crel%i_lo = i_lo
        crel%i_up = i_up
! --- saving the data to output arrays
        n_inout  = n  ! number density of electrons per bin passed back to the external module
        e_inout  = e  ! energy density of electrons per bin passed back to the external module
        
        v_e = vrtl_e
        v_n = vrtl_n
        
        call deallocate_active_arrays
  end subroutine cresp_update_cell
!-------------------------------------------------------------------------------------------------
! all the procedures below are called by cresp_update_cell subroutine or the driver
  subroutine cresp_find_active_bins
   use constants, only: I_ONE, I_ZERO, zero
   use cresp_arrays_handling, only: allocate_with_index
   use initcrspectrum       , only: ncre, e_small_approx_p_lo, e_small_approx_p_up, p_fix, e_small
   implicit none
    integer :: i

      if(allocated(active_bins))  deallocate(active_bins)      
      if(allocated(active_edges)) deallocate(active_edges)

! Since we are leaving subroutine, some arrays might be filled with junk, all_edges and all_bins are crucial
! Detect and enumerate active bins and active edges
      all_edges = I_ZERO      
      all_edges = (/ (i,i=I_ZERO,ncre) /)
      all_bins = (/ (i,i=I_ONE,ncre) /)

      is_active_bin = .false.
      where (e .gt. e_small .and. n .gt. zero)     ! if energy density is nonzero, so should be the number density
        is_active_bin = .true.  
      endwhere
      
      num_active_bins = count(is_active_bin)
      if (num_active_bins .gt. I_ZERO) then
        allocate(active_bins(num_active_bins))
        active_bins = I_ZERO
        active_bins = pack(all_bins, is_active_bin)
      
! Locate cut-ofs before current timestep: indices are found without use of p_lo nor p_up and point to boundary edges
        i_lo = minval(active_bins) - 1
        i_up = maxval(active_bins)
! Construct index arrays for fixed edges betwen p_lo and p_up, active edges 
! before timestep  
        is_fixed_edge = .false.
        is_fixed_edge(i_lo+1:i_up-1) = .true.
        num_fixed_edges = count(is_fixed_edge)
        allocate(fixed_edges(num_fixed_edges))
        fixed_edges = pack(all_edges, is_fixed_edge)

        is_active_edge = .false.
        is_active_edge(i_lo:i_up) = .true.
        num_active_edges = count(is_active_edge)
        allocate(active_edges(i_lo:i_up))
        active_edges = pack(all_edges, is_active_edge)
! Compute p for all active edges
        p = zero
        p(fixed_edges) = p_fix(fixed_edges)
        p(i_lo) = p_lo * (1 - e_small_approx_p_lo )
        p(i_up) = p_up * (1 - e_small_approx_p_up ) ! cutoff momenta are going to be evaluated with use of get_fqp_lo and get_fqp_up if e_small_approx_* is set
#ifdef VERBOSE
        print "(2(A9,i3))", "i_lo =", i_lo, ", i_up = ", i_up
#endif /* VERBOSE */

      endif
  end subroutine cresp_find_active_bins
!-----------------------------------------------------------------------
  subroutine cresp_detect_negative_content ! Diagnostic measure - negative values should not show up:
   use initcrspectrum, only: ncre
   use constants, only: zero
   implicit none                       ! if they do, there's something wrong with last code modifications
    integer :: i
        do i = 1, ncre
            if (e(i) .lt. zero .or. n(i) .lt. zero .or. edt(i) .lt. zero .or. ndt(i) .lt. zero) then
!                 print *,'Negative value detected:',  'i=', i,'n(i)=', n(i), 'e(i)=',e(i)
!                 print *,'Negative value detected:',  'i=', i,'ndt(i)=', ndt(i), 'edt(i)=',edt(i)
!             call sleep(1)
            endif
        enddo
  end subroutine cresp_detect_negative_content
!----------------------------------------------------------------------------------------------------
  subroutine cresp_update_bin_index(dt, p_lo, p_up, p_lo_next, p_up_next) ! evaluates only "next" momenta and is called after finding outer cutoff momenta
   use constants, only: zero, I_ZERO, one
   use initcrspectrum, only: ncre, p_fix, w
   implicit none
    real(kind=8), intent(in)  :: dt
    real(kind=8), intent(in)  :: p_lo, p_up
    real(kind=8), intent(out) :: p_lo_next, p_up_next
    integer                   :: i_lo_next, i_up_next
! Compute p_lo and p_up at [t+dt]
        call p_update(dt, p_lo, p_lo_next)
        call p_update(dt, p_up, p_up_next)
! Locate cut-ofs after current timestep

        i_lo_next = int(floor(log10(p_lo_next/p_fix(1))/w)) + 1
        i_lo_next = max(0, i_lo_next)
        i_lo_next = min(i_lo_next, ncre - 1)
      
        i_up_next = int(floor(log10(p_up_next/p_fix(1))/w)) + 2
        i_up_next = max(1,i_up_next)
        i_up_next = min(i_up_next,ncre)
      
! Detect changes in positions of lower an upper cut-ofs
        del_i_lo = i_lo_next - i_lo
        del_i_up = i_up_next - i_up

! Construct index arrays for fixed edges betwen p_lo and p_up, active edges 
! after timestep
        is_fixed_edge_next = .false.
        is_fixed_edge_next(i_lo_next+1:i_up_next-1) = .true.
        num_fixed_edges_next = count(is_fixed_edge_next)
        allocate(fixed_edges_next(num_fixed_edges_next))
        fixed_edges_next = pack(all_edges, is_fixed_edge_next)
           
        is_active_edge_next = .false.
        is_active_edge_next(i_lo_next:i_up_next) = .true.
        num_active_edges_next = count(is_active_edge_next)
        allocate(active_edges_next(num_active_edges_next))
        active_edges_next = pack(all_edges, is_active_edge_next)
     
! Active bins after timestep
        is_active_bin_next = .false.
        is_active_bin_next(i_lo_next+1:i_up_next) = .true.
        num_active_bins_next = count(is_active_bin_next)
        allocate(active_bins_next(num_active_bins_next))
        active_bins_next = pack(all_bins, is_active_bin_next)

        p_next = zero
        p_next(fixed_edges_next) = p_fix(fixed_edges_next)
        p_next(i_lo_next) = p_lo_next
        p_next(i_up_next) = p_up_next

! Compute upwind momentum p_upw for all fixed edges
        p_upw = zero
        p_upw(1:ncre) = p_fix(1:ncre)*(one+p_upw_rch(dt,p_fix(1:ncre)))
            
#ifdef VERBOSE
        print*, 'Change of  cut index lo,up:', del_i_lo, del_i_up
#endif /* VERBOSE */      
      
! Detect cooling edges and heating edges
        is_cooling_edge_next = .false. ; num_cooling_edges_next = I_ZERO
        is_cooling_edge_next(fixed_edges_next)   = (p_upw(fixed_edges_next) &
                                                         > p_fix(fixed_edges_next))
        num_cooling_edges_next = count(is_cooling_edge_next)
        allocate(cooling_edges_next(num_cooling_edges_next))
        cooling_edges_next = pack(all_edges, is_cooling_edge_next)
      
        is_heating_edge_next = .false. ; num_heating_edges_next = I_ZERO
        is_heating_edge_next(fixed_edges_next) = (p_upw(fixed_edges_next) & 
                                                         < p_fix(fixed_edges_next))
        num_heating_edges_next = count(is_heating_edge_next)
        allocate(heating_edges_next(num_heating_edges_next))
        heating_edges_next = pack(all_edges, is_heating_edge_next)
#ifdef VERBOSE      
        print *, 'In update_bin_index'
        print *, 'p_lo_next, p_up_next:', p_lo_next, p_up_next
        print *, 'active edges: ', is_active_edge_next, active_edges_next
        print *, 'active bins:    ', is_active_bin_next , active_bins_next
        print *, 'fixed  edges: ', is_fixed_edge_next,  fixed_edges_next
        print *, 'cooling edges:', is_cooling_edge_next,  cooling_edges_next
        print *, 'heating edges:', is_heating_edge_next,  heating_edges_next
#endif /* VERBOSE */

  end subroutine cresp_update_bin_index
!-------------------------------------------------------------------------------------------------
! 
! update p_range
!
!-------------------------------------------------------------------------------------------------
<<<<<<< HEAD
  subroutine p_update(dt, p_old,  p_new)
   use constants, only: one
   implicit none
    real(kind=8), intent(in)  :: dt
    real(kind=8), intent(in)  :: p_old
    real(kind=8), intent(out) :: p_new
        p_new = p_old*(one + p_rch(dt, p_old)) ! changed from - to + for the sake of intuitiveness in p_rch subroutine
  end subroutine p_update
=======

   subroutine p_update(dt, p_old,  p_new)
      
      implicit none
      real(kind=8), intent(in)  :: dt
      real(kind=8), intent(in)  :: p_old
      real(kind=8), intent(out) :: p_new
!       real(kind=8)              :: u_d, u_b
      
!      p_new = p_old*(one + p_rch(dt, p_old)) ! changed from - to + for the sake of intuitiveness in p_rch subroutine
      p_new = p_old
      
   end subroutine p_update

>>>>>>> a6532cbc
!-------------------------------------------------------------------------------------------------
! 
! arrays initialization
!
!-------------------------------------------------------------------------------------------------
  subroutine cresp_init_state(init_n, init_e, f_amplitude, sptab)
   use initcrspectrum, only: ncre, spec_mod_trms, q_init, p_lo_init, p_up_init, initial_condition, & ! f_init, bump_amp
                        e_small_approx_init_cond, e_small_approx_p_lo, e_small_approx_p_up, crel, p_fix, w,&
                        p_min_fix, p_max_fix, add_spectrum_base
   use cresp_NR_method,only: e_small_to_f
   use constants, only: zero, I_ZERO, I_ONE, fpi
   use cresp_variables, only: clight ! use units, only: clight
   implicit none
    integer                          :: i, k, i_lo_ch, i_up_ch, i_br
    real(kind=8)                     ::  c, f_amplitude
    real(kind=8), dimension(I_ONE:ncre)    :: init_n, init_e
    type (spec_mod_trms), intent(in) :: sptab
        u_b = sptab%ub
        u_d = sptab%ud
        all_edges = I_ZERO
        
        init_e = zero
        init_n = zero

        u_b_0 = u_b
        u_d_0 = u_d
       
        all_edges = (/ (i,i=0,ncre) /)
        all_bins = (/ (i,i=1,ncre) /)
      
        f = zero
        q = zero
        p = zero
        n = zero
        e = zero

        q = q_init
! reading initial values of p_lo and p_up 
        p_lo = p_lo_init
        p_up = p_up_init
                  
        p          = p_fix       ! actual array of p including free edges, p_fix shared via initcrspectrum
        p(0)     = p_lo
        p(ncre)  = p_up

! Sorting bin edges - arbitrary chosen p_lo and p_up may need to be sorted to appear in growing order
        do k = ncre, 1, -1
            do i = 0, k-1
                if (p(i)>p(i+1)) then 
                    c = p(i)
                    p(i) = p(i+1)
                    p(i+1) = c
                endif
            enddo
        enddo

        i_lo = 0
        i_up = ncre

! we only need cresp_init_state to derive (n, e) from initial (f, p_lo, p_up). For this purpose only 'active bins', i_lo & i_up are needed.

        i_lo = int(floor(log10(p_lo/p_fix(1))/w)) + 1
        i_lo = max(0, i_lo)
        i_lo = min(i_lo, ncre - 1)
      
<<<<<<< HEAD
        i_up = int(floor(log10(p_up/p_fix(1))/w)) + 2
        i_up = max(1,i_up)
        i_up = min(i_up,ncre)

        is_active_bin = .false.
        is_active_bin(i_lo+1:i_up) = .true.
        num_active_bins = count(is_active_bin)
        allocate(active_bins(num_active_bins))
        active_bins = pack(all_bins, is_active_bin)
!     TESTING ALGORITHM (finding p_lo and p_up using e_small)
#ifdef TEST_CRESP
!      call p_algorithm_accuracy_test  ! tests accuracy of algorithm which later seeks value of p_up using n, e, f and e_small
#endif /* TEST_CRESP */
! Pure power law spectrum initial condition
        f = f_amplitude * (p/p_min_fix)**(-q_init)
        if (add_spectrum_base .gt. 0) then
            do i = 0, ncre-1
                if (f(i) .gt. zero ) f(i) = f(i) + e_small_to_f(p(i))
            enddo
        endif
        q = q_init
        if (initial_condition == 'brpl') then
! Power law with a break at p_lo_init initial condition
! In this case initial spectrum with a break at p_min_fix is assumed, the initial slope 
! on the left side of the break is just -q_init for simplicity.
            q(i_lo+1) = -q_init
            f(i_lo)   = f(i_lo+1) * (p(i_lo+1)/p_lo_init) ** q(i_lo+1)
        endif
        if (initial_condition == 'symf') then
            i_br = int((i_lo+i_up)/2)
            q(i_lo+1:i_br) = -q_init
            f(i_br) = f(i_br+1)*(p(i_br+1)/p(i_br))**(-q(i_br))
            do i=1,i_br-i_lo
                f(i_br-i) = f(i_br+i)
            enddo
        if ((i_up - i_br .ne. i_br - i_lo))  p_up = p_up - (p_up - p_fix(i_up-1))
        p(i_up) = p_up ; i_up = i_up -1 
        endif
        if (initial_condition == 'syme' ) then
            i_br = int((i_lo+i_up)/2)
            q(i_lo+1:i_br) = q_init-2.2
            do i=1,i_br-i_lo
                f(i_br-i) = f(i_br)*(p(i_br)/p(i_br-i))**(q(i_br-i+1))
            enddo
            if ((i_up - i_br .ne. i_br - i_lo))  p_up = p_up - (p_up - p_fix(i_up-1))
            p(i_up) = p_up ; i_up = i_up -1 
        endif
        if(initial_condition == 'bump') then  ! TODO - @cresp_grid energy normalization and integral to scale cosmic ray electrons with nucleon energy density!
! Gaussian bump-type initial condition for energy distribution
#ifdef VERBOSE
            print *, 'init_state:',sqrt(p_lo_init*p_up_init/1.) !,sp_init_width
            print *, 'init_state:',log(p/sqrt(p_lo_init*p_up_init/1.))
#endif /* VERBOSE */
!             f = f_amplitude * exp(-(2.5*log(p/sqrt(p_lo_init*p_up_init/1.))**2))
            f = f_amplitude * exp(-(4*log(2.0)*log(p/sqrt(p_lo_init*p_up_init/1.))**2)) ! FWHM
            f(0:ncre-1) = f(0:ncre-1) / (fpi * clight * p(0:ncre-1)**(3.0)) ! without this spectrum is gaussian for distribution function
            if (add_spectrum_base .gt. 0) then
                do i = 0, ncre-1
                    if (f(i) .gt. zero )  f(i) = f(i) + e_small_to_f(p(i))
                enddo
            endif
#ifdef VERBOSE
            print *, "f", f
            print *, "clight =", clight
            print *, 'Initial distrib function: i, p, q'
#endif /* VERBOSE */
            do i=1, ncre
                q(i) = pf_to_q(p(i-1),p(i),f(i-1),f(i)) !-log(f(i)/f(i-1))/log(p(i)/p(i-1))
            enddo
        endif

        e = fq_to_e(p(0:ncre-1), p(1:ncre), f(0:ncre-1), q(1:ncre), active_bins)
        n = fq_to_n(p(0:ncre-1), p(1:ncre), f(0:ncre-1), q(1:ncre), active_bins)
#ifdef VERBOSE
        print*,' '
        print*, 'In cresp_init_state (0):'
        print*, 'active bins :  ', active_bins
        print '(A8, 50E18.9)', 'p = ', p !(active_bins)
        print '(A8, 50E18.9)', 'f = ', f ! (active_bins)
        print '(A8, 50E18.9)', 'q = ', q ! (active_bins(1:num_active_bins))
        print '(A8, 50E18.9)', 'e = ', e
        print '(A8, 50E18.9)', 'n = ', n
        print*,' '
#endif /* VERBOSE */
        crel%p = p
        crel%f = f
        crel%q = q
        crel%e = e
        crel%n = n
        crel%i_lo = i_lo
        crel%i_up = i_up
   
        if ( e_small_approx_init_cond .gt. 0) then
            if ( (e_small_approx_p_up + e_small_approx_init_cond ) .gt. 0 )  call get_fqp_up
            if ( (e_small_approx_p_lo + e_small_approx_init_cond ) .gt. 0 )  call get_fqp_lo
    
            i_lo_ch = int(floor(log10(p_lo/p_fix(1))/w)) + 1
            i_lo_ch = max(0, i_lo_ch)
            i_lo_ch = min(i_lo_ch, ncre - 1)
            i_up_ch = int(floor(log10(p_up/p_fix(1))/w)) + 2
            i_up_ch = max(1,i_up_ch)
            i_up_ch = min(i_up_ch,ncre)
            f(i_up_ch) = e_small_to_f(p_up)
            q(i_up_ch) = q(i_up)
            p(i_up_ch) = p_up
            
            p(i_lo_ch) = p_lo
            f(i_lo_ch) = e_small_to_f(p_lo)
            q(i_lo_ch+1) = q(i_lo+1)

            do i=i_lo_ch+1, i_lo
                p(i) = p_fix(i)
                f(i) = f(i_lo_ch) * (p_fix(i)/p(i_lo_ch))**(-q(i_lo_ch+1))
                q(i+1) = q(i_lo_ch+1)
#ifdef VERBOSE
                print *, 'Extending the range of lower boundary bin after NR_2dim momentum search'
#endif /* VERBOSE */
            enddo
   
            do i=i_up, i_up_ch-1
                p(i) = p_fix(i)
                f(i) = f(i_up-1)* (p_fix(i)/p_fix(i_up-1))**(-q(i_up))
                q(i) = q(i_up)
#ifdef VERBOSE
                print *, 'Extending the range of upper boundary bin after NR_2dim momentum search'
#endif /* VERBOSE */
            enddo
#ifdef VERBOSE
            print *, "Boundary bins now (i_lo_new i_lo | i_up_new i_up)",  i_lo_ch, i_lo, ' |', i_up_ch, i_up
#endif /* VERBOSE */
            i_lo = i_lo_ch   ;   i_up = i_up_ch
            q(i_up_ch) = q(i_up)
            p(i_up) = p_fix(i_up);  p(i_up) = p_up
=======
      u_b = 0.0 !sptab%ub  ! FPE FIXME!
      u_d = 0.5 !sptab%ud  ! FPE FIXME!
      all_edges = zero
>>>>>>> a6532cbc
      
            is_active_bin = .false.
            is_active_bin(i_lo+1:i_up) = .true.
            num_active_bins = count(is_active_bin) ! active arrays must be reevaluated - number of active bins and edges might have changed
            if(allocated(active_bins)) deallocate(active_bins)
            allocate(active_bins(num_active_bins)) ! active arrays must be reevaluated - number of active bins and edges might have changed
            active_bins = pack(all_bins, is_active_bin)

            e = fq_to_e(p(0:ncre-1), p(1:ncre), f(0:ncre-1), q(1:ncre), active_bins) ! once again we must count n and e
            n = fq_to_n(p(0:ncre-1), p(1:ncre), f(0:ncre-1), q(1:ncre), active_bins)
#ifdef VERBOSE
            print*,' '
            print*, 'In cresp_init_state (1):'
            print*, 'active bins :  ', active_bins
            print '(A8, 50E18.9)', 'p = ', p ! (active_bins)
            print '(A8, 50E18.9)', 'f = ', f !(active_bins)
            print '(A8, 50E18.9)', 'q = ', q ! (active_bins(1:num_active_bins))
            print '(A8, 50E18.9)', 'e = ', e
            print '(A8, 50E18.9)', 'n = ', n
            print *, ''
#endif /* VERBOSE */

            crel%p = p
            crel%f = f
            crel%q = q
            crel%e = e
            crel%n = n
            crel%i_lo = i_lo
            crel%i_up = i_up

        endif
    
        n_tot0 = sum(n)
        e_tot0 = sum(e) 
    
        init_n = n
        init_e = e

#ifdef VERBOSE   
        print *, ''
        print *, 'n_tot0 =', n_tot0
        print *, 'e_tot0 =', e_tot0
        print *, 'Initialization finished'
#endif /* VERBOSE */
     
       call deallocate_active_arrays
    
  end subroutine cresp_init_state

!-------------------------------------------------------------------------------------------------
! Testing p_up / p_lo finding algorithm, p_up -> p_u to avoid collisions with p_up values.
!-------------------------------------------------------------------------------------------------
! #ifdef TEST_CRESP
   subroutine p_algorithm_accuracy_test
   use initcrspectrum, only: ncre
   use cresp_NR_method, only : NR_get_solution_lo, NR_get_solution_up, e_small_to_f
    implicit none
     real(kind=8),dimension(1) :: q_up, q_lo   ! value of exponent to power law to be obtained using valus of f & p
     real(kind=8),dimension(1) :: f_l, f_r, p_l, p_r, q_new !, f_floor ! given "left" and "right" values of f & p
     real(kind=8), dimension(ncre) :: n, e, n_new, e_new   ! obtained from given, size necessary
     integer(kind=4), dimension(1) :: one_bin  ! 1-dim array, necessary to use existing functions & subroutines
     real(kind=8), dimension(2) :: sought_vars ! p_r and f_l vector
     real(kind=8), dimension(0:ncre)::  f_l_new
     logical :: exit_code
     
      one_bin = 1 ! simplest case
      e = 0.0; n = 0.0; e_new = 0.0; n_new = 0.0;  

      print *, '2D N-R p_u search test:'
      p_l = 1.0e2 
      p_r = 1.0e3  !
      f_l = 1.0 
      f_r = 0.1   ! Thus obtained q should be equal -1.0

      q_up(1) = pf_to_q(p_l(1), p_r(1), f_l(1), f_r(1))
      
      print *, 'Initial test parameters (p_u):'
      print '(A10, 1E18.9, A10, 1E18.9)','p_l:', p_l, ', p_r:', p_r
      print '(A10, 1E18.9, A10, 1E18.9)','f_l:', f_l, ', f_r:', f_r
      print '(A10, 1E18.9)', " q_up:", q_up
      ! computing energy & number density
      n = fq_to_n(p_l, p_r, f_l, q_up, one_bin)
      e = fq_to_e(p_l, p_r, f_l, q_up, one_bin)

      f_r = real(1.0e-2,kind=8) ! we change f_floor
      sought_vars(1) = p_l(1)*5
      sought_vars(2) = f_r(1)*50
      exit_code = .true.
      call NR_get_solution_up(sought_vars,p_l(1), e(1), n(1), exit_code)

      p_r(1) = sought_vars(2);   f_l_new(1) = sought_vars(2);   f_l = f_l_new(1) ;  f_r = e_small_to_f(p_r(1))
      print '(A10, 1E18.9, A10, 1E18.9)','NEW: p_r:', p_r(1), ', f_l_new:', f_l(1)
      q_new(1) = pf_to_q(p_l(1), p_r(1), f_l(1), f_r(1)); q_up(1) = q_new(1)
      
      n_new = fq_to_n(p_l, p_r, f_l, q_new, one_bin)
      e_new = fq_to_e(p_l, p_r, f_l, q_new, one_bin)

      print *, 'e_new=', e_new(1), '  n_new=', n_new(1) , ' e_new/n_new=',e_new(1)/n_new(1)
      print *, 'e    =', e(1),     '  n    =', n(1) ,     ' e/n        =',e(1)/n(1)
      print *, "Rel. error %(e):", (e(1) - e_new(1))/e(1)*100.0, ", (n): % ", (n(1) - n_new(1))/n(1) *100.0
      

<<<<<<< HEAD
      print *, '2D N-R p_lo search test:'
      p_l = 1.0
      p_r = 10.0  ! p_l was not altered
      f_l = 0.1 
      f_r = 1.0   ! Thus obtained q should be equal -1.0

      q_lo(1) = pf_to_q(p_l(1), p_r(1), f_l(1), f_r(1))

      print *, "Initial test parameters (p_lo):"
      print '(A10, 1E18.9, A10, 1E18.9)','p_l:', p_l, ', p_r:', p_r
      print '(A10, 1E18.9, A10, 1E18.9)','f_l:', f_l, ', f_r:', f_r
      print '(A10, 1E18.9)', " q_up:", q_up

      ! computing energy & number density
      n = fq_to_n(p_l, p_r, f_l, q_lo, one_bin)
      e = fq_to_e(p_l, p_r, f_l, q_lo, one_bin)
=======
      is_active_bin = .false.
      is_active_bin(i_lo+1:i_up) = .true.
      num_active_bins = count(is_active_bin)
      allocate(active_bins(num_active_bins))
      active_bins = pack(all_bins, is_active_bin)
!      print *, 'cresp_init_state'
!      print *, 'active_bins =', active_bins
>>>>>>> a6532cbc
      
      f_l = real(1.0e-5,kind=8)
      
      sought_vars(1) = real(1.0e-0,kind=8)
      sought_vars(2) = real(f_l(1)*2d4,kind=8)
      print *, "init_nr_2dim params:", sought_vars

       call NR_get_solution_lo(sought_vars, p_r(1), e(1), n(1), exit_code)

      p_l = sought_vars(1);  f_r = sought_vars(2) ;  f_l = e_small_to_f(p_l(1))
      print *, p_l(1), p_r(1), f_l(1), f_r(1)

      q_new = pf_to_q(p_l(1), p_r(1), f_l(1), f_r(1))

      n_new = fq_to_n(p_l, p_r, f_l, q_new, one_bin)
      e_new = fq_to_e(p_l, p_r, f_l, q_new, one_bin)
      print *, 'e_new=', e_new(1), '  n_new=', n_new(1) , ' e_new/n_new=',e_new(1)/n_new(1)
      print *, 'e    =', e(1),     '  n    =', n(1) ,     ' e/n        =',e(1)/n(1)
      print *, "Rel. error %(e):", (e(1) - e_new(1))/e(1)*100.0, ", (n): % ", (n(1) - n_new(1))/n(1) *100.0
      
   end subroutine p_algorithm_accuracy_test

! #endif /* TEST_CRESP  */
!-------------------------------------------------------------------------------------------------
! 
! energy integral (eq. 21)
!
!-------------------------------------------------------------------------------------------------
 
   function fq_to_e(p_l, p_r, f_l, q, bins)
    use initcrspectrum, only: ncre, eps
    use constants, only: one, fpi
    use cresp_variables, only: clight ! use units, only: clight
      implicit none
      real(kind=8), dimension(:), intent (in)  :: p_l, p_r, f_l, q
      integer, dimension(:), intent(in)        :: bins
      real(kind=8), dimension(size(bins))  :: e_bins
      real(kind=8), dimension(1:ncre)      :: fq_to_e

      fq_to_e = 0.0d0
      e_bins = fpi*clight*f_l(bins)*p_l(bins)**4
      where(abs(q(bins) - four) .gt. eps) 
         e_bins = e_bins*((p_r(bins)/p_l(bins))**(four-q(bins)) - one)/(four - q(bins))
      elsewhere
         e_bins = e_bins*log(p_r(bins)/p_l(bins))
      end where
      
      fq_to_e(bins) = e_bins
      
   end function fq_to_e
 
!-------------------------------------------------------------------------------------------------
! 
! density integral (eq. 9)
!
!-------------------------------------------------------------------------------------------------

   function fq_to_n(p_l, p_r, f_l, q, bins)
    use initcrspectrum, only: ncre, eps
    use constants, only: zero, one, fpi
      implicit none
      real(kind=8), dimension(:), intent(in) :: p_l, p_r, f_l, q
      integer, dimension(:), intent(in)     :: bins
      real(kind=8), dimension(size(bins))   :: n_bins
      real(kind=8), dimension(1:ncre)       :: fq_to_n
      
      n_bins = zero
      
      n_bins = fpi*f_l(bins)*p_l(bins)**3
      where(abs(q(bins) - three) .gt. eps) 
         n_bins = n_bins*((p_r(bins)/p_l(bins))**(three-q(bins)) - one)/(three - q(bins))
      elsewhere
         n_bins = n_bins*log((p_r(bins)/p_l(bins)))
      end where
      
      fq_to_n = zero
      fq_to_n(bins) = n_bins
      
   end function fq_to_n

!-------------------------------------------------------------------------------------------------
   
   subroutine deallocate_active_arrays
   
      implicit none
      if(allocated(fixed_edges)) deallocate(fixed_edges)
      if(allocated(fixed_edges_next)) deallocate(fixed_edges_next)
      if(allocated(active_edges)) deallocate(active_edges)
      if(allocated(active_edges_next)) deallocate(active_edges_next)
      if(allocated(active_bins)) deallocate(active_bins)
      if(allocated(active_bins_next)) deallocate(active_bins_next)
      if(allocated(cooling_edges_next)) deallocate(cooling_edges_next)
      if(allocated(heating_edges_next)) deallocate(heating_edges_next)

   end subroutine deallocate_active_arrays

!-------------------------------------------------------------------------------------------------
! 
! compute fluxes
!
!-------------------------------------------------------------------------------------------------
   subroutine cresp_compute_fluxes(ce,he)
    use initcrspectrum, only: ncre, eps
    use constants, only: zero, one, fpi
    use cresp_variables, only: clight ! use units, only: clight
      implicit none
      integer, dimension(:), intent(in) :: ce, he    ! cooling edges, heating edges
      real(kind=8), dimension(1:ncre-1) :: pimh, pimth, fimh,fimth  ! *imh = i_minus_half, *imth = i_minus_third
      
      real(kind=8), dimension(1:ncre-1) :: dn_upw, de_upw, qi,qim1  ! *im1 = i_minus_one
      
      pimh(1:ncre-1) = p(1:ncre-1)
      pimth(1:ncre-1) = p(0:ncre-2)

      fimh(1:ncre-1) = f(1:ncre-1)
      fimth(1:ncre-1) = f(0:ncre-2)
      
      qi(1:ncre-1)  = q(2:ncre)
      qim1(1:ncre-1) = q(1:ncre-1)
      
      dn_upw = zero
      de_upw = zero
      nflux  = zero
      eflux  = zero
   
      dn_upw(ce) = fpi*fimh(ce)*pimh(ce)**3
      where(abs(qi(ce) - three) .gt. eps) 
         dn_upw(ce) = dn_upw(ce)*((p_upw(ce)/pimh(ce))**(three-qi(ce)) - one)/(three - qi(ce))
      elsewhere
         dn_upw(ce) = dn_upw(ce)*log((p_upw(ce)/pimh(ce)))
      end where
      nflux(ce) = - dn_upw(ce)
            
      de_upw(ce) = fpi*clight*fimh(ce)*pimh(ce)**4
      where(abs(qi(ce) - four) .gt. eps) 
         de_upw(ce) = de_upw(ce)*((p_upw(ce)/pimh(ce))**(four-qi(ce)) - one)/(four - qi(ce))
      elsewhere
         de_upw(ce) = de_upw(ce)*log(p_upw(ce)/pimh(ce))
      end where
      eflux(ce) =  - de_upw(ce)
      
      if(del_i_up == -1) then 
         nflux(i_up-1) = -n(i_up)
         eflux(i_up-1) = -e(i_up  )
      endif
      
! filling empty empty bin - switch of upper boundary, condition is checked only once per flux computation and is very rarely satisfied.
      if (nflux(i_up) .gt. zero) then             ! If flux is greater than zero it will go through right edge, activating next bin in the next timestep.
        if ( all_bins(i_up+1) .eq. i_up+1 ) then  ! But it shuld only happen if there is bin with index i_up+1
         ndt(i_up+1) = nflux(i_up)
         edt(i_up+1) = eflux(i_up)
#ifdef VERBOSE
         print *, ' **** UPPER BOUND +1 ****'
#endif /* VERBOSE */
         del_i_up = +1
        endif
      endif
      
      if ( nflux(i_up-1)+n(i_up) .le. zero) then ! If flux is equal or greater than energy / density in a given bin,  these both shall migrate
         nflux(i_up-1) =  -n(i_up)                   ! to an adjacent bin, thus making given bin detected as inactive (empty) in the next timestep
         eflux(i_up-1) =  -e(i_up)
#ifdef VERBOSE
         print *, " **** UPPER BOUND -1 **** "
#endif /* VERBOSE */
         del_i_up = -1
      endif
      
      dn_upw(he) = fpi*fimth(he)*p_upw(he)**3*(pimth(he)/p_upw(he))**qim1(he)
      where(abs(qim1(he) - three) .gt. eps ) 
         dn_upw(he) = dn_upw(he)*((pimh(he)/p_upw(he))**(three-qim1(he)) - one)/(three - qim1(he))
      elsewhere
         dn_upw(he) = dn_upw(he)*log((pimh(he)/p_upw(he)))
      end where
      nflux(he) = dn_upw(he)
            
      de_upw(he) = fpi*clight*fimth(he)*p_upw(he)**4*(pimth(he)/p_upw(he))**qim1(he)
      where(abs(qi(he) - four) .gt. eps) 
         de_upw(he) = de_upw(he)*((pimh(he)/p_upw(he))**(four-qim1(he)) - one)/(four - qim1(he))
      elsewhere
         de_upw(he) = de_upw(he)*log(pimh(he)/p_upw(he))
      end where
      eflux(he) = de_upw(he)
      
      if(del_i_lo == 1 .or. nflux(i_lo+1) .ge. n(i_lo+1) ) then
         nflux(i_lo+1) = n(i_lo+1)
         eflux(i_lo+1) = e(i_lo+1)
! emptying lower boundary bins - in cases when flux gets greater than energy or number density 
#ifdef VERBOSE
         print *, ' **** LOWER BOUND +1 ****'
#endif /* VERBOSE */
         del_i_lo = 1   ! in case it hasn't yet been modified
      endif

   end subroutine cresp_compute_fluxes
      
!-------------------------------------------------------------------------------------------------
! 
! compute R (eq. 25)
!
!-------------------------------------------------------------------------------------------------

   subroutine cresp_compute_r(p, bins)
    use initcrspectrum, only: ncre, eps
    implicit none
!       real(kind=8), intent(in)                    :: u_d, u_b
      real(kind=8), dimension(0:ncre), intent(in) :: p
      integer, dimension(:), intent(in)     :: bins
      real(kind=8), dimension(size(bins)) :: r_num, r_den
      
      r = 0.0d0
      where(abs(q(bins) - five) .gt. eps) 
         r_num = (p(bins)**(five-q(bins)) - p(bins-1)**(five-q(bins)))/(five - q(bins))
      elsewhere
         r_num = log(p(bins)/p(bins-1))
      end where
      
      where(abs(q(bins) - four) .gt. eps) 
         r_den = (p(bins)**(four-q(bins)) - p(bins-1)**(four-q(bins)))/(four - q(bins))
      elsewhere
         r_den = log(p(bins)/p(bins-1))
      end where
      where (r_num .ne. 0d0 .and. r_den .ne. 0d0)
      r(bins) = u_d + u_b * r_num/r_den   !!! all cooling effects will come here
      end where

   end subroutine cresp_compute_r
   

!-------------------------------------------------------------------------------------------------
! 
! find new q (eq. 29) and new f
!
!-------------------------------------------------------------------------------------------------

  subroutine ne_to_q(n, e, q)
   use initcrspectrum, only: q_init, e_small_approx_p_lo, e_small_approx_p_up, ncre, q_big
   use constants, only: one, zero, half
   use cresp_variables, only: clight ! use units, only: clight
   implicit none
    real(kind=8), dimension(1:ncre), intent(in)  :: n, e !
    real(kind=8), dimension(1:ncre), intent(out) :: q
    integer          :: i, j
    real(kind=8)     :: alpha, base, x, dx, delta, q_err, dx_par
    real(kind=8)     :: dfun1

    q = zero
    dx_par    = 1.0e-4
    q_err = 1.0e-12
   
    do i = max(i_lo,1) + e_small_approx_p_lo, i_up - e_small_approx_p_up ! 1, ncre
     if (e(i) .gt. zero .and. p(i-1) .gt. zero) then ! should I put eps instead of zero here?
         alpha = e(i)/(n(i)*p(i-1)*clight)     ! czy tu ma byc p_next ?
         base  = p(i)/p(i-1) !pr_by_pl(i) !p_r(i)/p_l(i)                   !
         x     = q_init !q(i) 
         do j = 1, 100
            dx = min(abs(x * dx_par),dx_par)
            if(abs(x) .gt. q_big) then 
#ifdef VERBOSE
               print *, 'WARNING: Obtained large q, assuming q = q_big @ bin no.', i
#endif /* VERBOSE */
               q(i) =  sign(one, x) * q_big ! (four*alpha-three)/(alpha-one)
               exit
            endif
            dfun1 = half*(fun1(x+dx, alpha, base)-fun1(x-dx, alpha, base))/dx
            delta = fun1(x, alpha, base)/dfun1     
            if(abs(x) .gt. q_big) then     ! TODO is that still necessary here?
#ifdef VERBOSE
               print *, 'WARNING: Obtained large q, assuming q = q_big @ bin no.', i
#endif /* VERBOSE */
               q(i) =  sign(one ,x) * q_big ! (four*alpha-three)/(alpha-one)
               exit
            endif

            if(abs(delta) .lt. q_err) then
               q(i) = x
               exit
            else
               x = x - delta
            endif
         enddo
      else
         q(i) = zero
      endif
    enddo
  end subroutine ne_to_q
!-------------------------------------------------------------------------------------------------
! fun1 - Function used to find q in the middle bins.
!-------------------------------------------------------------------------------------------------
   function fun1(x, alpha, base)
    use initcrspectrum, only: eps
    use constants, only: one
      implicit none
      real(kind=8)  :: x, alpha, base, fun1

      if (abs(x - three) .lt. eps) then
         fun1 = -alpha + (-one + base)/log(base) 
      else if (abs(x - four) .lt. eps) then
         fun1 = -alpha + base*log(base)/(base - one)
      else
         fun1 = -alpha + ((three-x)/(four-x))*((base**(four-x)-one)/(base**(three-x)-one))
      endif

    end function fun1
  
!-------------------------------------------------------------------------------------------------
! Function used to obtain q for one cell out of f and p values - used to compute q after finding p_up
!-------------------------------------------------------------------------------------------------
  function pf_to_q(p_l, p_r, f_l, f_r)
   implicit none
   real(kind=8), intent(in)   :: p_l, p_r, f_l, f_r
   real(kind=8)               :: pf_to_q
   
    pf_to_q = 0.0
    pf_to_q = -log(f_r/f_l)/log(p_r/p_l) ! append value of q for given p_up

  end function pf_to_q
 
! -------------------------------------------------------------------------------------------------
! 
! distribution function amplitudes (eq. 9)
! 
! -------------------------------------------------------------------------------------------------
  function nq_to_f(p_l, p_r, n, q, bins)
   use initcrspectrum, only: ncre, small_eps, eps
   use constants, only: zero, one, fpi
   implicit none
    integer, dimension(:)                 :: bins
    real(kind=8), dimension(1:ncre)       :: p_l, p_r, n, q
    real(kind=8), dimension(size(bins))   :: f_bins
    real(kind=8), dimension(0:ncre)       :: nq_to_f
    real(kind=8), dimension(0:ncre)   :: pr_by_pl   ! the array of values of p_r/p_l to avoid FPEs
        nq_to_f= zero
        f_bins = zero
        pr_by_pl = one
        where (p_r(bins).gt. small_eps .and. p_l(bins) .gt. small_eps) ! this actually make sense, since practical range of momenta should be much greater 
            pr_by_pl(bins) = p_r(bins) / p_l(bins)                     ! + comparing reals with zero is still risky
            f_bins = n(bins) / (fpi*p_l(bins)**3)
            where(abs(q(bins)-three) .gt. eps) 
                f_bins = f_bins*(three - q(bins)) /((pr_by_pl(bins))**(three-q(bins)) - one)
            elsewhere
                f_bins = f_bins/log((p_r(bins)/p_l(bins)))
            end where
        end where
        nq_to_f(bins-1) = f_bins
   end function nq_to_f
!---------------------------------------------------------------------------------------------------
! Preparation and computatuon of upper boundary momentum "p_up" and and upper boundary 
! distribution function value on left bin edge "f"
!---------------------------------------------------------------------------------------------------
  subroutine get_fqp_up
   use initcrspectrum, only: e_small, q_big, p_fix
   use constants, only: zero, one, two
   use cresp_NR_method,only: alpha_tab_up, n_tab_up, intpol_pf_from_NR_grids, alpha, n_in,selected_function, fvec_up, &
            NR_algorithm, e_small_to_f, q_ratios
   use cresp_variables, only: clight ! use units, only: clight
   implicit none
    real(kind=8), dimension(1:2) :: x_NR, x_NR_init
    logical :: exit_code
        x_NR = zero
        x_NR = intpol_pf_from_NR_grids("up", (e(i_up)/(n(i_up)*clight*p_fix(i_up-1))), n(i_up), alpha_tab_up, n_tab_up)
#ifdef VERBOSE
        write (*,"(A31,2E22.15)" ) "Input ratios(p, f) for NR (up):", x_NR
#endif /* VERBOSE */
        alpha = (e(i_up)/(n(i_up)*clight*p_fix(i_up-1)))
        n_in  = n(i_up)
        x_NR_init = x_NR
        selected_function => fvec_up
        call NR_algorithm(x_NR, exit_code)
        if (exit_code .eqv. .true.) then ! some screwups still take place
            fail_count_NR_2dim(2) = fail_count_NR_2dim(2) +1
            x_NR = x_NR_init
        endif
        p_up      = p_fix(i_up-1)*x_NR(1)
        p(i_up)   = p_up
        f(i_up-1) = e_small_to_f(p_up)/x_NR(2)
        q(i_up)   = q_ratios(x_NR(2), x_NR(1)) ! pf_to_q( p(i_up-1), p_up, f(i_up-1), e_small_to_f(p_up)) 
        if (abs(q(i_up)) .gt. two * q_big ) q(i_up) = sign(one, q(i_up)) * q_big * two
#ifdef VERBOSE
        write (*,"(A1)") " "
        write (*,"(A26,2E22.15)") " >>> Obtained (p_up, f_l):", p_up, f(i_up-1) &
                                 ,"     Corresponding ratios:", x_NR(1), x_NR(2)
#endif /* VERBOSE */
  end subroutine get_fqp_up
!--------------------------------------------------------------------------------------------------
! ! Preparation and computatuon of upper boundary momentum "p_lo" and and upper boundary 
! distribution function value on the right bin edge "f"
!--------------------------------------------------------------------------------------------------
  subroutine get_fqp_lo
   use initcrspectrum, only: e_small, q_big, p_fix
   use constants, only: zero !, one, two
   use cresp_NR_method, only: intpol_pf_from_NR_grids, alpha_tab_lo, n_tab_lo, alpha, n_in, selected_function, fvec_lo, &
                NR_algorithm, e_small_to_f, q_ratios
   use cresp_variables, only: clight ! use units, only: clight
   implicit none
    real(kind=8), dimension(1:2) :: x_NR, x_NR_init
    logical :: exit_code
        x_NR = zero
        x_NR = intpol_pf_from_NR_grids("lo", (e(i_lo+1)/(n(i_lo+1)*clight*p_fix(i_lo+1))), n(i_lo+1), alpha_tab_lo, n_tab_lo)
        alpha = (e(i_lo+1)/(n(i_lo+1)*clight*p_fix(i_lo+1)))
        n_in  = n(i_lo+1)
        selected_function => fvec_lo
        x_NR_init = x_NR
#ifdef VERBOSE
        write (*,"(A31,2E22.15)" ) "Input ratios(p, f) for NR (lo):", x_NR
#endif /* VERBOSE */
        call NR_algorithm(x_NR, exit_code)
        if (exit_code .eqv. .true.) then ! screwups still take place
            fail_count_NR_2dim(1) = fail_count_NR_2dim(1) +1
            x_NR = x_NR_init
        endif
    
        p_lo      = p_fix(i_lo+1)/ x_NR(1)
        p(i_lo)   = p_lo
        f(i_lo)   = e_small_to_f(p_lo)
        q(i_lo+1) = q_ratios(x_NR(2), x_NR(1))
!         if (abs(q(i_lo+1)) .gt. two * q_big ) q(i_lo+1) = sign(one, q(i_lo+1)) * q_big * two ! for some reason using bounds for lower q cause problems
#ifdef VERBOSE
        write (*,"(A1)") " "
        write (*,"(A26,2E22.15)") " >>> Obtained (p_lo, f_r):", p_lo, x_NR(2)*f(i_lo) &
                                 ,"     Corresponding ratios:", x_NR(1), x_NR(2)
#endif /* VERBOSE */
        alpha = zero ;  n_in = zero
  end subroutine get_fqp_lo
!----------------------------------------------------------------------------------------------------
  function b_losses(p)
   implicit none
    real(kind=8), dimension(:), intent(in)  :: p
    real(kind=8), dimension(size(p)) :: b_losses
        b_losses = u_b*p**2  !!! b_sync_ic = 8.94e-25*(u_b+u_cmb)*gamma_l**2 ! erg/cm
  end function b_losses
!-------------------------------------------------------------------------------------------------
! 
! relative change of momentum due to losses (u_b*p*dt) and compression u_d*dt (Taylor expansion up to 3rd order)
!
!-------------------------------------------------------------------------------------------------
  function p_rch(dt, p)
   use initcrspectrum, only: taylor_coeff_2nd, taylor_coeff_3rd 
   use constants, only: half, sixth
   implicit none
    real(kind=8), intent(in)  :: dt
    real(kind=8), intent(in)  :: p
    real(kind=8)              :: p_rch
   !p_rch =  (u_b*p + u_d) * dt !!! b_sync_ic = 8.94e-25*(u_b+u_cmb)*gamma_l**2 ! erg/cm
        p_rch = (- u_d - p * u_b ) *  dt  + taylor_coeff_2nd *( half*u_d**2 + u_b**2 * p**2)*dt**2 &
                                     + taylor_coeff_3rd *(-sixth*u_d**3 - u_b**3 * p**3)*dt**3 ! analitycally correct solution
  end function p_rch
!-------------------------------------------------------------------------------------------------
  function p_upw_rch(dt, p)
   use initcrspectrum, only: taylor_coeff_2nd, taylor_coeff_3rd 
   use constants, only: half, sixth
   implicit none
    real(kind=8), intent(in)  :: dt
    real(kind=8), dimension(:), intent(in) :: p
    real(kind=8), dimension(size(p))  :: p_upw_rch
   !p_upw_rch =  (u_b*p + u_d) * dt      !!! b_sync_ic = 8.94e-25*(u_b+u_cmb)*gamma_l**2 ! erg/cm
        p_upw_rch = (u_d + p * u_b) * dt + taylor_coeff_2nd * (half*u_d**2 + u_b**2 * p**2)*dt**2 &
                                     + taylor_coeff_3rd *(sixth*u_d**3 + u_b**3 * p**3)*dt**3 ! analitycally correct
  end function p_upw_rch
  
!----------------------------------------------------------------------------------------------------
  subroutine boundary_flux_check
   use constants, only: I_ZERO, zero
   use initcrspectrum, only: p_fix
   implicit none
  
     if ( abs(p_up_next - p_fix(i_up))/p_up_next .lt. 3.0e-3 .and. del_i_up .ne. I_ZERO ) then
! If the difference of neighbouring momenta is too small, zero flux is assumed to avoid numerical errrors, and these quantities are moved to "virtual" array, postponing new bin activation, until
! the condition is satisfied; q can be therefore assumed zero as the bin not be subject to any energy losses.
       vrtl_n(2) = vrtl_n(2) + ndt(i_up+1) ; ndt(i_up+1) = zero
       vrtl_e(2) = vrtl_e(2) + edt(i_up+1) ; edt(i_up+1) = zero
       print *, "(p_up) relative momentum error exceeded, activating virtual n and e"
!        print *, "virtual n up", vrtl_n(2), "virtual n up", vrtl_e(2)
       q(i_up+1) = zero
!        call sleep(1)
    else
       ndt(i_up) = ndt(i_up) + vrtl_n(2) ; vrtl_n(2) = zero
       edt(i_up) = edt(i_up) + vrtl_e(2) ; vrtl_e(2) = zero
    endif

   if ( abs(p_lo_next - p_fix(i_lo))/p_lo_next .lt. 3.0e-3 .and. del_i_lo .ne. I_ZERO ) then
! If the difference of neighbouring momenta is too small, zero flux is assumed to avoid numerical errors, and these quantities are moved to "virtual" array, postponing new bins activation, until
! the condition is satisfied; q can be therefore assumed zero as the bin not be subject to any energy losses.
       vrtl_n(1) = vrtl_n(1) + ndt(i_lo) ; ndt(i_lo) = zero
       vrtl_e(1) = vrtl_e(1) + edt(i_lo) ; edt(i_lo) = zero
       print *, "(p_lo,p_fix) relative error exceeded, activating virtual n and e"
!        print *, "virtual n lo", vrtl_n(1), "virtual e lo", vrtl_e(1)
       q(i_lo+1) = zero
!        call sleep(1)
    else
       ndt(i_lo+1) = ndt(i_lo+1) + vrtl_n(1) ; vrtl_n(1) = zero
       edt(i_lo+1) = edt(i_lo+1) + vrtl_e(1) ; vrtl_e(1) = zero
    endif
  end subroutine boundary_flux_check
  
!----------------------------------------------------------------------------------------------------
  
  subroutine allocate_all_allocatable
   use initcrspectrum, only: ncre
   use cresp_arrays_handling, only: allocate_with_index
   implicit none
     integer(kind = 4)          :: ma1d
   
   ma1d = ncre
   call allocate_with_index(n,1,ma1d)   !:: n, e, r
   call allocate_with_index(e,1,ma1d)
   call allocate_with_index(r,1,ma1d)
   call allocate_with_index(q,1,ma1d)
   
   call allocate_with_index(f,0,ma1d)
   call allocate_with_index(p,0,ma1d)

   call allocate_with_index(edt,1,ma1d)
   call allocate_with_index(ndt,1,ma1d)

   call allocate_with_index(p_next,0,ma1d)
   call allocate_with_index(p_upw,0,ma1d)
   call allocate_with_index(nflux,0,ma1d)
   call allocate_with_index(eflux,0,ma1d)
   
   call allocate_with_index(is_fixed_edge,0,ma1d)
   call allocate_with_index(is_fixed_edge_next,0,ma1d)
   call allocate_with_index(is_active_edge,0,ma1d)
   call allocate_with_index(is_active_edge_next,0,ma1d)
   call allocate_with_index(is_cooling_edge,0,ma1d)
   call allocate_with_index(is_cooling_edge_next,0,ma1d)
   call allocate_with_index(is_heating_edge,0,ma1d)
   call allocate_with_index(is_heating_edge_next,0,ma1d)
   call allocate_with_index(is_active_bin,1,ma1d)
   call allocate_with_index(is_active_bin_next,1,ma1d)
   call allocate_with_index(all_edges,0,ma1d)
   call allocate_with_index(i_act_edges,0,ma1d)
   
  end subroutine allocate_all_allocatable
  
  subroutine deallocate_all_allocatable ! called by driver
  use cresp_arrays_handling, only: deallocate_with_index
  implicit none
  
   call deallocate_with_index(n)   !:: n, e, r
   call deallocate_with_index(e)
   call deallocate_with_index(r)
   call deallocate_with_index(q)
   call deallocate_with_index(f)
   call deallocate_with_index(p)

   call deallocate_with_index(edt)
   call deallocate_with_index(ndt)
  
   call deallocate_with_index(p_next)
   call deallocate_with_index(p_upw)
   call deallocate_with_index(nflux)
   call deallocate_with_index(eflux)
  
   call deallocate_with_index(is_fixed_edge)
   call deallocate_with_index(is_fixed_edge_next)
   call deallocate_with_index(is_active_edge)
   call deallocate_with_index(is_active_edge_next)
   call deallocate_with_index(is_cooling_edge)
   call deallocate_with_index(is_cooling_edge_next)
   call deallocate_with_index(is_heating_edge)
   call deallocate_with_index(is_heating_edge_next)
   call deallocate_with_index(is_active_bin)
   call deallocate_with_index(is_active_bin_next)
   
   call deallocate_with_index(all_edges)
   call deallocate_with_index(i_act_edges)
   call deallocate_with_index(all_bins)
   call deallocate_with_index(all_edges)
   call deallocate_active_arrays ! optional
   
  end subroutine deallocate_all_allocatable

! !---------------------------------------------------------------------------------------------
   subroutine cresp_accuracy_test(t)
     implicit none
     real(kind=8), intent(in)   :: t 
   
   print *, " -------------------------- "

   print*, 'Accuracy test for adabatic compression/expansion:'
   print*, 'n_tot = ', n_tot, 'n_tot0 = ', n_tot0, 'rel error = ', (n_tot - n_tot0)/n_tot0
   print*, 'e_tot = ', e_tot, 'e_anal = ', e_tot0*exp(-u_d_0*t), 'rel error = ',(e_tot-e_tot0*exp(-u_d_0*t))/(e_tot0*exp(-u_d_0*t))
   print*, 'e_tot0= ', e_tot0
   print *, '=================================='
   print*,  '! End of iteration               !'
   print *, '=================================='
   print*
   print*
   print*,'--------------------'
   print *,''
    
   end subroutine cresp_accuracy_test
!----------------------------------------------------------------------------------------------------
 subroutine cleanup_cresp
  implicit none
        call deallocate_all_allocatable
 end subroutine cleanup_cresp
!----------------------------------------------------------------------------------------------------
   subroutine printer(t)
   use initcrspectrum, only: ncre, crel
   implicit none
     real(kind = 8)   :: t
      open(10, file="crs.dat", position='append')
      write(10, '(e16.9, 3(1x,i8), 200(1x,ES18.9E3))') t, ncre, crel%i_lo, crel%i_up, crel%p, crel%f, crel%q
      close(10)
      
      open(11, file="crs_ne.dat", position='append')
      write(11, '(2I5,4x, e16.9, 100(1x,F18.9))') del_i_lo, del_i_up, t, crel%dt, crel%p(i_lo), crel%p(i_up), crel%n, crel%e
      close(11)

      end subroutine printer

! -------------------- 
  
end module cresp_crspectrum<|MERGE_RESOLUTION|>--- conflicted
+++ resolved
@@ -77,7 +77,6 @@
 
 !----- main subroutine -----
 
-<<<<<<< HEAD
   subroutine cresp_update_cell(dt, n_inout, e_inout, sptab, v_n, v_e) !, p_lo_cell, p_up_cell)
    use initcrspectrum, only: ncre, spec_mod_trms, e_small_approx_p_lo, e_small_approx_p_up, e_small_approx_init_cond,&
                              crel
@@ -138,42 +137,6 @@
         endif
 #endif /* VERBOSE */
         call cresp_update_bin_index(dt, p_lo, p_up, p_lo_next, p_up_next)      ! FIXME - must be modified in the future if this branch is connected to Piernik
-=======
-subroutine cresp_update_cell(dt, cresp_arguments, sptab)
- use initcrspectrum, only: spec_mod_trms
- implicit none
-   real(kind=8), intent(in)  :: dt
-   real(kind=8), dimension(1:2*ncre+2)   :: cresp_arguments
-   type(spec_mod_trms) sptab
-   
-   call allocate_all_allocatable
- 
-    n = cresp_arguments(1:ncre)        ! number of electrons passed by x vector
-    e = cresp_arguments(ncre+1:2*ncre) ! energy of electrons per bin passed by x vector
-    p_lo = cresp_arguments(2*ncre+1)   ! low cut momentum 
-    p_up = cresp_arguments(2*ncre+2)   ! upper cut momentum
-    u_b = 0.0 !sptab%ub  !cresp_arguments(2*ncre+3)   ! FPE FIXME!
-    u_d = 0.5 !sptab%ud  !cresp_arguments(2*ncre+4)   ! FPE FIXME!
-
-! Update indexes of active bins, fixed edges and active edges at [t]
-! Detect heating edges (energy upflow) and cooling edges (energy downflow)
-    call cresp_update_bin_index(dt, p_lo, p_up, p_lo_next, p_up_next)    
-
-! Compute power indexes for each bin at [t]
-    call ne_to_q(n, e, q)
-   
-! Compute f on left bin faces at [t]
-    f = zero
-    f = nq_to_f(p(0:ncre-1), p(1:ncre), n(1:ncre), q(1:ncre), active_bins)
-
-! Compute fluxes through fixed edges in time period [t,t+dt]
-! using f, q, p_lo and p_up at [t]
-! Note that new [t+dt] values of p_lo and p_up 
-! in case new fixed edges appear or disappear.
-! fill new bins
-   call cresp_compute_fluxes(cooling_edges_next,heating_edges_next)
->>>>>>> a6532cbc
-
 ! Compute fluxes through fixed edges in time period [t,t+dt], using f, q, p_lo and p_up at [t]
 ! Note that new [t+dt] values of p_lo and p_up in case new fixed edges appear or disappear.
 ! fill new bins
@@ -403,7 +366,6 @@
 ! update p_range
 !
 !-------------------------------------------------------------------------------------------------
-<<<<<<< HEAD
   subroutine p_update(dt, p_old,  p_new)
    use constants, only: one
    implicit none
@@ -412,22 +374,6 @@
     real(kind=8), intent(out) :: p_new
         p_new = p_old*(one + p_rch(dt, p_old)) ! changed from - to + for the sake of intuitiveness in p_rch subroutine
   end subroutine p_update
-=======
-
-   subroutine p_update(dt, p_old,  p_new)
-      
-      implicit none
-      real(kind=8), intent(in)  :: dt
-      real(kind=8), intent(in)  :: p_old
-      real(kind=8), intent(out) :: p_new
-!       real(kind=8)              :: u_d, u_b
-      
-!      p_new = p_old*(one + p_rch(dt, p_old)) ! changed from - to + for the sake of intuitiveness in p_rch subroutine
-      p_new = p_old
-      
-   end subroutine p_update
-
->>>>>>> a6532cbc
 !-------------------------------------------------------------------------------------------------
 ! 
 ! arrays initialization
@@ -493,7 +439,6 @@
         i_lo = max(0, i_lo)
         i_lo = min(i_lo, ncre - 1)
       
-<<<<<<< HEAD
         i_up = int(floor(log10(p_up/p_fix(1))/w)) + 2
         i_up = max(1,i_up)
         i_up = min(i_up,ncre)
@@ -627,11 +572,6 @@
             i_lo = i_lo_ch   ;   i_up = i_up_ch
             q(i_up_ch) = q(i_up)
             p(i_up) = p_fix(i_up);  p(i_up) = p_up
-=======
-      u_b = 0.0 !sptab%ub  ! FPE FIXME!
-      u_d = 0.5 !sptab%ud  ! FPE FIXME!
-      all_edges = zero
->>>>>>> a6532cbc
       
             is_active_bin = .false.
             is_active_bin(i_lo+1:i_up) = .true.
@@ -733,8 +673,6 @@
       print *, 'e    =', e(1),     '  n    =', n(1) ,     ' e/n        =',e(1)/n(1)
       print *, "Rel. error %(e):", (e(1) - e_new(1))/e(1)*100.0, ", (n): % ", (n(1) - n_new(1))/n(1) *100.0
       
-
-<<<<<<< HEAD
       print *, '2D N-R p_lo search test:'
       p_l = 1.0
       p_r = 10.0  ! p_l was not altered
@@ -751,15 +689,6 @@
       ! computing energy & number density
       n = fq_to_n(p_l, p_r, f_l, q_lo, one_bin)
       e = fq_to_e(p_l, p_r, f_l, q_lo, one_bin)
-=======
-      is_active_bin = .false.
-      is_active_bin(i_lo+1:i_up) = .true.
-      num_active_bins = count(is_active_bin)
-      allocate(active_bins(num_active_bins))
-      active_bins = pack(all_bins, is_active_bin)
-!      print *, 'cresp_init_state'
-!      print *, 'active_bins =', active_bins
->>>>>>> a6532cbc
       
       f_l = real(1.0e-5,kind=8)
       
@@ -1230,10 +1159,11 @@
 ! the condition is satisfied; q can be therefore assumed zero as the bin not be subject to any energy losses.
        vrtl_n(2) = vrtl_n(2) + ndt(i_up+1) ; ndt(i_up+1) = zero
        vrtl_e(2) = vrtl_e(2) + edt(i_up+1) ; edt(i_up+1) = zero
+#ifdef VERBOSE
        print *, "(p_up) relative momentum error exceeded, activating virtual n and e"
 !        print *, "virtual n up", vrtl_n(2), "virtual n up", vrtl_e(2)
+#endif /* VERBOSE */
        q(i_up+1) = zero
-!        call sleep(1)
     else
        ndt(i_up) = ndt(i_up) + vrtl_n(2) ; vrtl_n(2) = zero
        edt(i_up) = edt(i_up) + vrtl_e(2) ; vrtl_e(2) = zero
@@ -1244,10 +1174,11 @@
 ! the condition is satisfied; q can be therefore assumed zero as the bin not be subject to any energy losses.
        vrtl_n(1) = vrtl_n(1) + ndt(i_lo) ; ndt(i_lo) = zero
        vrtl_e(1) = vrtl_e(1) + edt(i_lo) ; edt(i_lo) = zero
+#ifdef VERBOSE
        print *, "(p_lo,p_fix) relative error exceeded, activating virtual n and e"
 !        print *, "virtual n lo", vrtl_n(1), "virtual e lo", vrtl_e(1)
+#endif /* VERBOSE */
        q(i_lo+1) = zero
-!        call sleep(1)
     else
        ndt(i_lo+1) = ndt(i_lo+1) + vrtl_n(1) ; vrtl_n(1) = zero
        edt(i_lo+1) = edt(i_lo+1) + vrtl_e(1) ; vrtl_e(1) = zero
