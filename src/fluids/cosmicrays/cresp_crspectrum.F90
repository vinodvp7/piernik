--- conflicted
+++ resolved
@@ -138,18 +138,12 @@
       f = zero
       q = zero
 
-<<<<<<< HEAD
-      u_b = sptab%ub
-      u_d = sptab%ud
-
       if (present(substeps)) then
          n_substep = substeps
       else
          n_substep = 1
       endif
 
-=======
->>>>>>> 69a8dee7
       if (present(p_out)) then
          p_cut    = p_out
          p(i_cut) = p_cut
@@ -240,20 +234,13 @@
          return
       endif
 
-<<<<<<< HEAD
       do i_sub = 1, n_substep                   !< if one substep, all is done the classic way
 ! Compute momentum changes in after time period [t,t+dt]
-         call cresp_update_bin_index(dt, p_cut, p_cut_next, cfl_cresp_violation)
+         call cresp_update_bin_index(sptab%ub*dt, sptab%ud*dt, p_cut, p_cut_next, cfl_cresp_violation)
 
          if (cfl_cresp_violation) then
             approx_p = e_small_approx_p         !< restore approximation after momenta computed
             call deallocate_active_arrays
-=======
-      call cresp_update_bin_index(sptab%ub*dt, sptab%ud*dt, p_cut, p_cut_next, cfl_cresp_violation)
-      if (cfl_cresp_violation) then
-         approx_p = e_small_approx_p         !< restore approximation after momenta computed
-         call deallocate_active_arrays
->>>>>>> 69a8dee7
 #ifdef CRESP_VERBOSED
             write (msg, "(A)") "[cresp_crspectrum:cresp_update_cell] CFL violated, returning"   ;  call printinfo(msg)
 #endif /* CRESP_VERBOSED */
@@ -271,24 +258,14 @@
 
 ! edt(1:ncre) = e(1:ncre) *(one-0.5*dt*r(1:ncre)) - (eflux(1:ncre) - eflux(0:ncre-1))/(one+0.5*dt*r(1:ncre))   !!! oryginalnie u Miniatiego
 ! Compute coefficients R_i needed to find energy in [t,t+dt]
-<<<<<<< HEAD
-         call cresp_compute_r(p_next, active_bins_next)                 ! new active bins already received some particles, Ri is needed for those bins too
-=======
-      call cresp_compute_r(sptab%ub, sptab%ud, p_next, active_bins_next)                 ! new active bins already received some particles, Ri is needed for those bins too
->>>>>>> 69a8dee7
+         call cresp_compute_r(sptab%ub, sptab%ud, p_next, active_bins_next)                 ! new active bins already received some particles, Ri is needed for those bins too
 
          edt(1:ncre) = edt(1:ncre) *(one-dt*r(1:ncre))
 
-<<<<<<< HEAD
          if ((del_i(HI) == 0) .and. (approx_p(HI) > 0)) then
             if (.not. assert_active_bin_via_nei(ndt(i_cut_next(HI)), edt(i_cut_next(HI)), i_cut_next(HI))) then
                call manually_deactivate_bin_via_transfer(i_cut_next(HI), -1, ndt, edt)
             endif
-=======
-      if ((del_i(HI) == 0) .and. (approx_p(HI) > 0) .and. (i_cut_next(HI)-1 > 0)) then
-         if (.not. assert_active_bin_via_nei(ndt(i_cut_next(HI)), edt(i_cut_next(HI)), i_cut_next(HI))) then
-            call manually_deactivate_bin_via_transfer(i_cut_next(HI), -1, ndt, edt)
->>>>>>> 69a8dee7
          endif
          if ((del_i(LO) == 0) .and. (approx_p(LO) > 0) .and. (i_cut_next(LO)+2 <= ncre)) then
             if (.not. assert_active_bin_via_nei(ndt(i_cut_next(LO)+1), edt(i_cut_next(LO)+1), i_cut_next(LO))) then
@@ -296,7 +273,6 @@
             endif
          endif
 
-<<<<<<< HEAD
          if (i_sub .ne. n_substep) then         !< proceed with end of substep
             p_cut = p_cut_next                  !< append changes for cutoffs
             i_cut = i_cut_next                  !< -//-
@@ -327,8 +303,6 @@
 
       enddo
 
-=======
->>>>>>> 69a8dee7
       approx_p = e_small_approx_p         !< restore approximation after momenta computed
 
       p_cut = p_cut_next
@@ -1923,7 +1897,7 @@
             call die(msg)
       end select
    end subroutine p_rch_init
-!====================================================================================================
+!----------------------------------------------------------------------------------------------------
    subroutine transfer_quantities(take_from, give_to)
 
       use constants, only: zero
