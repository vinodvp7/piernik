--- conflicted
+++ resolved
@@ -109,14 +109,9 @@
       use dataio_pub,     only: msg, printinfo
 #endif /* CRESP_VERBOSED */
       use diagnostics,    only: decr_vec
-<<<<<<< HEAD
+      use global,         only: disallow_CRnegatives
       use initcosmicrays, only: ncrb
-      use initcrspectrum, only: allow_unnatural_transfer, crel, dfpq, e_small_approx_p, nullify_empty_bins, p_mid_fix, p_fix, spec_mod_trms, cresp_disallow_negatives
-=======
-      use global,         only: disallow_CRnegatives
-      use initcosmicrays, only: ncre
       use initcrspectrum, only: allow_unnatural_transfer, crel, dfpq, e_small_approx_p, nullify_empty_bins, p_mid_fix, p_fix, spec_mod_trms
->>>>>>> 4aa6d60c
 
       implicit none
 
