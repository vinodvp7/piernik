module cresp_crspectrum
! pulled by COSM_RAY_ELECTRONS
<<<<<<< HEAD
 implicit none
  public :: cresp_update_cell, cresp_init_state, printer, fail_count_interpol, fail_count_no_sol, fail_count_NR_2dim, cresp_get_scaled_init_spectrum, &
      &   cleanup_cresp, cresp_accuracy_test, b_losses, cresp_allocate_all, cresp_deallocate_all, e_threshold_lo, e_threshold_up, &
      &   fail_count_comp_q, second_fail, src_gpcresp, cresp_init_powl_spectrum, get_powl_f_ampl, e_tot_2_f_init_params, e_tot_2_en_powl_init_params, &
      &   detect_clean_spectrum, cresp_find_prepare_spectrum
  private ! most of it
=======
>>>>>>> 5e5917e1

   implicit none

   private ! most of it
   public :: cresp_update_cell, cresp_init_state, printer, fail_count_interpol, fail_count_no_sol, fail_count_NR_2dim, cresp_get_scaled_init_spectrum, &
      &      cleanup_cresp, cresp_accuracy_test, b_losses, cresp_allocate_all, cresp_deallocate_all, e_threshold_lo, e_threshold_up, &
      &      fail_count_comp_q, second_fail, src_gpcresp, cresp_init_powl_spectrum, get_powl_f_ampl, e_tot_2_f_init_params, e_tot_2_en_powl_init_params, detect_clean_spectrum

   integer, dimension(1:2), save      :: fail_count_NR_2dim, fail_count_interpol, fail_count_no_sol, second_fail
   integer, allocatable, save         :: fail_count_comp_q(:)

! variables informing about change of bins
   integer                            :: del_i_lo, del_i_up

! logical arrays / arrays determining use of p/n/e in some lines
   logical, allocatable, dimension(:) :: is_fixed_edge,   is_fixed_edge_next
   logical, allocatable, dimension(:) :: is_active_edge,  is_active_edge_next
   logical, allocatable, dimension(:) :: is_cooling_edge, is_cooling_edge_next
   logical, allocatable, dimension(:) :: is_heating_edge, is_heating_edge_next
   logical, allocatable, dimension(:) :: is_active_bin,   is_active_bin_next
   logical, allocatable, dimension(:) :: not_spectrum_break

! counters
   integer                            :: num_fixed_edges,   num_fixed_edges_next
   integer                            :: num_active_edges,  num_active_edges_next
   integer                            :: num_active_bins,   num_active_bins_next
   integer                            :: num_cooling_edges_next
   integer                            :: num_heating_edges_next
!   integer                           :: num_not_spectrum_break

! dynamic arrays
   integer, allocatable               :: fixed_edges(:),   fixed_edges_next(:)
   integer, allocatable               :: active_edges(:),  active_edges_next(:)
   integer, allocatable               :: active_bins(:),   active_bins_next(:)
   integer, allocatable               :: cooling_edges_next(:)
   integer, allocatable               :: heating_edges_next(:)

   real(kind=8), allocatable, dimension(:) :: r  ! r term for energy losses (Miniati 2001, eqn. 25)
   real(kind=8), allocatable, dimension(:) :: q  ! power-law exponent array

! power-law
   real(kind=8)                       :: p_lo_next, p_up_next, p_lo, p_up !, p_lo_bef, p_up_bef
   integer                            :: i_lo
   integer                            :: i_up
   real(kind=8), dimension(:), allocatable   :: p ! momentum table for piecewise power-law spectru intervals
   real(kind=8), dimension(:), allocatable   :: f ! distribution function for piecewise power-law spectrum

! predicted and upwind momenta, number density / energy density fluxes
   real(kind=8), dimension(:),allocatable   :: p_next, p_upw , nflux, eflux ! , p_fix

! precision control for energy / number density transport and dissipation of energy
   real(kind=8)                             :: n_tot, n_tot0, e_tot, e_tot0

! terms for energy dissipation tests
   real(kind=8)                 :: u_d_0
   real(kind=8)                 :: u_b_0

! in-algorithm energy dissipation terms
   real(kind=8)              :: u_b, u_d

! work array of number density and energy during algorithm execution
   real(kind=8),allocatable, dimension(:)    :: ndt, edt

! in-algorithm energy & number density
   real(kind=8), allocatable, dimension(:)  :: n, e ! dimension(1:ncre)
   real(kind=8), allocatable, dimension(:)  :: e_amplitudes_l, e_amplitudes_r
! virtual e,n arrays for cutoff, for cases when bins are only slightly filled and p ~ p_fix - it might not be possible to find solution via NR
   real(kind=8), dimension(1:2) :: vrtl_n, vrtl_e
! lower / upper energy needed for bin activation
   real(kind=8), save :: e_threshold_lo, e_threshold_up
! if one bin, switch off cutoff p approximation
   integer  :: approx_p_lo, approx_p_up
!-------------------------------------------------------------------------------------------------
!
contains
!
!-------------------------------------------------------------------------------------------------

!----- main subroutine -----

   subroutine cresp_update_cell(dt, n_inout, e_inout, sptab, v_n, v_e, cfl_cresp_violation, p_out) !, p_lo_cell, p_up_cell)

      use constants,      only: zero, one
      use initcrspectrum, only: ncre, spec_mod_trms, e_small_approx_p_lo, e_small_approx_p_up, e_small_approx_init_cond, crel, p_mid_fix, nullify_empty_bins, p_fix

      implicit none

      real(kind=8),                           intent(in)    :: dt
      real(kind=8), dimension(1:ncre),        intent(inout) :: n_inout, e_inout
      type(spec_mod_trms),                    intent(in)    :: sptab
      real(kind=8), dimension(:), pointer,    intent(inout) :: v_n, v_e
      logical,                                intent(inout) :: cfl_cresp_violation
      real(kind=8), dimension(1:2), optional, intent(inout) :: p_out
      logical                                               :: solve_fail_lo, solve_fail_up, index_changed, empty_cell

      e = zero; n = zero; edt = zero; ndt = zero
      solve_fail_lo = .false.
      solve_fail_up = .false.
      index_changed = .false.
      empty_cell    = .false.
      cfl_cresp_violation = .false.

      approx_p_lo = e_small_approx_p_lo
      approx_p_up = e_small_approx_p_up

      p_lo_next = zero
      p_up_next = zero
      if (present(p_out)) then
         p_lo = p_out(1)
         p_up = p_out(2)
      endif

      r = zero
      f = zero
      q = zero

      u_b = sptab%ub
      u_d = sptab%ud

      vrtl_e = v_e
      vrtl_n = v_n

      call cresp_find_prepare_spectrum(n_inout, e_inout, empty_cell) ! EXPERIMENTAL
      if ( empty_cell )  return             ! if grid cell contains empty bins, no action is taken

      if ( empty_cell ) then
         if (nullify_empty_bins) then
            call nullify_all_bins(n_inout, e_inout)
         endif
         return             ! if grid cell contains empty bins, no action is taken
      endif

      if (nullify_empty_bins) call nullify_inactive_bins(n_inout, e_inout)
! We pass values of external n_inout and e_inout to n and e after these've been prepprocessed
<<<<<<< HEAD
        n = n_inout     ! number density of electrons passed to cresp module by the external module / grid
        e = e_inout     ! energy density of electrons passed to cresp module by the external module / grid

!         call check_boundary_bins     ! with cresp_find_prepare_spectrum we might not need this
!         call cresp_organize_p        ! with cresp_find_prepare_spectrum we might not need this
=======
      n = n_inout     ! number density of electrons passed to cresp module by the external module / grid
      e = e_inout     ! energy density of electrons passed to cresp module by the external module / grid
      call check_boundary_bins
      call cresp_organize_p
>>>>>>> 5e5917e1

! Compute power indexes for each bin at [t] and f on left bin faces at [t]
!         f = zero; q=zero ! done in cresp_find_prepare_spectrum already
!         call ne_to_q(n, e, q, active_bins) ! done in cresp_find_prepare_spectrum already

! Here values of distribution function f for active left edges (excluding upper momentum boundary) are computed
!         f = nq_to_f(p(0:ncre-1), p(1:ncre), n(1:ncre), q(1:ncre), active_bins)

      if (approx_p_up .gt. 0) then         ! momenta values stored only within module - for tests; will not work in PIERNIK
         if (i_up .gt. 1) then
            call get_fqp_up(solve_fail_up)
         else                                                   ! spectrum beyond the fixed momentum grid
            p_up = p_fix(i_up)
            p(i_up) = p_fix(i_up)
            solve_fail_up = .false.
         endif
      endif
      if (approx_p_lo .gt. 0) then  ! momenta values stored only within module - for tests; will not work in PIERNIK
         if ((i_lo+1) .ne. ncre) then
            call get_fqp_lo(solve_fail_lo)
         else                                                   ! spectrum beyond the fixed momentum grid
            p_lo = p_fix(i_lo)
            p(i_lo) = p_fix(i_lo)
            solve_fail_lo = .false.
         endif                                                  ! countermeasure against failure in finding boundary momentum
      endif
      if ((solve_fail_lo .eqv. .true.) .or. (solve_fail_up .eqv. .true.)) then
         call deallocate_active_arrays
         if (solve_fail_lo) then
            if (i_lo .gt. 0 .and. i_lo .lt. ncre-3) then
               call transfer_quantities(e(i_lo+2),e(i_lo+1))
               call transfer_quantities(n(i_lo+2),n(i_lo+1))
               i_lo = i_lo + 1
               call get_fqp_lo(solve_fail_lo)
            else
               call transfer_quantities(vrtl_e(1),e(i_lo+1))
               call transfer_quantities(vrtl_n(1),n(i_lo+1))
               i_lo = i_lo+1
               p_lo = p_fix(i_lo) ; p(i_lo) = p_fix(i_lo)
            endif
         endif
         if (solve_fail_up) then
            if (i_up .lt. ncre) then
               call transfer_quantities(e(i_up-1),e(i_up)) ! instead of moving quantities to virtual
               call transfer_quantities(n(i_up-1),n(i_up)) ! instead of moving quantities to virtual
               i_up = i_up - 1
               if (i_up .gt. 1) then
                  call get_fqp_up(solve_fail_up)
               else
                  p_up = p_fix(i_up); p(i_up) = p_fix(i_up)
               endif
            else
               call transfer_quantities(vrtl_e(2),e(i_up))
               call transfer_quantities(vrtl_n(2),n(i_up))
            endif
         endif
         if (i_up .eq. i_lo) then
            if (solve_fail_lo .and. solve_fail_up .eqv. .false.) then
               i_lo = i_up - 1 ; p_lo = p_fix(i_up) ; p(i_lo) = p_fix(i_up)
            else if (solve_fail_up .and. solve_fail_lo .eqv. .false.) then
               i_up = i_lo + 1 ; p_up = p_fix(i_lo) ; p(i_lo) = p_fix(i_lo)
            else
               i_lo = i_up +1 ; p_lo = p_fix(i_lo) ; p(i_lo) = p_fix(i_lo) ; p_up = p_fix(i_up) ; p(i_up) = p_fix(i_up)
            endif
<<<<<<< HEAD
            call cresp_find_prepare_spectrum(n_inout, e_inout, empty_cell)
        endif
=======
         endif
         if (p_lo .le. zero) then ! in case of second failure
            p_lo = p_mid_fix(i_lo)
            p(i_lo) = p_lo
            second_fail(1) = second_fail(1)+1
         endif
         if (p_up .le. zero) then ! in case of second failure
            p_up = p_mid_fix(i_up)
            p(i_up) = p_up
            second_fail(2) = second_fail(2)+1
         endif
         call cresp_find_active_bins
      endif
>>>>>>> 5e5917e1

      call cresp_update_bin_index(dt, p_lo, p_up, p_lo_next, p_up_next, cfl_cresp_violation)      ! FIXME - must be modified in the future if this branch is connected to Piernik
      if ( cfl_cresp_violation ) then
         call deallocate_active_arrays
         return
      endif
! Compute fluxes through fixed edges in time period [t,t+dt], using f, q, p_lo and p_up at [t]
! Note that new [t+dt] values of p_lo and p_up in case new fixed edges appear or disappear.
! fill new bins
      call cresp_compute_fluxes(cooling_edges_next,heating_edges_next)

! Computing e and n at [t+dt]

      ndt(1:ncre) = n(1:ncre)  - (nflux(1:ncre) - nflux(0:ncre-1))
      edt(1:ncre) = e(1:ncre)  - (eflux(1:ncre) - eflux(0:ncre-1))

!         call boundary_flux_check ! If relative error between boundary momenta and p_fix is not tolerable, boundary fluxes are moved to "virtual" bins, preventing premature activation of new bins and associated numerical errors.

! edt(1:ncre) = e(1:ncre) *(one-0.5*dt*r(1:ncre)) - (eflux(1:ncre) - eflux(0:ncre-1))/(one+0.5*dt*r(1:ncre))   !!! oryginalnie u Miniatiego
! Compute coefficients R_i needed to find energy in [t,t+dt]
      call cresp_compute_r(p_next, active_bins_next)                 ! new active bins already received some particles, Ri is needed for those bins too

      edt(1:ncre) = edt(1:ncre) *(one-dt*r(1:ncre))

      p_lo = p_lo_next
      p_up = p_up_next

#ifdef VERBOSE
      write (*,'(A5, 50E18.9)') "p_fix", p_fix
      write (*,'(A5, 50E18.9)') "p_act", p
      write (*,'(A5, 50E18.9)') "p_nex", p_next
      write (*,'(A5, 50E18.9)') "p_upw", p_upw
      print '(A6, 1EN22.9, A9, 1EN22.9)', "p_lo ", p_lo, ",  p_up ", p_up

      print *, " "
      write (*,'(A5, 50E18.9)') "    n", n
      write (*,'(A5, 50E18.9)') "nflux", nflux
      write (*,'(A5, 50E18.9)') "  ndt", ndt

      print *, " "
      write (*,'(A5, 50E18.9)') "    e", e
      write (*,'(A5, 50E18.9)') "eflux", eflux
      write (*,'(A5, 50E18.9)') "  edt", edt

      print *, " "
      write (*,'(A5, 50E18.9)') "    r", r
      write (*,'(A5, 50E18.9)') "    q", q
      write (*,'(A5, 50E18.9)') "    f", f
      write (*,'(A15,2E18.9,A3,2E18.9)') "virtual e & n", vrtl_e, " | ", vrtl_n
      print *, " "
      if ( (approx_p_lo+approx_p_up) .gt. 0 ) then
         print '(A36,I5,A6,I3)', "NR_2dim:  convergence failure: p_lo", fail_count_NR_2dim(1), ", p_up", fail_count_NR_2dim(2)
         print '(A36,I5,A6,I3)', "NR_2dim:interpolation failure: p_lo", fail_count_interpol(1), ", p_up", fail_count_interpol(2)
         print '(A36,I5,A6,I3)', "NR_2dim:  no solution failure: p_lo", fail_count_no_sol(1), ", p_up", fail_count_no_sol(2)
         print '(A36,   100I5)', "NR_2dim:inpl/solve  q(bin) failure:", fail_count_comp_q
      endif
#endif /* VERBOSE */

      n = ndt
      e = edt
      call cresp_detect_negative_content ! for testing
! --- for testing
      n_tot = sum(n)
      e_tot = sum(e)

      crel%p = p
      crel%f = f
      crel%q = q
      crel%e = e
      crel%n = n
      crel%i_lo = i_lo
      crel%i_up = i_up
! --- saving the data to output arrays
      n_inout  = n  ! number density of electrons per bin passed back to the external module
      e_inout  = e  ! energy density of electrons per bin passed back to the external module
      v_e = vrtl_e
      v_n = vrtl_n

      if (present(p_out)) then
         p_out(1) = p_lo
         p_out(2) = p_up
      endif
      call deallocate_active_arrays

   end subroutine cresp_update_cell

!----------------------------------------------------------------------------------------------------
   subroutine detect_clean_spectrum(ext_n, ext_e, empty_cell)

      use initcrspectrum,      only: ncre, nullify_empty_bins

      implicit none

      real(kind=8), dimension(ncre), intent(inout) :: ext_n, ext_e
      logical, intent(inout)  :: empty_cell

      call find_i_bound(ext_n, ext_e, empty_cell)

      if (empty_cell) then
         if (nullify_empty_bins) then
            call nullify_all_bins(ext_n, ext_e)
         endif
      endif
      if (nullify_empty_bins) then
         call nullify_inactive_bins(ext_n, ext_e)
      endif

   end subroutine detect_clean_spectrum

!----------------------------------------------------------------------------------------------------

   subroutine nullify_inactive_bins(ext_n, ext_e)

      use initcrspectrum,      only: ncre
      use constants,           only: zero

      implicit none

      real(kind=8), dimension(ncre), intent(inout) :: ext_n, ext_e

      ext_e(:i_lo)   = zero
      ext_n(:i_lo)   = zero
      ext_e(i_up+1:) = zero
      ext_n(i_up+1:) = zero

   end subroutine nullify_inactive_bins

   subroutine nullify_all_bins(ext_n, ext_e)

      use initcrspectrum,      only: ncre
      use constants,           only: zero

      implicit none

      real(kind=8), dimension(ncre), intent(inout) :: ext_n, ext_e

      ext_e(:)   = zero
      ext_n(:)   = zero

   end subroutine nullify_all_bins

!-------------------------------------------------------------------------------------------------
! all the procedures below are called by cresp_update_cell subroutine or the driver
!-------------------------------------------------------------------------------------------------
   subroutine find_i_bound(ext_n, ext_e, exit_code)

      use initcrspectrum, only: ncre, e_small
      use constants, only: zero

      implicit none

      integer(kind=4) :: i
      logical :: exit_code
      real(kind=8), dimension(ncre), intent(inout) :: ext_n, ext_e

      exit_code    = .true.
! ! Locate cut-ofs before current timestep: indices are found without use of p_lo nor p_up and point to boundary edges
      i_lo = 0
      do i = 1, ncre                        ! if energy density is nonzero, so should be the number density
         i_lo = i-1
         if ( ext_e(i) .gt. e_threshold_lo) then
           if (ext_n(i) .gt. zero) then
              exit_code = .false.
              exit
           endif
        endif
     enddo

     if ( exit_code .eqv. .true.) return   ! empty cell - nothing to do here!

     i_up = ncre
     do i = ncre, 1,-1
        i_up = i
        if (ext_e(i) .gt. e_threshold_up ) then   ! if energy density is nonzero, so should be the number density
           if( ext_n(i) .gt. zero ) exit
        endif
     enddo

   end subroutine find_i_bound

!-------------------------------------------------------------------------------------------------

   subroutine check_boundary_bins

      use initcrspectrum,  only: e_small
      use constants,       only: zero

      implicit none

      logical :: i_lo_changed, i_up_changed

      i_lo_changed = .false.
      i_up_changed = .false.

      if ((e(i_lo+1)+vrtl_e(1)) .gt. e_small .and. vrtl_e(1) .gt. zero) then
         call transfer_quantities(e(i_lo+1), vrtl_e(1))
         call transfer_quantities(n(i_lo+1), vrtl_n(1))
      endif
      if ((e(i_up)+vrtl_e(2)) .gt. e_small .and. vrtl_e(2) .gt. zero) then
         call transfer_quantities(e(i_up), vrtl_e(2))
         call transfer_quantities(n(i_up), vrtl_n(2))
      endif
      if ( (approx_p_lo .eq. 1) .or. (approx_p_up .eq. 1) ) then ! TODO - this might need slight change of condition
         call threshold_energy_check_lo(e, n, i_lo_changed, .false.)
         call threshold_energy_check_up(e, n, i_up_changed, .false.)
      endif

      if (i_lo_changed) i_lo = i_lo + 1
      if (i_up_changed) i_up = i_up - 1

   end subroutine check_boundary_bins

!-------------------------------------------------------------------------------------------------

   subroutine cresp_find_active_bins

      use constants,      only: I_ZERO, zero
      use diagnostics,    only: my_allocate_with_index
      use initcrspectrum, only: ncre, e_small, cresp_all_edges, cresp_all_bins, nullify_empty_bins

      implicit none

      if(allocated(active_bins))  deallocate(active_bins)
      if(allocated(active_edges)) deallocate(active_edges)

      is_active_bin = .false.
      is_active_bin(i_lo+1:i_up) = .true. ! unused if we use "not_spectrum_break"

      num_active_bins = count(is_active_bin)
      if (num_active_bins .gt. I_ZERO) then
         allocate(active_bins(num_active_bins))
         not_spectrum_break(:) = .false.
         where (e .gt. e_small .and. n .gt. zero)
            not_spectrum_break = .true.
         endwhere
         active_bins = I_ZERO
!         active_bins = pack(all_bins, is_active_bin)
         active_bins = pack(cresp_all_bins, not_spectrum_break)   ! not to iterate over spectrum break

! Construct index arrays for fixed edges betwen p_lo and p_up, active edges
! before timestep
         is_fixed_edge = .false.
         is_fixed_edge(i_lo+1:i_up-1) = .true.
         num_fixed_edges = count(is_fixed_edge)
         allocate(fixed_edges(num_fixed_edges))
         fixed_edges = pack(cresp_all_edges, is_fixed_edge)

         is_active_edge = .false.
         is_active_edge(i_lo:i_up) = .true.
         num_active_edges = count(is_active_edge)
         allocate(active_edges(i_lo:i_up))
         active_edges = pack(cresp_all_edges, is_active_edge)
#ifdef VERBOSE
         print "(2(A9,i3))", "i_lo =", i_lo, ", i_up = ", i_up
#endif /* VERBOSE */
      endif

   end subroutine cresp_find_active_bins

!-------------------------------------------------------------------------------------------------
<<<<<<< HEAD
   subroutine cresp_find_prepare_spectrum(n, e, empty_cell, i_up_out) ! EXPERIMENTAL
=======

   subroutine cresp_find_prepare_spectrum(n, e, empty_cell) ! EXPERIMENTAL
>>>>>>> 5e5917e1

      use constants,      only: I_ZERO, zero
      use diagnostics,    only: incr_vec
      use initcrspectrum, only: ncre, e_small, cresp_all_edges, cresp_all_bins, p_fix, p_mid_fix

      implicit none

      integer(kind=8), dimension(:), allocatable :: nonempty_bins
      logical, dimension(ncre) :: has_n_gt_zero, has_e_gt_zero
      logical                  :: empty_cell
      integer(kind=4)          :: i, pre_i_lo, pre_i_up, num_has_gt_zero, approx_p_lo_tmp, approx_p_up_tmp
      integer(kind=4), optional:: i_up_out
      real(kind=8), dimension(ncre), intent(inout)   :: n, e

      has_n_gt_zero(:) = .false. ; has_e_gt_zero(:)  = .false.
      num_has_gt_zero   = 0      ; num_active_bins = 0
      pre_i_lo      = 0          ; pre_i_up       = ncre

      if (allocated(nonempty_bins)) deallocate(nonempty_bins)
      if (allocated(active_bins))   deallocate(active_bins)
! Detect where bins have nonzero values for both n and e; num_has_gt_zero stores preliminary active bins
      do i = 1, ncre
         has_n_gt_zero(i) = (n(i) .gt. zero)
         has_e_gt_zero(i) = (e(i) .gt. zero)
         if (has_n_gt_zero(i) .and. has_e_gt_zero(i)) then
            num_has_gt_zero = num_has_gt_zero + 1
            call incr_vec(nonempty_bins, 1)
            nonempty_bins(num_has_gt_zero) = i
         endif
      enddo
#ifdef VERBOSE
      print *, "@find_active_bins_v1: pre_i_lo, pre_i_up", max(nonempty_bins(1) - 1, 0), nonempty_bins(num_has_gt_zero)
#endif /* VERBOSE */
! If cell is not empty, assume preliminary i_lo and i_up
      if (num_has_gt_zero .eq. 0) then
         empty_cell = .true.
         return
      else
         pre_i_lo = max(int(nonempty_bins(1) - 1,kind=4), 0)
         pre_i_up = int(nonempty_bins(num_has_gt_zero),kind=4) !ubound(nonempty_bins,dim=1)
      endif
! Prepare p array
      p(pre_i_lo:pre_i_up) = p_fix(pre_i_lo:pre_i_up)
      p(pre_i_lo) = max(p_fix(pre_i_lo), p_mid_fix(1))      ! do not want to have zero here

      if (pre_i_up .lt. ncre) then
         p(pre_i_up) = p_fix(pre_i_up)                      ! do not want to have zero here
      else ! (pre_i_up .eq. ncre)
         p(pre_i_up) = p_mid_fix(pre_i_up)
      endif
! preliminary allocation of active_bins
      allocate(active_bins(num_has_gt_zero))
      active_bins = int(nonempty_bins(:), kind=4)
! compute q and f for all bins (also boundary bins - approximation temporarily disabled)
      approx_p_lo_tmp = approx_p_lo
      approx_p_up_tmp = approx_p_up
      approx_p_lo = 0
      approx_p_up = 0

      call ne_to_q(n,e,q,active_bins)

      f = nq_to_f(p(0:ncre-1), p(1:ncre), n(1:ncre), q(1:ncre), active_bins)

      approx_p_lo = approx_p_lo_tmp
      approx_p_up = approx_p_up_tmp
! compute energy density amplitudes
      e_amplitudes_l = zero   ;  e_amplitudes_r = zero
      do i = active_bins(1), active_bins(num_has_gt_zero) ! safe: we'd have returned empty_cell if no active_bins present
         e_amplitudes_l(i) = fp_to_e_ampl(p(i-1), f(i-1))
      enddo

      do i = active_bins(1), active_bins(num_has_gt_zero) ! safe: we'd have returned empty_cell if no active_bins present
         e_amplitudes_r(i) = fp_to_e_ampl(p(i), f(i-1) * (p(i) / p(i-1))**(-q(i)) )
      enddo
#ifdef VERBOSE
      print "(A,50E12.4)", "find_active_bins_v1 e  :   ",e
      print "(A,50E12.4)", "find_active_bins_v1 e_l:",e_amplitudes_l
      print "(A,50E12.4)", "find_active_bins_v1 e_r:      ",e_amplitudes_r
#endif /* VERBOSE */

! Find active bins
      is_active_bin = .false.

! find the rest of active bins, accounts for a possible break in the spectrum ! TODO
      where (e_amplitudes_l .gt. e_small .or. e_amplitudes_r .gt. e_small) ! this should take care of break in the spectrum
         is_active_bin = .true.
      endwhere

      pre_i_lo = 0 ; pre_i_up = ncre

      do i = 1, ncre
         pre_i_lo = i
         if (is_active_bin(i)) exit
      enddo
! If cell empty, leave
      if (pre_i_lo .eq. ncre) then
         empty_cell = .true.
         return
      endif

      do i = ncre,1,-1
         pre_i_up = i
         if (is_active_bin(i)) exit
      enddo

      pre_i_lo = pre_i_lo - 1

      num_active_bins = count(is_active_bin)

      if (num_active_bins .gt. 1) then
         i_lo = pre_i_lo;   i_up = pre_i_up
      else if (num_active_bins .eq. 1) then
         i_lo = pre_i_lo;   i_up = i_lo+1
      else
         empty_cell = .true.
         return
      endif

      if (i_lo .gt. 1)  is_active_bin(:i_lo) = .false.

      if (i_up .lt. ncre ) is_active_bin(i_up+1:) = .false.

      if (present(i_up_out)) then
         i_up_out = i_up
         return
      endif

      num_active_bins = count(is_active_bin)

#ifdef VERBOSE
      print *, "find_active_bins_v1 is_active_bin:",is_active_bin, "|", count(is_active_bin), num_has_gt_zero
      print *, "find_active_bins_v1 i_lo, i_up:", i_lo, i_up
#endif /* VERBOSE */
      if(allocated(active_bins))  deallocate(active_bins)
      if(allocated(active_edges)) deallocate(active_edges)
! allocate and prepare active bins for spectrum evolution
      if (num_active_bins .gt. I_ZERO) then
         allocate(active_bins(num_active_bins))
         active_bins = I_ZERO
         active_bins = pack(cresp_all_bins, is_active_bin)

! Construct index arrays for fixed edges betwen p_lo and p_up, active edges
! before timestep
         is_fixed_edge = .false.
         is_fixed_edge(i_lo+1:i_up-1) = .true.
         num_fixed_edges = count(is_fixed_edge)
         allocate(fixed_edges(num_fixed_edges))
         fixed_edges = pack(cresp_all_edges, is_fixed_edge)

         is_active_edge = .false.
         is_active_edge(i_lo:i_up) = .true.
         num_active_edges = count(is_active_edge)
         allocate(active_edges(i_lo:i_up))
         active_edges = pack(cresp_all_edges, is_active_edge)
#ifdef VERBOSE
         print "(2(A9,i3))", "i_lo =", i_lo, ", i_up = ", i_up
#endif /* VERBOSE */

         p(fixed_edges) = p_fix(fixed_edges)

         p(i_lo) = max(p_fix(i_lo), p_mid_fix(1))      ! do not want to have zero here
      endif

   end subroutine cresp_find_prepare_spectrum

!---------------! Compute p for all active edges !---------------------------------------------------

   subroutine cresp_organize_p

      use initcrspectrum, only: p_fix, ncre
      use constants, only: zero

      implicit none

      p = zero
      p(fixed_edges) = p_fix(fixed_edges)
      p(i_lo) = p_lo * (1 - approx_p_lo ); p_lo = p(i_lo)
      p(i_up) = p_up * (1 - approx_p_up ); p_up = p(i_up) ! cutoff momenta are going to be evaluated with use of get_fqp_lo and get_fqp_up if e_small_approx_* is set
      if ( num_active_bins .eq. 1 .and. (i_lo .gt. 0 .and. i_up .lt. ncre) ) then
         approx_p_lo = 0
         approx_p_up = 0
         p_lo = p_fix(i_lo) ; p(i_lo) = p_fix(i_lo) ! one bin -> momentum fixed grid to boundary momenta
         p_up = p_fix(i_up) ; p(i_up) = p_fix(i_up) ! one bin -> momentum fixed grid to boundary momenta
      endif

   end subroutine cresp_organize_p

!-----------------------------------------------------------------------

   subroutine cresp_detect_negative_content ! Diagnostic measure - negative values should not show up:

      use initcrspectrum, only: ncre
      use constants, only: zero

      implicit none                       ! if they do, there's something wrong with last code modifications

      integer :: i

      do i = 1, ncre
         if (e(i) .lt. zero .or. n(i) .lt. zero .or. edt(i) .lt. zero .or. ndt(i) .lt. zero) then
!                 print *,'Negative value detected:',  'i=', i,'n(i)=', n(i), 'e(i)=',e(i)
!                 print *,'Negative value detected:',  'i=', i,'ndt(i)=', ndt(i), 'edt(i)=',edt(i)
!             call sleep(1)
         endif
      enddo

   end subroutine cresp_detect_negative_content

!----------------------------------------------------------------------------------------------------

   subroutine cresp_update_bin_index(dt, p_lo, p_up, p_lo_next, p_up_next, dt_too_high) ! evaluates only "next" momenta and is called after finding outer cutoff momenta

      use constants, only: zero, I_ZERO, one
      use initcrspectrum, only: ncre, p_fix, w, cresp_all_bins, cresp_all_edges

      implicit none

      real(kind=8), intent(in)  :: dt
      real(kind=8), intent(in)  :: p_lo, p_up
      real(kind=8), intent(out) :: p_lo_next, p_up_next
      logical,      intent(out) :: dt_too_high
      integer                   :: i_lo_next, i_up_next

      dt_too_high = .false.
! Compute p_lo and p_up at [t+dt]
      call p_update(dt, p_lo, p_lo_next)
      call p_update(dt, p_up, p_up_next)
      p_lo_next = abs(p_lo_next)
      p_up_next = abs(p_up_next)
! Locate cut-ofs after current timestep
      i_lo_next = int(floor(log10(p_lo_next/p_fix(1))/w)) + 1
      i_lo_next = max(0, i_lo_next, i_lo-1)
      i_lo_next = min(i_lo_next, ncre - 1, i_lo+1)

      i_up_next = int(floor(log10(p_up_next/p_fix(1))/w)) + 2
      i_up_next = max(1,i_up_next, i_up-1)
      i_up_next = min(i_up_next,ncre,i_up+1)
      if ( p_up_next .lt. p_fix(i_up_next-1) ) then ! if no solution is found at the first try, approximation usually causes p_up to jump
         dt_too_high = .true.                 ! towards higher values, which for sufficiently high dt can cause p_up_next to even
         return                               ! become negative. As p_up would propagate more than one bin this is clearly cfl violation.
      endif
! Detect changes in positions of lower an upper cut-ofs
      del_i_lo = i_lo_next - i_lo
      del_i_up = i_up_next - i_up

! Construct index arrays for fixed edges betwen p_lo and p_up, active edges
! after timestep
      is_fixed_edge_next = .false.
      is_fixed_edge_next(i_lo_next+1:i_up_next-1) = .true.
      num_fixed_edges_next = count(is_fixed_edge_next)
      allocate(fixed_edges_next(num_fixed_edges_next))
      fixed_edges_next = pack(cresp_all_edges, is_fixed_edge_next)

      is_active_edge_next = .false.
      is_active_edge_next(i_lo_next:i_up_next) = .true.
      num_active_edges_next = count(is_active_edge_next)
      allocate(active_edges_next(num_active_edges_next))
      active_edges_next = pack(cresp_all_edges, is_active_edge_next)

! Active bins after timestep
      is_active_bin_next = .false.
      is_active_bin_next(i_lo_next+1:i_up_next) = .true.
      num_active_bins_next = count(is_active_bin_next)
      allocate(active_bins_next(num_active_bins_next))
      active_bins_next = pack(cresp_all_bins, is_active_bin_next)

      p_next = zero
      p_next(fixed_edges_next) = p_fix(fixed_edges_next)
      p_next(i_lo_next) = p_lo_next
      p_next(i_up_next) = p_up_next

! Compute upwind momentum p_upw for all fixed edges
      p_upw = zero
      p_upw(1:ncre) = p_fix(1:ncre)*(one+p_upw_rch(dt,p_fix(1:ncre)))

#ifdef VERBOSE
      print*, 'Change of  cut index lo,up:', del_i_lo, del_i_up
#endif /* VERBOSE */

! Detect cooling edges and heating edges
      is_cooling_edge_next = .false. ; num_cooling_edges_next = I_ZERO
      is_cooling_edge_next(fixed_edges_next)   = (p_upw(fixed_edges_next) &
                                                         > p_fix(fixed_edges_next))
      num_cooling_edges_next = count(is_cooling_edge_next)
      allocate(cooling_edges_next(num_cooling_edges_next))
      cooling_edges_next = pack(cresp_all_edges, is_cooling_edge_next)

      is_heating_edge_next = .false. ; num_heating_edges_next = I_ZERO
      is_heating_edge_next(fixed_edges_next) = (p_upw(fixed_edges_next) &
                                                         < p_fix(fixed_edges_next))
      num_heating_edges_next = count(is_heating_edge_next)
      allocate(heating_edges_next(num_heating_edges_next))
      heating_edges_next = pack(cresp_all_edges, is_heating_edge_next)
#ifdef VERBOSE
      print *, 'In update_bin_index'
      print *, 'p_lo_next, p_up_next:', p_lo_next, p_up_next
      write (*,"(A15,50L2, 50I3)") 'active_edges: ', is_active_edge, active_edges
      write (*,"(A15,50L2, 50I3)") 'active edgesN:', is_active_edge_next, active_edges_next
      write (*,"(A15,50L2, 50I3)") 'active binsN :', is_active_bin_next , active_bins_next
      write (*,"(A15,50L2, 50I3)") 'fixed  edges: ', is_fixed_edge_next,  fixed_edges_next
      write (*,"(A15,50L2, 50I3)") 'cooling edges:', is_cooling_edge_next,  cooling_edges_next
      write (*,"(A15,50L2, 50I3)") 'heating edges:', is_heating_edge_next,  heating_edges_next
#endif /* VERBOSE */

   end subroutine cresp_update_bin_index

!-------------------------------------------------------------------------------------------------
!
! update p_range
!
!-------------------------------------------------------------------------------------------------

   subroutine p_update(dt, p_old,  p_new)

      use constants, only: one

      implicit none

      real(kind=8), intent(in)  :: dt
      real(kind=8), intent(in)  :: p_old
      real(kind=8), intent(out) :: p_new

      p_new = p_old*(one + p_rch(dt, p_old)) ! changed from - to + for the sake of intuitiveness in p_rch subroutine

   end subroutine p_update

!-------------------------------------------------------------------------------------------------
!
! arrays initialization | TODO: reorganize cresp_init_state
!
!-------------------------------------------------------------------------------------------------
  subroutine cresp_init_state(init_n, init_e, f_amplitude, sptab)
   use initcrspectrum,  only: ncre, spec_mod_trms, q_init, p_lo_init, p_up_init, initial_condition, allow_source_spectrum_break, & ! f_init, bump_amp
                        e_small_approx_init_cond, e_small_approx_p_lo, e_small_approx_p_up, crel, p_fix, w, total_init_cree, &
                        p_min_fix, p_max_fix, add_spectrum_base, e_small, test_spectrum_break, cresp_all_bins
   use cresp_NR_method, only: e_small_to_f
   use constants, only: zero, I_ONE, fpi
   use cresp_variables, only: clight ! use units, only: clight
   implicit none
    integer                          :: i, k, i_lo_ch, i_up_ch, i_br
    real(kind=8)                     :: c
    real(kind=8), dimension(I_ONE:ncre)    :: init_n, init_e
    type (spec_mod_trms), intent(in), optional :: sptab
    real(kind=8), intent(in)         :: f_amplitude
    logical :: exit_code
        u_b = zero ; u_d = zero
        if(present(sptab)) u_b = sptab%ub
        if(present(sptab)) u_d = sptab%ud

        approx_p_lo = e_small_approx_p_lo
        approx_p_up = e_small_approx_p_up

        init_e = zero
        init_n = zero

        if(present(sptab)) u_b_0 = u_b
        if(present(sptab)) u_d_0 = u_d

        f = zero
        q = zero
        p = zero
        n = zero
        e = zero

        q = q_init
! reading initial values of p_lo and p_up
        p_lo = p_lo_init
        p_up = p_up_init

        p          = p_fix       ! actual array of p including free edges, p_fix shared via initcrspectrum
        p(0)     = p_lo
        p(ncre)  = p_up

! Sorting bin edges - arbitrary chosen p_lo and p_up may need to be sorted to appear in growing order
        do k = ncre, 1, -1
            do i = 0, k-1
                if (p(i)>p(i+1)) then
                    c = p(i)
                    p(i) = p(i+1)
                    p(i+1) = c
                endif
            enddo
        enddo

        i_lo = 0
        i_up = ncre

! we only need cresp_init_state to derive (n, e) from initial (f, p_lo, p_up). For this purpose only 'active bins', i_lo & i_up are needed.

        i_lo = int(floor(log10(p_lo/p_fix(1))/w)) + 1
        i_lo = max(0, i_lo)
        i_lo = min(i_lo, ncre - 1)

        i_up = int(floor(log10(p_up/p_fix(1))/w)) + 2
        i_up = max(1,i_up)
        i_up = min(i_up,ncre)

        is_active_bin = .false.
        is_active_bin(i_lo+1:i_up) = .true.
        num_active_bins = count(is_active_bin)
        allocate(active_bins(num_active_bins))
        active_bins = pack(cresp_all_bins, is_active_bin)
!     TESTING ALGORITHM (finding p_lo and p_up using e_small)
#ifdef TEST_CRESP
!      call p_algorithm_accuracy_test  ! tests accuracy of algorithm which later seeks value of p_up using n, e, f and e_small
#endif /* TEST_CRESP */
! Pure power law spectrum initial condition (default case)
        q = q_init
        f = zero
        f = f_amplitude * (p/p_lo_init)**(-q_init)
        if (add_spectrum_base .gt. 0) then
            do i = 0, ncre-1
                if (f(i) .gt. zero ) f(i) = f(i) + e_small_to_f(p(i))
            enddo
        endif
        if (initial_condition == "powl") call cresp_init_powl_spectrum(n, e, f_amplitude, q_init, p_lo_init, p_up_init)
        if (initial_condition == 'brpl') then
! Power law with a break at p_lo_init initial condition
! In this case initial spectrum with a break at p_min_fix is assumed, the initial slope
! on the left side of the break is just -q_init for simplicity.
            q(i_lo+1) = -q_init
            f(i_lo)   = f(i_lo+1) * (p(i_lo+1)/p_lo_init) ** q(i_lo+1)
            e = fq_to_e(p(0:ncre-1), p(1:ncre), f(0:ncre-1), q(1:ncre), active_bins)
            n = fq_to_n(p(0:ncre-1), p(1:ncre), f(0:ncre-1), q(1:ncre), active_bins)
        endif
        if (initial_condition == 'symf') then
            i_br = int((i_lo+i_up)/2)
            q(i_lo+1:i_br) = -q_init
            f(i_br) = f(i_br+1)*(p(i_br+1)/p(i_br))**(-q(i_br))
            do i=1,i_br-i_lo
                f(i_br-i) = f(i_br+i)
            enddo
            if ((i_up - i_br .ne. i_br - i_lo))  p_up = p_up - (p_up - p_fix(i_up-1))
            p(i_up) = p_up ; i_up = i_up -1
            e = fq_to_e(p(0:ncre-1), p(1:ncre), f(0:ncre-1), q(1:ncre), active_bins)
            n = fq_to_n(p(0:ncre-1), p(1:ncre), f(0:ncre-1), q(1:ncre), active_bins)
        endif
        if (initial_condition == 'syme' ) then
            i_br = int((i_lo+i_up)/2)
            q(i_lo+1:i_br) = q_init-2.2
            do i=1,i_br-i_lo
                f(i_br-i) = f(i_br)*(p(i_br)/p(i_br-i))**(q(i_br-i+1))
            enddo
            if ((i_up - i_br .ne. i_br - i_lo))  p_up = p_up - (p_up - p_fix(i_up-1))
            p(i_up) = p_up ; i_up = i_up -1
            e = fq_to_e(p(0:ncre-1), p(1:ncre), f(0:ncre-1), q(1:ncre), active_bins)
            n = fq_to_n(p(0:ncre-1), p(1:ncre), f(0:ncre-1), q(1:ncre), active_bins)
        endif
        if(initial_condition == 'bump') then  ! TODO - @cresp_grid energy normalization and integral to scale cosmic ray electrons with nucleon energy density!
! Gaussian bump-type initial condition for energy distribution
#ifdef VERBOSE
            print *, 'init_state:',sqrt(p_lo_init*p_up_init/1.) !,sp_init_width
            print *, 'init_state:',log(p/sqrt(p_lo_init*p_up_init/1.))
#endif /* VERBOSE */
!             f = f_amplitude * exp(-(2.5*log(p/sqrt(p_lo_init*p_up_init/1.))**2))
            f = f_amplitude * exp(-(4*log(2.0)*log(p/sqrt(p_lo_init*p_up_init/1.))**2)) ! FWHM
            f(0:ncre-1) = f(0:ncre-1) / (fpi * clight * p(0:ncre-1)**(3.0)) ! without this spectrum is gaussian for distribution function
            if (add_spectrum_base .gt. 0) then
                do i = 0, ncre-1
                    if (f(i) .gt. zero )  f(i) = f(i) + e_small_to_f(p(i))
                enddo
            endif
#ifdef VERBOSE
            print *, "f", f
            print *, "clight =", clight
            print *, 'Initial distrib function: i, p, q'
#endif /* VERBOSE */
            do i=1, ncre
                q(i) = pf_to_q(p(i-1),p(i),f(i-1),f(i)) !-log(f(i)/f(i-1))/log(p(i)/p(i-1))
            enddo
            e = fq_to_e(p(0:ncre-1), p(1:ncre), f(0:ncre-1), q(1:ncre), active_bins)
            n = fq_to_n(p(0:ncre-1), p(1:ncre), f(0:ncre-1), q(1:ncre), active_bins)
        endif

        crel%p = p
        crel%f = f
        crel%q = q
        crel%e = e
        crel%n = n
        crel%i_lo = i_lo
        crel%i_up = i_up

        if ( e_small_approx_init_cond .gt. 0) then
            if ( (approx_p_up + e_small_approx_init_cond ) .gt. 0 )  call get_fqp_up(exit_code)
            if ( (approx_p_lo + e_small_approx_init_cond) .gt. 0 )  call get_fqp_lo(exit_code)

            if (allow_source_spectrum_break) then
               i_lo_ch = int(floor(log10(p_lo/p_fix(1))/w)) + 1
               i_lo_ch = max(0, i_lo_ch)
               i_lo_ch = min(i_lo_ch, ncre - 1)
               i_up_ch = int(floor(log10(p_up/p_fix(1))/w)) + 2
               i_up_ch = max(1,i_up_ch)
               i_up_ch = min(i_up_ch,ncre)
               f(i_up_ch) = e_small_to_f(p_up)
               q(i_up_ch) = q(i_up)
               p(i_up_ch) = p_up

               p(i_lo_ch) = p_lo
               f(i_lo_ch) = e_small_to_f(p_lo)
               q(i_lo_ch+1) = q(i_lo+1)

               do i=i_lo_ch+1, i_lo
                  p(i) = p_fix(i)
                  f(i) = f(i_lo_ch) * (p_fix(i)/p(i_lo_ch))**(-q(i_lo_ch+1))
                  q(i+1) = q(i_lo_ch+1)
#ifdef VERBOSE
                  print *, 'Extending the range of lower boundary bin after NR_2dim momentum search'
#endif /* VERBOSE */
               enddo

               do i=i_up, i_up_ch-1
                  p(i) = p_fix(i)
                  f(i) = f(i_up-1)* (p_fix(i)/p_fix(i_up-1))**(-q(i_up))
                  q(i) = q(i_up)
#ifdef VERBOSE
                  print *, 'Extending the range of upper boundary bin after NR_2dim momentum search'
#endif /* VERBOSE */
               enddo
#ifdef VERBOSE
               print *, "Boundary bins now (i_lo_new i_lo | i_up_new i_up)",  i_lo_ch, i_lo, ' |', i_up_ch, i_up
#endif /* VERBOSE */
               i_lo = i_lo_ch   ;   i_up = i_up_ch
               q(i_up_ch) = q(i_up)
               p(i_up) = p_fix(i_up);  p(i_up) = p_up

               is_active_bin = .false.
               is_active_bin(i_lo+1:i_up) = .true.
               num_active_bins = count(is_active_bin) ! active arrays must be reevaluated - number of active bins and edges might have changed
               if(allocated(active_bins)) deallocate(active_bins)
               allocate(active_bins(num_active_bins)) ! active arrays must be reevaluated - number of active bins and edges might have changed
               active_bins = pack(cresp_all_bins, is_active_bin)

               e = fq_to_e(p(0:ncre-1), p(1:ncre), f(0:ncre-1), q(1:ncre), active_bins) ! once again we must count n and e
               n = fq_to_n(p(0:ncre-1), p(1:ncre), f(0:ncre-1), q(1:ncre), active_bins)

               crel%p = p
               crel%f = f
               crel%q = q
               crel%e = e
               crel%n = n
               crel%i_lo = i_lo
               crel%i_up = i_up
            endif
        endif

! testing how the algorithm will handle discontinuity in the spectrum:
        if (test_spectrum_break) then
            e(int((i_lo+i_up)/2):int((i_lo+i_up)/2)+1) = 0.5*e_small ! some arbitrary values
            n(int((i_lo+i_up)/2):int((i_lo+i_up)/2)+1) = 0.1*e_small
        endif

        n_tot0 = sum(n)
        e_tot0 = sum(e)

        init_n = n
        init_e = e

        total_init_cree = sum(e) !< total_init_cree value is used for initial spectrum scaling when spectrum is injected by source.
#ifdef VERBOSE
        print *, ''
        print *, 'n_tot0 =', n_tot0
        print *, 'e_tot0 =', e_tot0
        print *, 'Initialization finished'
#endif /* VERBOSE */
       call deallocate_active_arrays

  end subroutine cresp_init_state

!-------------------------------------------------------------------------------------------------
! Assumes power-law spectrum, without breaks. In principle the same thing is done in cresp_init_state, but
! init_state cannot be called from "outside".
!-------------------------------------------------------------------------------------------------
  subroutine cresp_init_powl_spectrum(n_inout, e_inout, f_in, q_in, p_dist_lo, p_dist_up)
   use constants,      only: zero
   use initcrspectrum, only: ncre, p_fix, w, cresp_all_bins, cresp_all_edges
   use diagnostics,    only: my_deallocate
   implicit none
     real(kind=8), dimension(1:ncre), intent(inout) :: n_inout, e_inout
     real(kind=8), intent(in) ::     f_in, q_in, p_dist_lo, p_dist_up
     real(kind=8), dimension(1:ncre) :: n_add, e_add, q_add
     real(kind=8), dimension(0:ncre) :: p_range_add , f_add
     integer(kind=4), allocatable, dimension(:) :: act_bins, act_edges
     integer(kind=4) :: i_l, i_u !, n_bins
         n_add = zero  ; e_add = zero  ; q_add = zero  ; f_add = zero  ; p_range_add = zero

         i_l = int(floor(log10(p_dist_lo/p_fix(1))/w)) + 1
         i_l = max(0, i_l)
         i_l = min(i_l, ncre - 1)

         i_u = int(floor(log10(p_dist_up/p_fix(1))/w)) + 2
         i_u = max(1,i_u)
         i_u = min(i_u,ncre)

         p_range_add(i_l:i_u) = p_fix(i_l:i_u)
         p_range_add(i_l) = p_dist_lo
         p_range_add(i_u) = p_dist_up
         if (.not.allocated(act_edges)) allocate(act_edges(i_u - i_l  ))
         if (.not.allocated(act_bins )) allocate( act_bins(i_u - i_l+1))
         act_edges =  cresp_all_edges(i_l  :i_u)
         act_bins  =   cresp_all_bins(i_l+1:i_u)
         q_add(act_bins) = q_in

         f_add(act_edges) = f_in * (p_range_add(act_edges)/p_dist_lo)**(-q_in)

         n_add = fq_to_n(p_range_add(0:ncre-1), p_range_add(1:ncre), f_add(0:ncre-1), q_add(1:ncre), act_bins)
         e_add = fq_to_e(p_range_add(0:ncre-1), p_range_add(1:ncre), f_add(0:ncre-1), q_add(1:ncre), act_bins)

         n_inout = n_inout + n_add
         e_inout = e_inout + e_add

         call my_deallocate(act_bins)
         call my_deallocate(act_edges)
  end subroutine cresp_init_powl_spectrum
!-------------------------------------------------------------------------------------------------
   subroutine cresp_get_scaled_init_spectrum(n_inout, e_inout, e_in_total) !< Using n,e spectrum obtained at initialization, obtain injected spectrum at given cell
      use initcrspectrum, only: norm_init_spectrum, total_init_cree, ncre  !< WARNING: cre_eff multiplication not done here!
      implicit none
      real(kind=8), dimension(1:ncre), intent(inout) :: n_inout, e_inout
      real(kind=8), intent(in)                       :: e_in_total

      n_inout = norm_init_spectrum%n * e_in_total / total_init_cree
      e_inout = norm_init_spectrum%e * e_in_total / total_init_cree

   end subroutine cresp_get_scaled_init_spectrum
!-------------------------------------------------------------------------------------------------
  subroutine e_tot_2_en_powl_init_params(n_inout, e_inout, e_in_total)
   use initcrspectrum, only: ncre, p_lo_init, p_up_init, q_init
   use diagnostics,    only: my_deallocate
      real(kind=8), dimension(1:ncre), intent(inout):: n_inout, e_inout
      real(kind=8), intent(inout)     :: e_in_total
      real(kind=8) :: f_amplitude
         f_amplitude = get_powl_f_ampl(e_in_total, p_lo_init, p_up_init, q_init)
         call cresp_init_powl_spectrum(n_inout, e_inout, f_amplitude, q_init, p_lo_init, p_up_init)
  end subroutine e_tot_2_en_powl_init_params
!-------------------------------------------------------------------------------------------------
  function get_powl_f_ampl(e_tot, p_dist_lo, p_dist_up, q_dist)
  use constants,       only: zero, I_ONE, I_FOUR, fpi
  use cresp_variables, only: clight ! use units,    only: clight
    real(kind=8), intent(in) :: e_tot, p_dist_lo, p_dist_up, q_dist
    real(kind=8)             :: get_powl_f_ampl
        get_powl_f_ampl = zero
        get_powl_f_ampl = (e_tot / (fpi * clight * p_dist_lo ** I_FOUR) ) * ((I_FOUR - q_dist) / &
                          ((p_dist_up/p_dist_lo)**(I_FOUR - q_dist) - I_ONE  ))
  end function get_powl_f_ampl
!-------------------------------------------------------------------------------------------------
  function e_tot_2_f_init_params(e_in_total)
   use initcrspectrum, only: p_lo_init, p_up_init, q_init
   real(kind=8), intent(in) :: e_in_total
   real(kind=8) :: e_tot_2_f_init_params
      e_tot_2_f_init_params = get_powl_f_ampl(e_in_total, p_lo_init, p_up_init, q_init)
  end function e_tot_2_f_init_params
!-------------------------------------------------------------------------------------------------
! Testing p_up / p_lo finding algorithm, p_up -> p_u to avoid collisions with p_up values.
!-------------------------------------------------------------------------------------------------
! #ifdef TEST_CRESP
   subroutine p_algorithm_accuracy_test
   use initcrspectrum, only: ncre
   use cresp_NR_method, only : NR_get_solution_lo, NR_get_solution_up, e_small_to_f
    implicit none
     real(kind=8),dimension(1) :: q_up, q_lo   ! value of exponent to power law to be obtained using valus of f & p
     real(kind=8),dimension(1) :: f_l, f_r, p_l, p_r, q_new !, f_floor ! given "left" and "right" values of f & p
     real(kind=8), dimension(ncre) :: n, e, n_new, e_new   ! obtained from given, size necessary
     integer(kind=4), dimension(1) :: one_bin  ! 1-dim array, necessary to use existing functions & subroutines
     real(kind=8), dimension(2) :: sought_vars ! p_r and f_l vector
     real(kind=8), dimension(0:ncre)::  f_l_new
     logical :: exit_code

      one_bin = 1 ! simplest case
      e = 0.0; n = 0.0; e_new = 0.0; n_new = 0.0;

      print *, '2D N-R p_u search test:'
      p_l = 1.0e2
      p_r = 1.0e3  !
      f_l = 1.0
      f_r = 0.1   ! Thus obtained q should be equal -1.0

      q_up(1) = pf_to_q(p_l(1), p_r(1), f_l(1), f_r(1))

      print *, 'Initial test parameters (p_u):'
      print '(A10, 1E18.9, A10, 1E18.9)','p_l:', p_l, ', p_r:', p_r
      print '(A10, 1E18.9, A10, 1E18.9)','f_l:', f_l, ', f_r:', f_r
      print '(A10, 1E18.9)', " q_up:", q_up
      ! computing energy & number density
      n = fq_to_n(p_l, p_r, f_l, q_up, one_bin)
      e = fq_to_e(p_l, p_r, f_l, q_up, one_bin)

      f_r = real(1.0e-2,kind=8) ! we change f_floor
      sought_vars(1) = p_l(1)*5
      sought_vars(2) = f_r(1)*50
      exit_code = .true.
      call NR_get_solution_up(sought_vars,p_l(1), e(1), n(1), exit_code)

      p_r(1) = sought_vars(2);   f_l_new(1) = sought_vars(2);   f_l = f_l_new(1) ;  f_r = e_small_to_f(p_r(1))
      print '(A10, 1E18.9, A10, 1E18.9)','NEW: p_r:', p_r(1), ', f_l_new:', f_l(1)
      q_new(1) = pf_to_q(p_l(1), p_r(1), f_l(1), f_r(1)); q_up(1) = q_new(1)

      n_new = fq_to_n(p_l, p_r, f_l, q_new, one_bin)
      e_new = fq_to_e(p_l, p_r, f_l, q_new, one_bin)

      print *, 'e_new=', e_new(1), '  n_new=', n_new(1) , ' e_new/n_new=',e_new(1)/n_new(1)
      print *, 'e    =', e(1),     '  n    =', n(1) ,     ' e/n        =',e(1)/n(1)
      print *, "Rel. error %(e):", (e(1) - e_new(1))/e(1)*100.0, ", (n): % ", (n(1) - n_new(1))/n(1) *100.0

      print *, '2D N-R p_lo search test:'
      p_l = 1.0
      p_r = 10.0  ! p_l was not altered
      f_l = 0.1
      f_r = 1.0   ! Thus obtained q should be equal -1.0

      q_lo(1) = pf_to_q(p_l(1), p_r(1), f_l(1), f_r(1))

      print *, "Initial test parameters (p_lo):"
      print '(A10, 1E18.9, A10, 1E18.9)','p_l:', p_l, ', p_r:', p_r
      print '(A10, 1E18.9, A10, 1E18.9)','f_l:', f_l, ', f_r:', f_r
      print '(A10, 1E18.9)', " q_up:", q_up

      ! computing energy & number density
      n = fq_to_n(p_l, p_r, f_l, q_lo, one_bin)
      e = fq_to_e(p_l, p_r, f_l, q_lo, one_bin)

      f_l = real(1.0e-5,kind=8)

      sought_vars(1) = real(1.0e-0,kind=8)
      sought_vars(2) = real(f_l(1)*2d4,kind=8)
      print *, "init_nr_2dim params:", sought_vars

       call NR_get_solution_lo(sought_vars, p_r(1), e(1), n(1), exit_code)

      p_l = sought_vars(1);  f_r = sought_vars(2) ;  f_l = e_small_to_f(p_l(1))
      print *, p_l(1), p_r(1), f_l(1), f_r(1)

      q_new = pf_to_q(p_l(1), p_r(1), f_l(1), f_r(1))

      n_new = fq_to_n(p_l, p_r, f_l, q_new, one_bin)
      e_new = fq_to_e(p_l, p_r, f_l, q_new, one_bin)
      print *, 'e_new=', e_new(1), '  n_new=', n_new(1) , ' e_new/n_new=',e_new(1)/n_new(1)
      print *, 'e    =', e(1),     '  n    =', n(1) ,     ' e/n        =',e(1)/n(1)
      print *, "Rel. error %(e):", (e(1) - e_new(1))/e(1)*100.0, ", (n): % ", (n(1) - n_new(1))/n(1) *100.0

   end subroutine p_algorithm_accuracy_test

! #endif /* TEST_CRESP  */
!-------------------------------------------------------------------------------------------------
!
! energy integral (eq. 21)
!
!-------------------------------------------------------------------------------------------------

   function fq_to_e(p_l, p_r, f_l, q, bins)
    use initcrspectrum, only: ncre, eps
    use constants, only: zero, one, four, fpi
    use cresp_variables, only: clight ! use units, only: clight
      implicit none
      real(kind=8), dimension(:), intent (in)  :: p_l, p_r, f_l, q
      integer, dimension(:), intent(in)        :: bins
      real(kind=8), dimension(size(bins))  :: e_bins
      real(kind=8), dimension(1:ncre)      :: fq_to_e

      fq_to_e = zero
      e_bins = fpi*clight*f_l(bins)*p_l(bins)**4
      where(abs(q(bins) - four) .gt. eps)
         e_bins = e_bins*((p_r(bins)/p_l(bins))**(four-q(bins)) - one)/(four - q(bins))
      elsewhere
         e_bins = e_bins*log(p_r(bins)/p_l(bins))
      end where

      fq_to_e(bins) = e_bins

   end function fq_to_e
!-------------------------------------------------------------------------------------------------
!
! Compute edge values (amplitudes) of e
!
!-------------------------------------------------------------------------------------------------

   function fp_to_e_ampl(p_1, f_1)
      use initcrspectrum,     only: ncre
      use constants,          only: fpi
      use cresp_variables,    only: clight

      implicit none

      real(kind=8), intent(in)    :: p_1, f_1
      real(kind=8)                :: fp_to_e_ampl

      fp_to_e_ampl = fpi * clight**2 * f_1 * p_1**3

   end function fp_to_e_ampl

!-------------------------------------------------------------------------------------------------
!
! density integral (eq. 9)
!
!-------------------------------------------------------------------------------------------------

   function fq_to_n(p_l, p_r, f_l, q, bins)
    use initcrspectrum, only: ncre, eps
    use constants, only: zero, one, three, fpi
      implicit none
      real(kind=8), dimension(:), intent(in) :: p_l, p_r, f_l, q
      integer, dimension(:), intent(in)     :: bins
      real(kind=8), dimension(size(bins))   :: n_bins
      real(kind=8), dimension(1:ncre)       :: fq_to_n

      n_bins = zero

      n_bins = fpi*f_l(bins)*p_l(bins)**3
      where(abs(q(bins) - three) .gt. eps)
         n_bins = n_bins*((p_r(bins)/p_l(bins))**(three-q(bins)) - one)/(three - q(bins))
      elsewhere
         n_bins = n_bins*log((p_r(bins)/p_l(bins)))
      end where

      fq_to_n = zero
      fq_to_n(bins) = n_bins

   end function fq_to_n

!-------------------------------------------------------------------------------------------------

   subroutine deallocate_active_arrays

      implicit none
      if(allocated(fixed_edges)) deallocate(fixed_edges)
      if(allocated(fixed_edges_next)) deallocate(fixed_edges_next)
      if(allocated(active_edges)) deallocate(active_edges)
      if(allocated(active_edges_next)) deallocate(active_edges_next)
      if(allocated(active_bins)) deallocate(active_bins)
      if(allocated(active_bins_next)) deallocate(active_bins_next)
      if(allocated(cooling_edges_next)) deallocate(cooling_edges_next)
      if(allocated(heating_edges_next)) deallocate(heating_edges_next)

   end subroutine deallocate_active_arrays

!-------------------------------------------------------------------------------------------------
!
! compute fluxes
!
!-------------------------------------------------------------------------------------------------
   subroutine cresp_compute_fluxes(ce,he)
    use initcrspectrum, only: ncre, eps, cresp_all_bins
    use constants, only: zero, one, three, four, fpi
    use cresp_variables, only: clight ! use units, only: clight
      implicit none
      integer, dimension(:), intent(in) :: ce, he    ! cooling edges, heating edges
      real(kind=8), dimension(1:ncre-1) :: pimh, pimth, fimh,fimth  ! *imh = i_minus_half, *imth = i_minus_third

      real(kind=8), dimension(1:ncre-1) :: dn_upw, de_upw, qi,qim1  ! *im1 = i_minus_one

      pimh(1:ncre-1) = p(1:ncre-1)
      pimth(1:ncre-1) = p(0:ncre-2)

      fimh(1:ncre-1) = f(1:ncre-1)
      fimth(1:ncre-1) = f(0:ncre-2)

      qi(1:ncre-1)  = q(2:ncre)
      qim1(1:ncre-1) = q(1:ncre-1)

      dn_upw = zero
      de_upw = zero
      nflux  = zero
      eflux  = zero

      dn_upw(ce) = fpi*fimh(ce)*pimh(ce)**3
      where(abs( qi(ce) - three ) .gt. eps)
         dn_upw(ce) = dn_upw(ce)*((p_upw(ce)/pimh(ce))**(three-qi(ce)) - one)/(three - qi(ce))
      elsewhere
         dn_upw(ce) = dn_upw(ce)*log((p_upw(ce)/pimh(ce)))
      end where
      nflux(ce) = - dn_upw(ce)

      de_upw(ce) = fpi*clight*fimh(ce)*pimh(ce)**4
      where(abs(qi(ce) - four) .gt. eps)
         de_upw(ce) = de_upw(ce)*((p_upw(ce)/pimh(ce))**(four-qi(ce)) - one)/(four - qi(ce))
      elsewhere
         de_upw(ce) = de_upw(ce)*log(p_upw(ce)/pimh(ce))
      end where
      eflux(ce) =  - de_upw(ce)

      if(del_i_up == -1) then
         nflux(i_up-1) = -n(i_up)
         eflux(i_up-1) = -e(i_up  )
      endif

! filling empty empty bin - switch of upper boundary, condition is checked only once per flux computation and is very rarely satisfied.
      if (nflux(i_up) .gt. zero) then             ! If flux is greater than zero it will go through right edge, activating next bin in the next timestep.
        if ( cresp_all_bins(i_up+1) .eq. i_up+1 ) then  ! But it shuld only happen if there is bin with index i_up+1
         ndt(i_up+1) = nflux(i_up)
         edt(i_up+1) = eflux(i_up)
#ifdef VERBOSE
         print *, ' **** UPPER BOUND +1 ****'
#endif /* VERBOSE */
         del_i_up = +1
        endif
      endif

      if ( nflux(i_up-1)+n(i_up) .le. zero) then ! If flux is equal or greater than energy / density in a given bin,  these both shall migrate
         nflux(i_up-1) =  -n(i_up)                   ! to an adjacent bin, thus making given bin detected as inactive (empty) in the next timestep
         eflux(i_up-1) =  -e(i_up)
#ifdef VERBOSE
         print *, " **** UPPER BOUND -1 **** "
#endif /* VERBOSE */
         del_i_up = -1
      endif

      dn_upw(he) = fpi*fimth(he)*p_upw(he)**3*(pimth(he)/p_upw(he))**qim1(he)
      where(abs(qim1(he) - three) .gt. eps )
         dn_upw(he) = dn_upw(he)*((pimh(he)/p_upw(he))**(three-qim1(he)) - one)/(three - qim1(he))
      elsewhere
         dn_upw(he) = dn_upw(he)*log((pimh(he)/p_upw(he)))
      end where
      nflux(he) = dn_upw(he)

      de_upw(he) = fpi*clight*fimth(he)*p_upw(he)**4*(pimth(he)/p_upw(he))**qim1(he)
      where(abs(qi(he) - four) .gt. eps)
         de_upw(he) = de_upw(he)*((pimh(he)/p_upw(he))**(four-qim1(he)) - one)/(four - qim1(he))
      elsewhere
         de_upw(he) = de_upw(he)*log(pimh(he)/p_upw(he))
      end where
      eflux(he) = de_upw(he)

      if(del_i_lo == 1 .or. nflux(i_lo+1) .ge. n(i_lo+1) ) then
         nflux(i_lo+1) = n(i_lo+1)
         eflux(i_lo+1) = e(i_lo+1)
! emptying lower boundary bins - in cases when flux gets greater than energy or number density
#ifdef VERBOSE
         print *, ' **** LOWER BOUND +1 ****'
#endif /* VERBOSE */
         del_i_lo = 1   ! in case it hasn't yet been modified
      endif

   end subroutine cresp_compute_fluxes

!-------------------------------------------------------------------------------------------------
!
! compute R (eq. 25)
!
!-------------------------------------------------------------------------------------------------

   subroutine cresp_compute_r(p, bins)
    use initcrspectrum, only: ncre, eps
    use constants, only: zero, four, five
    implicit none
      real(kind=8), dimension(0:ncre), intent(in) :: p
      integer, dimension(:), intent(in)     :: bins
      real(kind=8), dimension(size(bins)) :: r_num, r_den

      r = zero
      where(abs(q(bins) - five) .gt. eps)
         r_num = (p(bins)**(five-q(bins)) - p(bins-1)**(five-q(bins)))/(five - q(bins))
      elsewhere
         r_num = log(p(bins)/p(bins-1))
      end where

      where(abs(q(bins) - four) .gt. eps)
         r_den = (p(bins)**(four-q(bins)) - p(bins-1)**(four-q(bins)))/(four - q(bins))
      elsewhere
         r_den = log(p(bins)/p(bins-1))
      end where
      where (r_num .ne. zero .and. r_den .ne. zero)
      r(bins) = u_d + u_b * r_num/r_den   !!! all cooling effects will come here
      end where

   end subroutine cresp_compute_r

!-------------------------------------------------------------------------------------------------
!
! find new q (eq. 29) and new f
!
!-------------------------------------------------------------------------------------------------

  subroutine ne_to_q(n, e, q, bins)
   use initcrspectrum, only: ncre, e_small
   use constants, only: zero
   use cresp_variables, only: clight ! use units, only: clight
   use cresp_NR_method, only: compute_q
   implicit none
    real(kind=8), dimension(1:ncre), intent(in)  :: n, e !
    real(kind=8), dimension(1:ncre), intent(out) :: q
    integer(kind=4), dimension(:), intent(in)    :: bins
    integer          :: i, i_active
    real(kind=8)     :: alpha_in
    logical :: exit_code

    q = zero
    do i_active = 1 + approx_p_lo, size(bins) - approx_p_up
        i = bins(i_active)
        if (e(i) .gt. e_small .and. p(i-1) .gt. zero) then
          exit_code = .true.
          alpha_in = e(i)/(n(i)*p(i-1)*clight)
          if ((i .eq. i_lo+1) .or. (i .eq. i_up)) then ! for boudary case, when momenta are not approximated
            q(i) = compute_q(alpha_in, exit_code, p(i)/p(i-1))
          else
            q(i) = compute_q(alpha_in, exit_code)
          endif
        else
            q(i) = zero
        endif
        if ( exit_code .eqv. .true. ) fail_count_comp_q(i) = fail_count_comp_q(i) + 1
    enddo
  end subroutine ne_to_q

!-------------------------------------------------------------------------------------------------
! Function used to obtain q for one cell out of f and p values - used to compute q after finding p_up
!-------------------------------------------------------------------------------------------------
  function pf_to_q(p_l, p_r, f_l, f_r)
   implicit none
   real(kind=8), intent(in)   :: p_l, p_r, f_l, f_r
   real(kind=8)               :: pf_to_q

    pf_to_q = 0.0
    pf_to_q = -log(f_r/f_l)/log(p_r/p_l) ! append value of q for given p_up

  end function pf_to_q

! -------------------------------------------------------------------------------------------------
!
! distribution function amplitudes (eq. 9)
!
! -------------------------------------------------------------------------------------------------
  function nq_to_f(p_l, p_r, n, q, bins)
   use initcrspectrum, only: ncre, eps
   use constants, only: zero, one, three, fpi
   implicit none
    integer, dimension(:)                 :: bins
    real(kind=8), dimension(1:ncre)       :: p_l, p_r, n, q
    real(kind=8), dimension(size(bins))   :: f_bins
    real(kind=8), dimension(0:ncre)       :: nq_to_f
    real(kind=8), dimension(0:ncre)   :: pr_by_pl   ! the array of values of p_r/p_l to avoid FPEs
        nq_to_f= zero
        f_bins = zero
        pr_by_pl = one
        where (p_r(bins).gt. zero .and. p_l(bins) .gt. zero ) ! p(i) = 0 in inactive bins. This condition should be met by providing proper "bins" range - FIXME
            pr_by_pl(bins) = p_r(bins) / p_l(bins)                     ! + comparing reals with zero is still risky
            f_bins = n(bins) / (fpi*p_l(bins)**3)
            where(abs(q(bins)-three) .gt. eps)
                f_bins = f_bins*(three - q(bins)) /((pr_by_pl(bins))**(three-q(bins)) - one)
            elsewhere
                f_bins = f_bins/log((p_r(bins)/p_l(bins)))
            end where
        end where
        nq_to_f(bins-1) = f_bins
   end function nq_to_f
!---------------------------------------------------------------------------------------------------
! Computing cosmic ray pressure (eq. 44)
!---------------------------------------------------------------------------------------------------
   function get_pcresp(p_l, p_r, f_l, q, bins)
    use initcrspectrum, only: ncre, eps
    use constants, only: zero, one, three, four, fpi
    use cresp_variables, only: clight ! use units, only: clight
      implicit none
      real(kind=8), dimension(:), intent (in)  :: p_l, p_r, f_l, q
      integer, dimension(:), intent(in)        :: bins
      real(kind=8), dimension(size(bins))  :: p_cresp
      real(kind=8)              :: get_pcresp

      get_pcresp = zero
      p_cresp = (fpi/three) * clight*f_l(bins)*p_l(bins)**4
      where(abs(q(bins) - four) .gt. eps)
         p_cresp = p_cresp*((p_r(bins)/p_l(bins))**(four-q(bins)) - one)/(four - q(bins))
      elsewhere
         p_cresp = p_cresp*log(p_r(bins)/p_l(bins))
      end where
    get_pcresp = sum(p_cresp)

   end function get_pcresp
!---------------------------------------------------------------------------------------------------
! Computing cosmic ray spectrum component pressure gradient
!---------------------------------------------------------------------------------------------------
  subroutine src_gpcresp(u, n, dx, grad_pcresp)
   use initcrspectrum, only: ncre, cre_active, cre_gpcr_ess
   use constants, only: onet
    implicit none
    integer(kind=4), intent(in) :: n
    real(kind=8), intent(in)                       :: dx
    real(kind=8), dimension(n, 1:ncre), intent(in) :: u
    real(kind=8), dimension(n), intent(out)        :: grad_pcresp
    real(kind=8), dimension(n)                     :: P_cresp_r, P_cresp_l
!     if (ultrarelativistic) then
    grad_pcresp = 0.0 ;  P_cresp_l = 0.0 ;  P_cresp_r = 0.0
    P_cresp_l(1:n-2) = onet * sum(u(1:n-2, :),dim=2)
    P_cresp_r(3:n)   = onet * sum(u(3:n,   :),dim=2)
    if (cre_gpcr_ess) grad_pcresp(2:n-1) = cre_active * (P_cresp_l(1:n-2) - P_cresp_r(3:n) )/(2.*dx)
!     endif
 end subroutine src_gpcresp
!---------------------------------------------------------------------------------------------------
! Preparation and computatuon of upper boundary momentum "p_up" and and upper boundary
! distribution function value on left bin edge "f"
!---------------------------------------------------------------------------------------------------
  subroutine get_fqp_up(exit_code)
   use initcrspectrum,  only: e_small, q_big, p_fix, NR_refine_solution_pf
   use constants,       only: zero, one
   use cresp_NR_method, only: intpol_pf_from_NR_grids, alpha, n_in, selected_function_2D, fvec_up, &
            NR_algorithm, e_small_to_f, q_ratios
   use cresp_variables, only: clight ! use units, only: clight
   implicit none
    real(kind=8), dimension(1:2) :: x_NR, x_NR_init
    logical :: exit_code, interpolated, intpol_fail
    character(len=2) :: bound = "up"
        x_NR = zero
        alpha = (e(i_up)/(n(i_up)*clight*p_fix(i_up-1)))
        n_in  = n(i_up)
        x_NR = intpol_pf_from_NR_grids(bound, alpha, n_in, interpolated, intpol_fail)
        if (intpol_fail) then
            exit_code = .true.
            fail_count_no_sol(2) = fail_count_no_sol(2) + 1
            return
        endif
        x_NR_init = x_NR
        selected_function_2D => fvec_up
#ifdef VERBOSE
        write (*,"(A31,2E22.15)" ) "Input ratios(p, f) for NR (up):", x_NR
#endif /* VERBOSE */
        if ( (NR_refine_solution_pf .eqv. .true.) .or. (interpolated .eqv. .false.)) then
            if (interpolated .eqv. .false.) fail_count_interpol(2) = fail_count_interpol(2) +1
            call NR_algorithm(x_NR, exit_code)
            if (exit_code .eqv. .true.) then ! some failures still take place
                if (interpolated .eqv. .false.) then
                    exit_code = .true.
#ifdef VERBOSE
                    print *, " Interpolation AND NR failure (up)", alpha, n_in, x_NR_init
#endif /* VERBOSE */
                    return
                endif
                fail_count_NR_2dim(2) = fail_count_NR_2dim(2) +1
                x_NR = x_NR_init
                print *, "Interpolated?", interpolated, "NR_refine_solution_pf?", NR_refine_solution_pf,"solved?", exit_code
            endif
        endif
        x_NR = abs(x_NR) ! negative values cannot be allowed
        if (x_NR(1) .lt. 1.0) then
            exit_code = .true.
            return
        endif
        p_up      = p_fix(i_up-1)*x_NR(1)
        p(i_up)   = p_up
        f(i_up-1) = e_small_to_f(p_up)/x_NR(2)
        q(i_up)   = q_ratios(x_NR(2), x_NR(1))
        if (abs(q(i_up)) .gt. q_big ) q(i_up) = sign(one, q(i_up)) * q_big
#ifdef VERBOSE
        write (*,"(A1)") " "
        write (*,"(A26,2E22.15)") " >>> Obtained (p_up, f_l):", p_up, f(i_up-1) &
                                 ,"     Corresponding ratios:", x_NR(1), x_NR(2) &
                                 ,"alpha = ", alpha
#endif /* VERBOSE */
  end subroutine get_fqp_up
!--------------------------------------------------------------------------------------------------
! Preparation and computation of upper boundary momentum "p_lo" and and upper boundary
! distribution function value on the right bin edge "f"
!--------------------------------------------------------------------------------------------------
  subroutine get_fqp_lo(exit_code)
   use initcrspectrum, only: e_small, q_big, p_fix, NR_refine_solution_pf
   use constants, only: zero, one
   use cresp_NR_method, only: intpol_pf_from_NR_grids, alpha, n_in, selected_function_2D, fvec_lo, &
                NR_algorithm, e_small_to_f, q_ratios
   use cresp_variables, only: clight ! use units, only: clight
   implicit none
    real(kind=8), dimension(1:2) :: x_NR, x_NR_init
    logical :: exit_code, interpolated, intpol_fail
    character(len=2) :: bound = "lo"
        x_NR = zero
        alpha = (e(i_lo+1)/(n(i_lo+1)*clight*p_fix(i_lo+1)))
        n_in  = n(i_lo+1)
        x_NR = intpol_pf_from_NR_grids(bound, alpha, n_in, interpolated, intpol_fail)
        if (intpol_fail) then
            exit_code = .true.
            fail_count_no_sol(1) = fail_count_no_sol(1) + 1
            return
        endif
        x_NR_init = x_NR
        selected_function_2D => fvec_lo
#ifdef VERBOSE
        write (*,"(A31,2E22.15)" ) "Input ratios(p, f) for NR (lo):", x_NR
#endif /* VERBOSE */
        if ( (NR_refine_solution_pf .eqv. .true.) .or. (interpolated .eqv. .false.)) then
            if (interpolated .eqv. .false.) fail_count_interpol(1) = fail_count_interpol(1) +1
            call NR_algorithm(x_NR, exit_code)
            if (exit_code .eqv. .true.) then ! some failures still take place
                if (interpolated .eqv. .false.) then
                    exit_code = .true.
#ifdef VERBOSE
                    print *, " Interpolation AND NR failure (lo)", alpha, n_in
#endif /* VERBOSE */
                    return
                endif
                fail_count_NR_2dim(1) = fail_count_NR_2dim(1) +1
                x_NR = x_NR_init
                print *, "Interpolated?", interpolated, "NR_refine_solution_pf?", NR_refine_solution_pf,"solved?", exit_code
            endif
        endif
        x_NR = abs(x_NR) ! negative values cannot be allowed
        if (x_NR(1) .lt. 1.0) then
            exit_code = .true.
            return
        endif
        p_lo      = p_fix(i_lo+1)/ x_NR(1)
        p(i_lo)   = p_lo
        f(i_lo)   = e_small_to_f(p_lo)
        q(i_lo+1) = q_ratios(x_NR(2), x_NR(1))
        if (abs(q(i_lo+1)) .gt. q_big ) q(i_lo+1) = sign(one, q(i_lo+1)) * q_big
#ifdef VERBOSE
        write (*,"(A1)") " "
        write (*,"(A26,2E22.15)") " >>> Obtained (p_lo, f_r):", p_lo, x_NR(2)*f(i_lo) &
                                 ,"     Corresponding ratios:", x_NR(1), x_NR(2)
#endif /* VERBOSE */
        alpha = zero ;  n_in = zero
  end subroutine get_fqp_lo
!----------------------------------------------------------------------------------------------------
  function b_losses(p)
   implicit none
    real(kind=8), dimension(:), intent(in)  :: p
    real(kind=8), dimension(size(p)) :: b_losses
        b_losses = u_b*p**2  !!! b_sync_ic = 8.94e-25*(u_b+u_cmb)*gamma_l**2 ! erg/cm
  end function b_losses
!-------------------------------------------------------------------------------------------------
!
! relative change of momentum due to losses (u_b*p*dt) and compression u_d*dt (Taylor expansion up to 3rd order)
!
!-------------------------------------------------------------------------------------------------
  function p_rch(dt, p)
   use initcrspectrum, only: taylor_coeff_2nd, taylor_coeff_3rd
   use constants, only: half, sixth
   implicit none
    real(kind=8), intent(in)  :: dt
    real(kind=8), intent(in)  :: p
    real(kind=8)              :: p_rch
   !p_rch =  (u_b*p + u_d) * dt !!! b_sync_ic = 8.94e-25*(u_b+u_cmb)*gamma_l**2 ! erg/cm
        p_rch = (- u_d - p * u_b ) *  dt  + taylor_coeff_2nd *( half*u_d**2 + u_b**2 * p**2)*dt**2 &
                                     + taylor_coeff_3rd *(-sixth*u_d**3 - u_b**3 * p**3)*dt**3 ! analitycally correct solution
  end function p_rch
!-------------------------------------------------------------------------------------------------
  function p_upw_rch(dt, p)
   use initcrspectrum, only: taylor_coeff_2nd, taylor_coeff_3rd
   use constants, only: half, sixth
   implicit none
    real(kind=8), intent(in)  :: dt
    real(kind=8), dimension(:), intent(in) :: p
    real(kind=8), dimension(size(p))  :: p_upw_rch
   !p_upw_rch =  (u_b*p + u_d) * dt      !!! b_sync_ic = 8.94e-25*(u_b+u_cmb)*gamma_l**2 ! erg/cm
        p_upw_rch = (u_d + p * u_b) * dt + taylor_coeff_2nd * (half*u_d**2 + u_b**2 * p**2)*dt**2 &
                                     + taylor_coeff_3rd *(sixth*u_d**3 + u_b**3 * p**3)*dt**3 ! analitycally correct
  end function p_upw_rch

!----------------------------------------------------------------------------------------------------
  subroutine boundary_flux_check
   use constants, only: I_ZERO, zero
   use initcrspectrum, only: p_fix
   implicit none

     if ( abs(p_up_next - p_fix(i_up))/p_fix(i_up) .lt. 3.0e-3 .and. del_i_up .ne. I_ZERO ) then
! If the difference of neighbouring momenta is too small, zero flux is assumed to avoid numerical errrors, and these quantities are moved to "virtual" array, postponing new bin activation, until
! the condition is satisfied; q can be therefore assumed zero as the bin not be subject to any energy losses.
       vrtl_n(2) = vrtl_n(2) + ndt(i_up+1) ; ndt(i_up+1) = zero
       vrtl_e(2) = vrtl_e(2) + edt(i_up+1) ; edt(i_up+1) = zero
!#ifdef VERBOSE
!        print *, "(p_up) relative momentum error exceeded, activating virtual n and e"
!        print *, "virtual n up", vrtl_n(2), "virtual n up", vrtl_e(2)
!#endif /* VERBOSE */
       q(i_up+1) = zero
    else
       ndt(i_up) = ndt(i_up) + vrtl_n(2) ; vrtl_n(2) = zero
       edt(i_up) = edt(i_up) + vrtl_e(2) ; vrtl_e(2) = zero
    endif

   if ( abs(p_lo_next - p_fix(i_lo))/p_fix(i_lo) .lt. 3.0e-3 .and. del_i_lo .ne. I_ZERO ) then
! If the difference of neighbouring momenta is too small, zero flux is assumed to avoid numerical errors, and these quantities are moved to "virtual" array, postponing new bins activation, until
! the condition is satisfied; q can be therefore assumed zero as the bin not be subject to any energy losses.
       vrtl_n(1) = vrtl_n(1) + ndt(i_lo) ; ndt(i_lo) = zero
       vrtl_e(1) = vrtl_e(1) + edt(i_lo) ; edt(i_lo) = zero
!#ifdef VERBOSE
!        print *, "(p_lo,p_fix) relative error exceeded, activating virtual n and e"
!        print *, "virtual n lo", vrtl_n(1), "virtual e lo", vrtl_e(1)
!#endif /* VERBOSE */
       q(i_lo+1) = zero
    else
       ndt(i_lo+1) = ndt(i_lo+1) + vrtl_n(1) ; vrtl_n(1) = zero
       edt(i_lo+1) = edt(i_lo+1) + vrtl_e(1) ; vrtl_e(1) = zero
    endif
  end subroutine boundary_flux_check
!----------------------------------------------------------------------------------------------------
  subroutine transfer_quantities(give_to, take_from)
  use constants, only: zero
  implicit none
    real(kind=8), intent(inout) :: give_to, take_from
        give_to = give_to + take_from
        take_from = zero
  end subroutine transfer_quantities
!----------------------------------------------------------------------------------------------------
  subroutine threshold_energy_check_lo(e_tab, n_tab, e_lo_lt_e_small, solution_failed)
  use initcrspectrum, only: e_small
  use constants, only: zero
  implicit none
    real(kind=8), dimension(:), intent(inout) :: e_tab, n_tab
    logical :: e_lo_lt_e_small, solution_failed
      if ( solution_failed .or. ((e_tab(i_lo+1) .le. e_small) .and. (approx_p_lo .eq. 1))) then
        vrtl_e(1) = vrtl_e(1) + e_tab(i_lo+1)  ; e_tab(i_lo+1) = zero
        vrtl_n(1) = vrtl_n(1) + n_tab(i_lo+1)  ; n_tab(i_lo+1) = zero
!         print *, "e_tab(i_lo+1) close to e_small, activating virtual n and e"
!         print *, "virtual n lo", vrtl_n(1), "virtual e lo", vrtl_e(1)
        e_lo_lt_e_small = .true.
    else
!         print *, "virtual n lo", vrtl_n(1), "virtual e lo", vrtl_e(1), "e, n: ", e_tab(i_lo+1), n_tab(i_lo+1)
        e_tab(i_lo+1) = e_tab(i_lo+1) + vrtl_e(1) ; vrtl_e(1) = zero
        n_tab(i_lo+1) = n_tab(i_lo+1) + vrtl_n(1) ; vrtl_n(1) = zero
        e_lo_lt_e_small = .false.
    endif
  end subroutine threshold_energy_check_lo
!----------------------------------------------------------------------------------------------------
  subroutine threshold_energy_check_up(e_tab, n_tab, e_up_lt_e_small, solution_failed)
  use initcrspectrum, only: e_small
  use constants, only: zero
  implicit none
    real(kind=8), dimension(:), intent(inout) :: e_tab, n_tab
    logical :: e_up_lt_e_small, solution_failed
    if ( solution_failed .or. ((e_tab(i_up) .le. e_small) .and. (approx_p_up .eq. 1))) then
        vrtl_e(2) = vrtl_e(2) + e_tab(i_up)  ; e_tab(i_up) = zero
        vrtl_n(2) = vrtl_n(2) + n_tab(i_up)  ; n_tab(i_up) = zero
!         print *, "e_tab(i_up) close to e_small, activating virtual n and e"
!         print *, "virtual n up", vrtl_n(2), "virtual e up", vrtl_e(2)
        e_up_lt_e_small = .true.
    else
!         print *, "virtual n up", vrtl_n(2), "virtual e up", vrtl_e(2), "e, n: ", e_tab(i_up), n_tab(i_up)
        e_tab(i_up) = e_tab(i_up) + vrtl_e(2) ; vrtl_e(2) = zero
        n_tab(i_up) = n_tab(i_up) + vrtl_n(2) ; vrtl_n(2) = zero
        e_up_lt_e_small = .false.
    endif
  end subroutine threshold_energy_check_up
!----------------------------------------------------------------------------------------------------
  subroutine cresp_allocate_all
   use initcrspectrum, only: ncre
   use diagnostics, only: my_allocate_with_index
   implicit none
     integer(kind = 4)          :: ma1d

   ma1d = ncre
   call my_allocate_with_index(fail_count_comp_q,ma1d,1)

   call my_allocate_with_index(n,ma1d,1)   !:: n, e, r
   call my_allocate_with_index(e,ma1d,1)
   call my_allocate_with_index(e_amplitudes_l,ma1d,1)   !:: n, e, r
   call my_allocate_with_index(e_amplitudes_r,ma1d,1)
   call my_allocate_with_index(r,ma1d,1)
   call my_allocate_with_index(q,ma1d,1)

   call my_allocate_with_index(f,ma1d,0)
   call my_allocate_with_index(p,ma1d,0)

   call my_allocate_with_index(edt,ma1d,1)
   call my_allocate_with_index(ndt,ma1d,1)

   call my_allocate_with_index(p_next,ma1d,0)
   call my_allocate_with_index(p_upw,ma1d,0)
   call my_allocate_with_index(nflux,ma1d,0)
   call my_allocate_with_index(eflux,ma1d,0)

   call my_allocate_with_index(is_fixed_edge,ma1d,0)
   call my_allocate_with_index(is_fixed_edge_next,ma1d,0)
   call my_allocate_with_index(is_active_edge,ma1d,0)
   call my_allocate_with_index(is_active_edge_next,ma1d,0)
   call my_allocate_with_index(is_cooling_edge,ma1d,0)
   call my_allocate_with_index(is_cooling_edge_next,ma1d,0)
   call my_allocate_with_index(is_heating_edge,ma1d,0)
   call my_allocate_with_index(is_heating_edge_next,ma1d,0)
   call my_allocate_with_index(is_active_bin,ma1d,1)
   call my_allocate_with_index(is_active_bin_next,ma1d,1)
   call my_allocate_with_index(not_spectrum_break,ma1d,1)

  end subroutine cresp_allocate_all

  subroutine cresp_deallocate_all! called by driver
  use diagnostics, only: my_deallocate
  implicit none

   call my_deallocate(n)   !:: n, e, r
   call my_deallocate(e)
   call my_deallocate(r)
   call my_deallocate(q)
   call my_deallocate(f)
   call my_deallocate(p)

   call my_deallocate(edt)
   call my_deallocate(ndt)

   call my_deallocate(p_next)
   call my_deallocate(p_upw)
   call my_deallocate(nflux)
   call my_deallocate(eflux)

   call my_deallocate(is_fixed_edge)
   call my_deallocate(is_fixed_edge_next)
   call my_deallocate(is_active_edge)
   call my_deallocate(is_active_edge_next)
   call my_deallocate(is_cooling_edge)
   call my_deallocate(is_cooling_edge_next)
   call my_deallocate(is_heating_edge)
   call my_deallocate(is_heating_edge_next)
   call my_deallocate(is_active_bin)
   call my_deallocate(is_active_bin_next)

   call deallocate_active_arrays ! optional

  end subroutine cresp_deallocate_all

! !---------------------------------------------------------------------------------------------
   subroutine cresp_accuracy_test(t)
     implicit none
     real(kind=8), intent(in)   :: t

   print *, " -------------------------- "

   print*, 'Accuracy test for adabatic compression/expansion:'
   print*, 'n_tot = ', n_tot, 'n_tot0 = ', n_tot0, 'rel error = ', (n_tot - n_tot0)/n_tot0
   print*, 'e_tot = ', e_tot, 'e_anal = ', e_tot0*exp(-u_d_0*t), 'rel error = ',(e_tot-e_tot0*exp(-u_d_0*t))/(e_tot0*exp(-u_d_0*t))
   print*, 'e_tot0= ', e_tot0
   print *, '=================================='
   print*,  '! End of iteration               !'
   print *, '=================================='
   print*
   print*
   print*,'--------------------'
   print *,''

   end subroutine cresp_accuracy_test
!----------------------------------------------------------------------------------------------------
 subroutine cleanup_cresp
  implicit none
        print '(A36,I6,A6,I6)', "NR_2dim:  convergence failure: p_lo", fail_count_NR_2dim(1), ", p_up", fail_count_NR_2dim(2)
        print '(A36,I6,A6,I6)', "NR_2dim:interpolation failure: p_lo", fail_count_interpol(1), ", p_up", fail_count_interpol(2)
        print '(A36,I6,A6,I6)', "NR_2dim:  no solution failure: p_lo", fail_count_no_sol(1), ", p_up", fail_count_no_sol(2)
        print '(A36,I6,A6,I6)', "NR_2dim: second try failure  : p_lo", second_fail(1), ", p_up", second_fail(2)
        print '(A36,   100I5)', "NR_2dim:inpl/solve  q(bin) failure:", fail_count_comp_q
        call cresp_deallocate_all
 end subroutine cleanup_cresp
!----------------------------------------------------------------------------------------------------
   subroutine printer(t)
   use initcrspectrum, only: ncre, crel
   implicit none
     real(kind = 8)   :: t
      open(10, file="crs.dat", position='append')
      write(10, '(2e16.9, 3(1x,i8), 200(1x,ES18.9E3))') t, crel%dt, ncre, crel%i_lo, crel%i_up, crel%p, crel%f, crel%q
      close(10)

      open(11, file="crs_ne.dat", position='append')
      write(11, '(2I5,4x, e16.9, 100(1x,F18.9))') del_i_lo, del_i_up, t, crel%dt, crel%p(i_lo), crel%p(i_up), crel%n, crel%e
      close(11)

      end subroutine printer

! --------------------

end module cresp_crspectrum<|MERGE_RESOLUTION|>--- conflicted
+++ resolved
@@ -1,21 +1,13 @@
 module cresp_crspectrum
 ! pulled by COSM_RAY_ELECTRONS
-<<<<<<< HEAD
- implicit none
-  public :: cresp_update_cell, cresp_init_state, printer, fail_count_interpol, fail_count_no_sol, fail_count_NR_2dim, cresp_get_scaled_init_spectrum, &
-      &   cleanup_cresp, cresp_accuracy_test, b_losses, cresp_allocate_all, cresp_deallocate_all, e_threshold_lo, e_threshold_up, &
-      &   fail_count_comp_q, second_fail, src_gpcresp, cresp_init_powl_spectrum, get_powl_f_ampl, e_tot_2_f_init_params, e_tot_2_en_powl_init_params, &
-      &   detect_clean_spectrum, cresp_find_prepare_spectrum
-  private ! most of it
-=======
->>>>>>> 5e5917e1
 
    implicit none
 
    private ! most of it
    public :: cresp_update_cell, cresp_init_state, printer, fail_count_interpol, fail_count_no_sol, fail_count_NR_2dim, cresp_get_scaled_init_spectrum, &
       &      cleanup_cresp, cresp_accuracy_test, b_losses, cresp_allocate_all, cresp_deallocate_all, e_threshold_lo, e_threshold_up, &
-      &      fail_count_comp_q, second_fail, src_gpcresp, cresp_init_powl_spectrum, get_powl_f_ampl, e_tot_2_f_init_params, e_tot_2_en_powl_init_params, detect_clean_spectrum
+      &      fail_count_comp_q, second_fail, src_gpcresp, cresp_init_powl_spectrum, get_powl_f_ampl, e_tot_2_f_init_params, e_tot_2_en_powl_init_params, &
+      &      detect_clean_spectrum, cresp_find_prepare_spectrum
 
    integer, dimension(1:2), save      :: fail_count_NR_2dim, fail_count_interpol, fail_count_no_sol, second_fail
    integer, allocatable, save         :: fail_count_comp_q(:)
@@ -143,18 +135,11 @@
 
       if (nullify_empty_bins) call nullify_inactive_bins(n_inout, e_inout)
 ! We pass values of external n_inout and e_inout to n and e after these've been prepprocessed
-<<<<<<< HEAD
         n = n_inout     ! number density of electrons passed to cresp module by the external module / grid
         e = e_inout     ! energy density of electrons passed to cresp module by the external module / grid
 
 !         call check_boundary_bins     ! with cresp_find_prepare_spectrum we might not need this
 !         call cresp_organize_p        ! with cresp_find_prepare_spectrum we might not need this
-=======
-      n = n_inout     ! number density of electrons passed to cresp module by the external module / grid
-      e = e_inout     ! energy density of electrons passed to cresp module by the external module / grid
-      call check_boundary_bins
-      call cresp_organize_p
->>>>>>> 5e5917e1
 
 ! Compute power indexes for each bin at [t] and f on left bin faces at [t]
 !         f = zero; q=zero ! done in cresp_find_prepare_spectrum already
@@ -219,10 +204,6 @@
             else
                i_lo = i_up +1 ; p_lo = p_fix(i_lo) ; p(i_lo) = p_fix(i_lo) ; p_up = p_fix(i_up) ; p(i_up) = p_fix(i_up)
             endif
-<<<<<<< HEAD
-            call cresp_find_prepare_spectrum(n_inout, e_inout, empty_cell)
-        endif
-=======
          endif
          if (p_lo .le. zero) then ! in case of second failure
             p_lo = p_mid_fix(i_lo)
@@ -234,9 +215,9 @@
             p(i_up) = p_up
             second_fail(2) = second_fail(2)+1
          endif
-         call cresp_find_active_bins
-      endif
->>>>>>> 5e5917e1
+         call cresp_find_prepare_spectrum(n_inout, e_inout, empty_cell)
+!          call cresp_find_active_bins
+      endif
 
       call cresp_update_bin_index(dt, p_lo, p_up, p_lo_next, p_up_next, cfl_cresp_violation)      ! FIXME - must be modified in the future if this branch is connected to Piernik
       if ( cfl_cresp_violation ) then
@@ -497,12 +478,7 @@
    end subroutine cresp_find_active_bins
 
 !-------------------------------------------------------------------------------------------------
-<<<<<<< HEAD
    subroutine cresp_find_prepare_spectrum(n, e, empty_cell, i_up_out) ! EXPERIMENTAL
-=======
-
-   subroutine cresp_find_prepare_spectrum(n, e, empty_cell) ! EXPERIMENTAL
->>>>>>> 5e5917e1
 
       use constants,      only: I_ZERO, zero
       use diagnostics,    only: incr_vec
