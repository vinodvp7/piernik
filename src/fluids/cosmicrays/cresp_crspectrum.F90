--- conflicted
+++ resolved
@@ -184,15 +184,9 @@
       n = n_inout     ! number density of electrons passed to cresp module by the external module / grid
       e = e_inout     ! energy density of electrons passed to cresp module by the external module / grid
 
-<<<<<<< HEAD
       if (approx_p(HI) > 0) then
          if (i_up > 1) then
-            call get_fqp_up(solve_fail_up)
-=======
-      if (approx_p_up .gt. 0) then
-         if (i_up .gt. 1) then
             call get_fqp_cutoff(HI, i_up, p_up, f(i_up-1), q(i_up), (e(i_up)/(n(i_up)*p_fix(i_up-1))), n(i_up), solve_fail_up)
->>>>>>> 2e05efc3
          else                                                  !< spectrum cutoff beyond the fixed momentum grid
             p_up          = p_fix(i_up)
             p(i_up)       = p_fix(i_up)
@@ -216,15 +210,9 @@
          endif
       endif
 
-<<<<<<< HEAD
       if (approx_p(LO) > 0) then
          if (i_lo + 1 /= ncre) then
-            call get_fqp_lo(solve_fail_lo)
-=======
-      if (approx_p_lo .gt. 0) then
-         if ((i_lo+1) .ne. ncre) then
             call get_fqp_cutoff(LO, i_lo, p_lo, f(i_lo), q(i_lo+1), (e(i_lo+1)/(n(i_lo+1)*p_fix(i_lo+1))), n(i_lo+1), solve_fail_lo)
->>>>>>> 2e05efc3
          else                                                  !< spectrum cutoff beyond the fixed momentum grid
             p_lo          = p_fix(i_lo)
             p(i_lo)       = p_lo
@@ -1808,85 +1796,7 @@
 !---------------------------------------------------------------------------------------------------
    subroutine get_fqp_cutoff(cutoff, cutoff_index, p_cutoff, f_cutoff, q_cutoff, inp_alpha, inp_n, exit_code)
 
-<<<<<<< HEAD
-      use constants,       only: zero, one
-      use cresp_variables, only: clight_cresp
-      use cresp_NR_method, only: intpol_pf_from_NR_grids, alpha, n_in, NR_algorithm, e_small_to_f, q_ratios, assoc_pointers
-#ifdef CRESP_VERBOSED
-      use dataio_pub,      only: msg, printinfo
-#endif /* CRESP_VERBOSED */
-      use initcrspectrum,  only: e_small, q_big, p_fix, NR_refine_pf_up
-
-      implicit none
-
-      real, dimension(1:2) :: x_NR, x_NR_init
-      logical              :: exit_code, interpolated
-
-      x_NR = zero
-      alpha = (e(i_up)/(n(i_up)*clight_cresp*p_fix(i_up-1)))
-      n_in  = n(i_up)
-
-      call assoc_pointers(HI)
-
-      x_NR = intpol_pf_from_NR_grids(alpha, n_in, interpolated)
-      if (.not. interpolated) then
-         exit_code = .true.
-         fail_count_interpol(HI) = fail_count_interpol(HI) +1
-         return
-      else
-         x_NR_init = x_NR
-      endif
-
-      exit_code = .not.interpolated
-#ifdef CRESP_VERBOSED
-      write(msg,"(A31,2E22.15)") "Input ratios(p, f) for NR (up):", x_NR      ; call printinfo(msg)
-#endif /* CRESP_VERBOSED */
-
-      if (NR_refine_pf_up .or. .not. interpolated) then
-         call NR_algorithm(x_NR, exit_code)
-         if (exit_code) then ! some failures still take place
-            if (.not. interpolated) then
-               exit_code = .true.
-#ifdef CRESP_VERBOSED
-               write(msg,"(A,4E18.9)") " Interpolation AND NR failure (up)", alpha, n_in, x_NR_init      ; call printinfo(msg)
-#endif /* CRESP_VERBOSED */
-               return
-            endif
-            fail_count_NR_2dim(2) = fail_count_NR_2dim(2) +1
-            x_NR = x_NR_init
-         endif
-      endif
-
-      x_NR = abs(x_NR) ! negative values cannot be allowed
-
-      if (x_NR(1) < 1.0) then
-         exit_code = .true.
-         return
-      endif
-
-      p_up      = p_fix(i_up-1)*x_NR(1)
-      p(i_up)   = p_up
-      f(i_up-1) = e_small_to_f(p_up)/x_NR(2)
-      q(i_up)   = q_ratios(x_NR(2), x_NR(1))
-
-      if (abs(q(i_up)) > q_big ) q(i_up) = sign(one, q(i_up)) * q_big
-#ifdef CRESP_VERBOSED
-      write(msg, "(A26,2E22.15)") " >>> Obtained (p_up, f_l):", p_up, f(i_up-1)     ; call printinfo(msg)
-      write(msg, "(A26,2E22.15)") "     Corresponding ratios:", x_NR(1), x_NR(2)    ; call printinfo(msg)
-#endif /* CRESP_VERBOSED */
-      alpha = zero ;  n_in = zero
-
-   end subroutine get_fqp_up
-!--------------------------------------------------------------------------------------------------
-! Preparation and computation of upper boundary momentum "p_lo" and and upper boundary
-! distribution function value on the right bin edge "f"
-!--------------------------------------------------------------------------------------------------
-   subroutine get_fqp_lo(exit_code)
-
-      use constants,       only: zero, one
-=======
       use constants,       only: zero, one, I_ONE, I_TWO, LO, HI
->>>>>>> 2e05efc3
       use cresp_NR_method, only: intpol_pf_from_NR_grids, alpha, n_in, NR_algorithm, e_small_to_f, q_ratios, assoc_pointers
       use cresp_variables, only: clight_cresp
 #ifdef CRESP_VERBOSED
@@ -1947,11 +1857,7 @@
       endif
 
       x_NR = abs(x_NR) ! negative values cannot be allowed
-<<<<<<< HEAD
-      if (x_NR(1) < 1.0) then
-=======
-      if (x_NR(I_ONE) .lt. one) then
->>>>>>> 2e05efc3
+      if (x_NR(I_ONE) < one) then
          exit_code = .true.
          return
       endif
@@ -1967,11 +1873,7 @@
       p(cutoff_index) = p_cutoff
       q_cutoff        = q_ratios(x_NR(I_TWO), x_NR(I_ONE))
 
-<<<<<<< HEAD
-      if (abs(q(i_lo+1)) > q_big ) q(i_lo+1) = sign(one, q(i_lo+1)) * q_big
-=======
-      if (abs(q_cutoff) .gt. q_big ) q_cutoff = sign(one, q_cutoff) * q_big
->>>>>>> 2e05efc3
+      if (abs(q_cutoff) > q_big) q_cutoff = sign(one, q_cutoff) * q_big
 #ifdef CRESP_VERBOSED
       write (msg, "(A26,2E22.15)") " >>> Obtained (p, f):", p_cutoff, f_cutoff            ; call printinfo(msg)
       write (msg, "(A26,2E22.15)") "     Corresponding ratios:", x_NR(I_ONE), x_NR(I_TWO) ; call printinfo(msg)
