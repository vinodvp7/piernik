module cresp_grid
! pulled by COSM_RAY_ELECTRONS

! This module contains routines necessary to initialize, compute timestep for cre bins and to update spectrum in the whole domain
! as the crspectrum module operates on a single grid cell.
      use initcosmicrays, only: iarr_cre, iarr_cre_e, iarr_cre_n
      use initcrspectrum, only: ncre
      use global,         only: dt, t

      
      public        dt_cre      
      real(kind=8)                    :: dt_cre
contains


 subroutine grid_cresp_update
      use cg_leaves,      only: leaves
      use cg_list,        only: cg_list_element
!       use cg_level_finest,       only: finest
      use constants,      only: I_ONE, I_TWO, I_FOUR, xdim, ydim, zdim !, LO, HI, pMAX, 
!       use domain,         only: dom!, is_multicg
      use func,           only: ekin, emag, operator(.equals.), operator(.notequals.)
      use grid_cont,      only: grid_container
!       use cresp_variables, only: ind_p_lo, ind_p_up, cresp_taylor_order, taylor_coeff_2nd, taylor_coeff_3rd, &
!                                 ind_e_beg, ind_e_end, ind_n_beg, ind_n_end
      use cresp_crspectrum, only:cresp_crs_update, printer
      use crhelpers,      only: divv_n
      use named_array_list, only: qna
      use units,           only: s_len_u

      implicit none
      integer                         :: i, j, k 
      type(cg_list_element),  pointer :: cgl
      type(grid_container),   pointer :: cg
      real(kind=8), allocatable, dimension(:)  :: cresp_arguments
      real(kind=8)                             :: dt_cre_tmp
      
      allocate(cresp_arguments(I_ONE:I_TWO*ncre+I_FOUR))
   i = 0
   j = 0
   k = 0

   dt_cre_tmp = 1.0
   dt_cre = dt_cre_tmp
   cgl => leaves%first
   do while (associated(cgl))
     cg => cgl%cg
     cresp_arguments = 0.0
        do k = cg%ks, cg%ke
           do j = cg%js, cg%je
              do i = cg%is, cg%ie
  
                  cresp_arguments(I_ONE:I_TWO*ncre+I_TWO)    = cg%u(iarr_cre, i, j, k)
                 
                  cresp_arguments(2*ncre+3) = emag(cg%b(xdim,i,j,k), cg%b(ydim,i,j,k), cg%b(zdim,i,j,k))/cg%dvol  !!! module works properly for small emag. Should emag be > 1e-4, negative values will appear
                  cresp_arguments(2*ncre+4) = cg%q(qna%ind(divv_n))%point([i,j,k])/cg%dvol
#ifdef VERBOSE
              print *, 'Output of cosmic ray electrons module for grid cell with coordinates i,j,k:', i, j, k
#endif /* VERBOSE */
! #ifndef DIFF_TEST
              call cresp_crs_update(2*dt, cresp_arguments, dt_cre_tmp) !cg%u(cr_table(cren)), cg%u(cr_table(cree)), cg%u(cr_table(crepl), &
              cg%u(iarr_cre, i, j, k) = cresp_arguments(I_ONE:I_TWO*ncre+I_TWO)
!              diagnostic:
                if (i.eq.34.and.j.eq.34.and.k.eq.0) then
                      call printer(t)      
                       print *, '   emag = ', emag(cg%b(xdim,i,j,k), cg%b(ydim,i,j,k), cg%b(zdim,i,j,k))/cg%dvol !/(4*pi*cg%dvol)
!                       print *, cresp_arguments(2*ncre+3)
!                       print *, 'cg%u(iarr_cre(e),34,34,:) =', cg%u(iarr_cre_e,34,34,0)
                      print *, 'cg%u(iarr_cre(n),34,34,:) =', cg%u(iarr_cre_n,34,34,0)
!                       print *, 'p ', crel%p
! !                       print *, 'q ', crel%q
!                       print *, 'f ', crel%f
!                       print *, 'plo, pup = ', cg%u(flind%cre%plo,i,j,k),cg%u(flind%cre%pup,i,j,k)
                      print *, '-------------------------'
                endif
!               if(i.eq.1.and.j.eq.1.and.k.eq.0) call printer(t)          
              
              dt_cre = min(dt_cre, dt_cre_tmp)
!               if (dt_cre .ge. dt_cre_tmp) then
!                       dt_cre = dt_cre_tmp
!               endif
           enddo
         enddo
       enddo
      cgl=>cgl%nxt
      enddo
      
   end subroutine grid_cresp_update
   
   subroutine grid_cresp_initialization
   
      use cg_leaves,      only: leaves
      use cg_list,        only: cg_list_element
      use constants,      only: xdim, ydim, zdim, I_ONE, I_TWO, I_FOUR, fpi !, LO, HI, pMAX,
!       use domain,         only: dom, is_multicg
      use func,           only: ekin, emag, operator(.equals.), operator(.notequals.)
      use grid_cont,      only: grid_container
!       use cresp_variables, only: ind_p_lo, ind_p_up, cresp_taylor_order, taylor_coeff_2nd, taylor_coeff_3rd, &
!                                 ind_e_beg, ind_e_end, ind_n_beg, ind_n_end
      use initcrspectrum, only: ncre, f_init, p_up_init, p_lo_init, q_init, cre_eff
      use initcosmicrays, only: iarr_crn, iarr_cre
      use cresp_crspectrum, only: cresp_init_state
      use units,          only: clight
      implicit none

      integer                         :: i, j, k !, icr, ipm, jpm, kpm
      type(cg_list_element),  pointer :: cgl
      type(grid_container),   pointer :: cg
      real(kind=8), allocatable, dimension(:)  :: cresp_arguments
      real(kind=8)                             :: dt_cre_tmp
      
      allocate(cresp_arguments(I_ONE:I_TWO*ncre+I_FOUR))
      !       logical, save :: frun = .true.
      !       integer       :: cr_id         ! maybe we should make this variable global in the module and do not pass it as an argument?
   i = 0
   j = 0
   k = 0
   
   dt_cre_tmp = 1.0
   dt_cre = dt_cre_tmp
   
   cgl => leaves%first
   do while (associated(cgl))
     cg => cgl%cg
     cresp_arguments = 0.0
     
         do k = cg%ks, cg%ke
           do j = cg%js, cg%je
              do i = cg%is, cg%ie

                  cresp_arguments(I_ONE:2*ncre+2)    = cg%u(iarr_cre, i, j, k)
                  cresp_arguments(2*ncre+3) = emag(cg%b(xdim,i,j,k), cg%b(ydim,i,j,k),cg%b(zdim,i,j,k))*0.1/cg%dvol
                  
                  f_init = 1/(fpi*clight*(p_lo_init**(I_FOUR))*(((p_up_init/p_lo_init)**(I_FOUR-q_init))-I_ONE)/(I_FOUR-q_init))   !!! amplitude and distribution of electron energy density is inherited after those of nucleons, see crspectrum.pdf, eq. 29
!                    f_init = 1.0
                  f_init    = f_init*cg%u(iarr_crn(1),i,j,k)*cre_eff
                  
                  call cresp_init_state(dt, cresp_arguments, dt_cre_tmp)
#ifdef VERBOSE
              print *, 'Output of cosmic ray electrons module for grid cell with coordinates i,j,k:', i, j, k
#endif /* VERBOSE */
                  cg%u(iarr_cre, i, j, k) = cresp_arguments(I_ONE:I_TWO*ncre+I_TWO)
              
!                 if (i.eq.34.and.j.eq.34.and.k.eq.0) then
!                       print *, 'cg%u(iarr_cre(e),34,34,:) =', cg%u(iarr_cre_e,i,j,k)
!                       print *, 'cg%u(iarr_cre(n),34,34,:) =', cg%u(iarr_cre_n,i,j,k)
!                       print *, 'p ', crel%p
!                       print *, 'q ', crel%q
!                       print *, 'f ', crel%f
!                       print *,''
!                       print *, 'plo, pup = ', cg%u(flind%cre%plo,i,j,k),cg%u(flind%cre%pup,i,j,k)
!                       print *, '-------------------------'
!                 endif

                  if (dt_cre .ge. dt_cre_tmp) then
                      dt_cre = dt_cre_tmp
                  endif
<<<<<<< HEAD
           enddo
         enddo
=======
!
           enddo
         enddo
!          print *,'ub = ', cresp_arguments(2*ncre+3)
!          print *, ' dt cre, dt_cre_tmp', dt_cre, dt_cre_tmp
>>>>>>> 2eabe4ed
       enddo
      cgl=>cgl%nxt
      enddo

      deallocate(cresp_arguments)
   
   end subroutine grid_cresp_initialization
   
! ------------------------------------------------

   subroutine grid_cresp_timestep
    use cg_leaves,        only: leaves
    use cg_leaves,        only: leaves
    use cg_list,          only: cg_list_element
    use fluidtypes,       only: var_numbers
    use cresp_crspectrum, only: cresp_crs_update, printer
    use crhelpers,        only: divv_n
    use func,             only: emag !, operator(.equals.), operator(.notequals.)
    use grid_cont,        only: grid_container
    use constants,        only: I_ONE, I_TWO, I_FOUR, xdim, ydim, zdim, pi !, LO, HI, pMAX, 
    use named_array_list, only: qna
    use constants,        only: one
    
    use timestep_cresp,  only: cresp_timestep_new
!     use timestep_cresp,   only: cresp_timestep_new
    
  
     implicit none
     integer                         :: i, j, k 
     type(grid_container), pointer   :: cg
     type(cg_list_element), pointer  :: cgl
     type(var_numbers)    :: flind
     real   :: p_l, p_u, u_b, u_d
     real(kind=8)                             :: dt_cre_tmp
     
     dt_cre = huge(one)
     dt_cre_tmp = huge(one)
     cgl => leaves%first
     do while (associated(cgl))
     cg => cgl%cg
     
         do k = cg%ks, cg%ke
           do j = cg%js, cg%je
              do i = cg%is, cg%ie
!                print *, i,j,k
!                print *, 'pass timestep'
               p_l = cg%u(flind%cre%plo, i, j, k)
               p_u = cg%u(flind%cre%plo, i, j, k)
               u_b = emag(cg%b(xdim,i,j,k), cg%b(ydim,i,j,k), cg%b(zdim,i,j,k))/cg%dvol
               u_d=  cg%q(qna%ind(divv_n))%point([i,j,k])/cg%dvol
               
!                print *, p_l, p_u, u_b, u_d 
               call cresp_timestep_new(dt_cre_tmp, p_l, p_u, u_b, u_d)
               dt_cre = min(dt_cre, dt_cre_tmp)
              enddo
           enddo
         enddo
         cgl=>cgl%nxt
!          pause
     enddo
   
   
   end subroutine grid_cresp_timestep
   
end module cresp_grid<|MERGE_RESOLUTION|>--- conflicted
+++ resolved
@@ -66,7 +66,7 @@
                        print *, '   emag = ', emag(cg%b(xdim,i,j,k), cg%b(ydim,i,j,k), cg%b(zdim,i,j,k))/cg%dvol !/(4*pi*cg%dvol)
 !                       print *, cresp_arguments(2*ncre+3)
 !                       print *, 'cg%u(iarr_cre(e),34,34,:) =', cg%u(iarr_cre_e,34,34,0)
-                      print *, 'cg%u(iarr_cre(n),34,34,:) =', cg%u(iarr_cre_n,34,34,0)
+!                       print *, 'cg%u(iarr_cre(n),34,34,:) =', cg%u(iarr_cre_n,34,34,0)
 !                       print *, 'p ', crel%p
 ! !                       print *, 'q ', crel%q
 !                       print *, 'f ', crel%f
@@ -155,16 +155,9 @@
                   if (dt_cre .ge. dt_cre_tmp) then
                       dt_cre = dt_cre_tmp
                   endif
-<<<<<<< HEAD
            enddo
          enddo
-=======
-!
-           enddo
-         enddo
-!          print *,'ub = ', cresp_arguments(2*ncre+3)
-!          print *, ' dt cre, dt_cre_tmp', dt_cre, dt_cre_tmp
->>>>>>> 2eabe4ed
+
        enddo
       cgl=>cgl%nxt
       enddo
