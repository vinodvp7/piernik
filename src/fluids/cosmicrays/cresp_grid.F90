--- conflicted
+++ resolved
@@ -137,21 +137,13 @@
       use cresp_crspectrum,   only: cresp_allocate_all, e_threshold_lo, e_threshold_up, fail_count_interpol, fail_count_no_sol, &
                                     & fail_count_NR_2dim, fail_count_comp_q, second_fail, cresp_init_state
       use cresp_NR_method,    only: cresp_initialize_guess_grids
-<<<<<<< HEAD
-!       use constants,          only: pi
-=======
->>>>>>> 735ac1f0
       use dataio_pub,         only: warn, printinfo, msg
       use grid_cont,          only: grid_container
       use initcosmicrays,     only: iarr_cre_n, iarr_cre_e
       use initcrspectrum,     only: e_small, e_small_approx_p_lo, e_small_approx_p_up, norm_init_spectrum, spec_mod_trms, f_init
       use mpisetup,           only: master
       use named_array_list,   only: wna
-<<<<<<< HEAD
-      use units,              only: cm, units_set !, myr, Gs, me,
-=======
       use units,              only: cm, units_set
->>>>>>> 735ac1f0
 
       implicit none
 
