--- conflicted
+++ resolved
@@ -40,12 +40,8 @@
    private
    public   :: hdr_io, map_header, n_g_cresp, n_g_smaps, n_a_dims, n_a_esmall, n_a_max_p_r, n_a_clight,     &
       &  n_a_qbig, n_a_amin, n_a_amax, n_a_nmin, n_a_nmax, real_attrs, int_attrs, extension, flen,          &
-<<<<<<< HEAD
-      &  bound_name, dset_attrs, enden_CMB
-=======
       &  bound_name, dset_attrs, cresp_gname, p_ratios_lo, f_ratios_lo, p_ratios_up, f_ratios_up, hdr_res,  &
-      &  allocate_smaps, deallocate_smaps
->>>>>>> f8c82dcd
+      &  allocate_smaps, deallocate_smaps, enden_CMB
 
    real, allocatable, dimension(:,:), target          :: p_ratios_lo, f_ratios_lo, p_ratios_up, f_ratios_up
 
@@ -113,9 +109,9 @@
       call my_deallocate(p_ratios_up)
       call my_deallocate(f_ratios_up)
 
-<<<<<<< HEAD
-   contains
+   end subroutine deallocate_smaps
 
+!----------------------------------------------------------------------------------------------------
 !> \brief Calculate energy density of Cosmic Microwave Background at given epoch
 
    elemental real function enden_CMB(z)
@@ -129,8 +125,4 @@
 
    end function enden_CMB
 
-=======
-   end subroutine deallocate_smaps
->>>>>>> f8c82dcd
-
 end module cresp_helpers