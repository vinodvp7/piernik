!
! PIERNIK Code Copyright (C) 2006 Michal Hanasz
!
!    This file is part of PIERNIK code.
!
!    PIERNIK is free software: you can redistribute it and/or modify
!    it under the terms of the GNU General Public License as published by
!    the Free Software Foundation, either version 3 of the License, or
!    (at your option) any later version.
!
!    PIERNIK is distributed in the hope that it will be useful,
!    but WITHOUT ANY WARRANTY; without even the implied warranty of
!    MERCHANTABILITY or FITNESS FOR A PARTICULAR PURPOSE.  See the
!    GNU General Public License for more details.
!
!    You should have received a copy of the GNU General Public License
!    along with PIERNIK.  If not, see <http://www.gnu.org/licenses/>.
!
!    Initial implementation of PIERNIK code was based on TVD split MHD code by
!    Ue-Li Pen
!        see: Pen, Arras & Wong (2003) for algorithm and
!             http://www.cita.utoronto.ca/~pen/MHD
!             for original source code "mhd.f90"
!
!    For full list of developers see $PIERNIK_HOME/license/pdt.txt
!
#include "piernik.h"

!>
!! \brief Initialization of Cosmic Ray component
!!
!!
!!
!! In this module following namelist of parameters is specified:
!! \copydetails initcosmicrays::init_cosmicrays
!<
module initcosmicrays
! pulled by COSM_RAYS
   use constants, only: cbuff_len
   implicit none

   public ! QA_WARN no secrets are kept here
   private :: cbuff_len ! QA_WARN prevent reexport

   integer, parameter                  :: ncr_max = 102  !< maximum number of CR nuclear and electron components (\warning higher ncr_max limit would require changes in names of components in common_hdf5)
   ! namelist parameters
   integer(kind=4)                     :: ncrn         !< number of CR nuclear  components \deprecated BEWARE: ncrs (sum of ncrn and ncre) should not be higher than ncr_max = 9
   integer(kind=4)                     :: ncre         !< number of CR electron components or number of bins for COSM_RAY_ELECTRONS
   integer(kind=4)                     :: ncra         !< ncre by default and 2*ncre for COSM_RAY_ELECTRONS
   integer(kind=4)                     :: ncrs         !< number of all CR components \deprecated BEWARE: ncrs (sum of ncrn and ncre) should not be higher than ncr_max = 9
   integer(kind=4)                     :: ord_cr_prolong  !< prolongation order used in cfdiffusion:cr_diff (may be higher than regular prolongation of fluid)
   real                                :: cfl_cr       !< CFL number for diffusive CR transport
   real                                :: smallecr     !< floor value for CR energy density
   real                                :: cr_active    !< parameter specifying whether CR pressure gradient is (when =1.) or isn't (when =0.) included in the gas equation of motion
   real                                :: cr_eff       !< conversion rate of SN explosion energy to CR energy (default = 0.1)
   logical                             :: use_CRdiff   !< switch for diffusion of cosmic rays
   logical                             :: use_smallecr !< correct CR energy density when it gets lower than smallecr
   character(len=cbuff_len)            :: divv_scheme  !< scheme used to calculate div(v), see crhelpers for more details
   real, dimension(ncr_max)            :: K_crn_paral  !< array containing parallel diffusion coefficients of all CR nuclear components
   real, dimension(ncr_max)            :: K_crn_perp   !< array containing perpendicular diffusion coefficients of all CR nuclear components
   real, dimension(ncr_max)            :: K_cre_paral  !< array containing parallel diffusion coefficients of all CR electron components (number density and energy density)
   real, dimension(ncr_max)            :: K_cre_perp   !< array containing perpendicular diffusion coefficients of all CR electron components (number density and energy density)
   real, dimension(ncr_max)            :: gamma_crn    !< array containing adiabatic indexes of all CR nuclear components
#ifndef COSM_RAY_ELECTRONS
   real, dimension(ncr_max)            :: gamma_cre    !< array containing adiabatic indexes of all CR electron components
   logical, dimension(ncr_max)         :: cre_gpcr_ess !< if CRe species/energy-bin is essential for grad_pcr calculation
#else /* COSM_RAY_ELECTRONS */
   logical                             :: cre_gpcr_ess !< if CRe species/energy-bin is essential for grad_pcr calculation
#endif /* COSM_RAY_ELECTRONS */
   logical, dimension(ncr_max)         :: crn_gpcr_ess !< if CRn species/energy-bin is essential for grad_pcr calculation
   integer(kind=4), allocatable, dimension(:) :: gpcr_essential !< crs indexes of essentials for grad_pcr calculation
   ! public component data
   integer(kind=4), allocatable, dimension(:) :: iarr_crn !< array of indexes pointing to all CR nuclear components
   integer(kind=4), allocatable, dimension(:) :: iarr_cre !< array of indexes pointing to all CR electron components
   integer(kind=4), allocatable, dimension(:) :: iarr_crs !< array of indexes pointing to all CR components
#ifdef COSM_RAY_ELECTRONS
   integer(kind=4), allocatable, dimension(:) :: iarr_cre_e !< array of indexes pointing to all CR electron energy components
   integer(kind=4), allocatable, dimension(:) :: iarr_cre_n !< array of indexes pointing to all CR electron number density components
#endif /* COSM_RAY_ELECTRONS */

   real,    allocatable, dimension(:)  :: gamma_crs    !< array containing adiabatic indexes of all CR components
   real,    allocatable, dimension(:)  :: K_crs_paral  !< array containing parallel diffusion coefficients of all CR components
   real,    allocatable, dimension(:)  :: K_crs_perp   !< array containing perpendicular diffusion coefficients of all CR components
   !> \deprecated BEWARE Possible confusion: *_perp coefficients are not "perpendicular" but rather isotropic
   real                                :: def_dtcrs    !< default dt limitation due to diffusion
   logical                             :: K_crs_valid  !< condition to use dt_crs

contains

!>
!! \brief Routine to set parameters values from namelist COSMIC_RAYS
!!
!! \n \n
!! @b COSMIC_RAYS
!! \n \n
!! <table border="+1">
!! <tr><td width="150pt"><b>parameter</b></td><td width="135pt"><b>default value</b></td><td width="200pt"><b>possible values</b></td><td width="315pt"> <b>description</b></td></tr>
!! <tr><td>cfl_cr      </td><td>0.9   </td><td>real value</td><td>\copydoc initcosmicrays::cfl_cr     </td></tr>
!! <tr><td>smallecr    </td><td>0.0   </td><td>real value</td><td>\copydoc initcosmicrays::smallecr   </td></tr>
!! <tr><td>cr_active   </td><td>1.0   </td><td>real value</td><td>\copydoc initcosmicrays::cr_active  </td></tr>
!! <tr><td>cr_eff      </td><td>0.1   </td><td>real value</td><td>\copydoc initcosmicrays::cr_eff     </td></tr>
!! <tr><td>use_CRdiff  </td><td>.true.</td><td>logical   </td><td>\copydoc initcosmicrays::use_CRdiff </td></tr>
!! <tr><td>ncrn        </td><td>0     </td><td>integer   </td><td>\copydoc initcosmicrays::ncrn       </td></tr>
!! <tr><td>ncre        </td><td>0     </td><td>integer   </td><td>\copydoc initcosmicrays::ncre       </td></tr>
!! <tr><td>ord_cr_prolong </td><td>2  </td><td>integer   </td><td>\copydoc initcosmicrays::ord_cr_prolong </td></tr>
!! <tr><td>gamma_crn   </td><td>4./3. </td><td>real array</td><td>\copydoc initcosmicrays::gamma_crn  </td></tr>
!! <tr><td>gamma_cre   </td><td>4./3. </td><td>real array</td><td>\copydoc initcosmicrays::gamma_cre  </td></tr>
!! <tr><td>K_crn_paral </td><td>0     </td><td>real array</td><td>\copydoc initcosmicrays::k_crn_paral</td></tr>
!! <tr><td>K_crn_perp  </td><td>0     </td><td>real array</td><td>\copydoc initcosmicrays::k_crn_perp </td></tr>
!! <tr><td>K_cre_paral </td><td>0     </td><td>real array</td><td>\copydoc initcosmicrays::k_cre_paral</td></tr>
!! <tr><td>K_cre_perp  </td><td>0     </td><td>real array</td><td>\copydoc initcosmicrays::k_cre_perp </td></tr>
!! <tr><td>divv_scheme </td><td>''    </td><td>string    </td><td>\copydoc initcosmicrays::divv_scheme</td></tr>
!! <tr><td>crn_gpcr_ess</td><td>(1): .true.; (>2):.false.</td><td>logical</td><td>\copydoc initcosmicrays::crn_gpcr_ess</td></tr>
!! <tr><td>cre_gpcr_ess</td><td>.false.                  </td><td>logical</td><td>\copydoc initcosmicrays::cre_gpcr_ess</td></tr>
!! </table>
!! The list is active while \b "COSM_RAYS" is defined.
!! \n \n
!<
   subroutine init_cosmicrays

      use constants,       only: cbuff_len, I_ONE, half, big, O_I2
      use diagnostics,     only: ma1d, my_allocate
      use dataio_pub,      only: die, warn, nh
      use func,            only: operator(.notequals.)
      use mpisetup,        only: ibuff, rbuff, lbuff, cbuff, master, slave, piernik_MPI_Bcast
#ifdef COSM_RAY_ELECTRONS
      use constants,       only: I_TWO
#endif /* COSM_RAY_ELECTRONS */
#ifdef COSM_RAYS_SOURCES
      use cr_data,         only: init_crsources
#endif /* COSM_RAYS_SOURCES */

      implicit none

      integer(kind=4) :: nn, icr, jcr
      integer         :: ne
      real            :: maxKcrs

<<<<<<< HEAD
      namelist /COSMIC_RAYS/ cfl_cr, use_smallecr, smallecr, cr_active, cr_eff, use_CRsplit, ord_cr_prolong, &
#ifndef COSM_RAY_ELECTRONS
           &                 gamma_cre, K_cre_paral, K_cre_perp, &
#endif /* !COSM_RAY_ELECTRONS */
           &                 ncrn, gamma_crn, K_crn_paral, K_crn_perp, &
           &                 ncre, &
           &                 divv_scheme, crn_gpcr_ess, cre_gpcr_ess

      cfl_cr         = 0.9
      smallecr       = 0.0
      cr_active      = 1.0
      cr_eff         = 0.1       !  canonical conversion rate of SN en.-> CR
      !  we fix E_SN=10**51 erg
      ncrn           = 0
      ncre           = 0
      ord_cr_prolong = O_I2

      use_CRsplit    = .true.
      use_smallecr   = .true.

      gamma_crn(:)   = 4./3.
      K_crn_paral(:) = 0.0
      K_crn_perp(:)  = 0.0
=======
      namelist /COSMIC_RAYS/ cfl_cr, use_smallecr, smallecr, cr_active, cr_eff, use_CRdiff, divv_scheme, &
#ifndef COSM_RAY_ELECTRONS
           &                 gamma_cre, K_cre_paral, K_cre_perp, &
#endif /* !COSM_RAY_ELECTRONS */
           &                 gamma_crn, K_crn_paral, K_crn_perp, ncrn, ncre, crn_gpcr_ess, cre_gpcr_ess

      cfl_cr          = 0.9
      smallecr        = 0.0
      cr_active       = 1.0
      cr_eff          = 0.1       !  canonical conversion rate of SN en.-> CR (e_sn=10**51 erg)
      ncrn            = 0
      ncre            = 0

      use_CRdiff      = .true.
      use_smallecr    = .true.

      gamma_crn(:)    = 4./3.
      K_crn_paral(:)  = 0.0
      K_crn_perp(:)   = 0.0
>>>>>>> 4aa6d60c
#ifndef COSM_RAY_ELECTRONS
      gamma_cre(:)    = 4./3.
#endif /* !COSM_RAY_ELECTRONS */
      K_cre_paral(:)  = 0.0
      K_cre_perp(:)   = 0.0

      crn_gpcr_ess(:) = .false.
      crn_gpcr_ess(1) = .true.       ! in most cases protons are the first ingredient of CRs and they are essential
      cre_gpcr_ess    = .false.

      divv_scheme     = ''

      if (master) then

         if (.not.nh%initialized) call nh%init()
         open(newunit=nh%lun, file=nh%tmp1, status="unknown")
         write(nh%lun,nml=COSMIC_RAYS)
         close(nh%lun)
         open(newunit=nh%lun, file=nh%par_file)
         nh%errstr=""
         read(unit=nh%lun, nml=COSMIC_RAYS, iostat=nh%ierrh, iomsg=nh%errstr)
         close(nh%lun)
         call nh%namelist_errh(nh%ierrh, "COSMIC_RAYS")
         read(nh%cmdl_nml,nml=COSMIC_RAYS, iostat=nh%ierrh)
         call nh%namelist_errh(nh%ierrh, "COSMIC_RAYS", .true.)
         open(newunit=nh%lun, file=nh%tmp2, status="unknown")
         write(nh%lun,nml=COSMIC_RAYS)
         close(nh%lun)
         call nh%compare_namelist()
      endif

      rbuff(:) = huge(1.)                         ! mark unused entries to allow automatic determination of nn

      if (master) then

         ibuff(1) = ncrn
         ibuff(2) = ncre
         ibuff(3) = ord_cr_prolong

         rbuff(1) = cfl_cr
         rbuff(2) = smallecr
         rbuff(3) = cr_active
         rbuff(4) = cr_eff

         lbuff(1) = use_CRdiff
         lbuff(2) = use_smallecr

         cbuff(1) = divv_scheme

         nn       = count(rbuff(:) < huge(1.), kind=4)    ! this must match the last rbuff() index above
         ibuff(ubound(ibuff, 1)) = nn
         ne       = nn + 3 * ncrn
         if (ne + 3 * ncre > ubound(rbuff, 1)) call die("[initcosmicrays:init_cosmicrays] rbuff size exceeded.")

         if (ncrn > 0) then
            rbuff(nn+1       :nn+  ncrn) = gamma_crn  (1:ncrn)
            rbuff(nn+1+  ncrn:nn+2*ncrn) = K_crn_paral(1:ncrn)
            rbuff(nn+1+2*ncrn:nn+3*ncrn) = K_crn_perp (1:ncrn)

            lbuff(2:ncrn+1) = crn_gpcr_ess(1:ncrn)
         endif

         if (ncre > 0) then
#ifdef COSM_RAY_ELECTRONS
            lbuff(ncrn+2)                = cre_gpcr_ess
#else /* !COSM_RAY_ELECTRONS */
            rbuff(ne+1       :ne+ncre)   = K_cre_paral(1:ncre)  !< K_cre_paral explicitly defined & broadcasted if CRESP not in use
            rbuff(ne+1+ncre:ne+2*ncre)   = K_cre_perp (1:ncre)  !< K_cre_perp explicitly defined & broadcasted if CRESP not in use
            rbuff(ne+2*ncre+1:ne+3*ncre) = gamma_cre(1:ncre)  ! gamma_cre used only if CRESP module not used
            lbuff(ncrn+2:ncrn+ncre+1)    = cre_gpcr_ess(1:ncre)
#endif /* !COSM_RAY_ELECTRONS */
         endif

      endif

      call piernik_MPI_Bcast(ibuff)
      call piernik_MPI_Bcast(rbuff)
      call piernik_MPI_Bcast(lbuff)
      call piernik_MPI_Bcast(cbuff, cbuff_len)

      if (slave) then

         ncrn           = int(ibuff(1), kind=4)
         ncre           = int(ibuff(2), kind=4)
         ord_cr_prolong = int(ibuff(3), kind=4)


         cfl_cr       = rbuff(1)
         smallecr     = rbuff(2)
         cr_active    = rbuff(3)
         cr_eff       = rbuff(4)

         use_CRdiff   = lbuff(1)
         use_smallecr = lbuff(2)

         nn           = ibuff(ubound(ibuff, 1))    ! this must match the last rbuff() index above
         ne           = nn + 3 * ncrn

         divv_scheme  = cbuff(1)

         if (ncrn > 0) then
            gamma_crn  (1:ncrn) = rbuff(nn+1       :nn+  ncrn)
            K_crn_paral(1:ncrn) = rbuff(nn+1+  ncrn:nn+2*ncrn)
            K_crn_perp (1:ncrn) = rbuff(nn+1+2*ncrn:nn+3*ncrn)

            crn_gpcr_ess(1:ncrn) = lbuff(2:ncrn+1)
         endif

         if (ncre > 0) then
#ifdef COSM_RAY_ELECTRONS
            cre_gpcr_ess         = lbuff(ncrn+2)
#else /* !COSM_RAY_ELECTRONS */
            K_cre_paral(1:ncre) = rbuff(ne+1       :ne+ncre)    !< K_cre_paral explicitly defined & broadcasted if CRESP not in use
            K_cre_perp (1:ncre) = rbuff(ne+1+ncre:ne+2*ncre)    !< K_cre_perp explicitly defined & broadcasted if CRESP not in use
            gamma_cre(1:ncre)    = rbuff(ne+2*ncre+1:ne+3*ncre) ! gamma_cre used only if CRESP module not used
            cre_gpcr_ess(1:ncre) = lbuff(ncrn+2:ncrn+ncre+1)
#endif /* !COSM_RAY_ELECTRONS */
         endif

      endif

      ncra = ncre
#ifdef COSM_RAY_ELECTRONS
      ncra = I_TWO * ncre
#endif /* COSM_RAY_ELECTRONS */
      ncrs = ncra + ncrn

      if (any([ncrn, ncre] > ncr_max) .or. any([ncrn, ncre] < 0)) call die("[initcosmicrays:init_cosmicrays] ncr[nes] > ncr_max or ncr[nes] < 0")
      if (ncrs == 0) call warn("[initcosmicrays:init_cosmicrays] ncrs == 0; no cr components specified")

      ma1d = [ncrs]
      call my_allocate(gamma_crs,   ma1d)
      call my_allocate(K_crs_paral, ma1d)
      call my_allocate(K_crs_perp,  ma1d)

      gamma_crs  (:) = 0.0
      K_crs_paral(:) = 0.0
      K_crs_perp (:) = 0.0

      if (ncrn > 0) then
         gamma_crs  (1:ncrn) = gamma_crn  (1:ncrn)
         K_crs_paral(1:ncrn) = K_crn_paral(1:ncrn)
         K_crs_perp (1:ncrn) = K_crn_perp (1:ncrn)
      endif

      ma1d = [ncrn]
      call my_allocate(iarr_crn, ma1d)

      if (ncre .le. 0) then
         ma1d = 0
      else
         ma1d = [ncra]
      endif
      call my_allocate(iarr_cre, ma1d) ! < iarr_cre will point: (1:ncre) - cre number per bin, (ncre+1:2*ncre) - cre energy per bin

#ifdef COSM_RAY_ELECTRONS
      ma1d = [ncre]
      call my_allocate(iarr_cre_e, ma1d)
      call my_allocate(iarr_cre_n, ma1d)
#endif /* COSM_RAY_ELECTRONS */
      ma1d = [ncrs]
      call my_allocate(iarr_crs, ma1d)

#ifdef COSM_RAYS_SOURCES
      call init_crsources(ncrn, crn_gpcr_ess)
#endif /* COSM_RAYS_SOURCES */

      ma1d = [ int(count(crn_gpcr_ess), kind=4) ]
#ifndef COSM_RAY_ELECTRONS
      ma1d = [ int(count(crn_gpcr_ess) + int(count(cre_gpcr_ess)), kind=4) ]
#endif /* !COSM_RAY_ELECTRONS */

      call my_allocate(gpcr_essential, ma1d)
      jcr = 0
      do icr = 1, ncrn
         if (crn_gpcr_ess(icr)) then
            jcr = jcr + I_ONE
            gpcr_essential(jcr) = icr
         endif
      enddo
#ifndef COSM_RAY_ELECTRONS
      do icr = 1, ncre
         if (cre_gpcr_ess(icr)) then
            jcr = jcr + I_ONE
            gpcr_essential(jcr) = ncrn + I_ONE
         endif
      enddo
#endif /* !COSM_RAY_ELECTRONS */

      def_dtcrs = big
#ifdef COSM_RAY_ELECTRONS
      maxKcrs = maxval(K_crn_paral + K_crn_perp)
#else /* !COSM_RAY_ELECTRONS */
      maxKcrs = maxval(K_crs_paral + K_crs_perp)
#endif /* !COSM_RAY_ELECTRONS */
      K_crs_valid = (maxKcrs > 0)
      if (maxKcrs .notequals. 0.) def_dtcrs = cfl_cr * half / maxKcrs

   end subroutine init_cosmicrays

   subroutine cosmicray_index(flind)

      use constants,  only: I_ONE
      use fluidtypes, only: var_numbers

      implicit none

      type(var_numbers), intent(inout) :: flind
      integer(kind=4)                  :: icr

      flind%crn%beg = flind%all + I_ONE
      flind%crs%beg = flind%crn%beg

      flind%crn%all = ncrn
      flind%cre%all = ncra

      flind%crs%all = flind%crn%all + flind%cre%all
      do icr = 1, ncrn
         iarr_crn(icr) = flind%all + icr
         iarr_crs(icr) = flind%all + icr
      enddo
      flind%all = flind%all + flind%crn%all

      do icr = I_ONE, ncra
         iarr_cre(icr)        = flind%all + icr
         iarr_crs(ncrn + icr) = flind%all + icr
      enddo

      flind%all = flind%all + flind%cre%all

      flind%crn%end = flind%crn%beg + flind%crn%all - I_ONE
      flind%cre%beg = flind%crn%end + I_ONE
      flind%cre%end = flind%all
      flind%crs%end = flind%cre%end
      if (flind%crn%all  /= 0) flind%components = flind%components + I_ONE
      flind%crn%pos = flind%components
      if (flind%cre%all  /= 0) flind%components = flind%components + I_ONE
      flind%cre%pos = flind%components

#ifdef COSM_RAY_ELECTRONS
      flind%cre%nbeg = flind%crn%end + I_ONE
      flind%cre%nend = flind%crn%end + ncre
      flind%cre%ebeg = flind%cre%nend + I_ONE
      flind%cre%eend = flind%cre%nend + ncre

      do icr = 1, ncre
         iarr_cre_n(icr) = flind%cre%nbeg - I_ONE + icr
         iarr_cre_e(icr) = flind%cre%ebeg - I_ONE + icr
      enddo
#endif /* COSM_RAY_ELECTRONS */

   end subroutine cosmicray_index

   subroutine cleanup_cosmicrays

      use diagnostics, only: my_deallocate

      implicit none

      call my_deallocate(iarr_crn)
      call my_deallocate(iarr_cre)
      call my_deallocate(iarr_crs)
      call my_deallocate(gamma_crs)
      call my_deallocate(K_crs_paral)
      call my_deallocate(K_crs_perp)
      call my_deallocate(gpcr_essential)
#ifdef COSM_RAY_ELECTRONS
      call my_deallocate(iarr_cre_e)
      call my_deallocate(iarr_cre_n)
#endif /* COSM_RAY_ELECTRONS */

   end subroutine cleanup_cosmicrays

end module initcosmicrays<|MERGE_RESOLUTION|>--- conflicted
+++ resolved
@@ -136,32 +136,7 @@
       integer         :: ne
       real            :: maxKcrs
 
-<<<<<<< HEAD
-      namelist /COSMIC_RAYS/ cfl_cr, use_smallecr, smallecr, cr_active, cr_eff, use_CRsplit, ord_cr_prolong, &
-#ifndef COSM_RAY_ELECTRONS
-           &                 gamma_cre, K_cre_paral, K_cre_perp, &
-#endif /* !COSM_RAY_ELECTRONS */
-           &                 ncrn, gamma_crn, K_crn_paral, K_crn_perp, &
-           &                 ncre, &
-           &                 divv_scheme, crn_gpcr_ess, cre_gpcr_ess
-
-      cfl_cr         = 0.9
-      smallecr       = 0.0
-      cr_active      = 1.0
-      cr_eff         = 0.1       !  canonical conversion rate of SN en.-> CR
-      !  we fix E_SN=10**51 erg
-      ncrn           = 0
-      ncre           = 0
-      ord_cr_prolong = O_I2
-
-      use_CRsplit    = .true.
-      use_smallecr   = .true.
-
-      gamma_crn(:)   = 4./3.
-      K_crn_paral(:) = 0.0
-      K_crn_perp(:)  = 0.0
-=======
-      namelist /COSMIC_RAYS/ cfl_cr, use_smallecr, smallecr, cr_active, cr_eff, use_CRdiff, divv_scheme, &
+      namelist /COSMIC_RAYS/ cfl_cr, use_smallecr, smallecr, cr_active, cr_eff, use_CRdiff, divv_scheme, ord_cr_prolong, &
 #ifndef COSM_RAY_ELECTRONS
            &                 gamma_cre, K_cre_paral, K_cre_perp, &
 #endif /* !COSM_RAY_ELECTRONS */
@@ -173,6 +148,7 @@
       cr_eff          = 0.1       !  canonical conversion rate of SN en.-> CR (e_sn=10**51 erg)
       ncrn            = 0
       ncre            = 0
+      ord_cr_prolong  = O_I2
 
       use_CRdiff      = .true.
       use_smallecr    = .true.
@@ -180,7 +156,6 @@
       gamma_crn(:)    = 4./3.
       K_crn_paral(:)  = 0.0
       K_crn_perp(:)   = 0.0
->>>>>>> 4aa6d60c
 #ifndef COSM_RAY_ELECTRONS
       gamma_cre(:)    = 4./3.
 #endif /* !COSM_RAY_ELECTRONS */
