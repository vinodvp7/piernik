--- conflicted
+++ resolved
@@ -345,14 +345,16 @@
             gpcr_essential(jcr) = ncrn + 1
         endif
       enddo
-<<<<<<< HEAD
-#endif /* !COSM_RAY_ELECTRONS */
-=======
-
+#endif /* !COSM_RAY_ELECTRONS */
+
+#ifdef COSM_RAY_ELECTRONS
+      K_crs_valid = (maxval(K_crn_paral+K_crn_perp) > 0)
+      def_dtcrs = cfl_cr * half/maxval(K_crn_paral+K_crn_perp)
+#else /* !COSM_RAY_ELECTRONS */
       K_crs_valid = (maxval(K_crs_paral+K_crs_perp) > 0)
       def_dtcrs = cfl_cr * half/maxval(K_crs_paral+K_crs_perp)
-
->>>>>>> 269b48e5
+#endif /* !COSM_RAY_ELECTRONS */
+
    end subroutine init_cosmicrays
 
    subroutine cosmicray_index(flind)
