!
! PIERNIK Code Copyright (C) 2006 Michal Hanasz
!
!    This file is part of PIERNIK code.
!
!    PIERNIK is free software: you can redistribute it and/or modify
!    it under the terms of the GNU General Public License as published by
!    the Free Software Foundation, either version 3 of the License, or
!    (at your option) any later version.
!
!    PIERNIK is distributed in the hope that it will be useful,
!    but WITHOUT ANY WARRANTY; without even the implied warranty of
!    MERCHANTABILITY or FITNESS FOR A PARTICULAR PURPOSE.  See the
!    GNU General Public License for more details.
!
!    You should have received a copy of the GNU General Public License
!    along with PIERNIK.  If not, see <http://www.gnu.org/licenses/>.
!
!    Initial implementation of PIERNIK code was based on TVD split MHD code by
!    Ue-Li Pen
!        see: Pen, Arras & Wong (2003) for algorithm and
!             http://www.cita.utoronto.ca/~pen/MHD
!             for original source code "mhd.f90"
!
!    For full list of developers see $PIERNIK_HOME/license/pdt.txt
!
#include "piernik.h"

!>
!! \brief Initialization of Cosmic Ray component
!!
!!
!!
!! In this module following namelist of parameters is specified:
!! \copydetails initcosmicrays::init_cosmicrays
!<
module initcosmicrays
! pulled by COSM_RAYS
   use constants, only: cbuff_len
   implicit none

   public ! QA_WARN no secrets are kept here
   private :: cbuff_len ! QA_WARN prevent reexport

   integer, parameter                  :: ncr_max = 102  !< maximum number of CR nuclear and electron components (\warning higher ncr_max limit would require changes in names of components in common_hdf5)
   ! namelist parameters
   integer(kind=4)                     :: ncrsp        !< number of CR components \deprecated BEWARE: ncrtot (sum of ncrsp and ncr2b) should not be higher than ncr_max = 102
   integer(kind=4)                     :: ncr_user     !< number of CR components supplementary in respect of listed in CR_SPECIES
   integer(kind=4)                     :: ncrn         !< number of CR non-spectral components
   integer(kind=4)                     :: nspc         !< number of CR spectral components
   integer(kind=4)                     :: ncrb         !< number of bins for CRESP
   integer(kind=4)                     :: ncr2b        !< 2*ncrb for CRESP
   integer(kind=4)                     :: ncrtot       !< number of all CR components \deprecated BEWARE: ncrtot (sum of ncrsp and ncr2b) should not be higher than ncr_max = 102
   integer(kind=4)                     :: ord_cr_prolong  !< prolongation order used in cfdiffusion:cr_diff (may be higher than regular prolongation of fluid)
   real                                :: cfl_cr       !< CFL number for diffusive CR transport
   real                                :: smallecr     !< floor value for CR energy density
   real                                :: cr_active    !< parameter specifying whether CR pressure gradient is (when =1.) or isn't (when =0.) included in the gas equation of motion
   real                                :: cr_eff       !< conversion rate of SN explosion energy to CR energy (default = 0.1)
   real                                :: gamma_cr     !< adiabatic index of all CR non-spectral components
   real                                :: gamma_cr_1   !< gamma_cr - 1
   logical                             :: use_CRdiff   !< switch for diffusion of cosmic rays
   logical                             :: use_CRdecay  !< switch for spallation and decay of cosmic rays
   logical                             :: use_smallecr !< correct CR energy density when it gets lower than smallecr
   character(len=cbuff_len)            :: divv_scheme  !< scheme used to calculate div(v), see crhelpers for more details
   real, dimension(ncr_max)            :: K_cr_paral   !< array containing parallel diffusion coefficients of all CR nuclear components or maximal parallel diffusion coefficient value for CRESP
   real, dimension(ncr_max)            :: K_cr_perp    !< array containing perpendicular diffusion coefficients of all CR nuclear components or maximal perpendicular diffusion coefficient value for CRESP
   logical, dimension(ncr_max)         :: gpcr_ess_user !< if user CR species is essential for grad_pcr calculation
   integer(kind=4), allocatable, dimension(:) :: gpcr_ess_noncresp !< indexes of essentials for grad_pcr calculation for non-CRESP components
   ! public component data
   integer(kind=4), allocatable, dimension(:) :: iarr_crn !< array of indexes pointing to all CR nuclear components
   integer(kind=4), allocatable, dimension(:) :: iarr_cre !< array of indexes pointing to all CR electron components
   integer(kind=4), allocatable, dimension(:) :: iarr_crs !< array of indexes pointing to all CR components
#ifdef CRESP
   integer(kind=4), allocatable, dimension(:) :: iarr_cre_e !< array of indexes pointing to all CR electron energy components
   integer(kind=4), allocatable, dimension(:) :: iarr_cre_n !< array of indexes pointing to all CR electron number density components
#endif /* CRESP */

   real,    allocatable, dimension(:)  :: K_crs_paral  !< array containing parallel diffusion coefficients of all CR components
   real,    allocatable, dimension(:)  :: K_crs_perp   !< array containing perpendicular diffusion coefficients of all CR components
   !> \deprecated BEWARE Possible confusion: *_perp coefficients are not "perpendicular" but rather isotropic
   real                                :: def_dtcrs    !< default dt limitation due to diffusion
   logical                             :: K_crs_valid  !< condition to use dt_crs

contains

!>
!! \brief Routine to set parameters values from namelist COSMIC_RAYS
!!
!! \n \n
!! @b COSMIC_RAYS
!! \n \n
!! <table border="+1">
!! <tr><td width="150pt"><b>parameter</b></td><td width="135pt"><b>default value</b></td><td width="200pt"><b>possible values</b></td><td width="315pt"> <b>description</b></td></tr>
!! <tr><td>cfl_cr      </td><td>0.9    </td><td>real value</td><td>\copydoc initcosmicrays::cfl_cr     </td></tr>
!! <tr><td>smallecr    </td><td>0.0    </td><td>real value</td><td>\copydoc initcosmicrays::smallecr   </td></tr>
!! <tr><td>cr_active   </td><td>1.0    </td><td>real value</td><td>\copydoc initcosmicrays::cr_active  </td></tr>
!! <tr><td>cr_eff      </td><td>0.1    </td><td>real value</td><td>\copydoc initcosmicrays::cr_eff     </td></tr>
!! <tr><td>use_CRdiff  </td><td>.true. </td><td>logical   </td><td>\copydoc initcosmicrays::use_CRdiff </td></tr>
!! <tr><td>use_CRdecay </td><td>.false.</td><td>logical   </td><td>\copydoc initcosmicrays::use_CRdecay</td></tr>
!! <tr><td>ncr_user    </td><td>0      </td><td>integer   </td><td>\copydoc initcosmicrays::ncr_user   </td></tr>
!! <tr><td>ncrb        </td><td>0      </td><td>integer   </td><td>\copydoc initcosmicrays::ncrb       </td></tr>
!! <tr><td>ord_cr_prolong </td><td>2  </td><td>integer   </td><td>\copydoc initcosmicrays::ord_cr_prolong </td></tr>
!! <tr><td>gamma_cr    </td><td>4./3.  </td><td>real array</td><td>\copydoc initcosmicrays::gamma_cr   </td></tr>
!! <tr><td>K_cr_paral  </td><td>0      </td><td>real array</td><td>\copydoc initcosmicrays::k_cr_paral </td></tr>
!! <tr><td>K_cr_perp   </td><td>0      </td><td>real array</td><td>\copydoc initcosmicrays::k_cr_perp  </td></tr>
!! <tr><td>divv_scheme </td><td>''     </td><td>string    </td><td>\copydoc initcosmicrays::divv_scheme</td></tr>
!! <tr><td>gpcr_ess_user</td><td>.false.</td><td>logical array</td><td>\copydoc initcosmicrays::gpcr_ess_user</td></tr>
!! </table>
!! The list is active while \b "COSM_RAYS" is defined.
!! \n \n
!<
   subroutine init_cosmicrays

<<<<<<< HEAD
      use constants,       only: cbuff_len, I_ONE, I_TWO, half, big, O_I2
      use cr_data,         only: init_cr_species, cr_spectral
=======
      use constants,       only: cbuff_len, I_ONE, I_TWO, half, big
      use cr_data,         only: init_cr_species, cr_species_tables, cr_gpess, cr_spectral, ncrsp_auto
>>>>>>> a39ebefc
      use diagnostics,     only: ma1d, my_allocate
      use dataio_pub,      only: die, warn, nh
      use func,            only: operator(.notequals.)
      use mpisetup,        only: ibuff, rbuff, lbuff, cbuff, master, slave, piernik_MPI_Bcast

      implicit none

      integer(kind=4) :: nl, nn, icr
      real            :: maxKcrs

<<<<<<< HEAD
      namelist /COSMIC_RAYS/ cfl_cr, use_smallecr, smallecr, cr_active, cr_eff, use_CRdiff, use_CRdecay, divv_scheme, ord_cr_prolong, &
           &                 gamma_cr, K_cr_paral, K_cr_perp, ncrsp, ncrb, cr_gpcr_ess

      cfl_cr          = 0.9
      smallecr        = 0.0
      cr_active       = 1.0
      cr_eff          = 0.1  !  canonical conversion rate of SN en.-> CR (e_sn=10**51 erg)
      ncrsp           = 0
      ncrb            = 0
      ord_cr_prolong  = O_I2
=======
      namelist /COSMIC_RAYS/ cfl_cr, use_smallecr, smallecr, cr_active, cr_eff, use_CRdiff, use_CRdecay, divv_scheme, &
           &                 gamma_cr, K_cr_paral, K_cr_perp, ncr_user, ncrb, gpcr_ess_user

      call init_cr_species

      cfl_cr         = 0.9
      smallecr       = 0.0
      cr_active      = 1.0
      cr_eff         = 0.1       !  canonical conversion rate of SN en.-> CR (e_sn=10**51 erg)
      ncrsp          = ncrsp_auto
      ncr_user       = 0
      ncrb           = 0
>>>>>>> a39ebefc

      use_CRdiff     = .true.
      use_CRdecay    = .false.
      use_smallecr   = .true.

      gamma_cr       = 4./3.
      K_cr_paral(:)  = 0.0
      K_cr_perp(:)   = 0.0

      gpcr_ess_user  = .false.

      divv_scheme    = ''

      if (master) then

         if (.not.nh%initialized) call nh%init()
         open(newunit=nh%lun, file=nh%tmp1, status="unknown")
         write(nh%lun,nml=COSMIC_RAYS)
         close(nh%lun)
         open(newunit=nh%lun, file=nh%par_file)
         nh%errstr=""
         read(unit=nh%lun, nml=COSMIC_RAYS, iostat=nh%ierrh, iomsg=nh%errstr)
         close(nh%lun)
         call nh%namelist_errh(nh%ierrh, "COSMIC_RAYS")
         read(nh%cmdl_nml,nml=COSMIC_RAYS, iostat=nh%ierrh)
         call nh%namelist_errh(nh%ierrh, "COSMIC_RAYS", .true.)
         open(newunit=nh%lun, file=nh%tmp2, status="unknown")
         write(nh%lun,nml=COSMIC_RAYS)
         close(nh%lun)
         call nh%compare_namelist()
      endif

      rbuff(:) = huge(1.)                         ! mark unused entries to allow automatic determination of nn

      if (master) then

         cbuff(1) = divv_scheme

         ibuff(1) = ncr_user
         ibuff(2) = ncrb
         ibuff(3) = ord_cr_prolong

         rbuff(1) = cfl_cr
         rbuff(2) = smallecr
         rbuff(3) = cr_active
         rbuff(4) = cr_eff
         rbuff(5) = gamma_cr

         lbuff(1) = use_CRdiff
         lbuff(2) = use_CRdecay
         lbuff(3) = use_smallecr

         ncrsp    = ncrsp + ncr_user
         nl       = 3                                     ! this must match the last lbuff() index above
         nn       = count(rbuff(:) < huge(1.), kind=4)    ! this must match the last rbuff() index above
         ibuff(ubound(ibuff, 1)    ) = nn
         ibuff(ubound(ibuff, 1) - 1) = nl

         if (nn + 2 * ncrsp > ubound(rbuff, 1)) call die("[initcosmicrays:init_cosmicrays] rbuff size exceeded.")
         if (nl + ncr_user  > ubound(lbuff, 1)) call die("[initcosmicrays:init_cosmicrays] lbuff size exceeded.")

         if (ncrsp > 0) then
            rbuff(nn+1      :nn+  ncrsp) = K_cr_paral(1:ncrsp)
            rbuff(nn+1+ncrsp:nn+2*ncrsp) = K_cr_perp (1:ncrsp)

            lbuff(nl+1:nl+ncr_user) = gpcr_ess_user(1:ncr_user)
         endif


      endif

      call piernik_MPI_Bcast(ibuff)
      call piernik_MPI_Bcast(rbuff)
      call piernik_MPI_Bcast(lbuff)
      call piernik_MPI_Bcast(cbuff, cbuff_len)

      if (slave) then

<<<<<<< HEAD
         ncrsp          = int(ibuff(1), kind=4)
         ncrb           = int(ibuff(2), kind=4)
         ord_cr_prolong = int(ibuff(3), kind=4)
=======
         divv_scheme  = cbuff(1)

         ncr_user     = int(ibuff(1), kind=4)
         ncrb         = int(ibuff(2), kind=4)
>>>>>>> a39ebefc

         cfl_cr       = rbuff(1)
         smallecr     = rbuff(2)
         cr_active    = rbuff(3)
         cr_eff       = rbuff(4)
         gamma_cr     = rbuff(5)

         use_CRdiff   = lbuff(1)
         use_CRdecay  = lbuff(2)
         use_smallecr = lbuff(3)

         ncrsp        = ncrsp + ncr_user
         nn           = ibuff(ubound(ibuff, 1)    )    ! this must match the last rbuff() index above
         nl           = ibuff(ubound(ibuff, 1) - 1)    ! this must match the last lbuff() index above

         if (ncrsp > 0) then
            K_cr_paral(1:ncrsp) = rbuff(nn+1      :nn+  ncrsp)
            K_cr_perp (1:ncrsp) = rbuff(nn+1+ncrsp:nn+2*ncrsp)

            gpcr_ess_user(1:ncr_user) = lbuff(nl+1:nl+ncr_user)
         endif

      endif

      gamma_cr_1 = gamma_cr - 1.0

      call cr_species_tables(ncrsp, gpcr_ess_user(1:ncr_user))

      nspc = count(cr_spectral, kind=4)
      ncrn = ncrsp - nspc

      ncr2b  = I_TWO * ncrb
      ncrtot = ncr2b + ncrn

      if (any([ncrsp, ncrb] > ncr_max) .or. any([ncrsp, ncrb] < 0)) call die("[initcosmicrays:init_cosmicrays] ncr[nes] > ncr_max or ncr[nes] < 0")
      if (ncrtot == 0) call warn("[initcosmicrays:init_cosmicrays] ncrtot == 0; no cr components specified")

      ma1d = [ncrtot]
      call my_allocate(K_crs_paral, ma1d)
      call my_allocate(K_crs_perp,  ma1d)

      K_crs_paral(:) = 0.0
      K_crs_perp (:) = 0.0

      if (ncrsp > 0) then
         K_crs_paral(1:ncrn) = pack(K_cr_paral(1:ncrsp), .not.cr_spectral)
         K_crs_perp (1:ncrn) = pack(K_cr_perp (1:ncrsp), .not.cr_spectral)
      endif

      ma1d = [ncrn]
      call my_allocate(iarr_crn, ma1d)

      if (ncrb <= 0) then
         ma1d = 0
      else
         ma1d = [ncr2b]
      endif
      call my_allocate(iarr_cre, ma1d) ! < iarr_cre will point: (1:ncrb) - cre number per bin, (ncrb+1:2*ncrb) - cre energy per bin

#ifdef CRESP
      ma1d = [ncrb]
      call my_allocate(iarr_cre_e, ma1d)
      call my_allocate(iarr_cre_n, ma1d)
#endif /* CRESP */
      ma1d = [ncrtot]
      call my_allocate(iarr_crs, ma1d)

      ma1d = [ int(count(cr_gpess .and. .not.cr_spectral), kind=4) ]
      call my_allocate(gpcr_ess_noncresp, ma1d)
      gpcr_ess_noncresp = pack([(icr, icr = I_ONE, count(.not.cr_spectral, kind=4))], mask=(pack(cr_gpess, mask=(.not.cr_spectral))))

      def_dtcrs = big
      maxKcrs = maxval(K_cr_paral(1:ncrsp) + K_cr_perp(1:ncrsp), mask=.not.cr_spectral)
      K_crs_valid = (maxKcrs > 0)
      if (maxKcrs .notequals. 0.) def_dtcrs = cfl_cr * half / maxKcrs

   end subroutine init_cosmicrays

   subroutine cosmicray_index(flind)

      use constants,  only: I_ONE
      use fluidtypes, only: var_numbers

      implicit none

      type(var_numbers), intent(inout) :: flind
      integer(kind=4)                  :: icr

      flind%crn%beg = flind%all + I_ONE
      flind%crs%beg = flind%crn%beg

      flind%crn%all = ncrn
      flind%cre%all = ncr2b

      flind%crs%all = flind%crn%all + flind%cre%all
      do icr = 1, ncrn
         iarr_crn(icr) = flind%all + icr
         iarr_crs(icr) = flind%all + icr
      enddo
      flind%all = flind%all + flind%crn%all

      do icr = I_ONE, ncr2b
         iarr_cre(icr)        = flind%all + icr
         iarr_crs(ncrn + icr) = flind%all + icr
      enddo

      flind%all = flind%all + flind%cre%all

      flind%crn%end = flind%crn%beg + flind%crn%all - I_ONE
      flind%cre%beg = flind%crn%end + I_ONE
      flind%cre%end = flind%all
      flind%crs%end = flind%cre%end
      if (flind%crn%all  /= 0) flind%components = flind%components + I_ONE
      flind%crn%pos = flind%components
      if (flind%cre%all  /= 0) flind%components = flind%components + I_ONE
      flind%cre%pos = flind%components

#ifdef CRESP
      flind%cre%nbeg = flind%crn%end + I_ONE
      flind%cre%nend = flind%crn%end + ncrb
      flind%cre%ebeg = flind%cre%nend + I_ONE
      flind%cre%eend = flind%cre%nend + ncrb

      do icr = 1, ncrb
         iarr_cre_n(icr) = flind%cre%nbeg - I_ONE + icr
         iarr_cre_e(icr) = flind%cre%ebeg - I_ONE + icr
      enddo
#endif /* CRESP */

   end subroutine cosmicray_index

   subroutine cleanup_cosmicrays

      use diagnostics, only: my_deallocate

      implicit none

      call my_deallocate(iarr_crn)
      call my_deallocate(iarr_cre)
      call my_deallocate(iarr_crs)
      call my_deallocate(K_crs_paral)
      call my_deallocate(K_crs_perp)
      call my_deallocate(gpcr_ess_noncresp)
#ifdef CRESP
      call my_deallocate(iarr_cre_e)
      call my_deallocate(iarr_cre_n)
#endif /* CRESP */

   end subroutine cleanup_cosmicrays

end module initcosmicrays<|MERGE_RESOLUTION|>--- conflicted
+++ resolved
@@ -111,13 +111,8 @@
 !<
    subroutine init_cosmicrays
 
-<<<<<<< HEAD
       use constants,       only: cbuff_len, I_ONE, I_TWO, half, big, O_I2
-      use cr_data,         only: init_cr_species, cr_spectral
-=======
-      use constants,       only: cbuff_len, I_ONE, I_TWO, half, big
       use cr_data,         only: init_cr_species, cr_species_tables, cr_gpess, cr_spectral, ncrsp_auto
->>>>>>> a39ebefc
       use diagnostics,     only: ma1d, my_allocate
       use dataio_pub,      only: die, warn, nh
       use func,            only: operator(.notequals.)
@@ -128,19 +123,7 @@
       integer(kind=4) :: nl, nn, icr
       real            :: maxKcrs
 
-<<<<<<< HEAD
       namelist /COSMIC_RAYS/ cfl_cr, use_smallecr, smallecr, cr_active, cr_eff, use_CRdiff, use_CRdecay, divv_scheme, ord_cr_prolong, &
-           &                 gamma_cr, K_cr_paral, K_cr_perp, ncrsp, ncrb, cr_gpcr_ess
-
-      cfl_cr          = 0.9
-      smallecr        = 0.0
-      cr_active       = 1.0
-      cr_eff          = 0.1  !  canonical conversion rate of SN en.-> CR (e_sn=10**51 erg)
-      ncrsp           = 0
-      ncrb            = 0
-      ord_cr_prolong  = O_I2
-=======
-      namelist /COSMIC_RAYS/ cfl_cr, use_smallecr, smallecr, cr_active, cr_eff, use_CRdiff, use_CRdecay, divv_scheme, &
            &                 gamma_cr, K_cr_paral, K_cr_perp, ncr_user, ncrb, gpcr_ess_user
 
       call init_cr_species
@@ -152,7 +135,7 @@
       ncrsp          = ncrsp_auto
       ncr_user       = 0
       ncrb           = 0
->>>>>>> a39ebefc
+      ord_cr_prolong = O_I2
 
       use_CRdiff     = .true.
       use_CRdecay    = .false.
@@ -231,16 +214,11 @@
 
       if (slave) then
 
-<<<<<<< HEAD
-         ncrsp          = int(ibuff(1), kind=4)
+         divv_scheme  = cbuff(1)
+
+         ncr_user       = int(ibuff(1), kind=4)
          ncrb           = int(ibuff(2), kind=4)
          ord_cr_prolong = int(ibuff(3), kind=4)
-=======
-         divv_scheme  = cbuff(1)
-
-         ncr_user     = int(ibuff(1), kind=4)
-         ncrb         = int(ibuff(2), kind=4)
->>>>>>> a39ebefc
 
          cfl_cr       = rbuff(1)
          smallecr     = rbuff(2)
