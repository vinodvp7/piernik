--- conflicted
+++ resolved
@@ -399,16 +399,9 @@
          K_crs_paral(ncrn+1+ncre:ncrn+2*ncre) = K_cre_n_paral
          K_crs_paral(ncrn+2*ncre+1:ncrn+2*ncre+2) = 0.0    ! p_lo, p_up
          
-<<<<<<< HEAD
-         K_crs_perp(ncrn+1:ncrn+ncre) = K_cre_e_perp
-         K_crs_perp(ncrn+ncre+1:2*ncre+1) = K_cre_n_perp
-=======
          K_crs_perp(ncrn+1:ncrn+1+ncre) = K_cre_e_perp
          K_crs_perp(ncrn+ncre+1:ncrn+1+2*ncre) = K_cre_n_perp
          K_crs_perp(ncrn+2*ncre+1:ncrn+2*ncre+2) = 0.0    ! p_lo, p_up
-!          allocate(cres_n(ncre))   !!!
-!          allocate(cres_en(ncre))  !!!
->>>>>>> 2eabe4ed
 #endif /* COSM_RAY_ELECTRONS */
       endif
 !      print *, 'k paral = ', K_crs_paral !,'size :',  size(K_crs_paral)
