--- conflicted
+++ resolved
@@ -436,13 +436,10 @@
       call my_deallocate(iarr_crn)
       call my_deallocate(iarr_cre)
       call my_deallocate(iarr_crs)
-<<<<<<< HEAD
-=======
       call my_deallocate(gamma_crs)
       call my_deallocate(K_crs_paral)
       call my_deallocate(K_crs_perp)
       call my_deallocate(gpcr_essential)
->>>>>>> ad6f8c34
 
    end subroutine cleanup_cosmicrays
 
