module initcrspectrum  
! pulled by COSM_RAY_ELECTRONS

! contains routines reading namelist in problem.par file dedicated to cosmic ray electron spectrum and initializes types used.
! present in namelist COSMIC_RAY_SPECTRUM
 integer(kind=4)    :: ncre !       = 5
 real(kind=8)       :: p_min_fix ! = 1.0e2
 real(kind=8)       :: p_max_fix ! = 1.0e5
 real(kind=8)       :: f_init    ! = 1.0
 real(kind=8)       :: q_init    ! = 5.0
 real(kind=8)       :: q_big     ! maximal amplitude of q
 real(kind=8)       :: p_lo_init ! = 1.2e1
 real(kind=8)       :: p_up_init ! = 1.3e3
 real(kind=8)       :: cfl_cre   ! = 1.0
 real(kind=8)       :: cre_eff
<<<<<<< HEAD
 real(kind=8)       :: K_cre_e_paral ! = 0
 real(kind=8)       :: K_cre_e_perp ! = 0
 real(kind=8)       :: K_cre_n_paral ! = 0
 real(kind=8)       :: K_cre_n_perp ! = 0
 real(kind=8)       :: K_pow_index  ! = 0 
 integer(kind=4)    :: expan_order  ! = 1
 real(kind=8)       :: e_small      = 1.0e-5
 real(kind=8)       :: bump_amp
 character(len=4)   :: initial_condition
 integer(kind=1)    :: e_small_approx_p_lo
 integer(kind=1)    :: e_small_approx_p_up
 integer(kind=1)    :: e_small_approx_init_cond
 integer(kind=1)    :: add_spectrum_base = 1
 real(kind=8)       :: max_p_ratio = 3.0
 integer(kind=2)    :: NR_iter_limit=300
!  integer(kind=2)    :: arr_dim
 logical            :: force_init_NR = .false.
=======
 real(kind=8)       :: K_cre_paral_1 ! = 0
 real(kind=8)       :: K_cre_perp_1 ! = 0
 real(kind=8)       :: K_cre_pow    ! = 0 
 integer(kind=4)    :: expan_order
>>>>>>> a6532cbc
 
 real(kind=8),allocatable, dimension(:) :: p_fix
 real(kind=8)       :: w
 
 real(kind=8)     , parameter      :: eps  = 1.0e-15  ! epsilon parameter for real comparisons
 real(kind=8)     , parameter      :: small_eps = eps*10e-10 ! a very small parameter, for comparisons with reals that should be greater than zero
!-----------
! Types used in module: 
   type bin_old
    integer                           :: i_lo
    integer                           :: i_up
    real(kind=8),allocatable,dimension(:)   :: p
    real(kind=8),allocatable,dimension(:)   :: f
    real(kind=8),allocatable,dimension(:)   :: q
    real(kind=8),allocatable,dimension(:)   :: e
    real(kind=8),allocatable,dimension(:)   :: n
    real(kind=8) :: dt
  end type bin_old

  type(bin_old) crel

  type spec_mod_trms
   real(kind=8)    :: ub
   real(kind=8)    :: ud
   real(kind=8)    :: ucmb
  end type spec_mod_trms
  
  real(kind=8), allocatable, dimension(:,:,:,:) :: virtual_n, virtual_e ! arrays for storing n and e in bins that receive particles but are not yet activated
      
  integer(kind=4)  :: taylor_coeff_2nd, taylor_coeff_3rd

  integer,allocatable, dimension(:) :: cresp_edges
!----------------------------------------------  
!  
contains
!
!----------------------------------------------

  subroutine init_cresp
<<<<<<< HEAD
   use constants,             only: I_ZERO, zero, ten !, I_ONE
   use cresp_arrays_handling, only: allocate_with_index
   implicit none
    integer                  :: i       ! enumerator
    logical                  :: first_run = .true.
        namelist /COSMIC_RAY_SPECTRUM/ cfl_cre, p_lo_init, p_up_init, f_init, q_init, q_big, ncre, initial_condition, &
           &                         p_min_fix, p_max_fix, cre_eff, K_cre_e_paral, K_cre_e_perp, &
           &                         K_cre_n_paral, K_cre_n_perp, K_pow_index, expan_order, e_small, bump_amp, &
           &                         e_small_approx_init_cond, e_small_approx_p_lo, e_small_approx_p_up, force_init_NR,&
           &                         NR_iter_limit, max_p_ratio, add_spectrum_base !, arr_dim
           
        open(unit=101, file="problem.par", status="unknown")
        read(unit=101, nml=COSMIC_RAY_SPECTRUM)
        close(unit=101)
    if (first_run .eqv. .true.) then
        if (ncre .ne. I_ZERO)  then
            print *,'[@init_cresp] Initial CRESP parameters read:'
            print '(A15, 1I3)'   ,'ncre        = ', ncre
            print '(A15, 1E15.7)','p_min_fix   = ', p_min_fix
            print '(A15, 1E15.7)','p_max_fix   = ', p_max_fix
            print '(A15, 1E15.7)','p_lo_init   = ', p_lo_init
            print '(A15, 1E15.7)','p_up_init   = ', p_up_init
            print '(A15, 1F15.7)','f_init      = ', f_init
            print '(A15, 1F15.7)','q_init      = ', q_init
            print '(A15, 1F15.7)','q_big       = ', q_big
            print '(A15, 1F15.7)','cfl_cre     = ', cfl_cre
            print '(A25, 1I3)'    ,'Taylor expansion order =', expan_order
            print '(A15, 10E15.7)','K_cre_e_paral=', K_cre_e_paral
            print '(A15, 10E15.7)','K_cre_e_perp =', K_cre_e_perp
            print '(A15, 10E15.7)','K_cre_n_paral=', K_cre_n_paral
            print '(A15, 10E15.7)','K_cre_n_perp =', K_cre_n_perp
            print '(A15, 1E15.7)', 'e_small      =', e_small
            print '(A20, A5)',     'initial_condition =' , initial_condition
            print '(A17, 1E15.7)','bump amplitude =', bump_amp
            print '(A27, I1)','e_small_approx_init_cond =', e_small_approx_init_cond
            print '(A22, I1)','e_small_approx_p_lo =', e_small_approx_p_lo
            print '(A22, I1)','e_small_approx_p_up =', e_small_approx_p_up
            print '(A22, I1)','add_spectrum_base   =', add_spectrum_base
            print '(A22, 1F15.7 )','max_p_ratio =', max_p_ratio
            print '(A22, L2 )' ,'force_init_NR   = ', force_init_NR
            print '(A22, I4)', 'NR_iter_limit  = ', NR_iter_limit
        !    print '(A22,I4)',  'grids_dim      = ', arr_dim
=======
  use constants,             only: I_ZERO, I_ONE, zero, one !, ten
  use cresp_arrays_handling, only: allocate_with_index
  implicit none
   
   integer                           :: vecdim  ! vector dimension
   integer,allocatable, dimension(:) :: cresp_edges
!    real(kind=8)                    :: w
   integer                           :: i       ! enumerator
 
  namelist /COSMIC_RAY_SPECTRUM/ cfl_cre, p_lo_init, p_up_init, f_init, q_init, q_big, ncre, &
                                     p_min_fix, p_max_fix, cre_eff, expan_order, &
                                     K_cre_paral_1, K_cre_perp_1, K_cre_pow 
           
  open(unit=101, file="problem.par", status="unknown")
  read(unit=101, nml=COSMIC_RAY_SPECTRUM)
  close(unit=101)
  
  if (ncre .ne. I_ZERO)  then
   print *,'[@init_cresp] Initial CRESP parameters read:'
   print *,'ncre        = ', ncre
   print *,'p_min_fix   = ', p_min_fix
   print *,'p_max_fix   = ', p_max_fix
   print *,'p_lo_init   = ', p_lo_init
   print *,'p_up_init   = ', p_up_init
   print *,'f_init      = ', f_init
   print *,'q_init      = ', q_init
   print *,'q_big       = ', q_big
   print *,'cfl_cre     = ', cfl_cre
   print *,'expan_order = ', expan_order
   print *,'K_cre_paral_1=', K_cre_paral_1
   print *,'K_cre_perp_1=', K_cre_perp_1
   print *,'K_cre_pow   =', K_cre_pow
>>>>>>> a6532cbc
   
            if ( (e_small_approx_p_lo+e_small_approx_p_up) .gt. 0 .and. e_small_approx_init_cond .lt. 1) then 
                e_small_approx_init_cond = 1  ! 
                print *, "[WARNING] @initcrspectrum: chosen approximation of boundary momenta"
                print *, " >>> Modifying e_small_approx_init_cond to 1 "
                call sleep(1)
            endif
! countermeasure - in case unrecognized or invalid parameters are provided
            if ( e_small_approx_p_lo .gt. 0 ) then ; e_small_approx_p_lo = 1 ; else ; e_small_approx_p_lo = 0 ; endif
            if ( e_small_approx_p_up .gt. 0 ) then ; e_small_approx_p_up = 1 ; else ; e_small_approx_p_up = 0 ; endif
            if ( e_small_approx_init_cond .gt. 0 ) then ; e_small_approx_init_cond = 1 ; else ; e_small_approx_init_cond = 0 ; endif
! arrays initialization
            call allocate_with_index(p_fix,0,ncre)
            call allocate_with_index(cresp_edges ,0,ncre)

            cresp_edges = (/ (i,i=0,ncre) /)
            p_fix = zero 
            w  = (log10(p_max_fix/p_min_fix))/real(ncre-2,kind=8)
            p_fix(1:ncre-1)  =  p_min_fix*ten**(w* real((cresp_edges(1:ncre-1)-1),kind=8) )
            p_fix(0)    = zero
            p_fix(ncre) = zero
            write (*,'(A22, 50E15.7)') 'Fixed momentum grid: ', p_fix
            write (*,'(A22, 50E15.7)') 'Bin p-width (log10): ', w
! Input parameters check
            else
                write (*,"(A10,I4,A96)") 'ncre   = ', ncre, &
                      '; cr-electrons NOT initnialized. If COSM_RAY_ELECTRONS flag is on, please check your parameters.'
                stop
            endif
  
            if (initial_condition .ne. 'powl' .and. initial_condition .ne. 'bump' .and. initial_condition .ne. 'brpl' &
                        .and. initial_condition .ne. 'symf' .and. initial_condition .ne. 'syme' ) then
                write(*,"(A41,A4,A47)") "Provided unrecognized initial_condition (",initial_condition,&
                                                "). Make sure that value is correctly provided."
                stop
            endif
            if ( f_init .lt. small_eps) then
                if (initial_condition == 'powl' .or. initial_condition == 'brpl') then
                write (*,"(A34,A4,A63)") "Provided power law type spectrum (",initial_condition &
                    ,") with initial amplitude f_init ~ zero. Check your parameters."
                stop
            endif
        endif
 
        if (initial_condition == 'bump' .and. bump_amp .lt. small_eps ) then
            write (*,"(A73,E16.8,A27)") "Provided gaussian type energy spectrum with initial amplitude bump_amp =",bump_amp, &
                                 "~ 0. Check your parameters."
            stop
        endif
        if (add_spectrum_base .gt. 0 ) then
            write (*,"(A73,E16.8,A27)") "add_spectrum_base is nonzero -> will assure energy .ge. e_small at initialization"
            if (add_spectrum_base .ne. 1) then
                add_spectrum_base = 1
            endif
        else
            write (*,"(A73,E16.8,A27)") "add_spectrum_base is zero -> will NOT assure energy.ge. e_small at initialization"
            if (add_spectrum_base .ne. 0) then
                add_spectrum_base = 0
            endif
        endif

        taylor_coeff_2nd = int(mod(2,expan_order) / 2 + mod(3,expan_order),kind=2 ) ! coefficient which is always equal 1 when order =2 or =3 and 0 if order = 1
        taylor_coeff_3rd = int((expan_order - 1)*(expan_order- 2) / 2,kind=2)        ! coefficient which is equal to 1 only when order = 3
        print '(A15, 2I3)', 'Taylor coeffs:', taylor_coeff_2nd, taylor_coeff_3rd
        call init_cresp_types
      endif
 end subroutine init_cresp
!----------------------------------------------------------------------------------------------------
 subroutine init_cresp_types
  use cresp_arrays_handling,   only: allocate_with_index
  use constants,               only: zero, I_ZERO !, I_ONE, zero, one
  implicit none
    call allocate_with_index(crel%p,0,ncre)
    call allocate_with_index(crel%f,0,ncre)
    call allocate_with_index(crel%q,1,ncre)
    call allocate_with_index(crel%e,1,ncre)
    call allocate_with_index(crel%n,1,ncre)
    crel%p = zero
    crel%q = zero
    crel%f = zero
    crel%e = zero
    crel%n = zero
    crel%i_lo = I_ZERO
    crel%i_up = I_ZERO
 end subroutine init_cresp_types
!----------------------------------------------------------------------------------------------------
 function compute_K(K0, alpha, alpha_n, length)
 implicit none
    real(kind=8) :: K0, alpha, alpha_n
    integer :: length, i
    real(kind=8), dimension(length) :: compute_K
 
        do i = 1, length
            compute_K(i)   = K0*(p_min_fix*10.0**(w*real((cresp_edges(i-1)-1),kind=8))/p_max_fix) ** (alpha - alpha_n)
        enddo 
!  print *, '@compute_K = ', compute_K
 end function compute_K
!----------------------------------------------------------------------------------------------------
 subroutine cleanup_cresp_virtual_en_arrays
  use diagnostics, only: my_deallocate ! uncomment in PIERNIK
  use cresp_arrays_handling, only: deallocate_with_index
  implicit none
        if (allocated(virtual_e)) call my_deallocate(virtual_e)
        if (allocated(virtual_n)) call my_deallocate(virtual_n)
        
        if (allocated(p_fix)) call deallocate_with_index(p_fix)
        if (allocated(cresp_edges)) call my_deallocate(cresp_edges)
        if (allocated(crel%p))  call deallocate_with_index(crel%p)
        if (allocated(crel%f)) call deallocate_with_index(crel%f)
        if (allocated(crel%q)) call deallocate_with_index(crel%q)
        if (allocated(crel%e)) call deallocate_with_index(crel%e)
        if (allocated(crel%n)) call deallocate_with_index(crel%n)
 end subroutine cleanup_cresp_virtual_en_arrays
end module initcrspectrum<|MERGE_RESOLUTION|>--- conflicted
+++ resolved
@@ -13,12 +13,9 @@
  real(kind=8)       :: p_up_init ! = 1.3e3
  real(kind=8)       :: cfl_cre   ! = 1.0
  real(kind=8)       :: cre_eff
-<<<<<<< HEAD
- real(kind=8)       :: K_cre_e_paral ! = 0
- real(kind=8)       :: K_cre_e_perp ! = 0
- real(kind=8)       :: K_cre_n_paral ! = 0
- real(kind=8)       :: K_cre_n_perp ! = 0
- real(kind=8)       :: K_pow_index  ! = 0 
+ real(kind=8)       :: K_cre_paral_1 ! = 0
+ real(kind=8)       :: K_cre_perp_1 ! = 0
+ real(kind=8)       :: K_cre_pow    ! = 0 
  integer(kind=4)    :: expan_order  ! = 1
  real(kind=8)       :: e_small      = 1.0e-5
  real(kind=8)       :: bump_amp
@@ -31,12 +28,6 @@
  integer(kind=2)    :: NR_iter_limit=300
 !  integer(kind=2)    :: arr_dim
  logical            :: force_init_NR = .false.
-=======
- real(kind=8)       :: K_cre_paral_1 ! = 0
- real(kind=8)       :: K_cre_perp_1 ! = 0
- real(kind=8)       :: K_cre_pow    ! = 0 
- integer(kind=4)    :: expan_order
->>>>>>> a6532cbc
  
  real(kind=8),allocatable, dimension(:) :: p_fix
  real(kind=8)       :: w
@@ -76,18 +67,19 @@
 !----------------------------------------------
 
   subroutine init_cresp
-<<<<<<< HEAD
    use constants,             only: I_ZERO, zero, ten !, I_ONE
    use cresp_arrays_handling, only: allocate_with_index
    implicit none
     integer                  :: i       ! enumerator
     logical                  :: first_run = .true.
-        namelist /COSMIC_RAY_SPECTRUM/ cfl_cre, p_lo_init, p_up_init, f_init, q_init, q_big, ncre, initial_condition, &
-           &                         p_min_fix, p_max_fix, cre_eff, K_cre_e_paral, K_cre_e_perp, &
-           &                         K_cre_n_paral, K_cre_n_perp, K_pow_index, expan_order, e_small, bump_amp, &
+    
+    namelist /COSMIC_RAY_SPECTRUM/ cfl_cre, p_lo_init, p_up_init, f_init, q_init, q_big, ncre, initial_condition, &
+           &                         p_min_fix, p_max_fix, cre_eff, K_cre_paral_1, K_cre_perp_1, K_cre_pow, &
+           &                         expan_order, e_small, bump_amp, &
            &                         e_small_approx_init_cond, e_small_approx_p_lo, e_small_approx_p_up, force_init_NR,&
            &                         NR_iter_limit, max_p_ratio, add_spectrum_base !, arr_dim
-           
+  
+
         open(unit=101, file="problem.par", status="unknown")
         read(unit=101, nml=COSMIC_RAY_SPECTRUM)
         close(unit=101)
@@ -104,10 +96,9 @@
             print '(A15, 1F15.7)','q_big       = ', q_big
             print '(A15, 1F15.7)','cfl_cre     = ', cfl_cre
             print '(A25, 1I3)'    ,'Taylor expansion order =', expan_order
-            print '(A15, 10E15.7)','K_cre_e_paral=', K_cre_e_paral
-            print '(A15, 10E15.7)','K_cre_e_perp =', K_cre_e_perp
-            print '(A15, 10E15.7)','K_cre_n_paral=', K_cre_n_paral
-            print '(A15, 10E15.7)','K_cre_n_perp =', K_cre_n_perp
+            print '(A15, 10E15.7)','K_cre_paral_1=', K_cre_paral_1
+            print '(A15, 10E15.7)','K_cre_perp_1 =', K_cre_perp_1
+            print '(A15, 10E15.7)','K_cre_pow    =', K_cre_pow
             print '(A15, 1E15.7)', 'e_small      =', e_small
             print '(A20, A5)',     'initial_condition =' , initial_condition
             print '(A17, 1E15.7)','bump amplitude =', bump_amp
@@ -119,40 +110,6 @@
             print '(A22, L2 )' ,'force_init_NR   = ', force_init_NR
             print '(A22, I4)', 'NR_iter_limit  = ', NR_iter_limit
         !    print '(A22,I4)',  'grids_dim      = ', arr_dim
-=======
-  use constants,             only: I_ZERO, I_ONE, zero, one !, ten
-  use cresp_arrays_handling, only: allocate_with_index
-  implicit none
-   
-   integer                           :: vecdim  ! vector dimension
-   integer,allocatable, dimension(:) :: cresp_edges
-!    real(kind=8)                    :: w
-   integer                           :: i       ! enumerator
- 
-  namelist /COSMIC_RAY_SPECTRUM/ cfl_cre, p_lo_init, p_up_init, f_init, q_init, q_big, ncre, &
-                                     p_min_fix, p_max_fix, cre_eff, expan_order, &
-                                     K_cre_paral_1, K_cre_perp_1, K_cre_pow 
-           
-  open(unit=101, file="problem.par", status="unknown")
-  read(unit=101, nml=COSMIC_RAY_SPECTRUM)
-  close(unit=101)
-  
-  if (ncre .ne. I_ZERO)  then
-   print *,'[@init_cresp] Initial CRESP parameters read:'
-   print *,'ncre        = ', ncre
-   print *,'p_min_fix   = ', p_min_fix
-   print *,'p_max_fix   = ', p_max_fix
-   print *,'p_lo_init   = ', p_lo_init
-   print *,'p_up_init   = ', p_up_init
-   print *,'f_init      = ', f_init
-   print *,'q_init      = ', q_init
-   print *,'q_big       = ', q_big
-   print *,'cfl_cre     = ', cfl_cre
-   print *,'expan_order = ', expan_order
-   print *,'K_cre_paral_1=', K_cre_paral_1
-   print *,'K_cre_perp_1=', K_cre_perp_1
-   print *,'K_cre_pow   =', K_cre_pow
->>>>>>> a6532cbc
    
             if ( (e_small_approx_p_lo+e_small_approx_p_up) .gt. 0 .and. e_small_approx_init_cond .lt. 1) then 
                 e_small_approx_init_cond = 1  ! 
@@ -239,7 +196,7 @@
     crel%i_up = I_ZERO
  end subroutine init_cresp_types
 !----------------------------------------------------------------------------------------------------
- function compute_K(K0, alpha, alpha_n, length)
+ function compute_K(K0, alpha, alpha_n, length) ! /deprecated
  implicit none
     real(kind=8) :: K0, alpha, alpha_n
     integer :: length, i
@@ -266,4 +223,5 @@
         if (allocated(crel%e)) call deallocate_with_index(crel%e)
         if (allocated(crel%n)) call deallocate_with_index(crel%n)
  end subroutine cleanup_cresp_virtual_en_arrays
+
 end module initcrspectrum