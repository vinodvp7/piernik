--- conflicted
+++ resolved
@@ -39,15 +39,9 @@
    private
    public :: use_cresp, use_cresp_evol, p_init, initial_spectrum, p_br_init, f_init, q_init, q_br_init, q_big, cfl_cre, cre_eff, expan_order, e_small, e_small_approx_p, e_small_approx_init_cond,  &
            & smallcren, smallcree, max_p_ratio, NR_iter_limit, force_init_NR, NR_run_refine_pf, NR_refine_solution_q, NR_refine_pf, nullify_empty_bins, synch_active, adiab_active, &
-<<<<<<< HEAD
            & icomp_active, allow_source_spectrum_break, cre_active, tol_f, tol_x, tol_f_1D, tol_x_1D, arr_dim, arr_dim_q, eps, eps_det, w, p_fix, p_mid_fix, total_init_cree, p_fix_ratio, &
            & spec_mod_trms, cresp_all_edges, cresp_all_bins, norm_init_spectrum, cresp, crel, dfpq, f_synchIC, init_cresp, cleanup_cresp_sp, check_if_dump_fpq, cleanup_cresp_work_arrays, q_eps,       &
-           & u_b_max, def_dtsynchIC, def_dtadiab, write_cresp_to_restart, NR_smap_file, NR_allow_old_smaps, cresp_substep, n_substeps_max, allow_unnatural_transfer, cresp_disallow_negatives, redshift
-=======
-           & allow_source_spectrum_break, cre_active, tol_f, tol_x, tol_f_1D, tol_x_1D, arr_dim, arr_dim_q, eps, eps_det, w, p_fix, p_mid_fix, total_init_cree, p_fix_ratio,        &
-           & spec_mod_trms, cresp_all_edges, cresp_all_bins, norm_init_spectrum, cresp, crel, dfpq, fsynchr, init_cresp, cleanup_cresp_sp, check_if_dump_fpq, cleanup_cresp_work_arrays, q_eps,       &
-           & u_b_max, def_dtsynch, def_dtadiab, write_cresp_to_restart, NR_smap_file, NR_allow_old_smaps, cresp_substep, n_substeps_max, allow_unnatural_transfer
->>>>>>> 4aa6d60c
+           & u_b_max, def_dtsynchIC, def_dtadiab, write_cresp_to_restart, NR_smap_file, NR_allow_old_smaps, cresp_substep, n_substeps_max, allow_unnatural_transfer, redshift
 
 ! contains routines reading namelist in problem.par file dedicated to cosmic ray electron spectrum and initializes types used.
 ! available via namelist COSMIC_RAY_SPECTRUM
@@ -300,7 +294,6 @@
          lbuff(3)  =  allow_source_spectrum_break
          lbuff(4)  =  synch_active
          lbuff(5)  =  adiab_active
-<<<<<<< HEAD
          lbuff(6)  =  icomp_active
          lbuff(7)  =  force_init_NR
          lbuff(8)  =  NR_run_refine_pf
@@ -313,20 +306,6 @@
 
          lbuff(15) =  cresp_substep
          lbuff(16) =  allow_unnatural_transfer
-         lbuff(17) =  cresp_disallow_negatives
-=======
-         lbuff(6)  =  force_init_NR
-         lbuff(7)  =  NR_run_refine_pf
-         lbuff(8)  =  NR_refine_solution_q
-         lbuff(9)  =  NR_refine_pf_lo
-         lbuff(10) =  NR_refine_pf_up
-         lbuff(11) =  nullify_empty_bins
-         lbuff(12) =  approx_cutoffs
-         lbuff(13) =  NR_allow_old_smaps
-
-         lbuff(14) =  cresp_substep
-         lbuff(15) =  allow_unnatural_transfer
->>>>>>> 4aa6d60c
 
          rbuff(1)  = cfl_cre
          rbuff(2)  = cre_eff
@@ -391,7 +370,6 @@
          allow_source_spectrum_break = lbuff(3)
          synch_active                = lbuff(4)
          adiab_active                = lbuff(5)
-<<<<<<< HEAD
          icomp_active                = lbuff(6)
          force_init_NR               = lbuff(7)
          NR_run_refine_pf            = lbuff(8)
@@ -404,20 +382,6 @@
 
          cresp_substep               = lbuff(15)
          allow_unnatural_transfer    = lbuff(16)
-         cresp_disallow_negatives    = lbuff(17)
-=======
-         force_init_NR               = lbuff(6)
-         NR_run_refine_pf            = lbuff(7)
-         NR_refine_solution_q        = lbuff(8)
-         NR_refine_pf_lo             = lbuff(9)
-         NR_refine_pf_up             = lbuff(10)
-         nullify_empty_bins          = lbuff(11)
-         approx_cutoffs              = lbuff(12)
-         NR_allow_old_smaps          = lbuff(13)
-
-         cresp_substep               = lbuff(14)
-         allow_unnatural_transfer    = lbuff(15)
->>>>>>> 4aa6d60c
 
          cfl_cre                     = rbuff(1)
          cre_eff                     = rbuff(2)
