!
! PIERNIK Code Copyright (C) 2006 Michal Hanasz
!
!    This file is part of PIERNIK code.
!
!    PIERNIK is free software: you can redistribute it and/or modify
!    it under the terms of the GNU General Public License as published by
!    the Free Software Foundation, either version 3 of the License, or
!    (at your option) any later version.
!
!    PIERNIK is distributed in the hope that it will be useful,
!    but WITHOUT ANY WARRANTY; without even the implied warranty of
!    MERCHANTABILITY or FITNESS FOR A PARTICULAR PURPOSE.  See the
!    GNU General Public License for more details.
!
!    You should have received a copy of the GNU General Public License
!    along with PIERNIK.  If not, see <http://www.gnu.org/licenses/>.
!
!    Initial implementation of PIERNIK code was based on TVD split MHD code by
!    Ue-Li Pen
!        see: Pen, Arras & Wong (2003) for algorithm and
!             http://www.cita.utoronto.ca/~pen/MHD
!             for original source code "mhd.f90"
!
!    For full list of developers see $PIERNIK_HOME/license/pdt.txt
!

#include "piernik.h"

!!$ ============================================================================
!>
!! \brief Implicit diffusion multigrid solver
!!
!! \details This module contains routines and variables specific for multigrid diffusion solver.
!!
!! Note that for constant-coefficient problems one can use Poisson solver routines, including FFT solver.
!<

module multigrid_diffusion
! pulled by MULTIGRID && COSM_RAYS

   use constants,        only: cbuff_len, ndims, dsetnamelen
   use multigrid_vstats, only: vcycle_stats

   implicit none

   private
   public :: multigrid_diff_par, cleanup_multigrid_diff, multigrid_solve_diff
   public :: diff_tstep_fac, diff_explicit, diff_dt_crs_orig

   ! namelist parameters
   real               :: norm_tol                                     !< stop V-cycle iterations when the ratio of norms ||residual||/||source|| is below this value
   real               :: vcycle_abort                                 !< abort the V-cycle when lhs norm raises by this factor
   real               :: overrelax                                    !< overrealaxation factor (if < 1. then works as underrelaxation), use with care
   integer(kind=4)    :: max_cycles                                   !< Maximum allowed number of V-cycles
   integer(kind=4)    :: nsmool                                       !< smoothing cycles per call
   integer(kind=4)    :: nsmoob                                       !< smoothing cycles on coarsest level;  \todo implement a convergence check
   real               :: diff_theta                                   !< 0. is explicit, 1. is fully implicit 0.5 is Crank-Nicholson
   real,    protected :: diff_tstep_fac                               !< How much we stretch timestep. Note that for diff_theta == 0. this should not be > 1.
   logical, protected :: diff_explicit                                !< If .true. then do not use multigrid for diffusion
   logical            :: allow_explicit                               !< When timestep is limited somewhere else, allow explicit calculation (should be a bit faster)
   real               :: diff_dt_crs_orig                             !< timestep calculated at timestepcosmicrays.F90, before enlarging by diff_tstep_fac
   character(len=cbuff_len) :: diff_bnd_str                           !< Type of diffusion boundary conditions. Can be "isolated", "reflecting" or "zero" (there are some aliases as well)

   ! mgvar entries for the B field
   character(len=dsetnamelen), parameter :: diff_bx_n = "diff_bx"  !< index of B_x in the cg%b(:,:,:,:) array
   character(len=dsetnamelen), parameter :: diff_by_n = "diff_by"  !< index of B_y in the cg%b(:,:,:,:) array
   character(len=dsetnamelen), parameter :: diff_bz_n = "diff_bz"  !< index of B_z in the cg%b(:,:,:,:) array
   integer(kind=4), dimension(ndims) :: idiffb

   ! miscellaneous
   logical, allocatable, dimension(:) :: norm_was_zero                !< Flag for suppressing repeated warnings on nonexistent CR components
   type(vcycle_stats) :: vstat                                        !< V-cycle statistics
   integer(kind=4) :: diff_extbnd                                     !< external boundary type for relaxation and computation of residuum

contains

!!$ ============================================================================
!!
!! Initialization
!!
!>
!! \brief Routine to set parameters values from namelist MULTIGRID_DIFFUSION
!!
!! \n \n
!! @b MULTIGRID_DIFFUSION
!! \n \n
!! <table border="+1">
!! <tr><td width="150pt"><b>parameter</b></td><td width="135pt"><b>default value</b></td><td width="200pt"><b>possible values</b></td><td width="315pt"> <b>description</b></td></tr>
!! <tr><td>norm_tol      </td><td>1.e-5  </td><td>real value     </td><td>\copydoc multigrid_diffusion::norm_tol      </td></tr>
!! <tr><td>vcycle_abort  </td><td>2.0    </td><td>real value     </td><td>\copydoc multigrid_diffusion::vcycle_abort  </td></tr>
!! <tr><td>max_cycles    </td><td>20     </td><td>integer value  </td><td>\copydoc multigrid_diffusion::max_cycles    </td></tr>
!! <tr><td>nsmool        </td><td>4      </td><td>integer value  </td><td>\copydoc multigrid_diffusion::nsmool        </td></tr>
!! <tr><td>nsmoob        </td><td>1      </td><td>integer value  </td><td>\copydoc multigrid_diffusion::nsmoob        </td></tr>
!! <tr><td>overrelax     </td><td>1.     </td><td>real value     </td><td>\copydoc multigrid_diffusion::overrelax     </td></tr>
!! <tr><td>diff_theta    </td><td>1.     </td><td>real value     </td><td>\copydoc multigrid_diffusion::diff_theta    </td></tr>
!! <tr><td>diff_tstep_fac</td><td>1.     </td><td>real value     </td><td>\copydoc multigrid_diffusion::diff_tstep_fac</td></tr>
!! <tr><td>diff_explicit </td><td>.false.</td><td>logical        </td><td>\copydoc multigrid_diffusion::diff_explicit </td></tr>
!! <tr><td>allow_explicit</td><td>.true. </td><td>logical        </td><td>\copydoc multigrid_diffusion::allow_explicit</td></tr>
!! <tr><td>diff_bnd_str  </td><td>"zero" </td><td>string of chars</td><td>\copydoc multigrid_diffusion::diff_bnd_str  </td></tr>
!! </table>
!! The list is active while \b "COSM_RAYS" and \b "MULTIGRID" are defined.
!! \n \n
!<
   subroutine multigrid_diff_par

      use cg_list_global,   only: all_cg
      use constants,        only: BND_ZERO, BND_XTRAP, BND_REF, BND_NEGREF, xdim, ydim, zdim, GEO_XYZ, half, zero, one, VAR_CENTER, VAR_XFACE, VAR_YFACE, VAR_ZFACE, I_ONE
      use dataio_pub,       only: nh      ! QA_WARN required for diff_nml
      use dataio_pub,       only: die, warn, msg
      use domain,           only: dom
      use fluidindex,       only: flind
      use func,             only: operator(.notequals.)
      use global,           only: force_cc_mag
      use mpisetup,         only: master, slave, nproc, ibuff, rbuff, lbuff, cbuff, piernik_MPI_Bcast
      use multigridvars,    only: single_base
      use named_array_list, only: qna

      implicit none

      logical, save :: frun = .true.          !< First run flag
      integer(kind=4), dimension(I_ONE), target :: pos
      integer(kind=4), dimension(:), pointer :: pia      ! the pia pointer is used as a workaround for compiler warnings about possibly uninitialized variable in reg_var
      real, parameter :: warn_norm_tol = 1e-3

      namelist /MULTIGRID_DIFFUSION/ norm_tol, vcycle_abort, max_cycles, nsmool, nsmoob, overrelax, &
           &                         diff_theta, diff_tstep_fac, diff_explicit, allow_explicit, diff_bnd_str

      if (.not.frun) call die("[multigrid_diffusion:multigrid_diff_par] Called more than once.")
      frun = .false.
      if (dom%geometry_type /= GEO_XYZ) call die("[multigrid_gravity:init_multigrid_gravdiffusion:multigrid_diff_par] non-cartesian geometry not implemented yet.")

      ! Default values for namelist variables
      norm_tol       = 1.e-5
      vcycle_abort   = 2.    ! unused as yet
      diff_theta     = 1.
      diff_tstep_fac = 1.
      overrelax      = 1.
      max_cycles     = 20
      nsmool         = 4
      nsmoob         = 1
      diff_explicit  = .false.
      allow_explicit = .false.  ! explicit diffusion is not compatible with AMR at this point
      diff_bnd_str   = "zero"

      if (master) then

         if (.not.nh%initialized) call nh%init()
         open(newunit=nh%lun, file=nh%tmp1, status="unknown")
         write(nh%lun,nml=MULTIGRID_DIFFUSION)
         close(nh%lun)
         open(newunit=nh%lun, file=nh%par_file)
         nh%errstr=""
         read(unit=nh%lun, nml=MULTIGRID_DIFFUSION, iostat=nh%ierrh, iomsg=nh%errstr)
         close(nh%lun)
         call nh%namelist_errh(nh%ierrh, "MULTIGRID_DIFFUSION")
         read(nh%cmdl_nml,nml=MULTIGRID_DIFFUSION, iostat=nh%ierrh)
         call nh%namelist_errh(nh%ierrh, "MULTIGRID_DIFFUSION", .true.)
         open(newunit=nh%lun, file=nh%tmp2, status="unknown")
         write(nh%lun,nml=MULTIGRID_DIFFUSION)
         close(nh%lun)
         call nh%compare_namelist()

         rbuff(1) = norm_tol
         rbuff(2) = vcycle_abort
         rbuff(3) = diff_theta
         rbuff(4) = diff_tstep_fac
         rbuff(5) = overrelax

         ibuff(1) = max_cycles
         ibuff(2) = nsmool
         ibuff(3) = nsmoob

         lbuff(1) = diff_explicit
         lbuff(2) = allow_explicit

         cbuff(1) = diff_bnd_str

      endif

      call piernik_MPI_Bcast(cbuff, cbuff_len)
      call piernik_MPI_Bcast(ibuff)
      call piernik_MPI_Bcast(rbuff)
      call piernik_MPI_Bcast(lbuff)

      if (slave) then

         norm_tol       = rbuff(1)
         vcycle_abort   = rbuff(2)
         diff_theta     = rbuff(3)
         diff_tstep_fac = rbuff(4)
         overrelax      = rbuff(5)

         max_cycles     = ibuff(1)
         nsmool         = ibuff(2)
         nsmoob         = ibuff(3)

         diff_explicit  = lbuff(1)
         allow_explicit = lbuff(2)

         diff_bnd_str   = cbuff(1)(1:len(diff_bnd_str))

      endif

      if (master) then
         if (norm_tol < 100.*epsilon(1.)) then
            write(msg,'(a,g12.4,a)')"[multigrid_diffusion:multigrid_diff_par] such small norm_tol may result in problems with convergence (",norm_tol,")"
            call warn(msg)
         else if (norm_tol > warn_norm_tol) then
            write(msg,'(a,g12.4,a)')"[multigrid_diffusion:multigrid_diff_par] such big norm_tol may result in problems with accuracy (",norm_tol,")"
            call warn(msg)
         endif
      endif

      ! boundaries
      diff_extbnd = BND_ZERO
      select case (diff_bnd_str)
         case ("isolated", "iso", "free")
            diff_extbnd = BND_XTRAP
         case ("reflecting", "refl", "styrofoam")
            diff_extbnd = BND_REF
         case ("zero", "cold", "antireflecting")
            diff_extbnd = BND_NEGREF
         case default
            write(msg,'(3a)')"[multigrid_diffusion:multigrid_diff_par] Non-recognized boundary description '",diff_bnd_str,"'"
            call die(msg)
      end select

      !diffusion
      if (.not. diff_explicit) then
         if (diff_theta < zero .or. diff_theta > one) call die("[multigrid_diffusion:init_multigrid] diff_theta must lie in the range [0. .. 1.]")
         if (diff_theta < half .and. diff_tstep_fac > one .and. master) call warn("[multigrid_diffusion:init_multigrid] diff_tstep_fac > 1. for diff_theta < 0.5 might be unstable")
         ! calculate exact limit formula
         ! for diff_theta = 0. stable diff_tstep_fac is 0.5 in 2D (guess: 0.333 in 3D)
         ! for diff_theta < 0.5 stable diff_tstep_fac rises by 1./(1.-2.*diff_theta)
      endif

      if ((overrelax .notequals. 1.0) .and. master) then
         write(msg, '(a,f8.5)')"[multigrid_diffusion:multigrid_diff_par] Overrelaxation factor = ", overrelax
         call warn(msg)
      endif

      if (single_base .and. nproc > 1) then
         call warn("[multigrid_diffusion:multigrid_diff_par] single_base disabled just in case")
         single_base = (nproc == 1)
      endif

      !> \todo consider adding multigrid = .true. to the b-field (re-register it?)
      pia => pos
      pos = merge(VAR_CENTER, VAR_XFACE, force_cc_mag) ; call all_cg%reg_var(diff_bx_n, multigrid = .true., position = pia)
      pos = merge(VAR_CENTER, VAR_YFACE, force_cc_mag) ; call all_cg%reg_var(diff_by_n, multigrid = .true., position = pia)
      pos = merge(VAR_CENTER, VAR_ZFACE, force_cc_mag) ; call all_cg%reg_var(diff_bz_n, multigrid = .true., position = pia)
      idiffb(xdim) = qna%ind(diff_bx_n)
      idiffb(ydim) = qna%ind(diff_by_n)
      idiffb(zdim) = qna%ind(diff_bz_n)

      if (allocated(norm_was_zero)) call die("[multigrid_diffusion:init_multigrid_diff] norm_was_zero already allocated")
      allocate(norm_was_zero(flind%crs%all))
      norm_was_zero(:) = .false.

      call vstat%init(max_cycles)

   end subroutine multigrid_diff_par

!!$ ============================================================================
!>
!! \brief Cleanup
!<

   subroutine cleanup_multigrid_diff

      implicit none

      call vstat%cleanup
      if (allocated(norm_was_zero)) deallocate(norm_was_zero)

   end subroutine cleanup_multigrid_diff

!!$ ============================================================================
!>
!! \brief Multigrid diffusion driver. This is the only multigrid routine intended to be called from the fluidupdate module.
!! This routine is also responsible for communicating the solution to the rest of world
!<

   subroutine multigrid_solve_diff

      use constants,         only: xdim, ydim, zdim, zero, tmr_mgd
      use crdiffusion,       only: cr_diff
      use dataio_pub,        only: halfstep, warn, printinfo, msg
      use fluidindex,        only: flind
      use global,            only: dt
      use func,              only: operator(.notequals.)
      use mpisetup,          only: master
      use multigrid_helpers, only: all_dirty
      use multigridvars,     only: ts, tot_ts, stdout
      use timer,             only: set_timer

      implicit none

      logical, save :: frun = .true.
      integer       :: cr_id         ! maybe we should make this variable global in the module and do not pass it as an argument?

      ts =  set_timer(tmr_mgd, .true.)
      call all_dirty

      if (diff_explicit .or. (allow_explicit .and. dt/diff_dt_crs_orig<1)) then

         if (frun) then
            if (master .and. diff_explicit) call warn("[multigrid_diffusion:multigrid_solve_diff] Multigrid was initialized but is not used")
            frun = .false.
         endif
         if (halfstep) then
            call cr_diff(zdim)
            call cr_diff(ydim)
            call cr_diff(xdim)
         else
            call cr_diff(xdim)
            call cr_diff(ydim)
            call cr_diff(zdim)
         endif

      else

         if (dt < 0.99999 * diff_dt_crs_orig * diff_tstep_fac .and. .not. halfstep .and. master) then
            write(msg,'(a,f8.3,a)')"[multigrid_diffusion:multigrid_solve_diff] Timestep limited somewhere else: dt = ",dt/diff_dt_crs_orig, " of explicit dt_crs."
            call printinfo(msg, stdout)
         endif

         ! set diffBC
         call init_b

         do cr_id = 1, flind%crs%all
            call init_source(cr_id)
            if (vstat%norm_rhs .notequals. zero) then
               if (norm_was_zero(cr_id) .and. master) then
                  write(msg,'(a,i2,a)')"[multigrid_diffusion:multigrid_solve_diff] CR-fluid #",cr_id," is now available in measurable quantities."
                  call printinfo(msg)
               endif
               norm_was_zero(cr_id) = .false.

               call init_solution(cr_id)
               ! do substepping
               call vcycle_hg(cr_id)
               ! enddo
            else
               if (.not. norm_was_zero(cr_id) .and. master) then
                  write(msg,'(a,i2,a)')"[multigrid_diffusion:multigrid_solve_diff] Source norm of CR-fluid #",cr_id," == 0., skipping."
                  call warn(msg)
               endif
               norm_was_zero(cr_id) = .true.
            endif
         enddo

      endif
      ts = set_timer(tmr_mgd)
      tot_ts = tot_ts + ts

   end subroutine multigrid_solve_diff

!!$ ============================================================================
!>
!! \brief Make a local copy of source
!<

   subroutine init_source(cr_id)

<<<<<<< HEAD
      use cg_leaves,          only: leaves
#if defined(__INTEL_COMPILER)
      use cg_level_connected, only: cg_level_connected_t  ! QA_WARN workaround for stupid INTEL compiler
#endif /* __INTEL_COMPILER */
      use cg_level_finest,    only: finest
      use cg_list_dataop,     only: ind_val, dirty_label
      use cg_list_global,     only: all_cg
      use constants,          only: base_level_id, zero, dirtyH1, PPP_MG, PPP_CR
      use dataio_pub,         only: die
      use func,               only: operator(.notequals.)
      use initcosmicrays,     only: iarr_crs
      use multigridvars,      only: source, defect, correction
      use named_array_list,   only: qna, wna
      use ppp,                only: ppp_main
=======
      use cg_leaves,        only: leaves
      use cg_list_dataop,   only: ind_val, dirty_label
      use cg_list_global,   only: all_cg
      use constants,        only: zero, dirtyH1
      use dataio_pub,       only: die
      use func,             only: operator(.equals.)
      use initcosmicrays,   only: iarr_crs
      use multigridvars,    only: source, defect, correction
      use named_array_list, only: qna, wna
>>>>>>> e0c298ef

      implicit none

      integer, intent(in) :: cr_id !< CR component index
      character(len=*), parameter :: cris_label = "CR:init_source"

      call ppp_main%start(cris_label, PPP_MG + PPP_CR)

      call all_cg%set_dirty(source, 0.969*dirtyH1)
      call all_cg%set_dirty(correction, 0.968*dirtyH1)
      call all_cg%set_dirty(defect, 0.967*dirtyH1)

      ! Trick residual subroutine to initialize with: u + (1-theta) dt grad (c grad u)
      if (diff_theta .equals. zero) call die("[multigrid_diffusion:init_source] diff_theta = 0 not supported.")
      call leaves%wq_copy(wna%fi, iarr_crs(cr_id), qna%wai)
      call leaves%q_lin_comb( [ ind_val(qna%wai, (1. -1./diff_theta)) ], correction)
      call leaves%q_lin_comb( [ ind_val(qna%wai,     -1./diff_theta ) ], defect)
      call residual(defect, correction, source, cr_id)
      write(dirty_label, '(a,i2)')"init source#", cr_id
      call leaves%check_dirty(source, dirty_label)

      vstat%norm_rhs = leaves%norm_sq(source)

      call ppp_main%stop(cris_label, PPP_MG + PPP_CR)

   end subroutine init_source

!!$ ============================================================================
!>
!! \brief Initialize solution with current CR density (no solution recycling as yet)
!<

   subroutine init_solution(cr_id)

      use cg_list_global,   only: all_cg
#if defined(__INTEL_COMPILER)
      use cg_level_connected, only: cg_level_connected_t  ! QA_WARN workaround for stupid INTEL compiler
#endif /* __INTEL_COMPILER */
      use cg_leaves,        only: leaves
      use constants,        only: dirtyH1
      use initcosmicrays,   only: iarr_crs
      use multigridvars,    only: solution
      use named_array_list, only: wna

      implicit none

      integer, intent(in) :: cr_id !< CR component index

      call all_cg%set_dirty(solution, 0.966*dirtyH1)
      call leaves%wq_copy(wna%fi, iarr_crs(cr_id), solution)
      call leaves%check_dirty(solution, "init solution")

   end subroutine init_solution

!!$ ============================================================================
!>
!! \brief Initialize magnetic field components
!!
!! \todo test what happens if we use magnetic field interpolated to the cell centers (some optimizations may then become available)
!<

   subroutine init_b

      use cg_leaves,          only: leaves
      use cg_level_coarsest,  only: coarsest
      use cg_level_connected, only: cg_level_connected_t
      use cg_level_finest,    only: finest
      use cg_list,            only: cg_list_element
      use cg_list_dataop,     only: dirty_label
      use cg_list_global,     only: all_cg
      use constants,          only: xdim, zdim, HI, LO, BND_REF, dirtyH1
      use domain,             only: dom
      use grid_cont,          only: grid_container
      use named_array,        only: p3, p4
      use named_array_list,   only: wna

      implicit none

      integer(kind=4) :: ib
      type(cg_list_element), pointer :: cgl
      type(grid_container),  pointer :: cg
      type(cg_level_connected_t),   pointer :: curl

      do ib = xdim, zdim
         call all_cg%set_dirty(idiffb(ib), (0.965+0.0001*ib)*dirtyH1)
#if 1
         cgl => leaves%first
         do while (associated(cgl))
            cg => cgl%cg
            p3 => cg%q(idiffb(ib))%span(cg%ijkse(:,LO)-dom%D_(:),cg%ijkse(:,HI)+dom%D_(:))
            p4 => cg%w(wna%bi )%span(cg%ijkse(:,LO)-dom%D_(:),cg%ijkse(:,HI)+dom%D_(:))
            p3 = p4(ib,:,:,:)
            cgl => cgl%nxt
         enddo
#else
         ! This works well but copies all guardcells, which is not necessary
         call leaves%wq_copy(wna%bi, ib, idiffb(ib))
#endif
         call finest%level%restrict_to_floor_q_1var(idiffb(ib))             ! Implement correct restriction (and probably also separate inter-process communication) routines

         curl => coarsest%level
         do while (associated(curl%finer)) ! from coarsest to one level below finest
            call curl%arr3d_boundaries(idiffb(ib), bnd_type = BND_REF) !> \todo use global boundary type for B
            !>
            !! |deprecated BEWARE b is set on a staggered grid; corners should be properly set here (now they are not)
            !! the problem is that the cg%b(:,:,:,:) elements are face-centered so restriction and external boundaries should take this into account
            !<
            curl => curl%finer
         enddo
         write(dirty_label, '(a,i1)')"init b",ib
         call curl%check_dirty(idiffb(ib), dirty_label)
      enddo

   end subroutine init_b

!!$ ============================================================================
!>
!! \brief Huang-Greengard V-cycle
!<

   subroutine vcycle_hg(cr_id)

      use cg_leaves,          only: leaves
      use cg_level_coarsest,  only: coarsest
      use cg_level_connected, only: cg_level_connected_t
      use cg_level_finest,    only: finest
      use cg_list_dataop,     only: ind_val, dirty_label
      use cg_list_global,     only: all_cg
<<<<<<< HEAD
      use constants,          only: base_level_id, zero, tmr_mgd, dirtyH1, cbuff_len, PPP_MG, PPP_CR
      use dataio_pub,         only: msg, warn, die
=======
      use constants,          only: zero, tmr_mgd, dirtyH1
      use dataio_pub,         only: msg, warn
>>>>>>> e0c298ef
      use global,             only: do_ascii_dump
      use func,               only: operator(.notequals.)
      use initcosmicrays,     only: iarr_crs
      use mpisetup,           only: master
      use multigridvars,      only: source, defect, solution, correction, ts, tot_ts
      use named_array_list,   only: wna
      use ppp,                only: ppp_main
      use timer,              only: set_timer

      implicit none

      integer, intent(in) :: cr_id !< CR component index

      real, parameter    :: barely_greater_than_1 = 1.05
      integer, parameter :: convergence_history = 2
      integer            :: v
      real               :: norm_lhs, norm_rhs, norm_old
      logical            :: dump_every_step
      type(cg_level_connected_t), pointer :: curl
      character(len=*), parameter :: crmgv_label = "CR:MG_V-cycles", crmgc_label = "CR:V-cycle "
      character(len=cbuff_len)    :: label

      call ppp_main%start(crmgv_label, PPP_MG + PPP_CR)

      write(vstat%cprefix,'("C",i1,"-")') cr_id !> \deprecated BEWARE: this is another place with 0 <= cr_id <= 9 limit
      write(dirty_label, '("md_",i1,"_dump")')  cr_id

#ifdef DEBUG
      inquire(file = "_dump_every_step_", EXIST=dump_every_step) ! use for debug only
#else  /* !DEBUG */
      dump_every_step = .false.
#endif /* DEBUG */
      do_ascii_dump = do_ascii_dump .or. dump_every_step

      norm_lhs = 0.
      norm_rhs = leaves%norm_sq(solution)
      norm_old = norm_rhs

      do v = 0, max_cycles
         write(label, '(i8)') v

         call all_cg%set_dirty(defect, 0.964*dirtyH1)

         call residual(source, solution, defect, cr_id) ! leaves?
         norm_lhs = leaves%norm_sq(defect)
         ts = set_timer(tmr_mgd)
         tot_ts = tot_ts + ts

         vstat%count = v
         if (norm_lhs .notequals. zero) then
            vstat%factor(vstat%count) = norm_old/norm_lhs
         else
            vstat%factor(vstat%count) = huge(1.0)
         endif
         vstat%time(vstat%count) = ts

         norm_old = norm_lhs

         if (dump_every_step) call all_cg%numbered_ascii_dump([ source, solution, defect, correction ], dirty_label, v)

         if (norm_lhs/norm_rhs <= norm_tol) exit
         call ppp_main%start(crmgc_label // adjustl(label), PPP_MG + PPP_CR)

         if (v>convergence_history) then
            if (product(vstat%factor(v-convergence_history:v)) < barely_greater_than_1) then
               if (master) then
                  write(msg, '(a,i3,a,g15.5)')"[multigrid_diffusion:vcycle_hg] Too slow convergence: cycle = ",v,", norm_lhs/norm_rhs = ", norm_lhs/norm_rhs
                  call warn(msg)
               endif
               exit
            endif
         endif

         call finest%level%restrict_to_floor_q_1var(defect)

         !call all_cg%set_dirty(correction, 0.963*dirtyH1)
         call coarsest%level%set_q_value(correction, 0.)

         curl => coarsest%level
         do while (associated(curl))
            call approximate_solution(curl, defect, correction, cr_id)
            if (.not. associated(curl, finest%level)) call curl%prolong_q_1var(correction) ! In case of problems, consider enforcing bnd_type
            curl => curl%finer
         enddo

         call leaves%check_dirty(correction, "c_residual")
         call leaves%check_dirty(defect, "d_residual")
         call leaves%q_lin_comb( [ ind_val(solution, 1.), ind_val(correction, -1.) ], solution) ! solution := solution - correction
         call ppp_main%stop(crmgc_label // adjustl(label), PPP_MG + PPP_CR)
      enddo

      if (dump_every_step) call all_cg%numbered_ascii_dump([ source, solution, defect, correction ], dirty_label)

      call leaves%check_dirty(solution, "v_soln")

      if (v > max_cycles) then
         if (master .and. norm_lhs/norm_rhs > norm_tol) then
            write(msg, '(a,i3,a,g15.5)')"[multigrid_diffusion:vcycle_hg] Not enough V-cycles to achieve convergence: cycle = ",v,", norm_lhs/norm_rhs = ", norm_lhs/norm_rhs
            call warn(msg)
         endif
         v = max_cycles
      endif

      vstat%norm_final = norm_lhs/norm_rhs
      call vstat%brief_v_log

      norm_rhs = leaves%norm_sq(solution)
      norm_lhs = leaves%norm_sq(defect)
!     Do we need to take care of boundaries here?
!      call leaves%leaf_arr3d_boundaries(solution, bnd_type = diff_extbnd)
!      cg%u%span(iarr_crs(cr_id),cg%ijkse(:,LO)-dom%D_,cg%ijkse(:,HI)+dom%D_) = cg%q(solution)%span(cg%ijkse(:,LO)-dom%D_,cg%ijkse(:,HI)+dom%D_)

      call leaves%qw_copy(solution, wna%fi, iarr_crs(cr_id))

      call ppp_main%stop(crmgv_label, PPP_MG + PPP_CR)

   end subroutine vcycle_hg

!!$ ============================================================================
!>
!! \brief Compute diffusive flux in the crdim-direction
!!
!! OPT: this routine can consume as much as half of the CPU time of the whole simulation
!! OPT: moving the loops over i, j and k inside it can speed them up by more than 20% (or much more after merging directional variants)
!! OPT: b_par/perp and magb are invariants of the solution and can be precomputed in init_b (requires additional 4*ndim temporary arrays)
!<

   subroutine diff_flux(crdim, im, soln, cg, cr_id, Keff)

      use constants,      only: xdim, ydim, zdim, ndims, oneq, GEO_XYZ, zero
      use dataio_pub,     only: die
      use domain,         only: dom
      use grid_cont,      only: grid_container
      use func,           only: operator(.notequals.)
      use initcosmicrays, only: K_crs_perp, K_crs_paral

      implicit none

      integer(kind=4),               intent(in)    :: crdim        !< direction in which we calculate flux
      integer, dimension(:),         intent(in)    :: im           !< [first cell index, second cell index, third cell index]
      integer(kind=4),               intent(in)    :: soln         !< multigrid variable to differentiate
      type(grid_container), pointer, intent(inout) :: cg           !< level on which differentiate
      integer,                       intent(in)    :: cr_id        !< CR component index
      real, optional,                intent(out)   :: Keff         !< effective diffusion coefficient for relaxation

      real                                   :: magb, fcrdif, kbm
      real                                   :: b_par, b_perp, d_par, db
      integer, dimension(ndims)              :: ilm, imp, imm, ilmp, ilmm
      integer(kind=4)                        :: idir
      logical, dimension(ndims)              :: present_not_crdim

      if (dom%geometry_type /= GEO_XYZ) call die("[multigrid_diffusion:diff_flux] Unsupported geometry")

      ilm(:) = im(:) ; ilm(crdim) = ilm(crdim) - 1
      present_not_crdim(:) = dom%has_dir(:) .and. ( [ xdim,ydim,zdim ] /= crdim )

      ! Assumes dom%has_dir(crdim)
      !> \warning *cg%idl(crdim) makes a difference
      d_par = (cg%q(soln)%point(im) - cg%q(soln)%point(ilm)) * cg%idl(crdim)
      fcrdif = K_crs_perp(cr_id) * d_par
      if (present(Keff)) Keff = K_crs_perp(cr_id)

      if (K_crs_paral(cr_id) .notequals. zero) then

         b_perp = 0.
         b_par = cg%q(idiffb(crdim))%point(im)
         db = d_par * b_par
         magb = b_par**2

         do idir = xdim, zdim
            if (present_not_crdim(idir)) then
               imp(:) = im(:) ; imp(idir) = imp(idir) + 1 ; ilmp(:) = imp(:) ; ilmp(crdim) = ilmp(crdim) - 1
               imm(:) = im(:) ; imm(idir) = imm(idir) - 1 ; ilmm(:) = imm(:) ; ilmm(crdim) = ilmm(crdim) - 1
               b_perp = sum(cg%q(idiffb(idir))%span(int(ilm, kind=4), int(imp, kind=4)))*oneq
               magb = magb + b_perp**2
               !> \warning *cg%idl(crdim) makes a difference
               db = db + b_perp*((cg%q(soln)%point(ilmp) + cg%q(soln)%point(imp)) - (cg%q(soln)%point(ilmm) + cg%q(soln)%point(imm))) * oneq * cg%idl(idir)
            endif
         enddo

         if (magb .notequals. zero) then
            kbm = K_crs_paral(cr_id) * b_par / magb
            fcrdif = fcrdif + kbm * db
            if (present(Keff)) Keff = Keff + kbm * b_par
         endif

      endif

      cg%wa(im(xdim), im(ydim), im(zdim)) = fcrdif ! * diff_theta * dt / cg%dl(crdim) !> \warning *cg%idl(crdim) makes a difference

   end subroutine diff_flux

!!$ ============================================================================
!>
!! \brief 2nd order: grad (c grad)
!!
!! defect = solution - source - grad (c grad (solution))
!<

   subroutine residual(src, soln, def, cr_id)

<<<<<<< HEAD
      use cg_level_connected, only: cg_level_connected_t
      use constants,          only: xdim, ydim, zdim, ndims, LO, HI, GEO_XYZ, PPP_MG, PPP_CR
      use dataio_pub,         only: die
      use domain,             only: dom
      use cg_list,            only: cg_list_element
      use cg_list_dataop,     only: ind_val
      use global,             only: dt
      use grid_cont,          only: grid_container
      use named_array,        only: p3
      use named_array_list,   only: qna
      use ppp,                only: ppp_main
=======
      use constants,         only: xdim, ydim, zdim, ndims, LO, HI, GEO_XYZ
      use dataio_pub,        only: die
      use domain,            only: dom
      use cg_list,           only: cg_list_element
      use cg_list_dataop,    only: ind_val
      use global,            only: dt
      use grid_cont,         only: grid_container
      use cg_leaves,         only: leaves
      use named_array,       only: p3
      use named_array_list,  only: qna
>>>>>>> e0c298ef

      implicit none

      integer(kind=4), intent(in) :: src    !< index of source in cg%q(:)
      integer(kind=4), intent(in) :: soln   !< index of solution in cg%q(:)
      integer(kind=4), intent(in) :: def    !< index of defect in cg%q(:)
      integer,         intent(in) :: cr_id  !< CR component index

      integer                        :: i, j, k
      integer(kind=4)                :: idir
      integer, dimension(ndims)      :: iml, imh
      type(cg_list_element), pointer :: cgl
      type(grid_container), pointer  :: cg
      character(len=*), parameter :: crr_label = "CR:residual"

      call ppp_main%start(crr_label, PPP_MG + PPP_CR)

      if (dom%geometry_type /= GEO_XYZ) call die("[multigrid_diffusion:diff_flux] Unsupported geometry")

      call leaves%leaf_arr3d_boundaries(soln, bnd_type = diff_extbnd)

      call leaves%q_lin_comb([ ind_val(soln, 1.), ind_val(src, -1.) ], def)

      cgl => leaves%first
      do while (associated(cgl))
         cg => cgl%cg
         do idir = xdim, zdim
            if (dom%has_dir(idir)) then
               imh = cg%ijkse(:,HI) ; imh(idir) = imh(idir) + 1
               iml = cg%ijkse(:,LO) ; iml(idir) = iml(idir) + 1
               do k = cg%ks, imh(zdim)
                  do j = cg%js, imh(ydim)
                     do i = cg%is, imh(xdim)
                        call diff_flux(idir, [i, j, k], soln, cg, cr_id)
                     enddo
                  enddo
               enddo

               p3 => cg%q(def)%span(cg%ijkse)
               p3 = p3 - (cg%q(qna%wai)%span(int(iml, kind=4), int(imh, kind=4)) - cg%q(qna%wai)%span(cg%ijkse) ) * diff_theta * dt * cg%idl(idir)
            endif
         enddo
         cgl => cgl%nxt
      enddo

!      call leaves%check_dirty(def, "res def")

     call ppp_main%stop(crr_label, PPP_MG + PPP_CR)

   end subroutine residual

!!$ ============================================================================
!>
!! \brief Relaxation.
!!
!! \details This is the most costly routine in a serial run. Try to find optimal values for nsmool.
!! It seems that for this particular scheme nsmoob can be set even to 1 when the coarsest level is coarsened enough.
!! This routine also depends a lot on communication so it  may limit scalability of the multigrid.
!<

   subroutine approximate_solution(curl, src, soln, cr_id)

      use cg_level_coarsest,  only: coarsest
      use cg_level_connected, only: cg_level_connected_t
      use constants,          only: xdim, ydim, zdim, one, half, ndims, LO, GEO_XYZ, PPP_MG, PPP_CR
      use dataio_pub,         only: die
      use domain,             only: dom
      use cg_list,            only: cg_list_element
      use global,             only: dt
      use grid_cont,          only: grid_container
      use named_array_list,   only: qna
      use ppp,                only: ppp_main

      implicit none

      type(cg_level_connected_t), pointer, intent(inout) :: curl  !< level for which approximate the solution
      integer(kind=4),                     intent(in)    :: src   !< index of source in cg%q(:)
      integer(kind=4),                     intent(in)    :: soln  !< index of solution in cg%q(:)
      integer,                             intent(in)    :: cr_id !< CR component index

      integer, parameter              :: RED_BLACK = 2 !< the checkerboard requires two sweeps

      integer                         :: n, i, j, k, i1, j1, k1, id, jd, kd, nsmoo
      integer(kind=8)                 :: ijko
      integer(kind=4)                 :: idir
      integer, dimension(ndims)       :: im, ih
      real                            :: Keff1, Keff2, dLdu, temp
      type(grid_container), pointer   :: cg
      type(cg_list_element), pointer  :: cgl
      character(len=*), parameter :: crs_label = "CR:approximate_solution"

      call ppp_main%start(crs_label, PPP_MG + PPP_CR)

      if (dom%geometry_type /= GEO_XYZ) call die("[multigrid_diffusion:diff_flux] Unsupported geometry")

      if (associated(curl, coarsest%level)) then
         nsmoo = nsmoob
      else
         nsmoo = nsmool
      endif

      do n = 1, RED_BLACK*nsmoo
         call curl%arr3d_boundaries(soln, bnd_type = diff_extbnd)

         cgl => curl%first
         do while (associated(cgl))
            cg => cgl%cg

            i1 = cg%is; id = 1 ! mv to multigridvars, init_multigrid
            j1 = cg%js; jd = 1
            k1 = cg%ks; kd = 1
            if (dom%has_dir(xdim)) then
               id = RED_BLACK
            else if (dom%has_dir(ydim)) then
               jd = RED_BLACK
            else if (dom%has_dir(zdim)) then
               kd = RED_BLACK
            endif

            ijko = 0
            if (any(cg%my_se(:, LO) < 0)) ijko = -ndims*RED_BLACK*minval(cg%my_se(:, LO))
            if (kd == RED_BLACK) k1 = cg%ks + int(mod(ijko+n+cg%my_se(zdim, LO), int(RED_BLACK, kind=8)), kind=4)
            do k = k1, cg%ke, kd
               if (jd == RED_BLACK) j1 = cg%js + int(mod(ijko+n+k+sum(cg%my_se(ydim:zdim, LO)), int(RED_BLACK, kind=8)), kind=4)
               do j = j1, cg%je, jd
                  if (id == RED_BLACK) i1 = cg%is + int(mod(ijko+n+j+k+sum(cg%my_se(xdim:zdim, LO)), int(RED_BLACK, kind=8)), kind=4)
                  do i = i1, cg%ie, id

                     temp = cg%q(soln)%arr(i, j, k) - cg%q(src)%arr(i, j, k)
                     dLdu = 0.

                     im = [i, j, k]

                     do idir = xdim, zdim
                        if (dom%has_dir(idir)) then

                           ih = im ; ih(idir) = ih(idir) + 1
                           call diff_flux(idir, im, soln, cg, cr_id, Keff1)
                           call diff_flux(idir, ih, soln, cg, cr_id, Keff2)

                           temp = temp - (cg%q(qna%wai)%point(ih) - cg%wa(i, j, k)) * diff_theta * dt * cg%idl(idir)
                           dLdu = dLdu - 2 * (Keff1 + Keff2) * cg%idl2(idir)

                        endif
                     enddo

                     ! ToDo add an option to automagically fine-tune overrelax
                     cg%q(soln)%arr(i, j, k) = cg%q(soln)%arr(i, j, k) - overrelax * temp/(one - half * diff_theta * dt * dLdu)

                  enddo
               enddo
            enddo
            cgl => cgl%nxt
         enddo
      enddo

      call ppp_main%stop(crs_label, PPP_MG + PPP_CR)

   end subroutine approximate_solution

end module multigrid_diffusion<|MERGE_RESOLUTION|>--- conflicted
+++ resolved
@@ -364,32 +364,16 @@
 
    subroutine init_source(cr_id)
 
-<<<<<<< HEAD
-      use cg_leaves,          only: leaves
-#if defined(__INTEL_COMPILER)
-      use cg_level_connected, only: cg_level_connected_t  ! QA_WARN workaround for stupid INTEL compiler
-#endif /* __INTEL_COMPILER */
-      use cg_level_finest,    only: finest
-      use cg_list_dataop,     only: ind_val, dirty_label
-      use cg_list_global,     only: all_cg
-      use constants,          only: base_level_id, zero, dirtyH1, PPP_MG, PPP_CR
-      use dataio_pub,         only: die
-      use func,               only: operator(.notequals.)
-      use initcosmicrays,     only: iarr_crs
-      use multigridvars,      only: source, defect, correction
-      use named_array_list,   only: qna, wna
-      use ppp,                only: ppp_main
-=======
       use cg_leaves,        only: leaves
       use cg_list_dataop,   only: ind_val, dirty_label
       use cg_list_global,   only: all_cg
-      use constants,        only: zero, dirtyH1
+      use constants,        only: zero, dirtyH1, PPP_MG, PPP_CR
       use dataio_pub,       only: die
       use func,             only: operator(.equals.)
       use initcosmicrays,   only: iarr_crs
       use multigridvars,    only: source, defect, correction
       use named_array_list, only: qna, wna
->>>>>>> e0c298ef
+      use ppp,              only: ppp_main
 
       implicit none
 
@@ -518,13 +502,8 @@
       use cg_level_finest,    only: finest
       use cg_list_dataop,     only: ind_val, dirty_label
       use cg_list_global,     only: all_cg
-<<<<<<< HEAD
-      use constants,          only: base_level_id, zero, tmr_mgd, dirtyH1, cbuff_len, PPP_MG, PPP_CR
-      use dataio_pub,         only: msg, warn, die
-=======
-      use constants,          only: zero, tmr_mgd, dirtyH1
+      use constants,          only: zero, tmr_mgd, dirtyH1, cbuff_len, PPP_MG, PPP_CR
       use dataio_pub,         only: msg, warn
->>>>>>> e0c298ef
       use global,             only: do_ascii_dump
       use func,               only: operator(.notequals.)
       use initcosmicrays,     only: iarr_crs
@@ -726,20 +705,7 @@
 
    subroutine residual(src, soln, def, cr_id)
 
-<<<<<<< HEAD
-      use cg_level_connected, only: cg_level_connected_t
-      use constants,          only: xdim, ydim, zdim, ndims, LO, HI, GEO_XYZ, PPP_MG, PPP_CR
-      use dataio_pub,         only: die
-      use domain,             only: dom
-      use cg_list,            only: cg_list_element
-      use cg_list_dataop,     only: ind_val
-      use global,             only: dt
-      use grid_cont,          only: grid_container
-      use named_array,        only: p3
-      use named_array_list,   only: qna
-      use ppp,                only: ppp_main
-=======
-      use constants,         only: xdim, ydim, zdim, ndims, LO, HI, GEO_XYZ
+      use constants,         only: xdim, ydim, zdim, ndims, LO, HI, GEO_XYZ, PPP_MG, PPP_CR
       use dataio_pub,        only: die
       use domain,            only: dom
       use cg_list,           only: cg_list_element
@@ -749,7 +715,7 @@
       use cg_leaves,         only: leaves
       use named_array,       only: p3
       use named_array_list,  only: qna
->>>>>>> e0c298ef
+      use ppp,               only: ppp_main
 
       implicit none
 
