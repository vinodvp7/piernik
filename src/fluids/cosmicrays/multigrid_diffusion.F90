!
! PIERNIK Code Copyright (C) 2006 Michal Hanasz
!
!    This file is part of PIERNIK code.
!
!    PIERNIK is free software: you can redistribute it and/or modify
!    it under the terms of the GNU General Public License as published by
!    the Free Software Foundation, either version 3 of the License, or
!    (at your option) any later version.
!
!    PIERNIK is distributed in the hope that it will be useful,
!    but WITHOUT ANY WARRANTY; without even the implied warranty of
!    MERCHANTABILITY or FITNESS FOR A PARTICULAR PURPOSE.  See the
!    GNU General Public License for more details.
!
!    You should have received a copy of the GNU General Public License
!    along with PIERNIK.  If not, see <http://www.gnu.org/licenses/>.
!
!    Initial implementation of PIERNIK code was based on TVD split MHD code by
!    Ue-Li Pen
!        see: Pen, Arras & Wong (2003) for algorithm and
!             http://www.cita.utoronto.ca/~pen/MHD
!             for original source code "mhd.f90"
!
!    For full list of developers see $PIERNIK_HOME/license/pdt.txt
!

#include "piernik.h"

!!$ ============================================================================
!>
!! \brief Implicit diffusion multigrid solver
!!
!! \details This module contains routines and variables specific for multigrid diffusion solver.
!!
!! Note that for constant-coefficient problems one can use Poisson solver routines, including FFT solver.
!<

module multigrid_diffusion
! pulled by MULTIGRID && COSM_RAYS

   use constants,        only: cbuff_len, ndims, dsetnamelen
   use multigrid_vstats, only: vcycle_stats

   implicit none

   private
   public :: multigrid_diff_par, cleanup_multigrid_diff, multigrid_solve_diff
   public :: diff_tstep_fac, diff_explicit, diff_dt_crs_orig

   ! namelist parameters
   real               :: norm_tol                                     !< stop V-cycle iterations when the ratio of norms ||residual||/||source|| is below this value
   real               :: vcycle_abort                                 !< abort the V-cycle when lhs norm raises by this factor
   real               :: overrelax                                    !< overrealaxation factor (if < 1. then works as underrelaxation), use with care
   integer(kind=4)    :: max_cycles                                   !< Maximum allowed number of V-cycles
   integer(kind=4)    :: nsmool                                       !< smoothing cycles per call
   integer(kind=4)    :: nsmoob                                       !< smoothing cycles on coarsest level;  \todo implement a convergence check
   real               :: diff_theta                                   !< 0. is explicit, 1. is fully implicit 0.5 is Crank-Nicholson
   real,    protected :: diff_tstep_fac                               !< How much we stretch timestep. Note that for diff_theta == 0. this should not be > 1.
   logical, protected :: diff_explicit                                !< If .true. then do not use multigrid for diffusion
   logical            :: allow_explicit                               !< When timestep is limited somewhere else, allow explicit calculation (should be a bit faster)
   real               :: diff_dt_crs_orig                             !< timestep calculated at timestepcosmicrays.F90, before enlarging by diff_tstep_fac
   character(len=cbuff_len) :: diff_bnd_str                           !< Type of diffusion boundary conditions. Can be "isolated", "reflecting" or "zero" (there are some aliases as well)

   ! mgvar entries for the B field
   character(len=dsetnamelen), parameter :: diff_bx_n = "diff_bx"  !< index of B_x in the cg%b(:,:,:,:) array
   character(len=dsetnamelen), parameter :: diff_by_n = "diff_by"  !< index of B_y in the cg%b(:,:,:,:) array
   character(len=dsetnamelen), parameter :: diff_bz_n = "diff_bz"  !< index of B_z in the cg%b(:,:,:,:) array
   integer(kind=4), dimension(ndims) :: idiffb

   ! miscellaneous
   logical, allocatable, dimension(:) :: norm_was_zero                !< Flag for suppressing repeated warnings on nonexistent CR components
   type(vcycle_stats) :: vstat                                        !< V-cycle statistics
   integer(kind=4) :: diff_extbnd                                     !< external boundary type for relaxation and computation of residuum

contains

!!$ ============================================================================
!!
!! Initialization
!!
!>
!! \brief Routine to set parameters values from namelist MULTIGRID_DIFFUSION
!!
!! \n \n
!! @b MULTIGRID_DIFFUSION
!! \n \n
!! <table border="+1">
!! <tr><td width="150pt"><b>parameter</b></td><td width="135pt"><b>default value</b></td><td width="200pt"><b>possible values</b></td><td width="315pt"> <b>description</b></td></tr>
!! <tr><td>norm_tol      </td><td>1.e-5  </td><td>real value     </td><td>\copydoc multigrid_diffusion::norm_tol      </td></tr>
!! <tr><td>vcycle_abort  </td><td>2.0    </td><td>real value     </td><td>\copydoc multigrid_diffusion::vcycle_abort  </td></tr>
!! <tr><td>max_cycles    </td><td>20     </td><td>integer value  </td><td>\copydoc multigrid_diffusion::max_cycles    </td></tr>
!! <tr><td>nsmool        </td><td>4      </td><td>integer value  </td><td>\copydoc multigrid_diffusion::nsmool        </td></tr>
!! <tr><td>nsmoob        </td><td>1      </td><td>integer value  </td><td>\copydoc multigrid_diffusion::nsmoob        </td></tr>
!! <tr><td>overrelax     </td><td>1.     </td><td>real value     </td><td>\copydoc multigrid_diffusion::overrelax     </td></tr>
!! <tr><td>diff_theta    </td><td>1.     </td><td>real value     </td><td>\copydoc multigrid_diffusion::diff_theta    </td></tr>
!! <tr><td>diff_tstep_fac</td><td>1.     </td><td>real value     </td><td>\copydoc multigrid_diffusion::diff_tstep_fac</td></tr>
!! <tr><td>diff_explicit </td><td>.false.</td><td>logical        </td><td>\copydoc multigrid_diffusion::diff_explicit </td></tr>
!! <tr><td>allow_explicit</td><td>.true. </td><td>logical        </td><td>\copydoc multigrid_diffusion::allow_explicit</td></tr>
!! <tr><td>diff_bnd_str  </td><td>"zero" </td><td>string of chars</td><td>\copydoc multigrid_diffusion::diff_bnd_str  </td></tr>
!! </table>
!! The list is active while \b "COSM_RAYS" and \b "MULTIGRID" are defined.
!! \n \n
!<
   subroutine multigrid_diff_par

      use cg_list_global,   only: all_cg
      use constants,        only: BND_ZERO, BND_XTRAP, BND_REF, BND_NEGREF, xdim, ydim, zdim, GEO_XYZ, half, zero, one, VAR_CENTER, VAR_XFACE, VAR_YFACE, VAR_ZFACE, I_ONE
      use dataio_pub,       only: nh      ! QA_WARN required for diff_nml
      use dataio_pub,       only: die, warn, msg
      use domain,           only: dom
      use fluidindex,       only: flind
      use func,             only: operator(.notequals.)
      use global,           only: force_cc_mag
      use mpisetup,         only: master, slave, nproc, ibuff, rbuff, lbuff, cbuff, piernik_MPI_Bcast
      use multigridvars,    only: single_base
      use named_array_list, only: qna

      implicit none

      logical, save :: frun = .true.          !< First run flag
      integer(kind=4), dimension(I_ONE), target :: pos
      integer(kind=4), dimension(:), pointer :: pia      ! the pia pointer is used as a workaround for compiler warnings about possibly uninitialized variable in reg_var
      real, parameter :: warn_norm_tol = 1e-3

      namelist /MULTIGRID_DIFFUSION/ norm_tol, vcycle_abort, max_cycles, nsmool, nsmoob, overrelax, &
           &                         diff_theta, diff_tstep_fac, diff_explicit, allow_explicit, diff_bnd_str

      if (.not.frun) call die("[multigrid_diffusion:multigrid_diff_par] Called more than once.")
      frun = .false.
      if (dom%geometry_type /= GEO_XYZ) call die("[multigrid_gravity:init_multigrid_gravdiffusion:multigrid_diff_par] non-cartesian geometry not implemented yet.")

      ! Default values for namelist variables
      norm_tol       = 1.e-5
      vcycle_abort   = 2.    ! unused as yet
      diff_theta     = 1.
      diff_tstep_fac = 1.
      overrelax      = 1.
      max_cycles     = 20
      nsmool         = 4
      nsmoob         = 1
      diff_explicit  = .false.
      allow_explicit = .false.  ! explicit diffusion is not compatible with AMR at this point
      diff_bnd_str   = "zero"

      if (master) then

         if (.not.nh%initialized) call nh%init()
         open(newunit=nh%lun, file=nh%tmp1, status="unknown")
         write(nh%lun,nml=MULTIGRID_DIFFUSION)
         close(nh%lun)
         open(newunit=nh%lun, file=nh%par_file)
         nh%errstr=""
         read(unit=nh%lun, nml=MULTIGRID_DIFFUSION, iostat=nh%ierrh, iomsg=nh%errstr)
         close(nh%lun)
         call nh%namelist_errh(nh%ierrh, "MULTIGRID_DIFFUSION")
         read(nh%cmdl_nml,nml=MULTIGRID_DIFFUSION, iostat=nh%ierrh)
         call nh%namelist_errh(nh%ierrh, "MULTIGRID_DIFFUSION", .true.)
         open(newunit=nh%lun, file=nh%tmp2, status="unknown")
         write(nh%lun,nml=MULTIGRID_DIFFUSION)
         close(nh%lun)
         call nh%compare_namelist()

         rbuff(1) = norm_tol
         rbuff(2) = vcycle_abort
         rbuff(3) = diff_theta
         rbuff(4) = diff_tstep_fac
         rbuff(5) = overrelax

         ibuff(1) = max_cycles
         ibuff(2) = nsmool
         ibuff(3) = nsmoob

         lbuff(1) = diff_explicit
         lbuff(2) = allow_explicit

         cbuff(1) = diff_bnd_str

      endif

      call piernik_MPI_Bcast(cbuff, cbuff_len)
      call piernik_MPI_Bcast(ibuff)
      call piernik_MPI_Bcast(rbuff)
      call piernik_MPI_Bcast(lbuff)

      if (slave) then

         norm_tol       = rbuff(1)
         vcycle_abort   = rbuff(2)
         diff_theta     = rbuff(3)
         diff_tstep_fac = rbuff(4)
         overrelax      = rbuff(5)

         max_cycles     = ibuff(1)
         nsmool         = ibuff(2)
         nsmoob         = ibuff(3)

         diff_explicit  = lbuff(1)
         allow_explicit = lbuff(2)

         diff_bnd_str   = cbuff(1)(1:len(diff_bnd_str))

      endif

      if (master) then
         if (norm_tol < 100.*epsilon(1.)) then
            write(msg,'(a,g12.4,a)')"[multigrid_diffusion:multigrid_diff_par] such small norm_tol may result in problems with convergence (",norm_tol,")"
            call warn(msg)
         else if (norm_tol > warn_norm_tol) then
            write(msg,'(a,g12.4,a)')"[multigrid_diffusion:multigrid_diff_par] such big norm_tol may result in problems with accuracy (",norm_tol,")"
            call warn(msg)
         endif
      endif

      ! boundaries
      diff_extbnd = BND_ZERO
      select case (diff_bnd_str)
         case ("isolated", "iso", "free")
            diff_extbnd = BND_XTRAP
         case ("reflecting", "refl", "styrofoam")
            diff_extbnd = BND_REF
         case ("zero", "cold", "antireflecting")
            diff_extbnd = BND_NEGREF
         case default
            write(msg,'(3a)')"[multigrid_diffusion:multigrid_diff_par] Non-recognized boundary description '",diff_bnd_str,"'"
            call die(msg)
      end select

      !diffusion
      if (.not. diff_explicit) then
         if (diff_theta < zero .or. diff_theta > one) call die("[multigrid_diffusion:init_multigrid] diff_theta must lie in the range [0. .. 1.]")
         if (diff_theta < half .and. diff_tstep_fac > one .and. master) call warn("[multigrid_diffusion:init_multigrid] diff_tstep_fac > 1. for diff_theta < 0.5 might be unstable")
         ! calculate exact limit formula
         ! for diff_theta = 0. stable diff_tstep_fac is 0.5 in 2D (guess: 0.333 in 3D)
         ! for diff_theta < 0.5 stable diff_tstep_fac rises by 1./(1.-2.*diff_theta)
      endif

      if ((overrelax .notequals. 1.0) .and. master) then
         write(msg, '(a,f8.5)')"[multigrid_diffusion:multigrid_diff_par] Overrelaxation factor = ", overrelax
         call warn(msg)
      endif

      if (single_base .and. nproc > 1) then
         call warn("[multigrid_diffusion:multigrid_diff_par] single_base disabled just in case")
         single_base = (nproc == 1)
      endif

      !> \todo consider adding multigrid = .true. to the b-field (re-register it?)
      pia => pos
      pos = merge(VAR_CENTER, VAR_XFACE, force_cc_mag) ; call all_cg%reg_var(diff_bx_n, multigrid = .true., position = pia)
      pos = merge(VAR_CENTER, VAR_YFACE, force_cc_mag) ; call all_cg%reg_var(diff_by_n, multigrid = .true., position = pia)
      pos = merge(VAR_CENTER, VAR_ZFACE, force_cc_mag) ; call all_cg%reg_var(diff_bz_n, multigrid = .true., position = pia)
      idiffb(xdim) = qna%ind(diff_bx_n)
      idiffb(ydim) = qna%ind(diff_by_n)
      idiffb(zdim) = qna%ind(diff_bz_n)

      if (allocated(norm_was_zero)) call die("[multigrid_diffusion:init_multigrid_diff] norm_was_zero already allocated")
      allocate(norm_was_zero(flind%crs%all))
      norm_was_zero(:) = .false.

      call vstat%init(max_cycles)

   end subroutine multigrid_diff_par

!!$ ============================================================================
!>
!! \brief Cleanup
!<

   subroutine cleanup_multigrid_diff

      implicit none

      call vstat%cleanup
      if (allocated(norm_was_zero)) deallocate(norm_was_zero)

   end subroutine cleanup_multigrid_diff

!!$ ============================================================================
!>
!! \brief Multigrid diffusion driver. This is the only multigrid routine intended to be called from the fluidupdate module.
!! This routine is also responsible for communicating the solution to the rest of world
!<

   subroutine multigrid_solve_diff

      use constants,         only: xdim, ydim, zdim, zero, tmr_mgd
      use crdiffusion,       only: cr_diff
      use dataio_pub,        only: halfstep, warn, printinfo, msg
      use fluidindex,        only: flind
      use global,            only: dt
      use func,              only: operator(.notequals.)
      use mpisetup,          only: master
      use multigrid_helpers, only: all_dirty
      use multigridvars,     only: ts, tot_ts, stdout
      use timer,             only: set_timer

      implicit none

      logical, save :: frun = .true.
      integer       :: cr_id         ! maybe we should make this variable global in the module and do not pass it as an argument?

      ts =  set_timer(tmr_mgd, .true.)
      call all_dirty

      if (diff_explicit .or. (allow_explicit .and. dt/diff_dt_crs_orig<1)) then

         if (frun) then
            if (master .and. diff_explicit) call warn("[multigrid_diffusion:multigrid_solve_diff] Multigrid was initialized but is not used")
            frun = .false.
         endif
         if (halfstep) then
            call cr_diff(zdim)
            call cr_diff(ydim)
            call cr_diff(xdim)
         else
            call cr_diff(xdim)
            call cr_diff(ydim)
            call cr_diff(zdim)
         endif

      else

         if (dt < 0.99999 * diff_dt_crs_orig * diff_tstep_fac .and. .not. halfstep .and. master) then
            write(msg,'(a,f8.3,a)')"[multigrid_diffusion:multigrid_solve_diff] Timestep limited somewhere else: dt = ",dt/diff_dt_crs_orig, " of explicit dt_crs."
            call printinfo(msg, stdout)
         endif

         ! set diffBC
         call init_b

         do cr_id = 1, flind%crs%all
            call init_source(cr_id)
            if (vstat%norm_rhs .notequals. zero) then
               if (norm_was_zero(cr_id) .and. master) then
                  write(msg,'(a,i2,a)')"[multigrid_diffusion:multigrid_solve_diff] CR-fluid #",cr_id," is now available in measurable quantities."
                  call printinfo(msg)
               endif
               norm_was_zero(cr_id) = .false.

               call init_solution(cr_id)
               ! do substepping
               call vcycle_hg(cr_id)
               ! enddo
            else
               if (.not. norm_was_zero(cr_id) .and. master) then
                  write(msg,'(a,i2,a)')"[multigrid_diffusion:multigrid_solve_diff] Source norm of CR-fluid #",cr_id," == 0., skipping."
                  call warn(msg)
               endif
               norm_was_zero(cr_id) = .true.
            endif
         enddo

      endif
      ts = set_timer(tmr_mgd)
      tot_ts = tot_ts + ts

   end subroutine multigrid_solve_diff

!!$ ============================================================================
!>
!! \brief Make a local copy of source
!<

   subroutine init_source(cr_id)

<<<<<<< HEAD
      use cg_leaves,          only: leaves
#if defined(__INTEL_COMPILER)
      use cg_level_connected, only: cg_level_connected_t  ! QA_WARN workaround for stupid INTEL compiler
#endif /* __INTEL_COMPILER */
      use cg_level_finest,    only: finest
      use cg_list_dataop,     only: ind_val, dirty_label
      use cg_list_global,     only: all_cg
      use constants,          only: base_level_id, zero, dirtyH1
      use dataio_pub,         only: die
      use func,               only: operator(.notequals.)
      use initcosmicrays,     only: iarr_crs
      use multigridvars,      only: source, defect, correction
      use named_array_list,   only: qna, wna
      use ppp,                only: ppp_main
=======
      use cg_leaves,        only: leaves
      use cg_list_dataop,   only: ind_val, dirty_label
      use cg_list_global,   only: all_cg
      use constants,        only: zero, dirtyH1, PPP_MG, PPP_CR
      use dataio_pub,       only: die
      use func,             only: operator(.equals.)
      use initcosmicrays,   only: iarr_crs
      use multigridvars,    only: source, defect, correction
      use named_array_list, only: qna, wna
      use ppp,              only: ppp_main
>>>>>>> 003c835c

      implicit none

      integer, intent(in) :: cr_id !< CR component index
      character(len=*), parameter :: cris_label = "CR:init_source"
<<<<<<< HEAD

      call ppp_main%start(cris_label)
=======
>>>>>>> 003c835c

      call ppp_main%start(cris_label, PPP_MG + PPP_CR)

      call all_cg%set_dirty(source, 0.969*dirtyH1)
      call all_cg%set_dirty(correction, 0.968*dirtyH1)
      call all_cg%set_dirty(defect, 0.967*dirtyH1)

      ! Trick residual subroutine to initialize with: u + (1-theta) dt grad (c grad u)
      if (diff_theta .equals. zero) call die("[multigrid_diffusion:init_source] diff_theta = 0 not supported.")
      call leaves%wq_copy(wna%fi, iarr_crs(cr_id), qna%wai)
      call leaves%q_lin_comb( [ ind_val(qna%wai, (1. -1./diff_theta)) ], correction)
      call leaves%q_lin_comb( [ ind_val(qna%wai,     -1./diff_theta ) ], defect)
      call residual(defect, correction, source, cr_id)
      write(dirty_label, '(a,i2)')"init source#", cr_id
      call leaves%check_dirty(source, dirty_label)

      vstat%norm_rhs = leaves%norm_sq(source)

<<<<<<< HEAD
      call ppp_main%stop(cris_label)
=======
      call ppp_main%stop(cris_label, PPP_MG + PPP_CR)
>>>>>>> 003c835c

   end subroutine init_source

!!$ ============================================================================
!>
!! \brief Initialize solution with current CR density (no solution recycling as yet)
!<

   subroutine init_solution(cr_id)

      use cg_list_global,   only: all_cg
#if defined(__INTEL_COMPILER)
      use cg_level_connected, only: cg_level_connected_t  ! QA_WARN workaround for stupid INTEL compiler
#endif /* __INTEL_COMPILER */
      use cg_leaves,        only: leaves
      use constants,        only: dirtyH1
      use initcosmicrays,   only: iarr_crs
      use multigridvars,    only: solution
      use named_array_list, only: wna

      implicit none

      integer, intent(in) :: cr_id !< CR component index

      call all_cg%set_dirty(solution, 0.966*dirtyH1)
      call leaves%wq_copy(wna%fi, iarr_crs(cr_id), solution)
      call leaves%check_dirty(solution, "init solution")

   end subroutine init_solution

!!$ ============================================================================
!>
!! \brief Initialize magnetic field components
!!
!! \todo test what happens if we use magnetic field interpolated to the cell centers (some optimizations may then become available)
!<

   subroutine init_b

      use cg_leaves,          only: leaves
      use cg_level_coarsest,  only: coarsest
      use cg_level_connected, only: cg_level_connected_t
      use cg_level_finest,    only: finest
      use cg_list,            only: cg_list_element
      use cg_list_dataop,     only: dirty_label
      use cg_list_global,     only: all_cg
      use constants,          only: xdim, zdim, HI, LO, BND_REF, dirtyH1
      use domain,             only: dom
      use grid_cont,          only: grid_container
      use named_array,        only: p3, p4
      use named_array_list,   only: wna

      implicit none

      integer(kind=4) :: ib
      type(cg_list_element), pointer :: cgl
      type(grid_container),  pointer :: cg
      type(cg_level_connected_t),   pointer :: curl

      do ib = xdim, zdim
         call all_cg%set_dirty(idiffb(ib), (0.965+0.0001*ib)*dirtyH1)
#if 1
         cgl => leaves%first
         do while (associated(cgl))
            cg => cgl%cg
            p3 => cg%q(idiffb(ib))%span(cg%ijkse(:,LO)-dom%D_(:),cg%ijkse(:,HI)+dom%D_(:))
            p4 => cg%w(wna%bi )%span(cg%ijkse(:,LO)-dom%D_(:),cg%ijkse(:,HI)+dom%D_(:))
            p3 = p4(ib,:,:,:)
            cgl => cgl%nxt
         enddo
#else
         ! This works well but copies all guardcells, which is not necessary
         call leaves%wq_copy(wna%bi, ib, idiffb(ib))
#endif
         call finest%level%restrict_to_floor_q_1var(idiffb(ib))             ! Implement correct restriction (and probably also separate inter-process communication) routines

         curl => coarsest%level
         do while (associated(curl%finer)) ! from coarsest to one level below finest
            call curl%arr3d_boundaries(idiffb(ib), bnd_type = BND_REF) !> \todo use global boundary type for B
            !>
            !! |deprecated BEWARE b is set on a staggered grid; corners should be properly set here (now they are not)
            !! the problem is that the cg%b(:,:,:,:) elements are face-centered so restriction and external boundaries should take this into account
            !<
            curl => curl%finer
         enddo
         write(dirty_label, '(a,i1)')"init b",ib
         call curl%check_dirty(idiffb(ib), dirty_label)
      enddo

   end subroutine init_b

!!$ ============================================================================
!>
!! \brief Huang-Greengard V-cycle
!<

   subroutine vcycle_hg(cr_id)

      use cg_leaves,          only: leaves
      use cg_level_coarsest,  only: coarsest
      use cg_level_connected, only: cg_level_connected_t
      use cg_level_finest,    only: finest
      use cg_list_dataop,     only: ind_val, dirty_label
      use cg_list_global,     only: all_cg
<<<<<<< HEAD
      use constants,          only: base_level_id, zero, tmr_mgd, dirtyH1, cbuff_len
      use dataio_pub,         only: msg, warn, die
=======
      use constants,          only: zero, tmr_mgd, dirtyH1, cbuff_len, PPP_MG, PPP_CR
      use dataio_pub,         only: msg, warn
>>>>>>> 003c835c
      use global,             only: do_ascii_dump
      use func,               only: operator(.notequals.)
      use initcosmicrays,     only: iarr_crs
      use mpisetup,           only: master
      use multigridvars,      only: source, defect, solution, correction, ts, tot_ts
      use named_array_list,   only: wna
      use ppp,                only: ppp_main
      use timer,              only: set_timer

      implicit none

      integer, intent(in) :: cr_id !< CR component index

      real, parameter    :: barely_greater_than_1 = 1.05
      integer, parameter :: convergence_history = 2
      integer            :: v
      real               :: norm_lhs, norm_rhs, norm_old
      logical            :: dump_every_step
      type(cg_level_connected_t), pointer :: curl
      character(len=*), parameter :: crmgv_label = "CR:MG_V-cycles", crmgc_label = "CR:V-cycle "
      character(len=cbuff_len)    :: label

<<<<<<< HEAD
      call ppp_main%start(crmgv_label)
=======
      call ppp_main%start(crmgv_label, PPP_MG + PPP_CR)
>>>>>>> 003c835c

      write(vstat%cprefix,'("C",i1,"-")') cr_id !> \deprecated BEWARE: this is another place with 0 <= cr_id <= 9 limit
      write(dirty_label, '("md_",i1,"_dump")')  cr_id

#ifdef DEBUG
      inquire(file = "_dump_every_step_", EXIST=dump_every_step) ! use for debug only
#else  /* !DEBUG */
      dump_every_step = .false.
#endif /* DEBUG */
      do_ascii_dump = do_ascii_dump .or. dump_every_step

      norm_lhs = 0.
      norm_rhs = leaves%norm_sq(solution)
      norm_old = norm_rhs

      do v = 0, max_cycles
         write(label, '(i8)') v

         call all_cg%set_dirty(defect, 0.964*dirtyH1)

         call residual(source, solution, defect, cr_id) ! leaves?
         norm_lhs = leaves%norm_sq(defect)
         ts = set_timer(tmr_mgd)
         tot_ts = tot_ts + ts

         vstat%count = v
         if (norm_lhs .notequals. zero) then
            vstat%factor(vstat%count) = norm_old/norm_lhs
         else
            vstat%factor(vstat%count) = huge(1.0)
         endif
         vstat%time(vstat%count) = ts

         norm_old = norm_lhs

         if (dump_every_step) call all_cg%numbered_ascii_dump([ source, solution, defect, correction ], dirty_label, v)

         if (norm_lhs/norm_rhs <= norm_tol) exit
<<<<<<< HEAD
         call ppp_main%start(crmgc_label // adjustl(label))
=======
         call ppp_main%start(crmgc_label // adjustl(label), PPP_MG + PPP_CR)
>>>>>>> 003c835c

         if (v>convergence_history) then
            if (product(vstat%factor(v-convergence_history:v)) < barely_greater_than_1) then
               if (master) then
                  write(msg, '(a,i3,a,g15.5)')"[multigrid_diffusion:vcycle_hg] Too slow convergence: cycle = ",v,", norm_lhs/norm_rhs = ", norm_lhs/norm_rhs
                  call warn(msg)
               endif
               exit
            endif
         endif

         call finest%level%restrict_to_floor_q_1var(defect)

         !call all_cg%set_dirty(correction, 0.963*dirtyH1)
         call coarsest%level%set_q_value(correction, 0.)

         curl => coarsest%level
         do while (associated(curl))
            call approximate_solution(curl, defect, correction, cr_id)
            if (.not. associated(curl, finest%level)) call curl%prolong_q_1var(correction) ! In case of problems, consider enforcing bnd_type
            curl => curl%finer
         enddo

         call leaves%check_dirty(correction, "c_residual")
         call leaves%check_dirty(defect, "d_residual")
         call leaves%q_lin_comb( [ ind_val(solution, 1.), ind_val(correction, -1.) ], solution) ! solution := solution - correction
<<<<<<< HEAD
         call ppp_main%stop(crmgc_label // adjustl(label))
=======
         call ppp_main%stop(crmgc_label // adjustl(label), PPP_MG + PPP_CR)
>>>>>>> 003c835c
      enddo

      if (dump_every_step) call all_cg%numbered_ascii_dump([ source, solution, defect, correction ], dirty_label)

      call leaves%check_dirty(solution, "v_soln")

      if (v > max_cycles) then
         if (master .and. norm_lhs/norm_rhs > norm_tol) then
            write(msg, '(a,i3,a,g15.5)')"[multigrid_diffusion:vcycle_hg] Not enough V-cycles to achieve convergence: cycle = ",v,", norm_lhs/norm_rhs = ", norm_lhs/norm_rhs
            call warn(msg)
         endif
         v = max_cycles
      endif

      vstat%norm_final = norm_lhs/norm_rhs
      call vstat%brief_v_log

      norm_rhs = leaves%norm_sq(solution)
      norm_lhs = leaves%norm_sq(defect)
!     Do we need to take care of boundaries here?
!      call leaves%leaf_arr3d_boundaries(solution, bnd_type = diff_extbnd)
!      cg%u%span(iarr_crs(cr_id),cg%ijkse(:,LO)-dom%D_,cg%ijkse(:,HI)+dom%D_) = cg%q(solution)%span(cg%ijkse(:,LO)-dom%D_,cg%ijkse(:,HI)+dom%D_)

      call leaves%qw_copy(solution, wna%fi, iarr_crs(cr_id))

<<<<<<< HEAD
      call ppp_main%stop(crmgv_label)
=======
      call ppp_main%stop(crmgv_label, PPP_MG + PPP_CR)
>>>>>>> 003c835c

   end subroutine vcycle_hg

!!$ ============================================================================
!>
!! \brief Compute diffusive flux in the crdim-direction
!!
!! OPT: this routine can consume as much as half of the CPU time of the whole simulation
!! OPT: moving the loops over i, j and k inside it can speed them up by more than 20% (or much more after merging directional variants)
!! OPT: b_par/perp and magb are invariants of the solution and can be precomputed in init_b (requires additional 4*ndim temporary arrays)
!<

   subroutine diff_flux(crdim, im, soln, cg, cr_id, Keff)

      use constants,      only: xdim, ydim, zdim, ndims, oneq, GEO_XYZ, zero
      use dataio_pub,     only: die
      use domain,         only: dom
      use grid_cont,      only: grid_container
      use func,           only: operator(.notequals.)
      use initcosmicrays, only: K_crs_perp, K_crs_paral

      implicit none

      integer(kind=4),               intent(in)    :: crdim        !< direction in which we calculate flux
      integer, dimension(:),         intent(in)    :: im           !< [first cell index, second cell index, third cell index]
      integer(kind=4),               intent(in)    :: soln         !< multigrid variable to differentiate
      type(grid_container), pointer, intent(inout) :: cg           !< level on which differentiate
      integer,                       intent(in)    :: cr_id        !< CR component index
      real, optional,                intent(out)   :: Keff         !< effective diffusion coefficient for relaxation

      real                                   :: magb, fcrdif, kbm
      real                                   :: b_par, b_perp, d_par, db
      integer, dimension(ndims)              :: ilm, imp, imm, ilmp, ilmm
      integer(kind=4)                        :: idir
      logical, dimension(ndims)              :: present_not_crdim

      if (dom%geometry_type /= GEO_XYZ) call die("[multigrid_diffusion:diff_flux] Unsupported geometry")

      ilm(:) = im(:) ; ilm(crdim) = ilm(crdim) - 1
      present_not_crdim(:) = dom%has_dir(:) .and. ( [ xdim,ydim,zdim ] /= crdim )

      ! Assumes dom%has_dir(crdim)
      !> \warning *cg%idl(crdim) makes a difference
      d_par = (cg%q(soln)%point(im) - cg%q(soln)%point(ilm)) * cg%idl(crdim)
      fcrdif = K_crs_perp(cr_id) * d_par
      if (present(Keff)) Keff = K_crs_perp(cr_id)

      if (K_crs_paral(cr_id) .notequals. zero) then

         b_perp = 0.
         b_par = cg%q(idiffb(crdim))%point(im)
         db = d_par * b_par
         magb = b_par**2

         do idir = xdim, zdim
            if (present_not_crdim(idir)) then
               imp(:) = im(:) ; imp(idir) = imp(idir) + 1 ; ilmp(:) = imp(:) ; ilmp(crdim) = ilmp(crdim) - 1
               imm(:) = im(:) ; imm(idir) = imm(idir) - 1 ; ilmm(:) = imm(:) ; ilmm(crdim) = ilmm(crdim) - 1
               b_perp = sum(cg%q(idiffb(idir))%span(int(ilm, kind=4), int(imp, kind=4)))*oneq
               magb = magb + b_perp**2
               !> \warning *cg%idl(crdim) makes a difference
               db = db + b_perp*((cg%q(soln)%point(ilmp) + cg%q(soln)%point(imp)) - (cg%q(soln)%point(ilmm) + cg%q(soln)%point(imm))) * oneq * cg%idl(idir)
            endif
         enddo

         if (magb .notequals. zero) then
            kbm = K_crs_paral(cr_id) * b_par / magb
            fcrdif = fcrdif + kbm * db
            if (present(Keff)) Keff = Keff + kbm * b_par
         endif

      endif

      cg%wa(im(xdim), im(ydim), im(zdim)) = fcrdif ! * diff_theta * dt / cg%dl(crdim) !> \warning *cg%idl(crdim) makes a difference

   end subroutine diff_flux

!!$ ============================================================================
!>
!! \brief 2nd order: grad (c grad)
!!
!! defect = solution - source - grad (c grad (solution))
!<

   subroutine residual(src, soln, def, cr_id)

<<<<<<< HEAD
      use cg_level_connected, only: cg_level_connected_t
      use constants,          only: xdim, ydim, zdim, ndims, LO, HI, GEO_XYZ
      use dataio_pub,         only: die
      use domain,             only: dom
      use cg_list,            only: cg_list_element
      use cg_list_dataop,     only: ind_val
      use global,             only: dt
      use grid_cont,          only: grid_container
      use named_array,        only: p3
      use named_array_list,   only: qna
      use ppp,                only: ppp_main
=======
      use constants,         only: xdim, ydim, zdim, ndims, LO, HI, GEO_XYZ, PPP_MG, PPP_CR
      use dataio_pub,        only: die
      use domain,            only: dom
      use cg_list,           only: cg_list_element
      use cg_list_dataop,    only: ind_val
      use global,            only: dt
      use grid_cont,         only: grid_container
      use cg_leaves,         only: leaves
      use named_array,       only: p3
      use named_array_list,  only: qna
      use ppp,               only: ppp_main
>>>>>>> 003c835c

      implicit none

      integer(kind=4), intent(in) :: src    !< index of source in cg%q(:)
      integer(kind=4), intent(in) :: soln   !< index of solution in cg%q(:)
      integer(kind=4), intent(in) :: def    !< index of defect in cg%q(:)
      integer,         intent(in) :: cr_id  !< CR component index

      integer                        :: i, j, k
      integer(kind=4)                :: idir
      integer, dimension(ndims)      :: iml, imh
      type(cg_list_element), pointer :: cgl
      type(grid_container), pointer  :: cg
      character(len=*), parameter :: crr_label = "CR:residual"

<<<<<<< HEAD
      call ppp_main%start(crr_label)
=======
      call ppp_main%start(crr_label, PPP_MG + PPP_CR)
>>>>>>> 003c835c

      if (dom%geometry_type /= GEO_XYZ) call die("[multigrid_diffusion:diff_flux] Unsupported geometry")

      call leaves%leaf_arr3d_boundaries(soln, bnd_type = diff_extbnd)

      call leaves%q_lin_comb([ ind_val(soln, 1.), ind_val(src, -1.) ], def)

      cgl => leaves%first
      do while (associated(cgl))
         cg => cgl%cg
         do idir = xdim, zdim
            if (dom%has_dir(idir)) then
               imh = cg%ijkse(:,HI) ; imh(idir) = imh(idir) + 1
               iml = cg%ijkse(:,LO) ; iml(idir) = iml(idir) + 1
               do k = cg%ks, imh(zdim)
                  do j = cg%js, imh(ydim)
                     do i = cg%is, imh(xdim)
                        call diff_flux(idir, [i, j, k], soln, cg, cr_id)
                     enddo
                  enddo
               enddo

               p3 => cg%q(def)%span(cg%ijkse)
               p3 = p3 - (cg%q(qna%wai)%span(int(iml, kind=4), int(imh, kind=4)) - cg%q(qna%wai)%span(cg%ijkse) ) * diff_theta * dt * cg%idl(idir)
            endif
         enddo
         cgl => cgl%nxt
      enddo

!      call leaves%check_dirty(def, "res def")

     call ppp_main%stop(crr_label, PPP_MG + PPP_CR)

     call ppp_main%stop(crr_label)

   end subroutine residual

!!$ ============================================================================
!>
!! \brief Relaxation.
!!
!! \details This is the most costly routine in a serial run. Try to find optimal values for nsmool.
!! It seems that for this particular scheme nsmoob can be set even to 1 when the coarsest level is coarsened enough.
!! This routine also depends a lot on communication so it  may limit scalability of the multigrid.
!<

   subroutine approximate_solution(curl, src, soln, cr_id)

      use cg_level_coarsest,  only: coarsest
      use cg_level_connected, only: cg_level_connected_t
      use constants,          only: xdim, ydim, zdim, one, half, ndims, LO, GEO_XYZ, PPP_MG, PPP_CR
      use dataio_pub,         only: die
      use domain,             only: dom
      use cg_list,            only: cg_list_element
      use global,             only: dt
      use grid_cont,          only: grid_container
      use named_array_list,   only: qna
      use ppp,                only: ppp_main

      implicit none

      type(cg_level_connected_t), pointer, intent(inout) :: curl  !< level for which approximate the solution
      integer(kind=4),                     intent(in)    :: src   !< index of source in cg%q(:)
      integer(kind=4),                     intent(in)    :: soln  !< index of solution in cg%q(:)
      integer,                             intent(in)    :: cr_id !< CR component index

      integer, parameter              :: RED_BLACK = 2 !< the checkerboard requires two sweeps

      integer                         :: n, i, j, k, i1, j1, k1, id, jd, kd, nsmoo
      integer(kind=8)                 :: ijko
      integer(kind=4)                 :: idir
      integer, dimension(ndims)       :: im, ih
      real                            :: Keff1, Keff2, dLdu, temp
      type(grid_container), pointer   :: cg
      type(cg_list_element), pointer  :: cgl
      character(len=*), parameter :: crs_label = "CR:approximate_solution"

<<<<<<< HEAD
      call ppp_main%start(crs_label)
=======
      call ppp_main%start(crs_label, PPP_MG + PPP_CR)
>>>>>>> 003c835c

      if (dom%geometry_type /= GEO_XYZ) call die("[multigrid_diffusion:diff_flux] Unsupported geometry")

      if (associated(curl, coarsest%level)) then
         nsmoo = nsmoob
      else
         nsmoo = nsmool
      endif

      do n = 1, RED_BLACK*nsmoo
         call curl%arr3d_boundaries(soln, bnd_type = diff_extbnd)

         cgl => curl%first
         do while (associated(cgl))
            cg => cgl%cg

            i1 = cg%is; id = 1 ! mv to multigridvars, init_multigrid
            j1 = cg%js; jd = 1
            k1 = cg%ks; kd = 1
            if (dom%has_dir(xdim)) then
               id = RED_BLACK
            else if (dom%has_dir(ydim)) then
               jd = RED_BLACK
            else if (dom%has_dir(zdim)) then
               kd = RED_BLACK
            endif

            ijko = 0
            if (any(cg%my_se(:, LO) < 0)) ijko = -ndims*RED_BLACK*minval(cg%my_se(:, LO))
            if (kd == RED_BLACK) k1 = cg%ks + int(mod(ijko+n+cg%my_se(zdim, LO), int(RED_BLACK, kind=8)), kind=4)
            do k = k1, cg%ke, kd
               if (jd == RED_BLACK) j1 = cg%js + int(mod(ijko+n+k+sum(cg%my_se(ydim:zdim, LO)), int(RED_BLACK, kind=8)), kind=4)
               do j = j1, cg%je, jd
                  if (id == RED_BLACK) i1 = cg%is + int(mod(ijko+n+j+k+sum(cg%my_se(xdim:zdim, LO)), int(RED_BLACK, kind=8)), kind=4)
                  do i = i1, cg%ie, id

                     temp = cg%q(soln)%arr(i, j, k) - cg%q(src)%arr(i, j, k)
                     dLdu = 0.

                     im = [i, j, k]

                     do idir = xdim, zdim
                        if (dom%has_dir(idir)) then

                           ih = im ; ih(idir) = ih(idir) + 1
                           call diff_flux(idir, im, soln, cg, cr_id, Keff1)
                           call diff_flux(idir, ih, soln, cg, cr_id, Keff2)

                           temp = temp - (cg%q(qna%wai)%point(ih) - cg%wa(i, j, k)) * diff_theta * dt * cg%idl(idir)
                           dLdu = dLdu - 2 * (Keff1 + Keff2) * cg%idl2(idir)

                        endif
                     enddo

                     ! ToDo add an option to automagically fine-tune overrelax
                     cg%q(soln)%arr(i, j, k) = cg%q(soln)%arr(i, j, k) - overrelax * temp/(one - half * diff_theta * dt * dLdu)

                  enddo
               enddo
            enddo
            cgl => cgl%nxt
         enddo
      enddo

<<<<<<< HEAD
      call ppp_main%stop(crs_label)
=======
      call ppp_main%stop(crs_label, PPP_MG + PPP_CR)
>>>>>>> 003c835c

   end subroutine approximate_solution

end module multigrid_diffusion<|MERGE_RESOLUTION|>--- conflicted
+++ resolved
@@ -364,22 +364,6 @@
 
    subroutine init_source(cr_id)
 
-<<<<<<< HEAD
-      use cg_leaves,          only: leaves
-#if defined(__INTEL_COMPILER)
-      use cg_level_connected, only: cg_level_connected_t  ! QA_WARN workaround for stupid INTEL compiler
-#endif /* __INTEL_COMPILER */
-      use cg_level_finest,    only: finest
-      use cg_list_dataop,     only: ind_val, dirty_label
-      use cg_list_global,     only: all_cg
-      use constants,          only: base_level_id, zero, dirtyH1
-      use dataio_pub,         only: die
-      use func,               only: operator(.notequals.)
-      use initcosmicrays,     only: iarr_crs
-      use multigridvars,      only: source, defect, correction
-      use named_array_list,   only: qna, wna
-      use ppp,                only: ppp_main
-=======
       use cg_leaves,        only: leaves
       use cg_list_dataop,   only: ind_val, dirty_label
       use cg_list_global,   only: all_cg
@@ -390,17 +374,11 @@
       use multigridvars,    only: source, defect, correction
       use named_array_list, only: qna, wna
       use ppp,              only: ppp_main
->>>>>>> 003c835c
 
       implicit none
 
       integer, intent(in) :: cr_id !< CR component index
       character(len=*), parameter :: cris_label = "CR:init_source"
-<<<<<<< HEAD
-
-      call ppp_main%start(cris_label)
-=======
->>>>>>> 003c835c
 
       call ppp_main%start(cris_label, PPP_MG + PPP_CR)
 
@@ -419,11 +397,7 @@
 
       vstat%norm_rhs = leaves%norm_sq(source)
 
-<<<<<<< HEAD
-      call ppp_main%stop(cris_label)
-=======
       call ppp_main%stop(cris_label, PPP_MG + PPP_CR)
->>>>>>> 003c835c
 
    end subroutine init_source
 
@@ -528,13 +502,8 @@
       use cg_level_finest,    only: finest
       use cg_list_dataop,     only: ind_val, dirty_label
       use cg_list_global,     only: all_cg
-<<<<<<< HEAD
-      use constants,          only: base_level_id, zero, tmr_mgd, dirtyH1, cbuff_len
-      use dataio_pub,         only: msg, warn, die
-=======
       use constants,          only: zero, tmr_mgd, dirtyH1, cbuff_len, PPP_MG, PPP_CR
       use dataio_pub,         only: msg, warn
->>>>>>> 003c835c
       use global,             only: do_ascii_dump
       use func,               only: operator(.notequals.)
       use initcosmicrays,     only: iarr_crs
@@ -557,11 +526,7 @@
       character(len=*), parameter :: crmgv_label = "CR:MG_V-cycles", crmgc_label = "CR:V-cycle "
       character(len=cbuff_len)    :: label
 
-<<<<<<< HEAD
-      call ppp_main%start(crmgv_label)
-=======
       call ppp_main%start(crmgv_label, PPP_MG + PPP_CR)
->>>>>>> 003c835c
 
       write(vstat%cprefix,'("C",i1,"-")') cr_id !> \deprecated BEWARE: this is another place with 0 <= cr_id <= 9 limit
       write(dirty_label, '("md_",i1,"_dump")')  cr_id
@@ -600,11 +565,7 @@
          if (dump_every_step) call all_cg%numbered_ascii_dump([ source, solution, defect, correction ], dirty_label, v)
 
          if (norm_lhs/norm_rhs <= norm_tol) exit
-<<<<<<< HEAD
-         call ppp_main%start(crmgc_label // adjustl(label))
-=======
          call ppp_main%start(crmgc_label // adjustl(label), PPP_MG + PPP_CR)
->>>>>>> 003c835c
 
          if (v>convergence_history) then
             if (product(vstat%factor(v-convergence_history:v)) < barely_greater_than_1) then
@@ -631,11 +592,7 @@
          call leaves%check_dirty(correction, "c_residual")
          call leaves%check_dirty(defect, "d_residual")
          call leaves%q_lin_comb( [ ind_val(solution, 1.), ind_val(correction, -1.) ], solution) ! solution := solution - correction
-<<<<<<< HEAD
-         call ppp_main%stop(crmgc_label // adjustl(label))
-=======
          call ppp_main%stop(crmgc_label // adjustl(label), PPP_MG + PPP_CR)
->>>>>>> 003c835c
       enddo
 
       if (dump_every_step) call all_cg%numbered_ascii_dump([ source, solution, defect, correction ], dirty_label)
@@ -661,11 +618,7 @@
 
       call leaves%qw_copy(solution, wna%fi, iarr_crs(cr_id))
 
-<<<<<<< HEAD
-      call ppp_main%stop(crmgv_label)
-=======
       call ppp_main%stop(crmgv_label, PPP_MG + PPP_CR)
->>>>>>> 003c835c
 
    end subroutine vcycle_hg
 
@@ -752,19 +705,6 @@
 
    subroutine residual(src, soln, def, cr_id)
 
-<<<<<<< HEAD
-      use cg_level_connected, only: cg_level_connected_t
-      use constants,          only: xdim, ydim, zdim, ndims, LO, HI, GEO_XYZ
-      use dataio_pub,         only: die
-      use domain,             only: dom
-      use cg_list,            only: cg_list_element
-      use cg_list_dataop,     only: ind_val
-      use global,             only: dt
-      use grid_cont,          only: grid_container
-      use named_array,        only: p3
-      use named_array_list,   only: qna
-      use ppp,                only: ppp_main
-=======
       use constants,         only: xdim, ydim, zdim, ndims, LO, HI, GEO_XYZ, PPP_MG, PPP_CR
       use dataio_pub,        only: die
       use domain,            only: dom
@@ -776,7 +716,6 @@
       use named_array,       only: p3
       use named_array_list,  only: qna
       use ppp,               only: ppp_main
->>>>>>> 003c835c
 
       implicit none
 
@@ -792,11 +731,7 @@
       type(grid_container), pointer  :: cg
       character(len=*), parameter :: crr_label = "CR:residual"
 
-<<<<<<< HEAD
-      call ppp_main%start(crr_label)
-=======
       call ppp_main%start(crr_label, PPP_MG + PPP_CR)
->>>>>>> 003c835c
 
       if (dom%geometry_type /= GEO_XYZ) call die("[multigrid_diffusion:diff_flux] Unsupported geometry")
 
@@ -830,8 +765,6 @@
 
      call ppp_main%stop(crr_label, PPP_MG + PPP_CR)
 
-     call ppp_main%stop(crr_label)
-
    end subroutine residual
 
 !!$ ============================================================================
@@ -874,11 +807,7 @@
       type(cg_list_element), pointer  :: cgl
       character(len=*), parameter :: crs_label = "CR:approximate_solution"
 
-<<<<<<< HEAD
-      call ppp_main%start(crs_label)
-=======
       call ppp_main%start(crs_label, PPP_MG + PPP_CR)
->>>>>>> 003c835c
 
       if (dom%geometry_type /= GEO_XYZ) call die("[multigrid_diffusion:diff_flux] Unsupported geometry")
 
@@ -943,11 +872,7 @@
          enddo
       enddo
 
-<<<<<<< HEAD
-      call ppp_main%stop(crs_label)
-=======
       call ppp_main%stop(crs_label, PPP_MG + PPP_CR)
->>>>>>> 003c835c
 
    end subroutine approximate_solution
 
