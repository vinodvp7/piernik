!
! PIERNIK Code Copyright (C) 2006 Michal Hanasz
!
!    This file is part of PIERNIK code.
!
!    PIERNIK is free software: you can redistribute it and/or modify
!    it under the terms of the GNU General Public License as published by
!    the Free Software Foundation, either version 3 of the License, or
!    (at your option) any later version.
!
!    PIERNIK is distributed in the hope that it will be useful,
!    but WITHOUT ANY WARRANTY; without even the implied warranty of
!    MERCHANTABILITY or FITNESS FOR A PARTICULAR PURPOSE.  See the
!    GNU General Public License for more details.
!
!    You should have received a copy of the GNU General Public License
!    along with PIERNIK.  If not, see <http://www.gnu.org/licenses/>.
!
!    Initial implementation of PIERNIK code was based on TVD split MHD code by
!    Ue-Li Pen
!        see: Pen, Arras & Wong (2003) for algorithm and
!             http://www.cita.utoronto.ca/~pen/MHD
!             for original source code "mhd.f90"
!
!    For full list of developers see $PIERNIK_HOME/license/pdt.txt
!
#include "piernik.h"

!>
!! \brief Computation of Cosmic Ray sources and pcr gradient pcr
!!
!!
!<
module sourcecosmicrays
! pulled by COSM_RAYS
   implicit none

   private
   public :: src_gpcr_exec
#ifdef COSM_RAYS_SOURCES
   public :: src_crn_exec
#endif /* COSM_RAYS_SOURCES */

contains

!>
!! \brief Computation of Cosmic ray pressure gradient and pcr div v
!<
   subroutine src_gpcr(uu, nn, decr, grad_pcr, sweep, i1, i2, cg)

      use crhelpers,      only: set_div_v1d
      use domain,         only: dom
      use fluidindex,     only: flind
<<<<<<< HEAD
      use initcosmicrays, only: iarr_crn, gamma_crn, cr_active, gpcr_essential ! gamma_crs \deprecated
=======
      use grid_cont,      only: grid_container
      use initcosmicrays, only: iarr_crs, gamma_crs, cr_active, gpcr_essential
>>>>>>> 66c5fddd

      implicit none

      integer(kind=4),                    intent(in)  :: nn                 !< array size
      real, dimension(nn, flind%all),     intent(in)  :: uu                 !< vector of conservative variables
      real, dimension(nn),                intent(out) :: grad_pcr
<<<<<<< HEAD
      real, dimension(nn, flind%crn%all), intent(out) :: decr
      integer                                         :: icr, jcr

      do icr = 1, flind%crn%all
=======
      real, dimension(nn, flind%crs%all), intent(out) :: decr
      integer(kind=4),                    intent(in)  :: sweep              !< direction (x, y or z) we are doing calculations for
      integer,                            intent(in)  :: i1                 !< coordinate of sweep in the 1st remaining direction
      integer,                            intent(in)  :: i2                 !< coordinate of sweep in the 2nd remaining direction
      type(grid_container), pointer,      intent(in)  :: cg                 !< current grid piece
      real, dimension(:), pointer                     :: divv               !< vector of velocity divergence used in cosmic ray advection
      integer                                         :: icr, jcr

      call set_div_v1d(divv, sweep, i1, i2, cg)
      do icr = 1, flind%crs%all
>>>>>>> 66c5fddd
         ! 1/eff_dim is because we compute the p_cr*dv in every sweep (3 times in 3D, twice in 2D and once in 1D experiments)
         decr(:, icr)      = -1. / real(dom%eff_dim) * (gamma_crn(icr)-1.0) * uu(:, iarr_crn(icr))*divv(:)
      enddo
      grad_pcr(:) = 0.0
      do icr = 1, size(gpcr_essential)
         jcr = gpcr_essential(icr)
<<<<<<< HEAD
         grad_pcr(2:nn-1) = grad_pcr(2:nn-1) + cr_active*(gamma_crn(jcr)-1.)*(uu(1:nn-2, iarr_crn(jcr)) - uu(3:nn, iarr_crn(jcr)))/(2.*dx)
=======
         grad_pcr(2:nn-1) = grad_pcr(2:nn-1) + cr_active*(gamma_crs(jcr)-1.)*(uu(1:nn-2, iarr_crs(jcr)) - uu(3:nn, iarr_crs(jcr)))/(2.*cg%dl(sweep))
>>>>>>> 66c5fddd
      enddo
      grad_pcr(1:2) = 0.0 ; grad_pcr(nn-1:nn) = 0.0

   end subroutine src_gpcr

!>
!! \brief Computation of Cosmic ray pressure gradient and pcr div v
!<
   subroutine src_gpcr_exec(uu, nn, usrc, sweep, i1, i2, cg, vx)

      use fluidindex,     only: flind, iarr_all_mx, iarr_all_en
      use grid_cont,      only: grid_container
      use initcosmicrays, only: iarr_crs

      implicit none

      integer(kind=4),                intent(in)  :: nn                 !< array size
      real, dimension(nn, flind%all), intent(in)  :: uu                 !< vector of conservative variables
      integer(kind=4),                intent(in)  :: sweep              !< direction (x, y or z) we are doing calculations for
      integer,                        intent(in)  :: i1                 !< coordinate of sweep in the 1st remaining direction
      integer,                        intent(in)  :: i2                 !< coordinate of sweep in the 2nd remaining direction
      type(grid_container), pointer,  intent(in)  :: cg                 !< current grid piece
      real, dimension(:,:), pointer,  intent(in)  :: vx
      real, dimension(nn, flind%all), intent(out) :: usrc               !< u array update component for sources
!locals
      real, dimension(nn)                         :: grad_pcr
      real, dimension(nn, flind%crs%all)          :: decr
      logical                                     :: full_dim

      full_dim = nn > 1

      usrc = 0.0
      if (.not.full_dim) return

      call src_gpcr(uu, nn, decr, grad_pcr, sweep, i1, i2, cg)
      usrc(:, iarr_crs(:)) = decr(:,:)
      usrc(:, iarr_all_mx(flind%ion%pos)) = grad_pcr
#ifdef ISO
      return
#endif /* ISO */
      usrc(:, iarr_all_en(flind%ion%pos)) = vx(:, flind%ion%pos) * grad_pcr

   end subroutine src_gpcr_exec

!==========================================================================================

#ifdef COSM_RAYS_SOURCES
!>
!! \brief Computation of Cosmic ray particles spallation and decay
!! \deprecated BEWARE: several lines in this routine break unit consistency, move it to units.F90 and use scaling
!<
   subroutine src_crn(uu, n, decrn, rk_coeff)

      use cr_data,       only: eCRSP, cr_table, cr_tau, cr_sigma, icr_Be10, icrH, icrL
      use fluids_pub,    only: has_ion, has_neu
      use fluidindex,    only: flind

      implicit none

      integer(kind=4),                   intent(in)  :: n
      real, dimension(n, flind%all),     intent(in)  :: uu
      real,                              intent(in)  :: rk_coeff   !< coeffecient used in RK step, while computing source term
      real, dimension(n, flind%crn%all), intent(out) :: decrn

! locals
      real, dimension(n)      :: dgas
      real, dimension(n)      :: dcr
      real,         parameter :: gamma_lor = 10.0
      real(kind=8), parameter :: speed_of_light = 3e10*1e6*365.*24.*60.*60. !< cm/Myr \deprecated BEWARE: this line breaks unit consistency, move it to units.F90 and use scaling
      real,         parameter :: ndim = 2.0
      real,         parameter :: c_n = speed_of_light / ndim
      real,         parameter :: gn = 1.0 / gamma_lor / ndim

      integer               :: i, j

      dgas = 0.0
      if (has_ion) dgas = dgas + uu(:, flind%ion%idn)
      if (has_neu) dgas = dgas + uu(:, flind%neu%idn)
      dgas = c_n*dgas

      decrn(:,:) = 0.0

      if (eCRSP(icr_Be10)) then
         decrn(:, cr_table(icr_Be10)) = decrn(:, cr_table(icr_Be10)) - &
            & gn * uu(:, flind%crn%beg - 1 + cr_table(icr_Be10)) / cr_tau(cr_table(icr_Be10))
      endif

      do i = lbound(icrH, 1), ubound(icrH, 1)
         associate( Hi => icrH(i) )
            if (eCRSP(Hi)) then
               do j = lbound(icrL, 1), ubound(icrL, 1)
               associate( &
                  Lj => icrL(j), &
                  idx => flind%crn%beg - 1 + cr_table(Hi) &
               )
                  if (eCRSP(Lj)) then
                     dcr = cr_sigma(cr_table(Hi), cr_table(Lj)) * dgas * uu(:, idx)
                     dcr = min(uu(:, idx)/rk_coeff, dcr)  ! Don't decay more elements than available
                     decrn(:, cr_table(Hi)) = decrn(:, cr_table(Hi)) - dcr
                     decrn(:, cr_table(Lj)) = decrn(:, cr_table(Lj)) + dcr
                  endif
               end associate
               enddo
         endif
         end associate
      enddo

   end subroutine src_crn

!>
!! \brief Execution of src_crn procedure designed for sources module
!<
   subroutine src_crn_exec(uu, n, usrc, rk_coeff)

      use fluidindex,     only: flind
      use initcosmicrays, only: iarr_crn

      implicit none

      integer(kind=4),               intent(in)  :: n
      real, dimension(n, flind%all), intent(in)  :: uu
      real,                          intent(in)  :: rk_coeff   !< coeffecient used in RK step, while computing source term
      real, dimension(n, flind%all), intent(out) :: usrc       !< u array update component for sources
!locals
      real, dimension(n, flind%crn%all)          :: srccrn

      usrc = 0.0
      call src_crn(uu, n, srccrn, rk_coeff) ! n safe
      usrc(:, iarr_crn) = srccrn(:,:)

   end subroutine src_crn_exec
#endif /* COSM_RAYS_SOURCES */
end module sourcecosmicrays<|MERGE_RESOLUTION|>--- conflicted
+++ resolved
@@ -51,25 +51,24 @@
       use crhelpers,      only: set_div_v1d
       use domain,         only: dom
       use fluidindex,     only: flind
-<<<<<<< HEAD
-      use initcosmicrays, only: iarr_crn, gamma_crn, cr_active, gpcr_essential ! gamma_crs \deprecated
-=======
       use grid_cont,      only: grid_container
-      use initcosmicrays, only: iarr_crs, gamma_crs, cr_active, gpcr_essential
->>>>>>> 66c5fddd
+      use initcosmicrays, only: cr_active, gpcr_essential
+#ifndef COSM_RAY_ELECTRONS
+      use initcosmicrays, only: iarr_crs, gamma_crs
+#else
+      use initcosmicrays, only: iarr_crn, gamma_crn
+#endif /* ! COSM_RAY_ELECTRONS */
 
       implicit none
 
       integer(kind=4),                    intent(in)  :: nn                 !< array size
       real, dimension(nn, flind%all),     intent(in)  :: uu                 !< vector of conservative variables
       real, dimension(nn),                intent(out) :: grad_pcr
-<<<<<<< HEAD
+#ifndef COSM_RAY_ELECTRONS
+      real, dimension(nn, flind%crs%all), intent(out) :: decr
+#else
       real, dimension(nn, flind%crn%all), intent(out) :: decr
-      integer                                         :: icr, jcr
-
-      do icr = 1, flind%crn%all
-=======
-      real, dimension(nn, flind%crs%all), intent(out) :: decr
+#endif /* !COSM_RAY_ELECTRONS */
       integer(kind=4),                    intent(in)  :: sweep              !< direction (x, y or z) we are doing calculations for
       integer,                            intent(in)  :: i1                 !< coordinate of sweep in the 1st remaining direction
       integer,                            intent(in)  :: i2                 !< coordinate of sweep in the 2nd remaining direction
@@ -78,19 +77,25 @@
       integer                                         :: icr, jcr
 
       call set_div_v1d(divv, sweep, i1, i2, cg)
+#ifndef COSM_RAY_ELECTRONS
       do icr = 1, flind%crs%all
->>>>>>> 66c5fddd
          ! 1/eff_dim is because we compute the p_cr*dv in every sweep (3 times in 3D, twice in 2D and once in 1D experiments)
-         decr(:, icr)      = -1. / real(dom%eff_dim) * (gamma_crn(icr)-1.0) * uu(:, iarr_crn(icr))*divv(:)
-      enddo
+         decr(:, icr)      = -1. / real(dom%eff_dim) * (gamma_crs(icr)-1.0) * uu(:, iarr_crs(icr))*divv(:)
+      enddo
+#else
+      do icr = 1, flind%crn%all
+         decr(:, icr)      = -1. / real(dom%eff_dim) * (gamma_crn(icr)-1.0) * uu(:, iarr_crn(icr))*divv(:)  !< as above, but only for crn
+      enddo
+#endif /* ! COSM_RAY_ELECTRONS */
+
       grad_pcr(:) = 0.0
-      do icr = 1, size(gpcr_essential)
+      do icr = 1, size(gpcr_essential)             !< gpcr_essential includes electrons only if COSM_RAY_ELECTRONS not defined and cre_gpcr_ess = .true.
          jcr = gpcr_essential(icr)
-<<<<<<< HEAD
-         grad_pcr(2:nn-1) = grad_pcr(2:nn-1) + cr_active*(gamma_crn(jcr)-1.)*(uu(1:nn-2, iarr_crn(jcr)) - uu(3:nn, iarr_crn(jcr)))/(2.*dx)
-=======
+#ifndef COSM_RAY_ELECTRONS
          grad_pcr(2:nn-1) = grad_pcr(2:nn-1) + cr_active*(gamma_crs(jcr)-1.)*(uu(1:nn-2, iarr_crs(jcr)) - uu(3:nn, iarr_crs(jcr)))/(2.*cg%dl(sweep))
->>>>>>> 66c5fddd
+#else
+         grad_pcr(2:nn-1) = grad_pcr(2:nn-1) + cr_active*(gamma_crn(jcr)-1.)*(uu(1:nn-2, iarr_crn(jcr)) - uu(3:nn, iarr_crn(jcr)))/(2.*cg%dl(sweep))
+#endif /* ! COSM_RAY_ELECTRONS */
       enddo
       grad_pcr(1:2) = 0.0 ; grad_pcr(nn-1:nn) = 0.0
 
@@ -103,7 +108,12 @@
 
       use fluidindex,     only: flind, iarr_all_mx, iarr_all_en
       use grid_cont,      only: grid_container
+#ifndef COSM_RAY_ELECTRONS
       use initcosmicrays, only: iarr_crs
+#else
+      use initcosmicrays, only: iarr_crn, iarr_cre_e
+      use cresp_crspectrum, only: src_gpcresp
+#endif /* ! COSM_RAY_ELECTRONS */
 
       implicit none
 
@@ -117,7 +127,12 @@
       real, dimension(nn, flind%all), intent(out) :: usrc               !< u array update component for sources
 !locals
       real, dimension(nn)                         :: grad_pcr
+#ifdef COSM_RAY_ELECTRONS
+      real, dimension(nn)                         :: grad_pcr_cresp
+      real, dimension(nn, flind%crn%all)          :: decr
+#else
       real, dimension(nn, flind%crs%all)          :: decr
+#endif /* COSM_RAY_ELECTRONS */
       logical                                     :: full_dim
 
       full_dim = nn > 1
@@ -126,12 +141,20 @@
       if (.not.full_dim) return
 
       call src_gpcr(uu, nn, decr, grad_pcr, sweep, i1, i2, cg)
+#ifndef COSM_RAY_ELECTRONS
       usrc(:, iarr_crs(:)) = decr(:,:)
+#else
+      call src_gpcresp(uu(:,iarr_cre_e(:)), nn, cg%dl(sweep), grad_pcr_cresp)         !< cg%dl(sweep) = dx, contribution due to pressure acted upon spectrum components in CRESP via div_v
+      usrc(:, iarr_crn(:)) = decr(:,:)
+#endif /* !COSM_RAY_ELECTRONS */
       usrc(:, iarr_all_mx(flind%ion%pos)) = grad_pcr
 #ifdef ISO
       return
 #endif /* ISO */
       usrc(:, iarr_all_en(flind%ion%pos)) = vx(:, flind%ion%pos) * grad_pcr
+#ifdef COSM_RAY_ELECTRONS
+      usrc(:, iarr_all_en(flind%ion%pos)) = usrc(:, iarr_all_en(flind%ion%pos)) + vx(:, flind%ion%pos) * grad_pcr_cresp !< BEWARE - check it
+#endif /* COSM_RAY_ELECTRONS */
 
    end subroutine src_gpcr_exec
 
