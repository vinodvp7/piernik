!
! PIERNIK Code Copyright (C) 2006 Michal Hanasz
!
!    This file is part of PIERNIK code.
!
!    PIERNIK is free software: you can redistribute it and/or modify
!    it under the terms of the GNU General Public License as published by
!    the Free Software Foundation, either version 3 of the License, or
!    (at your option) any later version.
!
!    PIERNIK is distributed in the hope that it will be useful,
!    but WITHOUT ANY WARRANTY; without even the implied warranty of
!    MERCHANTABILITY or FITNESS FOR A PARTICULAR PURPOSE.  See the
!    GNU General Public License for more details.
!
!    You should have received a copy of the GNU General Public License
!    along with PIERNIK.  If not, see <http://www.gnu.org/licenses/>.
!
!    Initial implementation of PIERNIK code was based on TVD split MHD code by
!    Ue-Li Pen
!        see: Pen, Arras & Wong (2003) for algorithm and
!             http://www.cita.utoronto.ca/~pen/MHD
!             for original source code "mhd.f90"
!
!    For full list of developers see $PIERNIK_HOME/license/pdt.txt
!
#include "piernik.h"

!>
!! \brief Computation of %timestep for energy & number density spectrum evolution in momentum space via CRESP algorithm
!<

module timestep_cresp
! pulled by COSM_RAY_ELECTRONS

   implicit none

   private
   public :: dt_cre, cresp_timestep, dt_cre_min_ub, dt_cre_min_ud, dt_cre_K

   real(kind=8), save    :: dt_cre, dt_cre_min_ub, dt_cre_min_ud, dt_cre_K
   integer(kind=4), save :: i_up_max_prev, i_up_max

contains

   function assume_p_up(cell_i_up)

      use initcrspectrum, only: p_fix, p_mid_fix, ncre

      implicit none

      integer(kind=4), intent(in) :: cell_i_up
      real(kind=8)                :: assume_p_up

      assume_p_up = p_fix(ncre-1)
      if (cell_i_up .eq. ncre) then
         assume_p_up = p_mid_fix(ncre) ! for i = 0 & ncre p_fix(i) = 0.0
      else
         assume_p_up = p_fix(cell_i_up)
      endif

   end function assume_p_up
!----------------------------------------------------------------------------------------------------

   function evaluate_i_up(e_cell, n_cell) ! obtain i_up index from energy densities in cell

      use constants,      only: zero
      use initcrspectrum, only: ncre, e_small

      implicit none

      real(kind=8), dimension(:), intent(in) :: e_cell, n_cell
      integer                                :: evaluate_i_up, i

      do i = ncre, 1, -1  ! we start counting from ncre since upper cutoff is rather expected at higher index numbers. Might change it though.
         if (e_cell(i) .gt. e_small .and. n_cell(i) .gt. zero) then ! better compare to zero or to eps?
            evaluate_i_up = i
            return ! if cell is empty, evaluate_i_up returns 0, which is handled by cresp_timestep
         endif
      enddo
      evaluate_i_up = 0

   end function evaluate_i_up

!----------------------------------------------------------------------------------------------------

   subroutine cresp_timestep

      use cg_leaves,        only: leaves
      use cg_list,          only: cg_list_element
      use constants,        only: xdim, ydim, zdim, one, half, onet, zero
      use cresp_grid,       only: fsynchr
      use cresp_crspectrum, only: cresp_find_prepare_spectrum
      use crhelpers,        only: div_v, divv_n
      use fluidindex,       only: flind
      use func,             only: emag
      use grid_cont,        only: grid_container
      use initcosmicrays,   only: K_cre_paral, K_cre_perp, cfl_cr, iarr_cre_e, iarr_cre_n
      use initcrspectrum,   only: spec_mod_trms, synch_active, adiab_active, use_cresp, cresp
      use named_array_list, only: qna

      implicit none

      integer(kind=4)                :: i, j, k, i_up_max_tmp
      type(grid_container),  pointer :: cg
      type(cg_list_element), pointer :: cgl
      real(kind=8)                   :: dt_cre_tmp, K_cre_max_sum, abs_max_ud
      type(spec_mod_trms)            :: sptab
      logical                        :: empty_cell

      abs_max_ud      = zero
      i_up_max     = 1
      i_up_max_tmp = 1

      dt_cre = huge(one)
      dt_cre_tmp = huge(one)
      dt_cre_min_ub = huge(one)
      dt_cre_min_ud = huge(one)

      if (use_cresp) then
         cgl => leaves%first
         do while (associated(cgl))
            cg => cgl%cg
            if (adiab_active) call div_v(flind%ion%pos, cg)
            do k = cg%ks, cg%ke
               do j = cg%js, cg%je
                  do i = cg%is, cg%ie
                     sptab%ud = 0.0 ; sptab%ub = 0.0 ; sptab%ucmb = 0.0; empty_cell = .false.
                     if (synch_active) then
                        sptab%ub = emag(cg%b(xdim,i,j,k), cg%b(ydim,i,j,k), cg%b(zdim,i,j,k)) * fsynchr
                        cresp%n = cg%u(iarr_cre_n, i, j, k)
                        cresp%e = cg%u(iarr_cre_e, i, j, k)
                        call cresp_find_prepare_spectrum(cresp%n, cresp%e, empty_cell, i_up_max_tmp) ! needed for synchrotron timestep

                        if (empty_cell) cycle         ! then nothing to do in this iteration

                        call cresp_timestep_synchrotron(dt_cre_tmp, sptab%ub, i_up_max_tmp)
                        dt_cre = min(dt_cre, dt_cre_tmp)
                        i_up_max = max(i_up_max, i_up_max_tmp)
                     endif
                     if (adiab_active) abs_max_ud = max(abs_max_ud, abs(cg%q(qna%ind(divv_n))%point([i,j,k]) * onet))
                  enddo
               enddo
            enddo
            cgl=>cgl%nxt
         enddo

         if (adiab_active) call cresp_timestep_adiabatic(dt_cre_tmp, abs_max_ud)

         dt_cre = min(dt_cre, dt_cre_tmp)
         if ( i_up_max_prev .ne. i_up_max ) then ! dt_cre_K saved, computed again only if in the whole domain highest i_up changes.
            i_up_max_prev = i_up_max
            K_cre_max_sum = K_cre_paral(i_up_max) + K_cre_perp(i_up_max) ! assumes the same K for energy and number density
            if ( K_cre_max_sum <= 0) then                                ! K_cre dependent on momentum - maximal for highest bin number
               dt_cre_K = huge(one)
            else                                                         ! We use cfl_cr here (CFL number for diffusive CR transport)
               dt_cre_K = cfl_cr * half / K_cre_max_sum                  ! cfl_cre used only for spectrum evolution
               if (cg%dxmn < sqrt(huge(one))/dt_cre_K) dt_cre_K = dt_cre_K * cg%dxmn**2
            endif
         endif

         dt_cre = min(dt_cre, dt_cre_K)
         dt_cre = half * dt_cre                  ! dt comes in to cresp_crspectrum with factor * 2
      endif

   end subroutine cresp_timestep

!----------------------------------------------------------------------------------------------------

   subroutine cresp_timestep_adiabatic(dt_cre_ud, u_d_abs)

<<<<<<< HEAD
      use initcrspectrum, only: w, eps, cfl_cre
=======
      use constants,       only: logten
      use initcrspectrum,  only: w, eps
>>>>>>> 80fdcfd0

      implicit none

      real(kind=8), intent(out) :: dt_cre_ud
      real(kind=8), intent(in)  :: u_d_abs    ! assumes that u_d > 0 always

      if ( u_d_abs .gt. eps) then
         dt_cre_ud = cfl_cre * logten * w / u_d_abs
         dt_cre_min_ud = min(dt_cre_ud, dt_cre_min_ud)      ! remember to max dt_cre_min_ud at beginning of the search!
      endif

   end subroutine cresp_timestep_adiabatic

!----------------------------------------------------------------------------------------------------

   subroutine cresp_timestep_synchrotron(dt_cre_ub, u_b, i_up_cell)

      use constants,      only: zero
      use initcrspectrum, only: w, cfl_cre

      implicit none

      real(kind=8),    intent(out) :: dt_cre_ub
      real(kind=8),    intent(in)  :: u_b
      integer(kind=4), intent(in)  :: i_up_cell

 ! Synchrotron cooling timestep (is dependant only on p_up, highest value of p):
      if (u_b .gt. zero) then
         dt_cre_ub = cfl_cre * w / (assume_p_up(i_up_cell) * u_b)
         dt_cre_min_ub = min(dt_cre_ub, dt_cre_min_ub)    ! remember to max dt_cre_min_ub at the beginning of the search
      endif

   end subroutine cresp_timestep_synchrotron

end module timestep_cresp<|MERGE_RESOLUTION|>--- conflicted
+++ resolved
@@ -169,12 +169,8 @@
 
    subroutine cresp_timestep_adiabatic(dt_cre_ud, u_d_abs)
 
-<<<<<<< HEAD
-      use initcrspectrum, only: w, eps, cfl_cre
-=======
       use constants,       only: logten
-      use initcrspectrum,  only: w, eps
->>>>>>> 80fdcfd0
+      use initcrspectrum,  only: w, eps, cfl_cre
 
       implicit none
 
