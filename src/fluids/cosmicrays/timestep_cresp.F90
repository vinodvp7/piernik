module timestep_cresp
! pulled by COSM_RAY_ELECTRONS

 use initcrspectrum, only: ncre, cfl_cre
 use constants,      only: one, zero

      implicit none
<<<<<<< HEAD
    private
    public :: dt_cre, cresp_timestep

    real(kind=8) :: dt_cre

!----------------------------------------------------------------------------------------------------
=======
!       private         p_tmp

      real(kind=8) :: dt_cre, dt_tmp
!       real(kind=8), allocatable, dimension(:) :: p_tmp   ! do not use p variable in this module anywhere outside
!       real(kind=8), allocatable, dimension(:) :: dts_new

!-------------------
>>>>>>> 3af015ba
!
 contains
!
!----------------------------------------------------------------------------------------------------

  function approximate_p_up(n_cell, e_cell)
   use initcrspectrum, only: p_fix
   use cresp_NR_method, only: intpol_pf_from_NR_grids
   use units, only: clight
   implicit none
    integer :: cell_i_up
    real(kind=8), dimension(:), intent(in) :: n_cell, e_cell
    real(kind=8) :: approximate_p_up, alpha_bnd, n_bnd
    real(kind=8), dimension(1:2) :: pf_ratio
<<<<<<< HEAD
    character(len=2) :: which_bound="up"
    logical :: interpolation_successful, intpol_fail
        intpol_fail = .true.
        cell_i_up = evaluate_i_up(e_cell, n_cell)
        if (cell_i_up .ne. 1) then
            alpha_bnd = (e_cell(cell_i_up)/(n_cell(cell_i_up)*clight*p_fix(cell_i_up-1)))
            n_bnd     = n_cell(cell_i_up)
            pf_ratio  = intpol_pf_from_NR_grids(which_bound,alpha_bnd, n_bnd, interpolation_successful, intpol_fail) ! we use just an interpolated ratio
            if ( intpol_fail ) then
                approximate_p_up = p_fix(cell_i_up) ! if interpolation fails, upper p_fix boundary is provided - might cause problems with p_up moving beyond p_fix
                return
            else
                approximate_p_up = pf_ratio(1) * p_fix(cell_i_up-1)
                return
            endif
        else
            approximate_p_up = p_fix(cell_i_up) ! approximate_p_up = pf_ratio(1) * p_fix(cell_i_up-1)
        endif
  end function approximate_p_up
!----------------------------------------------------------------------------------------------------
  function evaluate_i_up(e_cell, n_cell) ! obtain i_up index from energy densities in cell
=======

!    print *, 'approximate_p_up'
!    print *, e_cell
!    print *, n_cell
        cell_i_up = evaluate_i_up(e_cell, n_cell)
        pf_ratio  = intpol_pf_from_NR_grids("up",(e_cell(cell_i_up)/(n_cell(cell_i_up)*clight*p_fix(cell_i_up-1))), &
                                                        n_cell(cell_i_up), alpha_tab_up, n_tab_up) ! we use just an interpolated ratio, who knows if it'll work
!        print *, pf_ratio
        approximate_p_up = pf_ratio(1) * p_fix(cell_i_up-1)
!        print *, approximate_p_up
!        pause

    end function approximate_p_up
!----------------------------------------------------------------------------------------------------
  function evaluate_i_up(e_cell, n_cell) ! obain i_up index from energy densities in cell
>>>>>>> 3af015ba
  use initcrspectrum, only: ncre, e_small
  use constants, only: zero
  implicit none
    real(kind=8), dimension(:), intent(in) :: e_cell, n_cell
    integer :: evaluate_i_up, i
        do i=ncre, 1, -1  ! we start counting from ncre since upper cutoff is rather expected at higher index numbers. Might change it though.
            if (e_cell(i) .gt. e_small .and. n_cell(i) .gt. zero) then ! better compare to zero or to eps?
                evaluate_i_up = i
                return
            endif  ! no need for other conditions - if there IS a bin that has literally no energy, the algorithm will most likely crash.
        enddo
  end function evaluate_i_up

!----------------------------------------------------------------------------------------------------
! Subroutine consistent with rules depicted in crspectrum.pdf
!----------------------------------------------------------------------------------------------------

  subroutine cresp_timestep(dt_comp, sptab, n_cell, e_cell)
   use initcrspectrum,   only: spec_mod_trms, ncre, w, e_small
<<<<<<< HEAD
=======
   use cresp_arrays_handling, only: allocate_with_index
>>>>>>> 3af015ba
   use constants, only: zero
   implicit none
    real(kind=8)               :: dt_comp
    real(kind=8)               :: dt_cre_ud, dt_cre_ub
    real(kind=8) :: p_u
    real(kind=8), dimension(:), intent(in) :: n_cell, e_cell
    type(spec_mod_trms) sptab
        dt_cre_ud = huge(one)
        dt_cre_ub = huge(one)
<<<<<<< HEAD
=======

>>>>>>> 3af015ba
        if (maxval(e_cell) .gt. e_small) then ! any timestep evaluation makes sense only if there's any information to be migrated between bins
! Adiabatic cooling timestep:
            if (abs(sptab%ud) .gt. zero) then
                dt_cre_ud = cfl_cre * w / sptab%ud
                dt_cre_ud = abs(dt_cre_ud)
            endif
<<<<<<< HEAD
=======
!    dt_cre_ud = minval(dts_new)   ! it was already multiplied by cfl_cre
!    dts_new = huge(one)

>>>>>>> 3af015ba
! Synchrotron cooling timestep (is dependant only on p_up, highest value of p):
            if (sptab%ub .gt. zero) then
                p_u = approximate_p_up(n_cell, e_cell)
                dt_cre_ub = cfl_cre * w / (p_u * sptab%ub)
            endif
<<<<<<< HEAD
=======
!    dt_cre_ub = minval(dts_new)
!#ifdef VERBOSE
!            print *, '[@timestep_cresp:] Computed timesteps:'
!            print *, 'dt_cre_ud = ', dt_cre_ud
!            print *, 'dt_cre_ub = ', dt_cre_ub
!#endif /* VERBOSE */
>>>>>>> 3af015ba
        endif
! Here shortest among calculated timesteps is chosen.
        dt_comp = min(dt_cre_ud, dt_cre_ub)

! Should dt_cre_ud or dt_cre_ub be greater than current one, next timestep shall be independently increased by piernik in timestep
<<<<<<< HEAD
        dt_cre = min(dt_cre, dt_comp) ! Assures that minimal timestep among computed for current cell and previous ones us chosen
    
=======
        dt_cre = min(dt_cre, dt_comp) ! Gives minimal timestep among computed for current cell and previous ones

!     if (allocated(p_tmp))   deallocate(p_tmp)
!     if (allocated(dts_new)) deallocate(dts_new)

>>>>>>> 3af015ba
 end subroutine cresp_timestep

end module timestep_cresp<|MERGE_RESOLUTION|>--- conflicted
+++ resolved
@@ -5,22 +5,12 @@
  use constants,      only: one, zero
 
       implicit none
-<<<<<<< HEAD
     private
     public :: dt_cre, cresp_timestep
 
     real(kind=8) :: dt_cre
 
 !----------------------------------------------------------------------------------------------------
-=======
-!       private         p_tmp
-
-      real(kind=8) :: dt_cre, dt_tmp
-!       real(kind=8), allocatable, dimension(:) :: p_tmp   ! do not use p variable in this module anywhere outside
-!       real(kind=8), allocatable, dimension(:) :: dts_new
-
-!-------------------
->>>>>>> 3af015ba
 !
  contains
 !
@@ -35,7 +25,6 @@
     real(kind=8), dimension(:), intent(in) :: n_cell, e_cell
     real(kind=8) :: approximate_p_up, alpha_bnd, n_bnd
     real(kind=8), dimension(1:2) :: pf_ratio
-<<<<<<< HEAD
     character(len=2) :: which_bound="up"
     logical :: interpolation_successful, intpol_fail
         intpol_fail = .true.
@@ -57,23 +46,6 @@
   end function approximate_p_up
 !----------------------------------------------------------------------------------------------------
   function evaluate_i_up(e_cell, n_cell) ! obtain i_up index from energy densities in cell
-=======
-
-!    print *, 'approximate_p_up'
-!    print *, e_cell
-!    print *, n_cell
-        cell_i_up = evaluate_i_up(e_cell, n_cell)
-        pf_ratio  = intpol_pf_from_NR_grids("up",(e_cell(cell_i_up)/(n_cell(cell_i_up)*clight*p_fix(cell_i_up-1))), &
-                                                        n_cell(cell_i_up), alpha_tab_up, n_tab_up) ! we use just an interpolated ratio, who knows if it'll work
-!        print *, pf_ratio
-        approximate_p_up = pf_ratio(1) * p_fix(cell_i_up-1)
-!        print *, approximate_p_up
-!        pause
-
-    end function approximate_p_up
-!----------------------------------------------------------------------------------------------------
-  function evaluate_i_up(e_cell, n_cell) ! obain i_up index from energy densities in cell
->>>>>>> 3af015ba
   use initcrspectrum, only: ncre, e_small
   use constants, only: zero
   implicit none
@@ -93,10 +65,6 @@
 
   subroutine cresp_timestep(dt_comp, sptab, n_cell, e_cell)
    use initcrspectrum,   only: spec_mod_trms, ncre, w, e_small
-<<<<<<< HEAD
-=======
-   use cresp_arrays_handling, only: allocate_with_index
->>>>>>> 3af015ba
    use constants, only: zero
    implicit none
     real(kind=8)               :: dt_comp
@@ -106,51 +74,24 @@
     type(spec_mod_trms) sptab
         dt_cre_ud = huge(one)
         dt_cre_ub = huge(one)
-<<<<<<< HEAD
-=======
-
->>>>>>> 3af015ba
         if (maxval(e_cell) .gt. e_small) then ! any timestep evaluation makes sense only if there's any information to be migrated between bins
 ! Adiabatic cooling timestep:
             if (abs(sptab%ud) .gt. zero) then
                 dt_cre_ud = cfl_cre * w / sptab%ud
                 dt_cre_ud = abs(dt_cre_ud)
             endif
-<<<<<<< HEAD
-=======
-!    dt_cre_ud = minval(dts_new)   ! it was already multiplied by cfl_cre
-!    dts_new = huge(one)
-
->>>>>>> 3af015ba
 ! Synchrotron cooling timestep (is dependant only on p_up, highest value of p):
             if (sptab%ub .gt. zero) then
                 p_u = approximate_p_up(n_cell, e_cell)
                 dt_cre_ub = cfl_cre * w / (p_u * sptab%ub)
             endif
-<<<<<<< HEAD
-=======
-!    dt_cre_ub = minval(dts_new)
-!#ifdef VERBOSE
-!            print *, '[@timestep_cresp:] Computed timesteps:'
-!            print *, 'dt_cre_ud = ', dt_cre_ud
-!            print *, 'dt_cre_ub = ', dt_cre_ub
-!#endif /* VERBOSE */
->>>>>>> 3af015ba
         endif
 ! Here shortest among calculated timesteps is chosen.
         dt_comp = min(dt_cre_ud, dt_cre_ub)
 
 ! Should dt_cre_ud or dt_cre_ub be greater than current one, next timestep shall be independently increased by piernik in timestep
-<<<<<<< HEAD
         dt_cre = min(dt_cre, dt_comp) ! Assures that minimal timestep among computed for current cell and previous ones us chosen
     
-=======
-        dt_cre = min(dt_cre, dt_comp) ! Gives minimal timestep among computed for current cell and previous ones
-
-!     if (allocated(p_tmp))   deallocate(p_tmp)
-!     if (allocated(dts_new)) deallocate(dts_new)
-
->>>>>>> 3af015ba
  end subroutine cresp_timestep
 
 end module timestep_cresp