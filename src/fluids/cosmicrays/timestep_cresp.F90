module timestep_cresp
! pulled by COSM_RAY_ELECTRONS

   use initcrspectrum, only: ncre, cfl_cre
   use constants,      only: one, zero

   implicit none

   private
   public :: dt_cre, cresp_timestep, dt_cre_min_ub, dt_cre_min_ud

   real(kind=8) :: dt_cre, dt_cre_min_ub, dt_cre_min_ud

!----------------------------------------------------------------------------------------------------
!
 contains
!
!----------------------------------------------------------------------------------------------------

   function assume_p_up(cell_i_up)
      use initcrspectrum, only: p_fix, p_mid_fix, ncre
      implicit none

      integer(kind=4), intent(in)            :: cell_i_up
      real(kind=8)                           :: assume_p_up

      assume_p_up = p_fix(ncre-1)
      if (cell_i_up .eq. ncre) then
         assume_p_up = p_mid_fix(ncre) ! for i = 0 & ncre p_fix(i) = 0.0
         return
      else
         assume_p_up = p_fix(cell_i_up)
         return
      endif

   end function assume_p_up
!----------------------------------------------------------------------------------------------------

   function evaluate_i_up(e_cell, n_cell) ! obtain i_up index from energy densities in cell

      use initcrspectrum, only: ncre, e_small
      use constants, only: zero

      implicit none

      real(kind=8), dimension(:), intent(in) :: e_cell, n_cell
      integer :: evaluate_i_up, i

      do i=ncre, 1, -1  ! we start counting from ncre since upper cutoff is rather expected at higher index numbers. Might change it though.
         if (e_cell(i) .gt. e_small .and. n_cell(i) .gt. zero) then ! better compare to zero or to eps?
            evaluate_i_up = i
            return ! if cell is empty, evaluate_i_up returns 0, which is handled by cresp_timestep
         endif
      enddo
      evaluate_i_up = 0

   end function evaluate_i_up

!----------------------------------------------------------------------------------------------------
! Subroutine consistent with rules depicted in crspectrum.pdf
!----------------------------------------------------------------------------------------------------

<<<<<<< HEAD
  subroutine cresp_timestep(dt_comp, sptab, n_cell, e_cell, i_up_cell)
   use initcrspectrum,   only: spec_mod_trms, ncre, w, e_small, eps
   use constants, only: I_ZERO
   implicit none
    real(kind=8), intent(out)  :: dt_comp
    real(kind=8)               :: dt_cre_ud, dt_cre_ub
    real(kind=8) :: p_u
    real(kind=8), dimension(:), intent(in) :: n_cell, e_cell
    integer(kind=4), intent(inout) :: i_up_cell
    type(spec_mod_trms) sptab
        i_up_cell = I_ZERO
        dt_cre_ud = huge(one)
        dt_cre_ub = huge(one)
        i_up_cell = evaluate_i_up(e_cell, n_cell)
=======
   subroutine cresp_timestep(dt_comp, sptab, n_cell, e_cell, i_up_cell)

      use initcrspectrum,   only: spec_mod_trms, ncre, w, eps
      use cresp_crspectrum, only: cresp_find_prepare_spectrum
      use constants, only: zero, I_ZERO

      implicit none

      real(kind=8), intent(out)  :: dt_comp
      real(kind=8)               :: dt_cre_ud, dt_cre_ub
      real(kind=8) :: p_u
      real(kind=8), dimension(:), intent(in) :: n_cell, e_cell
      real(kind=8), dimension(ncre)          :: n_inout, e_inout
      integer(kind=4), intent(inout) :: i_up_cell
      type(spec_mod_trms) sptab
      logical      :: empty_cell

      empty_cell = .true.
      n_inout = n_cell
      e_inout = e_cell
      i_up_cell = I_ZERO
      dt_cre_ud = huge(one)
      dt_cre_ub = huge(one)
      call cresp_find_prepare_spectrum(n_inout, e_inout, empty_cell, i_up_cell)
>>>>>>> 735ac1f0
! cell is assumed empty if evaluate_i_up over whole ncre range returns 0 -> nothing to do here
      if (i_up_cell .gt. 0) then
! Adiabatic cooling timestep:
<<<<<<< HEAD
            if (abs(sptab%ud) .gt. eps) then
                dt_cre_ud = cfl_cre * w / sptab%ud
                dt_cre_ud = abs(dt_cre_ud)
                dt_cre_min_ud = min(dt_cre_ud, dt_cre_min_ud)
            endif
! Synchrotron cooling timestep (is dependant only on p_up, highest value of p):
            if (sptab%ub .gt. eps) then
!                 i_up_cell = evaluate_i_up(e_cell, n_cell)
                p_u = abs(approximate_p_up(n_cell, e_cell, i_up_cell)) ! TODO: fix problems with negative p_u
                dt_cre_ub = cfl_cre * w / (p_u * sptab%ub)
                dt_cre_min_ub = min(dt_cre_ub, dt_cre_min_ub)
            endif
        endif
=======
         if ( abs(sptab%ud) .gt. eps) then
            dt_cre_ud = cfl_cre * w / sptab%ud
            dt_cre_ud = abs(dt_cre_ud)
            dt_cre_min_ud = min(dt_cre_ud, dt_cre_min_ud)
         endif
! Synchrotron cooling timestep (is dependant only on p_up, highest value of p):
         if (sptab%ub .gt. zero) then
!           i_up_cell = evaluate_i_up(e_cell, n_cell)
            p_u = assume_p_up(i_up_cell) ! TODO: fix problems with negative p_u
            dt_cre_ub = cfl_cre * w / (p_u * sptab%ub)
            dt_cre_min_ub = min(dt_cre_ub, dt_cre_min_ub)
         endif
      endif
>>>>>>> 735ac1f0
! Here shortest among calculated timesteps is chosen.
      dt_comp = min(dt_cre_ud, dt_cre_ub)

! Should dt_cre_ud or dt_cre_ub be greater than current one, next timestep shall be independently increased by piernik in timestep
      dt_cre = min(dt_cre, dt_comp) ! Assures that minimal timestep among computed for current cell and previous ones us chosen

   end subroutine cresp_timestep

end module timestep_cresp<|MERGE_RESOLUTION|>--- conflicted
+++ resolved
@@ -60,22 +60,6 @@
 ! Subroutine consistent with rules depicted in crspectrum.pdf
 !----------------------------------------------------------------------------------------------------
 
-<<<<<<< HEAD
-  subroutine cresp_timestep(dt_comp, sptab, n_cell, e_cell, i_up_cell)
-   use initcrspectrum,   only: spec_mod_trms, ncre, w, e_small, eps
-   use constants, only: I_ZERO
-   implicit none
-    real(kind=8), intent(out)  :: dt_comp
-    real(kind=8)               :: dt_cre_ud, dt_cre_ub
-    real(kind=8) :: p_u
-    real(kind=8), dimension(:), intent(in) :: n_cell, e_cell
-    integer(kind=4), intent(inout) :: i_up_cell
-    type(spec_mod_trms) sptab
-        i_up_cell = I_ZERO
-        dt_cre_ud = huge(one)
-        dt_cre_ub = huge(one)
-        i_up_cell = evaluate_i_up(e_cell, n_cell)
-=======
    subroutine cresp_timestep(dt_comp, sptab, n_cell, e_cell, i_up_cell)
 
       use initcrspectrum,   only: spec_mod_trms, ncre, w, eps
@@ -100,30 +84,17 @@
       dt_cre_ud = huge(one)
       dt_cre_ub = huge(one)
       call cresp_find_prepare_spectrum(n_inout, e_inout, empty_cell, i_up_cell)
->>>>>>> 735ac1f0
+
 ! cell is assumed empty if evaluate_i_up over whole ncre range returns 0 -> nothing to do here
       if (i_up_cell .gt. 0) then
 ! Adiabatic cooling timestep:
-<<<<<<< HEAD
-            if (abs(sptab%ud) .gt. eps) then
-                dt_cre_ud = cfl_cre * w / sptab%ud
-                dt_cre_ud = abs(dt_cre_ud)
-                dt_cre_min_ud = min(dt_cre_ud, dt_cre_min_ud)
-            endif
-! Synchrotron cooling timestep (is dependant only on p_up, highest value of p):
-            if (sptab%ub .gt. eps) then
-!                 i_up_cell = evaluate_i_up(e_cell, n_cell)
-                p_u = abs(approximate_p_up(n_cell, e_cell, i_up_cell)) ! TODO: fix problems with negative p_u
-                dt_cre_ub = cfl_cre * w / (p_u * sptab%ub)
-                dt_cre_min_ub = min(dt_cre_ub, dt_cre_min_ub)
-            endif
-        endif
-=======
+
          if ( abs(sptab%ud) .gt. eps) then
             dt_cre_ud = cfl_cre * w / sptab%ud
             dt_cre_ud = abs(dt_cre_ud)
             dt_cre_min_ud = min(dt_cre_ud, dt_cre_min_ud)
          endif
+
 ! Synchrotron cooling timestep (is dependant only on p_up, highest value of p):
          if (sptab%ub .gt. zero) then
 !           i_up_cell = evaluate_i_up(e_cell, n_cell)
@@ -132,7 +103,7 @@
             dt_cre_min_ub = min(dt_cre_ub, dt_cre_min_ub)
          endif
       endif
->>>>>>> 735ac1f0
+
 ! Here shortest among calculated timesteps is chosen.
       dt_comp = min(dt_cre_ud, dt_cre_ub)
 
