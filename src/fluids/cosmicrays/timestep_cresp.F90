!
! PIERNIK Code Copyright (C) 2006 Michal Hanasz
!
!    This file is part of PIERNIK code.
!
!    PIERNIK is free software: you can redistribute it and/or modify
!    it under the terms of the GNU General Public License as published by
!    the Free Software Foundation, either version 3 of the License, or
!    (at your option) any later version.
!
!    PIERNIK is distributed in the hope that it will be useful,
!    but WITHOUT ANY WARRANTY; without even the implied warranty of
!    MERCHANTABILITY or FITNESS FOR A PARTICULAR PURPOSE.  See the
!    GNU General Public License for more details.
!
!    You should have received a copy of the GNU General Public License
!    along with PIERNIK.  If not, see <http://www.gnu.org/licenses/>.
!
!    Initial implementation of PIERNIK code was based on TVD split MHD code by
!    Ue-Li Pen
!        see: Pen, Arras & Wong (2003) for algorithm and
!             http://www.cita.utoronto.ca/~pen/MHD
!             for original source code "mhd.f90"
!
!    For full list of developers see $PIERNIK_HOME/license/pdt.txt
!
#include "piernik.h"

!>
!! \brief Computation of %timestep for energy & number density spectrum evolution in momentum space via CRESP algorithm
!<

module timestep_cresp
! pulled by CRESP

   implicit none

   private
   public :: dt_cre, cresp_timestep, dt_cre_synch, dt_cre_adiab, dt_cre_K, cresp_timestep_cell

   real :: dt_cre, dt_cre_synch, dt_cre_adiab, dt_cre_K

contains

   subroutine cresp_timestep

      use all_boundaries,   only: all_fluid_boundaries
      use cg_cost_data,     only: I_OTHER
      use cg_leaves,        only: leaves
      use cg_list,          only: cg_list_element
      use constants,        only: xdim, ydim, zdim, half, zero, pMIN, I_ONE
      use cresp_crspectrum, only: cresp_find_prepare_spectrum
      use crhelpers,        only: div_v, divv_i
      use cresp_helpers,    only: enden_CMB
      use fluidindex,       only: flind
      use func,             only: emag
      use grid_cont,        only: grid_container
<<<<<<< HEAD
      use initcosmicrays,   only: cfl_cr, iarr_cre_e, iarr_cre_n
      use initcrspectrum,   only: K_cresp_paral, K_cresp_perp, spec_mod_trms, synch_active, adiab_active, icomp_active, use_cresp_evol, cresp, f_synchIC, u_b_max, cresp_substep, n_substeps_max, redshift
=======
      use initcosmicrays,   only: cfl_cr, iarr_cre_e, iarr_cre_n, diff_max_lev
      use initcrspectrum,   only: K_cresp_paral, K_cresp_perp, spec_mod_trms, synch_active, adiab_active, use_cresp_evol, cresp, fsynchr, u_b_max, cresp_substep, n_substeps_max
>>>>>>> f8c82dcd
      use mpisetup,         only: piernik_MPI_Allreduce

      implicit none

      integer(kind=4)                :: i, j, k, i_up_max_tmp, i_up_max
      type(grid_container),  pointer :: cg
      type(cg_list_element), pointer :: cgl
      type(spec_mod_trms)            :: sptab
      real                           :: K_cre_max_sum, abs_max_ud, dt_aux
      logical                        :: empty_cell

      dt_cre       = huge(1.)
      dt_cre_K     = huge(1.)
      dt_cre_synch = huge(1.)
      dt_cre_adiab = huge(1.)

      if (.not. use_cresp_evol) return

      abs_max_ud   = zero
      i_up_max     = 1
      i_up_max_tmp = 1
      if (adiab_active) call all_fluid_boundaries()

      cgl => leaves%first
      do while (associated(cgl))
         cg => cgl%cg
         call cg%costs%start

         if (adiab_active) then
            call div_v(flind%ion%pos, cg)
            abs_max_ud = max(abs_max_ud, maxval(abs(cg%q(divv_i)%span(cg%ijkse))))
         endif

         sptab%ucmb = zero
         if (icomp_active) sptab%ucmb = enden_CMB(redshift) * f_synchIC ! NOTICE redshift is hard-coded to zero (current epoch)

         do k = cg%ks, cg%ke
            do j = cg%js, cg%je
               do i = cg%is, cg%ie
                  sptab%ub = zero ; sptab%ud = zero ; sptab%umag = zero ; empty_cell = .false.
                  if (synch_active) sptab%umag = emag(cg%b(xdim,i,j,k), cg%b(ydim,i,j,k), cg%b(zdim,i,j,k)) * f_synchIC
                  cresp%n = cg%u(iarr_cre_n, i, j, k)
                  cresp%e = cg%u(iarr_cre_e, i, j, k)
                  call cresp_find_prepare_spectrum(cresp%n, cresp%e, empty_cell, i_up_max_tmp) ! needed for synchrotron timestep
                  i_up_max = max(i_up_max, i_up_max_tmp)

                  sptab%ub = sptab%umag + sptab%ucmb  ! prepare term for synchrotron + IC losses
                  if (.not. empty_cell) call cresp_timestep_synchrotron_IC(min(sptab%ub, u_b_max), i_up_max_tmp)
               enddo
            enddo
         enddo

         call cg%costs%stop(I_OTHER)
         cgl=>cgl%nxt
      enddo

      if (adiab_active) call cresp_timestep_adiabatic(abs_max_ud)

      K_cre_max_sum = K_cresp_paral(i_up_max) + K_cresp_perp(i_up_max) ! assumes the same K for energy and number density
      if (K_cre_max_sum > zero) then                               ! K_cre dependent on momentum - maximal for highest bin number
         dt_aux = cfl_cr * half / K_cre_max_sum                    ! We use cfl_cr here (CFL number for diffusive CR transport), cfl_cre used only for spectrum evolution
         cgl => leaves%first
         do while (associated(cgl))
            if (cgl%cg%l%id <= diff_max_lev) dt_cre_K = min(dt_cre_K, dt_aux * cgl%cg%dxmn2)
            cgl => cgl%nxt
         enddo
      endif

      call piernik_MPI_Allreduce(dt_cre_adiab, pMIN)
      call piernik_MPI_Allreduce(dt_cre_synch, pMIN)
      call piernik_MPI_Allreduce(dt_cre_K,     pMIN)

      dt_cre = min(dt_cre_adiab, dt_cre_synch)

      if (cresp_substep) then
      ! with cresp_substep enabled, dt_cre_adiab and dt_cre_synch are used only within CRESP module for substepping
      ! half * dt_spectrum * n_substeps_max tries to prevent number of substeps from exceeding n_substeps_max limit
         dt_cre = min(dt_cre * max(n_substeps_max-I_ONE, I_ONE), dt_cre_K)  ! number of substeps with dt_spectrum limited by n_substeps_max
      else
         dt_cre = min(dt_cre, dt_cre_K)                   ! dt comes in to cresp_crspectrum with factor * 2
      endif

   end subroutine cresp_timestep

!----------------------------------------------------------------------------------------------------

   subroutine cresp_timestep_adiabatic(u_d_abs)

      use initcrspectrum, only: def_dtadiab, eps

      implicit none

      real, intent(in) :: u_d_abs    ! assumes that u_d > 0 always

      if (u_d_abs > eps) dt_cre_adiab = def_dtadiab / u_d_abs

   end subroutine cresp_timestep_adiabatic

!----------------------------------------------------------------------------------------------------

   subroutine cresp_timestep_synchrotron_IC(u_b, i_up_cell)

      use constants,      only: zero
      use initcrspectrum, only: def_dtsynchIC

      implicit none

      real,            intent(in) :: u_b
      integer(kind=4), intent(in) :: i_up_cell
      real                        :: dt_cre_ub

      ! Synchrotron cooling timestep (is dependant only on p_up, highest value of p):
      if (u_b > zero) then
         dt_cre_ub = def_dtsynchIC / (assume_p_up(i_up_cell) * u_b)
         dt_cre_synch = min(dt_cre_ub, dt_cre_synch)    ! remember to max dt_cre_synch at the beginning of the search
      endif

   end subroutine cresp_timestep_synchrotron_IC

!----------------------------------------------------------------------------------------------------
!! \brief This subroutine returns timestep for cell at (i,j,k) position, with already prepared u_b and u_d values.

   subroutine cresp_timestep_cell(p_loss_terms, dt_cell, empty_cell)

<<<<<<< HEAD
      use initcrspectrum,     only: adiab_active, cresp, icomp_active, synch_active, spec_mod_trms
      use cresp_crspectrum,   only: cresp_find_prepare_spectrum
      use constants,          only: big
=======
      use initcrspectrum,   only: adiab_active, cresp, synch_active, spec_mod_trms
      use cresp_crspectrum, only: cresp_find_prepare_spectrum
>>>>>>> f8c82dcd

      implicit none

      type(spec_mod_trms), intent(in)  :: p_loss_terms
      real,                intent(out) :: dt_cell
      logical,             intent(out) :: empty_cell
      integer(kind=4)                  :: i_up_cell

      dt_cell = huge(1.)
      dt_cre_adiab = huge(1.)
      dt_cre_synch = huge(1.)

      empty_cell = .false.

      call cresp_find_prepare_spectrum(cresp%n, cresp%e, empty_cell, i_up_cell) ! needed for synchrotron timestep

      if (.not. empty_cell) then
         if (synch_active) call cresp_timestep_synchrotron_IC(p_loss_terms%ub, i_up_cell)
         if (adiab_active) call cresp_timestep_adiabatic(p_loss_terms%ud)
      else
         return
      endif

      dt_cell = min(dt_cre_adiab, dt_cre_synch)

   end subroutine cresp_timestep_cell

!----------------------------------------------------------------------------------------------------

   real function assume_p_up(cell_i_up)

      use initcosmicrays, only: ncrb
      use initcrspectrum, only: p_fix, p_mid_fix

      implicit none

      integer(kind=4), intent(in) :: cell_i_up

      if (cell_i_up == ncrb) then
         assume_p_up = p_mid_fix(ncrb) ! for i = 0 & ncrb p_fix(i) = 0.0
      else
         assume_p_up = p_fix(cell_i_up)
      endif

   end function assume_p_up

end module timestep_cresp<|MERGE_RESOLUTION|>--- conflicted
+++ resolved
@@ -55,13 +55,8 @@
       use fluidindex,       only: flind
       use func,             only: emag
       use grid_cont,        only: grid_container
-<<<<<<< HEAD
-      use initcosmicrays,   only: cfl_cr, iarr_cre_e, iarr_cre_n
+      use initcosmicrays,   only: cfl_cr, iarr_cre_e, iarr_cre_n, diff_max_lev
       use initcrspectrum,   only: K_cresp_paral, K_cresp_perp, spec_mod_trms, synch_active, adiab_active, icomp_active, use_cresp_evol, cresp, f_synchIC, u_b_max, cresp_substep, n_substeps_max, redshift
-=======
-      use initcosmicrays,   only: cfl_cr, iarr_cre_e, iarr_cre_n, diff_max_lev
-      use initcrspectrum,   only: K_cresp_paral, K_cresp_perp, spec_mod_trms, synch_active, adiab_active, use_cresp_evol, cresp, fsynchr, u_b_max, cresp_substep, n_substeps_max
->>>>>>> f8c82dcd
       use mpisetup,         only: piernik_MPI_Allreduce
 
       implicit none
@@ -186,14 +181,8 @@
 
    subroutine cresp_timestep_cell(p_loss_terms, dt_cell, empty_cell)
 
-<<<<<<< HEAD
-      use initcrspectrum,     only: adiab_active, cresp, icomp_active, synch_active, spec_mod_trms
-      use cresp_crspectrum,   only: cresp_find_prepare_spectrum
-      use constants,          only: big
-=======
-      use initcrspectrum,   only: adiab_active, cresp, synch_active, spec_mod_trms
+      use initcrspectrum,   only: adiab_active, cresp, icomp_active, synch_active, spec_mod_trms
       use cresp_crspectrum, only: cresp_find_prepare_spectrum
->>>>>>> f8c82dcd
 
       implicit none
 
