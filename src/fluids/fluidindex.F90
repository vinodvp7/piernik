!
! PIERNIK Code Copyright (C) 2006 Michal Hanasz
!
!    This file is part of PIERNIK code.
!
!    PIERNIK is free software: you can redistribute it and/or modify
!    it under the terms of the GNU General Public License as published by
!    the Free Software Foundation, either version 3 of the License, or
!    (at your option) any later version.
!
!    PIERNIK is distributed in the hope that it will be useful,
!    but WITHOUT ANY WARRANTY; without even the implied warranty of
!    MERCHANTABILITY or FITNESS FOR A PARTICULAR PURPOSE.  See the
!    GNU General Public License for more details.
!
!    You should have received a copy of the GNU General Public License
!    along with PIERNIK.  If not, see <http://www.gnu.org/licenses/>.
!
!    Initial implementation of PIERNIK code was based on TVD split MHD code by
!    Ue-Li Pen
!        see: Pen, Arras & Wong (2003) for algorithm and
!             http://www.cita.utoronto.ca/~pen/MHD
!             for original source code "mhd.f90"
!
!    For full list of developers see $PIERNIK_HOME/license/pdt.txt
!
#include "piernik.h"

!>
!! \brief In this module fluid variables of individual fluids are indexed to make use of the single array
!! \a u(:,:,:,:) containing all fluid variables.
!!
!! \par The purpose of this module is to compute:
!!
!! \n (1) positions of all fluid variables referenced through the first index of array u(:,:,:,:),
!! \n (2) %arrays of indexes to make easy reference to all gas densities, x,y,z-components of momenta,
!! energy densities, CR energy densities, transposed components of x,y,z-momenta in directional %sweeps, etc ...
!!
!! \n\b Note: Basic definitions and more information in initfluids module.
!!
!! \todo All stuff related specifically to magnetic field should be embraced
!! (everywhere in the code) with the precompiler definition "MAGNETIC" instead of "IONIZED"
!<

module fluidindex
! pulled by ANY
   use constants,  only: ndims
   use fluidtypes, only: var_numbers

   implicit none

   private :: ndims, var_numbers ! QA_WARN: prevent reexporting
   public ! QA_WARN no secrets are kept here

   type(var_numbers),save :: flind     !< COMMENT ME

   integer(kind=4), parameter  :: nmag = ndims     !< number of magnetic field components

   integer(kind=4), allocatable, dimension(:) :: iarr_all_dn   !< array of indexes pointing to mass densities of all fluids
   integer(kind=4), allocatable, dimension(:) :: iarr_all_sg   !< array of indexes pointing to mass densities of all selfgravitating fluids
   integer(kind=4), allocatable, dimension(:) :: iarr_all_mx   !< array of indexes pointing to mom. densities of all fluids
   integer(kind=4), allocatable, dimension(:) :: iarr_all_my   !< array of indexes pointing to mom. densities of all fluids
   integer(kind=4), allocatable, dimension(:) :: iarr_all_mz   !< array of indexes pointing to mom. densities of all fluids
   integer(kind=4), allocatable, dimension(:) :: iarr_all_en   !< array of indexes pointing to ener. densities of all fluids
   integer(kind=4), allocatable, dimension(:) :: iarr_all_crn  !< array of indexes pointing to ener. densities of all nuclear CR-components
   integer(kind=4), allocatable, dimension(:) :: iarr_all_cre  !< array of indexes pointing to ener. densities of all electron CR-components
   integer(kind=4), allocatable, dimension(:), target :: iarr_all_crs   !< array of indexes pointing to ener. densities of all CR-components
   integer(kind=4), allocatable, dimension(:), target :: iarr_all_trc   !< array of indexes pointing to tracers
   integer(kind=4), allocatable, dimension(:,:) :: iarr_all_swp         !< array (size = flind) of all fluid indexes in the order depending on sweeps direction

   integer(kind=4), allocatable, dimension(:)   :: iarr_all_mag         !< array (size = nmag) of all magnetic field components
   integer(kind=4), allocatable, dimension(:,:) :: iarr_mag_swp         !< array (size = nmag) of all mag. field indexes in the order depending on sweeps direction

   integer(kind=4) :: i_sg                                              !< index denoting position of the selfgravitating fluid in the row of fluids - should be an iarr_sg !

contains

   subroutine set_fluidindex_arrays(fl, have_ener)

      use constants,  only: I_ONE
      use fluidtypes, only: component_fluid

      implicit none

      class(component_fluid), intent(inout) :: fl
      logical,                intent(in)    :: have_ener

#ifdef ISO
      logical :: fnord
#endif /* ISO */

      iarr_all_swp(:,fl%beg:fl%end) = fl%iarr_swp(:,:)

      if (fl%is_selfgrav) then
         i_sg = i_sg + I_ONE
         iarr_all_sg(i_sg) = fl%idn
      endif

      iarr_all_dn(fl%pos) = fl%idn
      iarr_all_mx(fl%pos) = fl%imx
      iarr_all_my(fl%pos) = fl%imy
      iarr_all_mz(fl%pos) = fl%imz

#ifdef ISO
      if (.false.) fnord = have_ener ! suppress compiler warning on unused argument
#else /* !ISO */
      if (have_ener) iarr_all_en(fl%pos) = fl%ien
#endif /* !ISO */

   end subroutine set_fluidindex_arrays

!>
!! \brief Subroutine fluid_index constructing all multi-fluid indexes used in other parts of PIERNIK code
!<
   subroutine fluid_index

      use constants,      only: ndims, xdim, ydim, zdim
      use fluids_pub,     only: has_dst, has_ion, has_neu
      use initdust,       only: dust_fluid
      use initionized,    only: ion_fluid
      use initneutral,    only: neutral_fluid
#ifdef COSM_RAYS
<<<<<<< HEAD
      use initcosmicrays, only: iarr_crn, iarr_cre, iarr_crs, cosmicray_index
=======
      use initcosmicrays, only: iarr_crn, iarr_cre, cosmicray_index, iarr_crs, iarr_cre_diff, iarr_crs_diff ! use of crs /deprecated
>>>>>>> a6532cbc
#endif /* COSM_RAYS */
#ifdef TRACER
      use inittracer,     only: tracer_index, iarr_trc
#endif /* TRACER */

      implicit none

      integer                          :: i

      i_sg        = 0

      if (has_ion) then
         !  Compute indexes for the ionized fluid and update counters
         allocate(ion_fluid::flind%ion)
         call flind%ion%initialize_indices(flind)
      endif

      if (has_neu) then
         !  Compute indexes for the neutral fluid and update counters
         allocate(neutral_fluid::flind%neu)
         call flind%neu%initialize_indices(flind)
      endif

      if (has_dst) then
      !  Compute indexes for the dust fluid and update counters
         allocate(dust_fluid::flind%dst)
         call flind%dst%initialize_indices(flind)
      endif

#ifdef COSM_RAYS
!  Compute indexes for the CR component and update counters
      call cosmicray_index(flind)
#endif /* !COSM_RAYS */

#ifdef TRACER
      call tracer_index(flind)
#endif /* TRACER */

! Allocate index arrays
      if (has_ion) allocate(iarr_mag_swp(ndims,nmag),iarr_all_mag(nmag))
      allocate(iarr_all_swp(xdim:zdim, flind%all))
      allocate(iarr_all_dn(flind%fluids),iarr_all_mx(flind%fluids),iarr_all_my(flind%fluids),iarr_all_mz(flind%fluids))
      allocate(iarr_all_sg(flind%fluids_sg))
#ifdef ISO
      allocate(iarr_all_en(0))
#else /* !ISO */
      allocate(iarr_all_en(flind%energ))
#endif /* !ISO */

#ifdef COSM_RAYS
      allocate(iarr_all_crs(flind%crs%all)) !!! when cre is incorporated this will be deprecated
      allocate(iarr_all_crn(flind%crn%all))
      allocate(iarr_all_cre(flind%cre%all)) ! possibly this should be brought under separate precompiler flag

#else /* !COSM_RAYS */
      allocate(iarr_all_crn(0))
      allocate(iarr_all_cre(0))
      allocate(iarr_all_crs(0)) !!! when cre is incorporated this will be deprecated
#endif /* !COSM_RAYS */

#ifdef TRACER
      allocate(iarr_all_trc(flind%trc%all))
#else /* !TRACER */
      allocate(iarr_all_trc(0))
#endif /* !TRACER */

      if (has_ion) then
         ! Compute index arrays for magnetic field
         iarr_mag_swp(xdim,:) = [xdim,ydim,zdim]
         iarr_mag_swp(ydim,:) = [ydim,xdim,zdim]
         iarr_mag_swp(zdim,:) = [zdim,ydim,xdim]
         iarr_all_mag(:)      = [xdim,ydim,zdim]
         ! Compute index arrays for the ionized fluid
         call set_fluidindex_arrays(flind%ion,.true.)
      endif

      ! Compute index arrays for the neutral fluid
      if (has_neu) call set_fluidindex_arrays(flind%neu,.true.)

      ! Compute index arrays for the dust fluid
      if (has_dst) call set_fluidindex_arrays(flind%dst,.false.)

#ifdef COSM_RAYS
! Compute index arrays for the CR components
      iarr_all_swp(xdim,flind%crn%beg:flind%crn%end) = iarr_crn
      iarr_all_swp(ydim,flind%crn%beg:flind%crn%end) = iarr_crn
      iarr_all_swp(zdim,flind%crn%beg:flind%crn%end) = iarr_crn

!      cre variables ought not be swapped anymore - these are handled via cresp_crs_update only
      iarr_all_swp(xdim,flind%cre%beg:flind%cre%end) = iarr_cre
      iarr_all_swp(ydim,flind%cre%beg:flind%cre%end) = iarr_cre
      iarr_all_swp(zdim,flind%cre%beg:flind%cre%end) = iarr_cre

      iarr_all_swp(xdim,flind%crs%beg:flind%crs%end) = iarr_crs
      iarr_all_swp(ydim,flind%crs%beg:flind%crs%end) = iarr_crs
      iarr_all_swp(zdim,flind%crs%beg:flind%crs%end) = iarr_crs

      iarr_all_crn(1:flind%crn%all) = iarr_crn
<<<<<<< HEAD
=======
!       print *, 'iarr_crs      = ', iarr_crs
      
!       print *, 'iarr_all_crs  = ' , iarr_all_crs
!       print *, 'sizes: iarr_all_crs, iarr_cre =', size(iarr_all_crs), size(iarr_crs)      
      iarr_all_crs(1:size(iarr_crs_diff)) = iarr_crs_diff
      
!       print *, 'iarr_cre      = ', iarr_cre

!       print *, 'iarr_all_cre  = ' , iarr_all_cre
!       print *, 'sizes: iarr_all_cre, iarr_cre =', size(iarr_all_cre), size(iarr_cre)
                 !#elif COSM_RAY_ELECTRONS
>>>>>>> a6532cbc
      iarr_all_cre(1:flind%cre%all) = iarr_cre
      iarr_all_crs(1:flind%crs%all) = iarr_crs
#endif /* COSM_RAYS */

#ifdef TRACER
      iarr_all_swp(xdim,flind%trc%beg:flind%trc%end) = iarr_trc
      iarr_all_swp(ydim,flind%trc%beg:flind%trc%end) = iarr_trc
      iarr_all_swp(zdim,flind%trc%beg:flind%trc%end) = iarr_trc

      iarr_all_trc(1:flind%trc%all) = iarr_trc
#endif /* TRACER */

      allocate(flind%all_fluids(flind%fluids))

      i = 1
      if (has_ion) then
         flind%all_fluids(i)%fl => flind%ion
         i = i + 1
      endif

      if (has_neu) then
         flind%all_fluids(i)%fl => flind%neu
         i = i + 1
      endif

      if (has_dst) then
!         allocate(dust_fluid::flind%all_fluids(i)%fl) ! = flind%dst
         flind%all_fluids(i)%fl => flind%dst
         i = i + 1
      endif
   end subroutine fluid_index

   subroutine cleanup_fluidindex

      use diagnostics, only: my_deallocate
      use fluids_pub,  only: has_ion, has_neu, has_dst

      implicit none

      integer :: i

      call my_deallocate(iarr_mag_swp)
      call my_deallocate(iarr_all_swp)
      call my_deallocate(iarr_all_mag)
      call my_deallocate(iarr_all_dn)
      call my_deallocate(iarr_all_mx)
      call my_deallocate(iarr_all_my)
      call my_deallocate(iarr_all_mz)
      call my_deallocate(iarr_all_sg)
      call my_deallocate(iarr_all_en)

      call my_deallocate(iarr_all_crn)
      call my_deallocate(iarr_all_cre)
      call my_deallocate(iarr_all_crs)

      call my_deallocate(iarr_all_trc)

      do i = lbound(flind%all_fluids, dim=1), ubound(flind%all_fluids, dim=1)
         deallocate(flind%all_fluids(i)%fl%iarr)
         deallocate(flind%all_fluids(i)%fl%iarr_swp)
      enddo
      deallocate(flind%all_fluids)
      if (has_ion) deallocate(flind%ion) ! cannot check if allocated, because it is not allocatable
      if (has_neu) deallocate(flind%neu)
      if (has_dst) deallocate(flind%dst)

   end subroutine cleanup_fluidindex

end module fluidindex<|MERGE_RESOLUTION|>--- conflicted
+++ resolved
@@ -120,11 +120,7 @@
       use initionized,    only: ion_fluid
       use initneutral,    only: neutral_fluid
 #ifdef COSM_RAYS
-<<<<<<< HEAD
-      use initcosmicrays, only: iarr_crn, iarr_cre, iarr_crs, cosmicray_index
-=======
       use initcosmicrays, only: iarr_crn, iarr_cre, cosmicray_index, iarr_crs, iarr_cre_diff, iarr_crs_diff ! use of crs /deprecated
->>>>>>> a6532cbc
 #endif /* COSM_RAYS */
 #ifdef TRACER
       use inittracer,     only: tracer_index, iarr_trc
@@ -223,20 +219,12 @@
       iarr_all_swp(zdim,flind%crs%beg:flind%crs%end) = iarr_crs
 
       iarr_all_crn(1:flind%crn%all) = iarr_crn
-<<<<<<< HEAD
-=======
-!       print *, 'iarr_crs      = ', iarr_crs
+
+      iarr_all_crs(1:size(iarr_crs_diff)) = iarr_crs_diff
+
+      print *, flind%crs%all
+      print *, size(iarr_crs)
       
-!       print *, 'iarr_all_crs  = ' , iarr_all_crs
-!       print *, 'sizes: iarr_all_crs, iarr_cre =', size(iarr_all_crs), size(iarr_crs)      
-      iarr_all_crs(1:size(iarr_crs_diff)) = iarr_crs_diff
-      
-!       print *, 'iarr_cre      = ', iarr_cre
-
-!       print *, 'iarr_all_cre  = ' , iarr_all_cre
-!       print *, 'sizes: iarr_all_cre, iarr_cre =', size(iarr_all_cre), size(iarr_cre)
-                 !#elif COSM_RAY_ELECTRONS
->>>>>>> a6532cbc
       iarr_all_cre(1:flind%cre%all) = iarr_cre
       iarr_all_crs(1:flind%crs%all) = iarr_crs
 #endif /* COSM_RAYS */
