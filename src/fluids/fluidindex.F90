--- conflicted
+++ resolved
@@ -187,22 +187,14 @@
       allocate(iarr_all_trc(0))
 #endif /* !TRACER */
 
-<<<<<<< HEAD
       if (has_ion) then
          ! Compute index arrays for magnetic field
          iarr_mag_swp(xdim,:) = [xdim,ydim,zdim]
          iarr_mag_swp(ydim,:) = [ydim,xdim,zdim]
          iarr_mag_swp(zdim,:) = [zdim,ydim,xdim]
          iarr_all_mag(:)      = [xdim,ydim,zdim]
-=======
-      ! Compute index arrays for magnetic field
-      iarr_mag_swp(xdim,:) = [xdim,ydim,zdim]
-      iarr_mag_swp(ydim,:) = [ydim,xdim,zdim]
-      iarr_mag_swp(zdim,:) = [zdim,ydim,xdim]
-      iarr_all_mag(:)      = [xdim,ydim,zdim]
-
->>>>>>> ad6f8c34
-         ! Compute index arrays for the ionized fluid
+      endif
+      ! Compute index arrays for the ionized fluid
       if (has_ion) call set_fluidindex_arrays(flind%ion,.true.)
 
       ! Compute index arrays for the neutral fluid
