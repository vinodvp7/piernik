--- conflicted
+++ resolved
@@ -426,39 +426,30 @@
 #ifdef COSM_RAYS
    subroutine limit_minimal_ecr(n, u1)
 
-<<<<<<< HEAD
-      use fluidindex,       only: flind
-      use initcosmicrays,   only: smallecr
-#ifndef COSM_RAY_ELECTRONS
-      use initcosmicrays,   only: iarr_crs
-#else
-      use initcosmicrays,   only: iarr_cre_e, iarr_cre_n, iarr_crn
-      use initcrspectrum,   only: smallecre, smallecrn
-#endif /* ! COSM_RAY_ELECTRONS */
-=======
       use constants,      only: zero
       use fluidindex,     only: flind
       use global,         only: cr_negative
       use initcosmicrays, only: iarr_crs, smallecr, use_smallecr
-
->>>>>>> f8f144af
+#ifdef COSM_RAY_ELECTRONS
+      use initcosmicrays, only: iarr_cre_e, iarr_cre_n, iarr_crn
+      use initcrspectrum, only: smallecre, smallecrn
+#endif /* COSM_RAY_ELECTRONS */
+
       implicit none
 
       integer(kind=4),               intent(in)    :: n                  !< array size
       real, dimension(n, flind%all), intent(inout) :: u1                 !< updated vector of conservative variables (after one timestep in second order scheme)
 
-<<<<<<< HEAD
+      cr_negative = cr_negative .or. (any(u1(:, iarr_crs(:)) < zero))
+      if (use_smallecr) then
 #ifndef COSM_RAY_ELECTRONS
-      u1(:, iarr_crs(:)) = max(smallecr, u1(:, iarr_crs(:)))
-#else
-      u1(:, iarr_crn(:)) = max(smallecr, u1(:, iarr_crn(:)))
-      u1(:, iarr_cre_n(:)) = max(smallecrn, u1(:, iarr_cre_n(:)))        !< \deprecated BEWARE - this line refers to CRESP number density component
-      u1(:, iarr_cre_e(:)) = max(smallecre, u1(:, iarr_cre_e(:)))
-#endif /* ! COSM_RAY_ELECTRONS */
-=======
-      cr_negative = cr_negative .or. (any(u1(:, iarr_crs(:)) < zero))
-      if (use_smallecr) u1(:, iarr_crs(:)) = max(smallecr, u1(:, iarr_crs(:)))
->>>>>>> f8f144af
+         u1(:, iarr_crs(:)) = max(smallecr, u1(:, iarr_crs(:)))
+#else /* !COSM_RAY_ELECTRONS */
+         u1(:, iarr_crn(:)) = max(smallecr, u1(:, iarr_crn(:)))
+         u1(:, iarr_cre_n(:)) = max(smallecrn, u1(:, iarr_cre_n(:)))        !< \deprecated BEWARE - this line refers to CRESP number density component
+         u1(:, iarr_cre_e(:)) = max(smallecre, u1(:, iarr_cre_e(:)))
+#endif /* !COSM_RAY_ELECTRONS */
+      endif
 
    end subroutine limit_minimal_ecr
 #endif /* COSM_RAYS */
