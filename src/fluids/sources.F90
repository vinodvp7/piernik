!
! PIERNIK Code Copyright (C) 2006 Michal Hanasz
!
!    This file is part of PIERNIK code.
!
!    PIERNIK is free software: you can redistribute it and/or modify
!    it under the terms of the GNU General Public License as published by
!    the Free Software Foundation, either version 3 of the License, or
!    (at your option) any later version.
!
!    PIERNIK is distributed in the hope that it will be useful,
!    but WITHOUT ANY WARRANTY; without even the implied warranty of
!    MERCHANTABILITY or FITNESS FOR A PARTICULAR PURPOSE.  See the
!    GNU General Public License for more details.
!
!    You should have received a copy of the GNU General Public License
!    along with PIERNIK.  If not, see <http://www.gnu.org/licenses/>.
!
!    Initial implementation of PIERNIK code was based on TVD split MHD code by
!    Ue-Li Pen
!        see: Pen, Arras & Wong (2003) for algorithm and
!             http://www.cita.utoronto.ca/~pen/MHD
!             for original source code "mhd.f90"
!
!    For full list of developers see $PIERNIK_HOME/license/pdt.txt
!
#include "piernik.h"
!>
!! \brief This module collect all sources to be added to an integration scheme
!<
module sources

   implicit none

   private
   public :: all_sources, care_for_positives, init_sources, prepare_sources, timestep_sources

contains

!/*
!>
!! \brief Subroutine computes any scheme sources (yet, now it is based on rtvd scheme)
!!
!! \todo Do not pass i1 and i2, pass optional pointer to gravacc instead
!<
!*/
   subroutine init_sources

      use interactions, only: init_interactions
#ifdef CORIOLIS
      use coriolis,     only: init_coriolis
#endif /* CORIOLIS */
#ifdef COSM_RAY_ELECTRONS
      use cresp_grid,   only: cresp_init_grid
#endif /* COSM_RAY_ELECTRONS */
#ifdef NON_INERTIAL
      use non_inertial, only: init_non_inertial
#endif /* NON_INERTIAL */
#ifdef SHEAR
      use shear,        only: init_shear
#endif /* SHEAR */
#ifdef SN_SRC
      use snsources,    only: init_snsources
#endif /* SN_SRC */
#ifdef THERM
      use thermal,      only: init_thermal
#endif /* THERM */

      implicit none

      call init_interactions                 ! requires flind and units

#ifdef CORIOLIS
      call init_coriolis                     ! depends on geometry
#endif /* CORIOLIS */

#ifdef NON_INERTIAL
      call init_non_inertial                 ! depends on geometry
#endif /* NON_INERTIAL */

#ifdef SHEAR
      call init_shear                        ! depends on fluids
#endif /* SHEAR */

#ifdef SN_SRC
      call init_snsources                    ! depends on grid and fluids/cosmicrays
#endif /* SN_SRC */

#ifdef COSM_RAY_ELECTRONS
      call cresp_init_grid                   ! depends on cg
#endif /* COSM_RAY_ELECTRONS */

#ifdef THERM
      call init_thermal
#endif /* THERM */

   end subroutine init_sources

!/*
!>
!! \brief Subroutine computes any scheme sources (yet, now it is based on rtvd scheme)
!!
!! \todo Do not pass i1 and i2, pass optional pointer to gravacc instead
!<
!*/
   subroutine prepare_sources(cg)

      use grid_cont,  only: grid_container
#if defined(COSM_RAYS) && defined(IONIZED)
      use crhelpers,  only: div_v
      use fluidindex, only: flind
#endif /* COSM_RAYS && IONIZED */

      implicit none

      type(grid_container), pointer, intent(in) :: cg                 !< current grid piece

#if defined(COSM_RAYS) && defined(IONIZED)
      call div_v(flind%ion%pos, cg)
#endif /* COSM_RAYS && IONIZED */
      if (.false. .and. cg%is_old) return ! to supress compiler warnings

   end subroutine prepare_sources

!/*
!>
!! \brief Subroutine computes any scheme sources (yet, now it is based on rtvd scheme)
!!
!! \todo Do not pass i1 and i2, pass optional pointer to gravacc instead
!<
!*/
   subroutine all_sources(n, u, u1, bb, cg, istep, sweep, i1, i2, coeffdt, vel_sweep)

      use fluidindex,       only: flind, nmag
      use grid_cont,        only: grid_container
      use gridgeometry,     only: geometry_source_terms_exec
#ifdef BALSARA
      use interactions,     only: balsara_implicit_interactions
#else /* !BALSARA */
      use interactions,     only: fluid_interactions_exec
#endif /* !BALSARA */
#ifdef GRAV
      use gravity,          only: grav_src_exec
#endif /* GRAV */
#ifdef COSM_RAYS
      use sourcecosmicrays, only: src_gpcr_exec
#ifdef COSM_RAYS_SOURCES
      use sourcecosmicrays, only: src_crn_exec
#endif /* COSM_RAYS_SOURCES */
#endif /* COSM_RAYS */
#ifdef CORIOLIS
      use coriolis,         only: coriolis_force
#endif /* CORIOLIS */
#ifdef NON_INERTIAL
      use non_inertial,     only: non_inertial_force
#endif /* NON_INERTIAL */
#ifdef SHEAR
      use shear,            only: shear_acc
#endif /* SHEAR */
#ifdef THERM
      use thermal,          only: src_thermal_exec
#endif /* THERM */

      implicit none

      integer(kind=4),                          intent(in)    :: n                  !< array size
      real, dimension(n, flind%all),            intent(in)    :: u                  !< vector of conservative variables
      real, dimension(n, flind%all),            intent(inout) :: u1                 !< updated vector of conservative variables (after one timestep in second order scheme)
      real, dimension(n, nmag),                 intent(in)    :: bb                 !< local copy of magnetic field
      type(grid_container), pointer,            intent(in)    :: cg                 !< current grid piece
      integer,                                  intent(in)    :: istep              !< stage in the time integration scheme
      integer(kind=4),                          intent(in)    :: sweep              !< direction (x, y or z) we are doing calculations for
      integer,                                  intent(in)    :: i1                 !< coordinate of sweep in the 1st remaining direction
      integer,                                  intent(in)    :: i2                 !< coordinate of sweep in the 2nd remaining direction
      real,                                     intent(in)    :: coeffdt            !< time step times scheme coefficient
      real, dimension(n, flind%fluids), target, intent(in)    :: vel_sweep          !< velocity in the direction of current sweep

!locals
      real, dimension(n, flind%all)                           :: usrc, newsrc       !< u array update from sources
      real, dimension(:,:), pointer                           :: vx

      vx   => vel_sweep

      usrc = 0.0

      call geometry_source_terms_exec(u, bb, sweep, i1, i2, cg, newsrc)  ! n safe
      usrc(:,:) = usrc(:,:) + newsrc(:,:)

#ifndef BALSARA
      call get_updates_from_acc(n, u, usrc, fluid_interactions_exec(n, u, vx))  ! n safe
#else /* !BALSARA */
      call balsara_implicit_interactions(u1, vx, istep, sweep, i1, i2, cg) ! n safe
#endif /* !BALSARA */
#ifdef SHEAR
      call get_updates_from_acc(n, u, usrc, shear_acc(sweep,u)) ! n safe
#endif /* SHEAR */
#ifdef CORIOLIS
      call get_updates_from_acc(n, u, usrc, coriolis_force(sweep,u)) ! n safe
#endif /* CORIOLIS */
#ifdef NON_INERTIAL
      call get_updates_from_acc(n, u, usrc, non_inertial_force(sweep, u, cg))
#endif /* NON_INERTIAL */

#ifdef GRAV
      call grav_src_exec(n, u, cg, sweep, i1, i2, istep, newsrc)
      usrc(:,:) = usrc(:,:) + newsrc(:,:)
#endif /* !GRAV */

#if defined COSM_RAYS && defined IONIZED
      call src_gpcr_exec(u, n, newsrc, sweep, i1, i2, cg, vx)
      usrc(:,:) = usrc(:,:) + newsrc(:,:)
#ifdef COSM_RAYS_SOURCES
      call src_crn_exec(u, n, newsrc, coeffdt) ! n safe
      usrc(:,:) = usrc(:,:) + newsrc(:,:)
#endif /* COSM_RAYS_SOURCES */
#endif /* COSM_RAYS && IONIZED */
#ifdef THERM
      call src_thermal_exec(u, n, bb, newsrc)
      usrc(:,:) = usrc(:,:) + newsrc(:,:)
#endif /* THERM */

! --------------------------------------------------

      u1(:,:) = u1(:,:) + usrc(:,:) * coeffdt

      return
      if (.false.) write(0,*) bb, istep

   end subroutine all_sources

!/*
!>
!! \brief Subroutine computes any scheme sources (yet, now it is based on rtvd scheme)
!!
!! \todo Do not pass i1 and i2, pass optional pointer to gravacc instead
!<
!*/
   subroutine get_updates_from_acc(n, u, usrc, acc)

      use fluidindex, only: iarr_all_dn, iarr_all_mx, flind
#ifndef ISO
      use fluidindex, only: iarr_all_en
#endif /* !ISO */

      implicit none

      integer(kind=4),               intent(in)    :: n                  !< array size
      real, dimension(n, flind%all), intent(in)    :: u                  !< vector of conservative variables
      real, dimension(n, flind%all), intent(inout) :: usrc               !< u array update from sources
      real, dimension(n, flind%fluids), intent(in) :: acc                !< acceleration

      usrc(:, iarr_all_mx) = usrc(:, iarr_all_mx) + acc(:,:) * u(:, iarr_all_dn)
#ifndef ISO
      usrc(:, iarr_all_en) = usrc(:, iarr_all_en) + acc(:,:) * u(:, iarr_all_mx)
#endif /* !ISO */

   end subroutine get_updates_from_acc

!==========================================================================================

!/*
!>
!! \brief Subroutine collects dt limits estimations from sources
!<
!*/
   subroutine timestep_sources(dt, cg)

      use grid_cont,            only: grid_container
#ifndef BALSARA
      use timestepinteractions, only: timestep_interactions
#endif /* !BALSARA */
#ifdef THERM
      use timestepthermal,      only: timestep_thermal
#endif /* THERM */

      implicit none

      real,                          intent(inout) :: dt
      type(grid_container), pointer, intent(in)    :: cg

#ifndef BALSARA
         dt = min(dt,timestep_interactions(cg))
#endif /* !BALSARA */
#ifdef THERM
         dt = min(dt,timestep_thermal(cg))
#endif /* THERM */

      return
      if (.false.) write(0,*) dt, cg%inv_x(1)

   end subroutine timestep_sources

!==========================================================================================
   subroutine care_for_positives(n, u1, bb, cg, sweep, i1, i2)

      use fluidindex, only: flind, nmag
      use grid_cont,  only: grid_container

      implicit none

      integer(kind=4),               intent(in)    :: n                  !< array size
      real, dimension(n, flind%all), intent(inout) :: u1                 !< updated vector of conservative variables (after one timestep in second order scheme)
      real, dimension(n, nmag),      intent(in)    :: bb                 !< local copy of magnetic field
      type(grid_container), pointer, intent(in)    :: cg                 !< current grid piece
      integer(kind=4),               intent(in)    :: sweep              !< direction (x, y or z) we are doing calculations for
      integer,                       intent(in)    :: i1                 !< coordinate of sweep in the 1st remaining direction
      integer,                       intent(in)    :: i2                 !< coordinate of sweep in the 2nd remaining direction
!locals
      logical                                      :: full_dim

      full_dim = n > 1

      call limit_minimal_density(n, u1, cg, sweep, i1, i2)
      call limit_minimal_intener(n, bb, u1)
#ifdef COSM_RAYS
      if (full_dim) call limit_minimal_ecr(n, u1)
#endif /* COSM_RAYS */

   end subroutine care_for_positives

!==========================================================================================
   subroutine limit_minimal_density(n, u1, cg, sweep, i1, i2)

      use constants,   only: GEO_XYZ, GEO_RPZ, xdim, ydim, zdim, zero
      use dataio_pub,  only: msg, die, warn
      use domain,      only: dom
      use fluidindex,  only: flind, iarr_all_dn
      use global,      only: smalld, use_smalld, dn_negative, disallow_negatives
      use grid_cont,   only: grid_container
      use mass_defect, only: local_magic_mass

      implicit none

      integer(kind=4),               intent(in)    :: n                  !< array size
      real, dimension(n, flind%all), intent(inout) :: u1                 !< updated vector of conservative variables (after one timestep in second order scheme)
      type(grid_container), pointer, intent(in)    :: cg                 !< current grid piece
      integer(kind=4),               intent(in)    :: sweep              !< direction (x, y or z) we are doing calculations for
      integer,                       intent(in)    :: i1                 !< coordinate of sweep in the 1st remaining direction
      integer,                       intent(in)    :: i2                 !< coordinate of sweep in the 2nd remaining direction
      logical                                      :: dnneg

!locals

      integer :: ifl

      dnneg = any(u1(:, iarr_all_dn) < zero)
      dn_negative = dn_negative .or. dnneg
      if (use_smalld) then
         ! This is needed e.g. for outflow boundaries in presence of perp. gravity
         select case (dom%geometry_type)
            case (GEO_XYZ)
               local_magic_mass(:) = local_magic_mass(:) - sum(u1(dom%nb+1:n-dom%nb, iarr_all_dn), dim=1) * cg%dvol
               u1(:, iarr_all_dn) = max(u1(:, iarr_all_dn),smalld)
               local_magic_mass(:) = local_magic_mass(:) + sum(u1(dom%nb+1:n-dom%nb, iarr_all_dn), dim=1) * cg%dvol
            case (GEO_RPZ)
               select case (sweep)
                  case (xdim)
                     do ifl = lbound(iarr_all_dn, dim=1), ubound(iarr_all_dn, dim=1)
                        local_magic_mass(ifl) = local_magic_mass(ifl) - sum(u1(dom%nb+1:n-dom%nb, iarr_all_dn(ifl)) * cg%x(cg%is:cg%ie)) * cg%dvol
                     enddo
                     u1(:, iarr_all_dn) = max(u1(:, iarr_all_dn),smalld)
                     do ifl = lbound(iarr_all_dn, dim=1), ubound(iarr_all_dn, dim=1)
                        local_magic_mass(ifl) = local_magic_mass(ifl) + sum(u1(dom%nb+1:n-dom%nb, iarr_all_dn(ifl)) * cg%x(cg%is:cg%ie)) * cg%dvol
                     enddo
                  case (ydim)
                     local_magic_mass(:) = local_magic_mass(:) - sum(u1(dom%nb+1:n-dom%nb, iarr_all_dn), dim=1) * cg%dvol * cg%x(i2)
                     u1(:, iarr_all_dn) = max(u1(:, iarr_all_dn),smalld)
                     local_magic_mass(:) = local_magic_mass(:) + sum(u1(dom%nb+1:n-dom%nb, iarr_all_dn), dim=1) * cg%dvol * cg%x(i2)
                  case (zdim)
                     local_magic_mass(:) = local_magic_mass(:) - sum(u1(dom%nb+1:n-dom%nb, iarr_all_dn), dim=1) * cg%dvol * cg%x(i1)
                     u1(:, iarr_all_dn) = max(u1(:, iarr_all_dn),smalld)
                     local_magic_mass(:) = local_magic_mass(:) + sum(u1(dom%nb+1:n-dom%nb, iarr_all_dn), dim=1) * cg%dvol * cg%x(i1)
               end select
            case default
               call die("[sources:limit_minimal_density] Unsupported geometry")
         end select
      else
         if (dnneg) then
            write(msg,'(3A,I4,1X,I4,A)') "[sources:limit_minimal_density] negative density in sweep ",sweep,"( ", i1, i2, " )"
            if (disallow_negatives) then
               call warn(msg)
            else
               call die(msg)
            endif
         endif
      endif

   end subroutine limit_minimal_density

!==========================================================================================
   subroutine limit_minimal_intener(n, bb, u1)

      use constants,  only: xdim, ydim, zdim, zero
      use fluidindex, only: flind, nmag
      use fluidtypes, only: component_fluid
      use func,       only: emag, ekin
      use global,     only: smallei, use_smallei, ei_negative, disallow_negatives

      implicit none

      integer(kind=4),               intent(in)    :: n                  !< array size
      real, dimension(n, nmag),      intent(in)    :: bb                 !< local copy of magnetic field
      real, dimension(n, flind%all), intent(inout) :: u1                 !< updated vector of conservative variables (after one timestep in second order scheme)

!locals

      real, dimension(n)              :: kin_ener, int_ener, mag_ener
      class(component_fluid), pointer :: pfl
      integer                         :: ifl

      do ifl = 1, flind%fluids
         pfl => flind%all_fluids(ifl)%fl
         if (pfl%has_energy) then
            kin_ener = ekin(u1(:, pfl%imx), u1(:, pfl%imy), u1(:, pfl%imz), u1(:, pfl%idn))
            if (pfl%is_magnetized) then
               mag_ener = emag(bb(:, xdim), bb(:, ydim), bb(:, zdim))
               int_ener = u1(:, pfl%ien) - kin_ener - mag_ener
            else
               int_ener = u1(:, pfl%ien) - kin_ener
            endif

            if (disallow_negatives) ei_negative = ei_negative .or. (any(int_ener < zero))
            if (use_smallei) int_ener = max(int_ener, smallei)

            u1(:, pfl%ien) = int_ener + kin_ener
            if (pfl%is_magnetized) u1(:, pfl%ien) = u1(:, pfl%ien) + mag_ener
         endif
      enddo

   end subroutine limit_minimal_intener

#ifdef COSM_RAYS
   subroutine limit_minimal_ecr(n, u1)

      use constants,      only: zero
      use fluidindex,     only: flind
      use global,         only: cr_negative, disallow_CRnegatives
      use initcosmicrays, only: iarr_crs, smallecr, use_smallecr
#ifdef COSM_RAY_ELECTRONS
      use initcosmicrays, only: iarr_cre_e, iarr_cre_n, iarr_crn
      use initcrspectrum,   only: smallcree, smallcren
#endif /* COSM_RAY_ELECTRONS */

      implicit none

      integer(kind=4),               intent(in)    :: n                  !< array size
      real, dimension(n, flind%all), intent(inout) :: u1                 !< updated vector of conservative variables (after one timestep in second order scheme)

<<<<<<< HEAD
      cr_negative = cr_negative .or. (any(u1(:, iarr_crs(:)) < zero))
      if (use_smallecr) then
#ifndef COSM_RAY_ELECTRONS
         u1(:, iarr_crs(:)) = max(smallecr, u1(:, iarr_crs(:)))
#else /* !COSM_RAY_ELECTRONS */
         u1(:, iarr_crn(:)) = max(smallecr, u1(:, iarr_crn(:)))
         u1(:, iarr_cre_n(:)) = max(smallcren, u1(:, iarr_cre_n(:)))        !< \deprecated BEWARE - this line refers to CRESP number density component
         u1(:, iarr_cre_e(:)) = max(smallcree, u1(:, iarr_cre_e(:)))
#endif /* !COSM_RAY_ELECTRONS */
      endif
=======
      if (disallow_CRnegatives) cr_negative = cr_negative .or. (any(u1(:, iarr_crs(:)) < zero))
      if (use_smallecr) u1(:, iarr_crs(:)) = max(smallecr, u1(:, iarr_crs(:)))
>>>>>>> 03add689

   end subroutine limit_minimal_ecr
#endif /* COSM_RAYS */

!==========================================================================================
end module sources<|MERGE_RESOLUTION|>--- conflicted
+++ resolved
@@ -446,8 +446,7 @@
       integer(kind=4),               intent(in)    :: n                  !< array size
       real, dimension(n, flind%all), intent(inout) :: u1                 !< updated vector of conservative variables (after one timestep in second order scheme)
 
-<<<<<<< HEAD
-      cr_negative = cr_negative .or. (any(u1(:, iarr_crs(:)) < zero))
+      if (disallow_CRnegatives) cr_negative = cr_negative .or. (any(u1(:, iarr_crs(:)) < zero))
       if (use_smallecr) then
 #ifndef COSM_RAY_ELECTRONS
          u1(:, iarr_crs(:)) = max(smallecr, u1(:, iarr_crs(:)))
@@ -457,10 +456,6 @@
          u1(:, iarr_cre_e(:)) = max(smallcree, u1(:, iarr_cre_e(:)))
 #endif /* !COSM_RAY_ELECTRONS */
       endif
-=======
-      if (disallow_CRnegatives) cr_negative = cr_negative .or. (any(u1(:, iarr_crs(:)) < zero))
-      if (use_smallecr) u1(:, iarr_crs(:)) = max(smallecr, u1(:, iarr_crs(:)))
->>>>>>> 03add689
 
    end subroutine limit_minimal_ecr
 #endif /* COSM_RAYS */
