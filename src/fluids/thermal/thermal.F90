--- conflicted
+++ resolved
@@ -41,11 +41,7 @@
    implicit none
 
    private
-<<<<<<< HEAD
    public ::  init_thermal, thermal_active, cfl_coolheat, thermal_sources, itemp, fit_cooling_curve, cleanup_thermal, calc_tcool
-=======
-   public ::  init_thermal, thermal_active, cfl_coolheat, thermal_sources, itemp, fit_cooling_curve, cleanup_thermal
->>>>>>> 94eb9460
 
    character(len=cbuff_len)        :: cool_model, cool_curve, heat_model, scheme, cool_file
    logical                         :: thermal_active
@@ -54,11 +50,7 @@
    real                            :: Teql         !> temperature of cooling / heating equilibrium
    integer(kind=4), protected      :: itemp = INVALID
    real                            :: x_ion        !> ionization degree
-<<<<<<< HEAD
-   integer                         :: isochoric    !> 1 for isochoric, 2 for isobaric
-=======
    integer(kind=4)                 :: isochoric    !> 1 for isochoric, 2 for isobaric
->>>>>>> 94eb9460
    real                            :: d_isochoric  ! constant density used in isochoric case
    real                            :: TN, ltntrna
    real, dimension(:), allocatable :: Tref, alpha, lambda0, Y
@@ -174,12 +166,8 @@
 
       endif
 
-<<<<<<< HEAD
       call all_cg%reg_var('Temperature')          ! Make it cleaner
       itemp = qna%ind('Temperature')
-
-=======
->>>>>>> 94eb9460
       if (.not. thermal_active) return
 
       G0_heat = G0       * erg / sek * cm**3 / mH**2 * x_ion**2
@@ -403,11 +391,7 @@
       real,                    intent(in) :: dt
       real, dimension(:, :, :), pointer   :: ta, dens, ener
       real, dimension(:,:,:), allocatable :: kinmag_ener
-<<<<<<< HEAD
       real                                :: dt_cool, t1, tcool, cfunc, hfunc, esrc, diff, kbgmh, ikbgmh, Tnew, int_ener, alpha1, lambda1, Tref1
-=======
-      real                                :: dt_cool, t1, tcool, cfunc, hfunc, esrc, diff, kbgmh, ikbgmh, Tnew, int_ener
->>>>>>> 94eb9460
       integer                             :: ifl, ii, i, j, k
       integer, dimension(3)               :: n
 
@@ -466,7 +450,6 @@
                      do j = 1, n(ydim)
                         do k = 1, n(zdim)
                            int_ener = ener(i,j,k) - kinmag_ener(i,j,k)
-<<<<<<< HEAD
                            ta(i,j,k) = int_ener * ikbgmh / dens(i,j,k)
                            if (ta(i,j,k) .lt. 100.0) ta(i,j,k) = 100.0
                            if (ta(i,j,k) .gt. 10.0**9) ta(i,j,k) = 10.0**9
@@ -480,23 +463,6 @@
                               !if (int_ener .gt. 10.0) print *, 'wow!', i, j, k, int_ener, Tnew, ta(i,j,k), dens(i,j,k), tcool
                               ener(i,j,k) = kinmag_ener(i,j,k) + int_ener
                               ta(i,j,k) = Tnew
-=======
-                           call find_temp_bin(ta(i,j,k), ii)
-                           if (alpha(ii) .equals. 0.0) then
-                              diff = max(abs(ta(i,j,k) - Teql), 0.000001)
-                              tcool = kbgmh * ta(i,j,k) / (dens(i,j,k) * abs(lambda0(ii)) * diff)
-                           else
-                              tcool = kbgmh * ta(i,j,k) / (dens(i,j,k) * abs(lambda0(ii)) * (ta(i,j,k)/Tref(ii))**alpha(ii))
-                           endif
-                           dt_cool = min(dt, tcool/10.0)
-                           t1 = 0.0
-                           do while (t1 < dt)
-                              ta(i,j,k) = int_ener * ikbgmh / dens(i,j,k)
-                              call temp_EIS(tcool, dt_cool, igamma(pfl%gam), kbgmh, ta(i,j,k), dens(i,j,k), Tnew)
-                              int_ener    = dens(i,j,k) * kbgmh * Tnew
-                              ener(i,j,k) = kinmag_ener(i,j,k) + int_ener
-
->>>>>>> 94eb9460
                               t1 = t1 + dt_cool
                               if (t1 + dt_cool > dt) dt_cool = dt - t1
                            enddo
@@ -572,7 +538,6 @@
          enddo
       endif
 
-<<<<<<< HEAD
     end subroutine find_temp_bin
 
     subroutine calc_tcool(temp, dens, kbgmh, tcool)
@@ -605,9 +570,6 @@
       endif
 
     end subroutine calc_tcool
-=======
-   end subroutine find_temp_bin
->>>>>>> 94eb9460
 
    subroutine cool(temp, coolf)
 
@@ -703,7 +665,6 @@
                Tnew = Teql - sign(1.0, Teql - temp) * (Teql-T1) * exp(-lambda1 * Y0f)
             else
                !Y0 = Y(ii) + 1/(isochoric-alpha0) * ltntrna / lambda1 * (T1/TN)**isochoric * (1 - (T1/temp)**(alpha0-isochoric))
-<<<<<<< HEAD
                !Y0f = 1.0/(isochoric-alpha0) / lambda1 * T1**isochoric * (1 - (T1/temp)**(alpha0-isochoric))
                !tcool2 = kbgmh * temp / (lambda1 * (temp/T1)**alpha0 * dens)
                !Y0 = Y0 + (temp/TN)**isochoric * ltntrna / lambda1 * (T1/temp)**alpha0 * dt/tcool2 * fiso
@@ -711,14 +672,6 @@
                !Tnew = T1 * (1 - (isochoric-alpha0) * lambda1 / ltntrna * (TN/T1)**isochoric * (Y0 - Y(ii)) )**(1.0/(isochoric-alpha0))
                !Tnew = T1 * (1 - (isochoric-alpha0) * lambda1 / T1**isochoric * Y0f)**(1.0/(isochoric-alpha0))
                Tnew = temp * (1 - (isochoric-alpha0) * fiso * dt / tcool)**(1.0/(isochoric-alpha0))
-=======
-               Y0f = 1.0/(isochoric-alpha0) / lambda1 * T1**isochoric * (1 - (T1/temp)**(alpha0-isochoric))
-               !tcool2 = kbgmh * temp / (lambda1 * (temp/T1)**alpha0 * dens)
-               !Y0 = Y0 + (temp/TN)**isochoric * ltntrna / lambda1 * (T1/temp)**alpha0 * dt/tcool2 * fiso
-               Y0f = Y0f + (temp)**isochoric * dt * fiso * dens / (kbgmh * temp)
-               !Tnew = T1 * (1 - (isochoric-alpha0) * lambda1 / ltntrna * (TN/T1)**isochoric * (Y0 - Y(ii)) )**(1.0/(isochoric-alpha0))
-               Tnew = T1 * (1 - (isochoric-alpha0) * lambda1 / T1**isochoric * Y0f)**(1.0/(isochoric-alpha0))
->>>>>>> 94eb9460
             endif
 
             if (Tnew < 100.0) Tnew = 100.0                        ! To improve
