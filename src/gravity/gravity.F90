!
! PIERNIK Code Copyright (C) 2006 Michal Hanasz
!
!    This file is part of PIERNIK code.
!
!    PIERNIK is free software: you can redistribute it and/or modify
!    it under the terms of the GNU General Public License as published by
!    the Free Software Foundation, either version 3 of the License, or
!    (at your option) any later version.
!
!    PIERNIK is distributed in the hope that it will be useful,
!    but WITHOUT ANY WARRANTY; without even the implied warranty of
!    MERCHANTABILITY or FITNESS FOR A PARTICULAR PURPOSE.  See the
!    GNU General Public License for more details.
!
!    You should have received a copy of the GNU General Public License
!    along with PIERNIK.  If not, see <http://www.gnu.org/licenses/>.
!
!    Initial implementation of PIERNIK code was based on TVD split MHD code by
!    Ue-Li Pen
!        see: Pen, Arras & Wong (2003) for algorithm and
!             http://www.cita.utoronto.ca/~pen/MHD
!             for original source code "mhd.f90"
!
!    For full list of developers see $PIERNIK_HOME/license/pdt.txt
!
#include "piernik.h"

!>
!! \brief Module containing all main subroutines and functions that govern %gravity force in the code
!!
!!
!! In this module a namelist of parameters is specified:
!! \copydetails gravity::init_grav
!<
module gravity
! pulled by GRAV

   use constants, only: cbuff_len, ndims

   implicit none

   private
   public :: init_grav, init_terms_grav, grav_accel, source_terms_grav, grav_src_exec, grav_pot_3d, grav_type, get_gprofs, grav_accel2pot, compute_h_gpot, update_gp
   public :: r_gc, ptmass, ptm_x, ptm_y, ptm_z, r_smooth, nsub, tune_zeq, tune_zeq_bnd, r_grav, n_gravr, user_grav, gprofs_target, ptm2_x, variable_gp

   integer, parameter         :: gp_stat_len   = 9
   integer, parameter         :: gproft_len    = 5
   character(len=gp_stat_len) :: gp_status             !< variable set as 'undefined' in grav_pot_3d when grav_accel is supposed to use
   character(len=gproft_len)  :: gprofs_target         !< variable set pointing gravity routine in hydrostatic_zeq ('accel' or ready gp array 'extgp')
   character(len=cbuff_len)   :: external_gp           !< variable allowing to choose external gravitational potential
   real, dimension(ndims)     :: g_dir                 !< vector used by GRAV_UNIFORM and GRAV_LINEAR type of %gravity
   real                       :: r_gc                  !< galactocentric radius of the local simulation region used by local Galactic type of %gravity in grav_accel
   real                       :: ptmass                !< mass value of point %gravity source used by GRAV_PTMASS, GRAV_PTMASSSTIFF, GRAV_PTMASSPURE, GRAV_PTFLAT type of %gravity
   real                       :: ptm_x                 !< point mass position x-component
   real                       :: ptm_y                 !< point mass position y-component
   real                       :: ptm_z                 !< point mass position z-component
   real                       :: r_smooth              !< smoothing radius in point mass %types of %gravity
   integer(kind=4)            :: nsub                  !< number of subcells while additionally cell division in z-direction is present during establishment of hydrostatic equilibrium
   integer(kind=4)            :: n_gravr               !< index of hyperbolic-cosinusoidal cutting of gravitational potential used by GRAV_PTMASS, GRAV_PTFLAT type of %gravity
   integer(kind=4)            :: ord_pot2accel         !< Gradient operator order for gravitational potential
   real                       :: r_grav                !< radius of gravitational potential cut used by GRAV_PTMASS, GRAV_PTFLAT type of %gravity
   real                       :: tune_zeq              !< z-component of %gravity tuning factor used by hydrostatic_zeq
   real                       :: tune_zeq_bnd          !< z-component of %gravity tuning factor supposed to be used in boundaries
   real                       :: ptmass2               !< mass of the secondary for Roche potential
   real                       :: ptm2_x                !< x-position of the secondary for Roche potential (y and z positions are assumed to be 0)
   real                       :: cmass_x               !< center of mass for Roche potential
   real                       :: Omega                 !< corotational angular velocity for Roche potential

   logical                    :: user_grav             !< use user defined grav_pot_3d
   logical                    :: variable_gp           !< if .true. then cg%gp is evaluated at every step
   logical                    :: restart_gpot, restart_hgpot, restart_gp, restart_sgp, restart_sgpm !< if .true. then write this grav part to the restart files

   interface

      !< COMMENT ME
      subroutine user_grav_pot_3d
         implicit none
      end subroutine user_grav_pot_3d

      subroutine gprofs_default(iia, jja)
         implicit none
         integer, intent(in) :: iia                         !< COMMENT ME
         integer, intent(in) :: jja                         !< COMMENT ME
      end subroutine gprofs_default

      subroutine grav_types(gp, ax, lhn, flatten)
         use axes_M,    only: axes
         use constants, only: ndims, LO, HI
         implicit none
         real, dimension(:,:,:), pointer                     :: gp        !< gravitational potential array pointer
         type(axes),                              intent(in) :: ax        !< axes of cell centers positions
         integer(kind=4), dimension(ndims,LO:HI), intent(in) :: lhn       !< indices of gp array
         logical,                       optional, intent(in) :: flatten   !< optional parameter, commonly used to support 2D (alternative) potential version
      end subroutine grav_types

      subroutine user_grav_accel(sweep, i1,i2, xsw, n, grav)
         implicit none
         integer(kind=4),   intent(in)  :: sweep            !< COMMENT ME
         integer,           intent(in)  :: i1               !< COMMENT ME
         integer,           intent(in)  :: i2               !< COMMENT ME
         integer(kind=4),   intent(in)  :: n                !< COMMENT ME
         real, dimension(n),intent(in)  :: xsw              !< COMMENT ME
         real, dimension(n),intent(out) :: grav             !< COMMENT ME
      end subroutine user_grav_accel

      subroutine grav_pot2accel_T(sweep, i1, i2, n, grav, istep, cg)
         use grid_cont,          only: grid_container
         implicit none
         integer(kind=4),               intent(in)  :: sweep      !< string of characters that points out the current sweep direction
         integer,                       intent(in)  :: i1         !< number of column in the first direction after one pointed out by sweep
         integer,                       intent(in)  :: i2         !< number of column in the second direction after one pointed out by sweep
         integer(kind=4),               intent(in)  :: n          !< number of elements of returned array grav \todo OPT: would size(grav) be faster a bit?
         real, dimension(n),            intent(out) :: grav       !< 1D array of gravitational acceleration values computed for positions from %xsw and returned by the routine
         integer,                       intent(in)  :: istep      !< istep=RK2_1 for halfstep, istep=RK2_2 for fullstep in 2nd order Runge-Kutta method
         type(grid_container), pointer, intent(in)  :: cg         !< current grid_container
      end subroutine grav_pot2accel_T

   end interface

   procedure(user_grav_pot_3d), pointer :: grav_pot_3d => NULL()
   procedure(user_grav_accel),  pointer :: grav_accel  => NULL()
   procedure(gprofs_default),   pointer :: get_gprofs  => NULL()
   procedure(grav_types),       pointer :: grav_type   => NULL()
   procedure(grav_pot2accel_T), pointer :: grav_pot2accel => NULL()

contains

!>
!! \brief Routine that sets the initial values of %gravity parameters from namelist @c GRAVITY
!!
!! \n \n
!! @b GRAVITY
!! \n \n
!! <table border="+1">
!! <tr><td width="150pt"><b>parameter</b></td><td width="135pt"><b>default value</b></td><td width="200pt"><b>possible values</b></td><td width="315pt"> <b>description</b></td></tr>
!! <tr><td>g_dir        </td><td>0.0    </td><td>real             </td><td>\copydoc gravity::g_dir        </td></tr>
!! <tr><td>r_gc         </td><td>8500   </td><td>real             </td><td>\copydoc gravity::r_gc         </td></tr>
!! <tr><td>ptmass       </td><td>0.0    </td><td>non-negative real</td><td>\copydoc gravity::ptmass       </td></tr>
!! <tr><td>ptm_x        </td><td>0.0    </td><td>real             </td><td>\copydoc gravity::ptm_x        </td></tr>
!! <tr><td>ptm_y        </td><td>0.0    </td><td>real             </td><td>\copydoc gravity::ptm_y        </td></tr>
!! <tr><td>ptm_z        </td><td>0.0    </td><td>real             </td><td>\copydoc gravity::ptm_z        </td></tr>
!! <tr><td>r_smooth     </td><td>0.0    </td><td>real             </td><td>\copydoc gravity::r_smooth     </td></tr>
!! <tr><td>external_gp  </td><td>'null' </td><td>to be listed     </td><td>\copydoc gravity::external_gp  </td></tr>
!! <tr><td>nsub         </td><td>10     </td><td>integer > 0      </td><td>\copydoc gravity::nsub         </td></tr>
!! <tr><td>tune_zeq     </td><td>1.0    </td><td>real             </td><td>\copydoc gravity::tune_zeq     </td></tr>
!! <tr><td>tune_zeq_bnd </td><td>1.0    </td><td>real             </td><td>\copydoc gravity::tune_zeq_bnd </td></tr>
!! <tr><td>r_grav       </td><td>1.e6   </td><td>real             </td><td>\copydoc gravity::r_grav       </td></tr>
!! <tr><td>n_gravr      </td><td>0      </td><td>real             </td><td>\copydoc gravity::n_gravr      </td></tr>
!! <tr><td>user_grav    </td><td>.false.</td><td>logical          </td><td>\copydoc gravity::user_grav    </td></tr>
!! <tr><td>variable_gp  </td><td>.false.</td><td>logical          </td><td>\copydoc gravity::variable_gp  </td></tr>
!! <tr><td>restart_gp   </td><td>.false.</td><td>logical          </td><td>\copydoc gravity::restart_gp   </td></tr>
!! <tr><td>restart_gpot </td><td>.false.</td><td>logical          </td><td>\copydoc gravity::restart_gpot </td></tr>
!! <tr><td>restart_hgpot</td><td>.false.</td><td>logical          </td><td>\copydoc gravity::restart_hgpot</td></tr>
!! <tr><td>restart_sgp  </td><td>.false.</td><td>logical          </td><td>\copydoc gravity::restart_sgp  </td></tr>
!! <tr><td>restart_sgpm </td><td>.false.</td><td>logical          </td><td>\copydoc gravity::restart_sgpm </td></tr>
!! <tr><td>gprofs_target</td><td>'extgp'</td><td>string of chars  </td><td>\copydoc gravity::gprofs_target</td></tr>
!! </table>
!! The list is active while \b "GRAV" is defined.
!! \n \n
!<
   subroutine init_grav

      use cg_list_global, only: all_cg
      use constants,      only: PIERNIK_INIT_MPI, gp_n, gpot_n, hgpot_n, O_I2, O_I4
      use dataio_pub,     only: nh    ! QA_WARN required for diff_nml
      use dataio_pub,     only: printinfo, warn, die, code_progress
      use mpisetup,       only: ibuff, rbuff, cbuff, master, slave, lbuff, piernik_MPI_Bcast
      use units,          only: newtong
#ifdef SELF_GRAV
      use constants,      only: sgp_n, sgpm_n
#endif /* SELF_GRAV */
#ifdef NBODY
      use constants,      only: gp1b_n, nbdn_n, prth_n
#ifdef NBODY_GRIDDIRECT
      use constants,      only: nbgp_n
#endif /* NBODY_GRIDDIRECT */
#endif /* NBODY */
#ifdef CORIOLIS
      use coriolis,       only: set_omega
#endif /* CORIOLIS */

      implicit none

      namelist /GRAVITY/ g_dir, r_gc, ptmass, ptm_x, ptm_y, ptm_z, r_smooth, external_gp, ptmass2, ptm2_x, &
                         nsub, tune_zeq, tune_zeq_bnd, r_grav, n_gravr, user_grav, gprofs_target, variable_gp, ord_pot2accel, &
                         restart_gp, restart_gpot, restart_hgpot, restart_sgp, restart_sgpm

      if (code_progress < PIERNIK_INIT_MPI) call die("[gravity:init_grav] mpi not initialized.")

#ifdef VERBOSE
      if (master) call printinfo("[gravity:init_grav] Commencing gravity module initialization")
#endif /* VERBOSE */

      g_dir         = 0.0
      r_gc          = 8500
      ptmass        = 0.0
      ptm_x         = 0.0
      ptm_y         = 0.0
      ptm_z         = 0.0
      r_smooth      = 0.0
      nsub          = 10
      tune_zeq      = 1.0
      tune_zeq_bnd  = 1.0
      r_grav        = 1.e6
      ptmass2       = 0.0
      ptm2_x        = -1.0

      n_gravr       = 0
      ord_pot2accel = O_I2

      gprofs_target = 'extgp'
      external_gp   = 'null'

      user_grav     = .false.
      variable_gp   = .false.
      restart_gp    = .false.
      restart_gpot  = .false.
      restart_hgpot = .false.
      restart_sgp   = .false.
      restart_sgpm  = .false.

      if (master) then

         if (.not.nh%initialized) call nh%init()
         open(newunit=nh%lun, file=nh%tmp1, status="unknown")
         write(nh%lun,nml=GRAVITY)
         close(nh%lun)
         open(newunit=nh%lun, file=nh%par_file)
         nh%errstr=''
         read(unit=nh%lun, nml=GRAVITY, iostat=nh%ierrh, iomsg=nh%errstr)
         close(nh%lun)
         call nh%namelist_errh(nh%ierrh, "GRAVITY")
         read(nh%cmdl_nml,nml=GRAVITY, iostat=nh%ierrh)
         call nh%namelist_errh(nh%ierrh, "GRAVITY", .true.)
         open(newunit=nh%lun, file=nh%tmp2, status="unknown")
         write(nh%lun,nml=GRAVITY)
         close(nh%lun)
         call nh%compare_namelist()

         ibuff(1)   = nsub
         ibuff(2)   = n_gravr
         ibuff(3)   = ord_pot2accel

         rbuff(1:3) = g_dir
         rbuff(4)   = r_gc
         rbuff(5)   = ptmass
         rbuff(6)   = ptm_x
         rbuff(7)   = ptm_y
         rbuff(8)   = ptm_z
         rbuff(9)   = tune_zeq
         rbuff(10)  = tune_zeq_bnd
         rbuff(11)  = r_smooth
         rbuff(12)  = r_grav
         rbuff(13)  = ptmass2
         rbuff(14)  = ptm2_x

         lbuff(1)   = user_grav
         lbuff(2)   = variable_gp
         lbuff(3)   = restart_gp
         lbuff(4)   = restart_gpot
         lbuff(5)   = restart_hgpot
         lbuff(6)   = restart_sgp
         lbuff(7)   = restart_sgpm

         cbuff(1)   = gprofs_target
         cbuff(2)   = external_gp

      endif

      call piernik_MPI_Bcast(ibuff)
      call piernik_MPI_Bcast(lbuff)
      call piernik_MPI_Bcast(rbuff)
      call piernik_MPI_Bcast(cbuff, cbuff_len)

      if (slave) then

         nsub          = int(ibuff(1), kind=4)
         n_gravr       = ibuff(2)
         ord_pot2accel = ibuff(3)

         g_dir         = rbuff(1:3)
         r_gc          = rbuff(4)
         ptmass        = rbuff(5)
         ptm_x         = rbuff(6)
         ptm_y         = rbuff(7)
         ptm_z         = rbuff(8)
         tune_zeq      = rbuff(9)
         tune_zeq_bnd  = rbuff(10)
         r_smooth      = rbuff(11)
         r_grav        = rbuff(12)
         ptmass2       = rbuff(13)
         ptm2_x        = rbuff(14)

         user_grav     = lbuff(1)
         variable_gp   = lbuff(2)
         restart_gp    = lbuff(3)
         restart_gpot  = lbuff(4)
         restart_hgpot = lbuff(5)
         restart_sgp   = lbuff(6)
         restart_sgpm  = lbuff(7)

         gprofs_target = cbuff(1)(1:gproft_len)
         external_gp   = cbuff(2)

      endif

      cmass_x = ptm_x
      Omega = 0.
      if (ptmass+ptmass2 > 0.) then
         cmass_x = (ptmass*ptm_x + ptmass2*ptm2_x)/(ptmass+ptmass2)
         if (abs(ptm_x-ptm2_x) > 0.) Omega = sqrt(newtong*(ptmass+ptmass2)/(abs(ptm_x-ptm2_x))**3)
#ifdef CORIOLIS
         call set_omega(Omega)
#endif /* CORIOLIS */
      endif

      ! Declare arrays for potential and make shortcuts
      ! All gravitational potential should be recalculated after refinement changes
      call all_cg%reg_var(gpot_n,  restart_mode = res_at(restart_gpot) )
      call all_cg%reg_var(hgpot_n, restart_mode = res_at(restart_hgpot))
      call all_cg%reg_var(gp_n,    restart_mode = res_at(restart_gp)   )
#ifdef SELF_GRAV
      call all_cg%reg_var(sgp_n,   restart_mode = res_at(restart_sgp)  )
      call all_cg%reg_var(sgpm_n,  restart_mode = res_at(restart_sgpm) )
#endif /* SELF_GRAV */
#ifdef NBODY
      call all_cg%reg_var(prth_n)
      call all_cg%reg_var(nbdn_n)
      call all_cg%reg_var(gp1b_n)
#ifdef NBODY_GRIDDIRECT
      call all_cg%reg_var(nbgp_n)
#endif /* NBODY_GRIDDIRECT */
#endif /* NBODY */

      if (.not.user_grav) then
         grav_pot_3d => default_grav_pot_3d
#ifdef VERBOSE
         if (master) call warn("[gravity:init_grav] user_grav is set to false. Using default grav_pot_3d.")
#endif /* VERBOSE */
      endif

      select case (ord_pot2accel)
         case (O_I2)
            grav_pot2accel => grav_pot2accel_ord2
         case (O_I4)
            grav_pot2accel => grav_pot2accel_ord4
         case default
            call die("[gravity:init_grav] Unknown gradient operator")
      end select

      call init_grav_ext

   end subroutine init_grav

   integer(kind=4) function res_at(incl_gt)

      use constants, only: AT_IGNORE, AT_OUT_B

      implicit none

      logical, intent(in) :: incl_gt

      res_at = AT_IGNORE
      if (incl_gt) res_at = AT_OUT_B

   end function res_at

!> Register gravity-specific initialization of cg

   subroutine init_grav_ext

      use grid_container_ext, only: cg_ext, cg_extptrs

      implicit none

      procedure(cg_ext), pointer :: g_cg_init_p, g_cg_cleanup_p

      g_cg_init_p => g_cg_init
      g_cg_cleanup_p => null()
      call cg_extptrs%extend(g_cg_init_p, g_cg_cleanup_p, "gravity")

   end subroutine init_grav_ext

!> \brief Associate gravity-specific pointers

   subroutine g_cg_init(cg)

      use constants,        only: gp_n, gpot_n, hgpot_n, base_level_id
      use grid_cont,        only: grid_container
      use named_array_list, only: qna
#ifdef SELF_GRAV
      use constants,        only: sgp_n, sgpm_n
#endif /* SELF_GRAV */
#ifdef NBODY
      use constants,          only: gp1b_n, nbdn_n, prth_n
#ifdef NBODY_GRIDDIRECT
      use constants,          only: nbgp_n
#endif /* NBODY_GRIDDIRECT */
#endif /* NBODY */

      implicit none

      type(grid_container), pointer,  intent(inout) :: cg

      if (cg%l%id >= base_level_id) then

         cg%gpot  => cg%q(qna%ind( gpot_n))%arr
         cg%hgpot => cg%q(qna%ind(hgpot_n))%arr
         cg%gp    => cg%q(qna%ind(   gp_n))%arr
         cg%gp(:,:,:) = 0.0
         !> \todo move the following to multigrid?
#ifdef SELF_GRAV
         cg%sgp   => cg%q(qna%ind(  sgp_n))%arr
         cg%sgpm  => cg%q(qna%ind( sgpm_n))%arr
#endif /* SELF_GRAV */
#ifdef NBODY
         cg%prth  => cg%q(qna%ind( prth_n))%arr
         cg%nbdn  => cg%q(qna%ind( nbdn_n))%arr
         cg%gp1b  => cg%q(qna%ind( gp1b_n))%arr
#ifdef NBODY_GRIDDIRECT
         cg%nbgp  => cg%q(qna%ind( nbgp_n))%arr
#endif /* NBODY_GRIDDIRECT */
#endif /* NBODY */

      endif

      !> \todo Place a call to initialize gp here, not in default_grav_pot_3d

   end subroutine g_cg_init

!>
!! \brief Collect gravitational terms depending on whether they are taken from restart file or not
!! \todo check if source_terms_grav should be called here for restarted simulation or new (non-restarted) simulation with particles.
!<
   subroutine init_terms_grav

      use dataio_pub, only: restarted_sim

      implicit none

      if (restarted_sim) then
         if (.not.restart_gp) call grav_pot_3d
         if (.not.restart_gpot) call compute_h_gpot
      else
         call update_gp
      endif

   end subroutine init_terms_grav

   subroutine source_terms_grav

      use ppp,               only: ppp_main
#ifdef SELF_GRAV
      use cg_leaves,         only: leaves
      use cg_list_dataop,    only: expanded_domain
      use constants,         only: sgp_n, sgpm_n
      use dataio_pub,        only: warn, die, restarted_sim
      use fluidindex,        only: iarr_all_sg
      use mpisetup,          only: master
      use multigrid_gravity, only: multigrid_solve_grav, recover_sgpm, recover_sgp
      use named_array_list,  only: qna
#endif /* SELF_GRAV */

      implicit none

      character(len=*), parameter :: grav_label = "source_terms_grav"
#ifdef SELF_GRAV
      logical, save :: frun = .true.
      logical :: initialized
#endif /* SELF_GRAV */

      call ppp_main%start(grav_label)

#ifdef SELF_GRAV
      initialized = .true.
      if (frun) then
         initialized = recover_sgpm() ! try to recover sgpm from old soln
      else
         call leaves%q_copy(qna%ind(sgp_n), qna%ind(sgpm_n))
      endif

      if (frun .and. restarted_sim) then
         if (.not. recover_sgp()) call die("[gravity:source_terms_grav] cannot recover sgp")
         ! Reproducibility f restarts strongly depends on avaability of multigrid history in the restart file.
         ! ToDo: simplify the management of various histories of potential.
      else
         call multigrid_solve_grav(iarr_all_sg)
      endif
      frun = .false.

      call leaves%leaf_arr3d_boundaries(qna%ind(sgp_n)) !, nocorners=.true.)
      ! No solvers should requires corner values for the potential. Unfortunately some problems may relay on it indirectly (e.g. streaming_instability).
      !> \todo OPT: identify what relies on corner values of the potential and change it to work without corners. Then enable nocorners in the above call for some speedup.

      if (.not. initialized) then
         call leaves%q_copy(qna%ind(sgp_n), qna%ind(sgpm_n)) ! add fake history for selfgravitating potential: pretend that nothing was changing there until domain was created
         !> Restarted runs will be slightly affected as the previous selfgravitating potential was forgotten
         !> First step in highly dynamical setups will behave as the potential was frozen before first timestep
         !> Solution? Take one step backwards just for calculating old potential? Sounds complicated.
         !> Another solution: don't use extrapolation, exploit rich history instead and call multigrid more often.
         if (master) call warn("[gravity:source_terms_grav] assigned sgpm = sgp")
      endif

      call expanded_domain%q_copy(qna%ind(sgp_n), qna%ind(sgpm_n)) ! add fake history for selfgravitating potential: pretend that nothing was changing there until domain expanded
#endif /* SELF_GRAV */
      if (variable_gp) call grav_pot_3d

<<<<<<< HEAD
      call sum_potential
      call ppp_main%stop(grav_label)

=======
>>>>>>> 1b5e5f11
   end subroutine source_terms_grav

!> \brief update static potential (gp field) in case of grid changes. Assume multigrid has been called

   subroutine update_gp

      implicit none

      if (associated(grav_pot_3d)) then
         call grav_pot_3d
         call compute_h_gpot
      endif

   end subroutine update_gp

!>
!! \brief Compute estimates of gravitational potential for t + dt/2 and t + dt
!! by extrapolation from current and previous potential. This is required by
!! RK2 integration scheme (RK4 can use it too).
!!
!! Please note that other high order integration schemes may need estimates for somewhat different time points.
!!
!! ToDo: In RK2 it is possible to obtain density estimate for t + dt  from the midpoint:
!!     u* = 2 u_h - u, which is equivalent to Euler's method
!! The gravitational potential from u* should offer better gpot and hgpot estimates than extrapolation.
!! The multigrid should be then called after execution of final RK2 step, but its cost should be
!! relatively small as we expect that less V-cycles would be required there.
!<

   subroutine compute_h_gpot

      use cg_leaves,        only: leaves
      use constants,        only: gp_n, gpot_n, hgpot_n
      use named_array_list, only: qna
#ifdef SELF_GRAV
      use constants,        only: one, half, sgp_n, sgpm_n, zero
      use func,             only: operator(.notequals.)
      use global,           only: dt, dtm
#endif /* SELF_GRAV */
#if defined(SELF_GRAV) || defined(NBODY_GRIDDIRECT)
      use cg_list_dataop,   only: ind_val
#endif /* SELF_GRAV || NBODY_GRIDDIRECT */
#ifdef NBODY_GRIDDIRECT
      use constants,        only: nbgp_n
#endif /* NBODY_GRIDDIRECT */

      implicit none

#ifdef SELF_GRAV
      real :: h

      if (dtm .notequals. zero) then
         h = dt/dtm
      else
         h = 0.0
      endif

#ifdef NBODY_GRIDDIRECT
      !> \todo correct it
      call leaves%q_lin_comb([ ind_val(qna%ind(gp_n), 1.), ind_val(qna%ind(nbgp_n), 1.), ind_val(qna%ind(sgp_n), one+h),      ind_val(qna%ind(sgpm_n), -h)     ], qna%ind(gpot_n))
      call leaves%q_lin_comb([ ind_val(qna%ind(gp_n), 1.), ind_val(qna%ind(nbgp_n), 1.), ind_val(qna%ind(sgp_n), one+half*h), ind_val(qna%ind(sgpm_n), -half*h)], qna%ind(hgpot_n))
#else /* !NBODY_GRIDDIRECT */
      call leaves%q_lin_comb([ ind_val(qna%ind(gp_n), 1.), ind_val(qna%ind(sgp_n), one+h),      ind_val(qna%ind(sgpm_n), -h)     ], qna%ind(gpot_n))
      call leaves%q_lin_comb([ ind_val(qna%ind(gp_n), 1.), ind_val(qna%ind(sgp_n), one+half*h), ind_val(qna%ind(sgpm_n), -half*h)], qna%ind(hgpot_n))
#endif /* !NBODY_GRIDDIRECT */

#else /* !SELF_GRAV */
      !> \deprecated BEWARE: as long as grav_pot_3d is called only in init_piernik this assignment probably don't need to be repeated more than once
#ifdef NBODY_GRIDDIRECT
      !> \todo correct it
      call leaves%q_lin_comb([ ind_val(qna%ind(gp_n), 1.), ind_val(qna%ind(nbgp_n), 1.)], qna%ind(gpot_n))
      call leaves%q_lin_comb([ ind_val(qna%ind(gp_n), 1.), ind_val(qna%ind(nbgp_n), 1.)], qna%ind(hgpot_n))
#else /* !NBODY_GRIDDIRECT */
      call leaves%q_copy(qna%ind(gp_n), qna%ind(gpot_n))
      call leaves%q_copy(qna%ind(gp_n), qna%ind(hgpot_n))
#endif /* !NBODY_GRIDDIRECT */
#endif /* !SELF_GRAV */

   end subroutine compute_h_gpot

   subroutine grav_null(gp, ax, lhn, flatten)

      use axes_M,    only: axes
      use constants, only: ndims, LO, HI

      implicit none

      real, dimension(:,:,:), pointer                     :: gp
      type(axes),                              intent(in) :: ax
      integer(kind=4), dimension(ndims,LO:HI), intent(in) :: lhn
      logical,                       optional, intent(in) :: flatten

      gp = 0.0

      if (.false. .and. flatten) gp(1, 1, 1) = ax%x(1)*real(lhn(1,1)) ! suppress compiler warnings on unused arguments

   end subroutine grav_null

   subroutine grav_uniform(gp, ax, lhn, flatten)

      use axes_M,     only: axes
      use constants,  only: ndims, LO, HI, xdim, ydim, zdim, GEO_XYZ
      use dataio_pub, only: die
      use domain,     only: dom

      implicit none

      real, dimension(:,:,:), pointer                     :: gp
      type(axes),                              intent(in) :: ax
      integer(kind=4), dimension(ndims,LO:HI), intent(in) :: lhn
      logical,                       optional, intent(in) :: flatten
      integer                                             :: i, j, k

      if (dom%geometry_type /= GEO_XYZ) call die("[gravity:grav_uniform] Non-cartesian geometry is not implemented yet.")

      do i = lhn(xdim,LO), lhn(xdim,HI)
         do j = lhn(ydim,LO), lhn(ydim,HI)
            do k = lhn(zdim,LO), lhn(zdim,HI)
               gp(i,j,k) = -(g_dir(xdim)*ax%x(i) + g_dir(ydim)*ax%y(j) + g_dir(zdim)*ax%z(k))
            enddo
         enddo
      enddo

      if (.false. .and. flatten) i=0 ! suppress compiler warnings on unused arguments

   end subroutine grav_uniform

   subroutine grav_linear(gp, ax, lhn, flatten)

      use axes_M,     only: axes
      use constants,  only: ndims, LO, HI, xdim, ydim, zdim, half, GEO_XYZ
      use dataio_pub, only: die
      use domain,     only: dom

      implicit none

      real, dimension(:,:,:), pointer                     :: gp
      type(axes),                              intent(in) :: ax
      integer(kind=4), dimension(ndims,LO:HI), intent(in) :: lhn
      logical,                       optional, intent(in) :: flatten
      integer                                             :: i, j, k

      if (dom%geometry_type /= GEO_XYZ) call die("[gravity:grav_linear] Non-cartesian geometry is not implemented yet.")

      do i = lhn(xdim,LO), lhn(xdim,HI)
         do j = lhn(ydim,LO), lhn(ydim,HI)
            do k = lhn(zdim,LO), lhn(zdim,HI)
               gp(i,j,k) = -half*(g_dir(xdim)*ax%x(i)**2 + g_dir(ydim)*ax%y(j)**2 + g_dir(zdim)*ax%z(k)**2)
            enddo
         enddo
      enddo

      if (.false. .and. flatten) i=0 ! suppress compiler warnings on unused arguments

   end subroutine grav_linear

   subroutine grav_ptmass_pure(gp, ax, lhn, flatten)

      use axes_M,     only: axes
      use constants,  only: ndims, LO, HI, xdim, ydim, GEO_XYZ
      use dataio_pub, only: die
      use domain,     only: dom
      use units,     only: newtong

      implicit none

      real, dimension(:,:,:), pointer                     :: gp
      type(axes),                              intent(in) :: ax
      integer(kind=4), dimension(ndims,LO:HI), intent(in) :: lhn
      logical,                       optional, intent(in) :: flatten

      integer                                             :: i, j
      real                                                :: rc2, GM, x2
      logical                                             :: do_flatten

      if (dom%geometry_type /= GEO_XYZ) call die("[gravity:grav_ptmass_pure] Non-cartesian geometry is not implemented yet.")

      if (present(flatten)) then
         do_flatten = flatten
      else
         do_flatten = .false.
      endif

      GM = newtong*ptmass

      do i = lhn(xdim,LO), lhn(xdim,HI)
         x2 = (ax%x(i) - ptm_x)**2
         do j = lhn(ydim,LO), lhn(ydim,HI)
            rc2 = x2 + (ax%y(j) - ptm_y)**2

            if (do_flatten) then
               gp(i,j,:) = -GM / sqrt(rc2)
            else
               gp(i,j,:) = -GM / sqrt( (ax%z(:) - ptm_z)**2 + rc2 )
            endif

         enddo
      enddo

   end subroutine grav_ptmass_pure

   !>
   !! \todo this procedure is incompatible with cg%cs_iso2
   !<
   subroutine grav_ptmass_softened(gp, ax, lhn, flatten)

      use axes_M,     only: axes
      use constants,  only: ndims, LO, HI, xdim, ydim, GEO_XYZ
      use dataio_pub, only: die
      use domain,     only: dom
      use fluidindex, only: flind
      use global,     only: smalld
      use units,      only: newtong

      implicit none

      real, dimension(:,:,:), pointer                     :: gp
      type(axes),                              intent(in) :: ax
      integer(kind=4), dimension(ndims,LO:HI), intent(in) :: lhn
      logical,                       optional, intent(in) :: flatten
      integer                                             :: i, j, ifl
      real                                                :: rc2, r_smooth2, GM, fr, x2, cs_iso2
      logical                                             :: do_flatten

      if (dom%geometry_type /= GEO_XYZ) call die("[gravity:grav_ptmass_softened] Non-cartesian geometry is not implemented yet.")

      if (present(flatten)) then
         do_flatten = flatten
      else
         do_flatten = .false.
      endif

      !cs_iso2   = maxval(flind%all_fluids(:)%fl%cs2)
      cs_iso2 = 0.0
      do ifl = lbound(flind%all_fluids, dim=1), ubound(flind%all_fluids, dim=1)
         cs_iso2 = max(cs_iso2, flind%all_fluids(ifl)%fl%cs2)
      enddo

      r_smooth2 = r_smooth**2
      GM        = newtong*ptmass

      do i = lhn(xdim,LO), lhn(xdim,HI)
         x2 = (ax%x(i) - ptm_x)**2
         do j = lhn(ydim,LO), lhn(ydim,HI)
            rc2 = x2 + (ax%y(j) - ptm_y)**2
            fr  = min( (sqrt(rc2)/r_grav)**n_gravr , 100.0)    !> \deprecated BEWARE: hardcoded value
            fr  = max( 1./cosh(fr), smalld*1.e-2)              !> \deprecated BEWARE: hadrcoded value
            fr  = -cs_iso2 * log(fr)

            if (do_flatten) then
               gp(i,j,:) = -GM / sqrt( rc2 + r_smooth2 ) + fr
            else
               gp(i,j,:) = -GM / sqrt( (ax%z(:) - ptm_z)**2 + rc2 + r_smooth2 ) + fr
            endif

         enddo
      enddo

   end subroutine grav_ptmass_softened

!>
!! \brief Roche potential for two bodies on circular orbits. The coordinate system corotates with the bodies, so they stay on the X axis forever.
!<

   subroutine grav_roche(gp, ax, lhn, flatten)

      use axes_M,     only: axes
      use constants,  only: ndims, LO, HI, ydim, zdim, half, GEO_XYZ
      use dataio_pub, only: die
      use domain,     only: dom
      use units,      only: newtong

      implicit none

      real, dimension(:,:,:), pointer                     :: gp
      type(axes),                              intent(in) :: ax
      integer(kind=4), dimension(ndims,LO:HI), intent(in) :: lhn
      logical,                       optional, intent(in) :: flatten
      integer                                             :: j, k
      real                                                :: GM1, GM2, z2, yz2, r_smooth2

      if (dom%geometry_type /= GEO_XYZ) call die("[gravity:grav_roche] Non-cartesian geometry is not implemented yet.")

      r_smooth2 = r_smooth**2
      GM1 =  newtong * ptmass
      GM2 =  newtong * ptmass2

      do k = lhn(zdim,LO), lhn(zdim,HI)
         z2 = ax%z(k)**2
         do j = lhn(ydim,LO), lhn(ydim,HI)
            yz2 = ax%y(j)**2 + z2
            gp(:,j,k) =  - GM1 / sqrt((ax%x(:) - ptm_x)**2  + yz2 + r_smooth2) &
                 &       - GM2 / sqrt((ax%x(:) - ptm2_x)**2 + yz2 + r_smooth2) &
                 &       - half * Omega**2 * ((ax%x(:) - cmass_x)**2 + yz2)
         enddo
      enddo

      if (.false. .and. flatten) j=0 ! suppress compiler warnings on unused arguments

   end subroutine grav_roche

!>
!! \details promote stiff-body rotation inside smoothing length, don't affect the global potential outside
!<
   subroutine grav_ptmass_stiff(gp, ax, lhn, flatten)

      use axes_M,     only: axes
      use constants,  only: ndims, LO, HI, xdim, ydim, zdim, half, GEO_XYZ, GEO_RPZ
      use dataio_pub, only: die
      use domain,     only: dom
      use units,      only: newtong

      implicit none

      real, dimension(:,:,:), pointer                     :: gp
      type(axes),                              intent(in) :: ax
      integer(kind=4), dimension(ndims,LO:HI), intent(in) :: lhn
      logical,                       optional, intent(in) :: flatten

      integer                                             :: j, k
      real                                                :: r_smooth2, gmr, gm, z2, yz2, ptx_cos

      r_smooth2 = r_smooth**2
      gm =  - newtong * ptmass
      gmr = half * gm / r_smooth

      do k = lhn(zdim,LO), lhn(zdim,HI)
         z2 = (ax%z(k) - ptm_z)**2
         select case (dom%geometry_type)
            case (GEO_XYZ)
               do j = lhn(ydim,LO), lhn(ydim,HI)
                  yz2 = z2 + (ax%y(j) - ptm_y)**2
                  gp(lhn(xdim,LO):lhn(xdim,HI), j, k) = potstiff(yz2 + (ax%x(lhn(xdim,LO):lhn(xdim,HI)) - ptm_x)**2)
               enddo
            case (GEO_RPZ)
               do j = lhn(ydim,LO), lhn(ydim,HI)
                  ptx_cos = 2*ptm_x*cos(ax%y(j) - ptm_y)
                  gp(lhn(xdim,LO):lhn(xdim,HI), j, k) = potstiff(z2 + ax%x(lhn(xdim,LO):lhn(xdim,HI))**2 + ptm_x**2 - ax%x(lhn(xdim,LO):lhn(xdim,HI))*ptx_cos)
               enddo
            case default
               call die("[gravity:grav_ptmass_stiff] Non-cartesian geometry is not implemented yet.")
         end select
      enddo

      if (.false. .and. flatten) j=0 ! suppress compiler warnings on unused arguments

   contains

      real elemental function potstiff(r2)

         implicit none

         real, intent(in) :: r2

         if (r2 < r_smooth2) then
            potstiff = gmr * (3. - r2/r_smooth2)
         else
            potstiff = gm / sqrt(r2)
         endif

      end function potstiff

   end subroutine grav_ptmass_stiff

!--------------------------------------------------------------------------
!>
!! \brief Routine that compute values of gravitational potential filling in gp array and setting gp_status character string \n\n
!! The type of %gravity is governed by external_gp value: \n\n
!! \details
!! \b GRAV_NULL, \b grav_null, \b null - gravitational potential array is set to zero \n\n
!! \b GRAV_UNIFORM, \b grav_unif, \b uniform - uniform type of %gravity in z-direction \n
!! \f$\Phi\left(z\right)= - const \cdot z \f$\n
!! where \f$ const \f$ is set by parameter @c g_z \n\n
!! \b GRAV_LINEAR, \b grav_lin, \b linear - linear type of %gravity growing along z-direction \n
!! \f$\Phi\left(z\right) = -1/2 \cdot const \cdot z^2\f$ \n\n
!! \b GRAV_PTMASS, \b ptmass_soft, \b softened \b ptmass - softened point mass type of %gravity \n
!! \f$\Phi\left(x,y,z\right)= - GM/\sqrt{x^2+y^2+z^2+r_{soft}^2}\f$ \n
!! where \f$r_{soft}\f$ is a radius of softening\n\n
!! \b GRAV_PTMASSPURE, \b ptmass_pure, \b ptmass - unsoftened point mass type of %gravity \n
!! \f$\Phi\left(x,y,z\right)= - GM/\sqrt{x^2+y^2+z^2}\f$ \n\n
!! \b GRAV_PTMASSSTIFF, \b ptmass_stiff, \b stiff \b ptmass - softened point mass type of %gravity with stiff-body rotation inside softening radius\n
!! \f$\Phi\left(x,y,z\right)= - GM/\sqrt{x^2+y^2+z^2}\f$ for \f$r > r_{soft}\f$ and \f$ GM/r_{soft} \left( - 3/2 + 1/2 {x^2+y^2+z^2}/r_{soft}^2 \right)\f$ inside \f$r_{soft}\f$ \n\n
!! \b GRAV_PTFLAT, \b flat_ptmass_soft, \b flat \b softened \b ptmass - planar, softened point mass type of %gravity \n
!! \f$\Phi\left(x,y,z\right)= - GM/\sqrt{x^2+y^2+r_{soft}^2}\f$ \n
!! where \f$r_{soft}\f$ is a radius of softening\n\n
!! \b flat_ptmass, \b flat \b ptmass - planar, pure point mass type of %gravity \n
!! \f$\Phi\left(x,y\right)= - GM/\sqrt{x^2+y^2}\f$ \n\n
!! where \f$r_{soft}\f$ is a radius of softening\n\n
!! \b GRAV_ROCHE, \b grav_roche, \b roche - Roche potential for two bodies on circular orbits. The coordinate system corotates with the bodies, so they stay on the X axis forever. \n\n
!! \b GRAV_USER, \b grav_user, \b user - not a standard type of %gravity, implemented by user in the routine grav_pot_user from gravity_user module.\n\n
!! If none of them is specified grav_accel specified by user is called.
!<

   subroutine default_grav_pot_3d

      use axes_M,     only: axes
      use cg_leaves,  only: leaves
      use cg_list,    only: cg_list_element
      use constants,  only: GEO_XYZ
      use dataio_pub, only: die, warn
      use domain,     only: dom
      use grid_cont,  only: grid_container
      use mpisetup,   only: master

      implicit none

      type(axes)                     :: ax
      type(cg_list_element), pointer :: cgl
      type(grid_container),  pointer :: cg

      cgl => leaves%first
      do while (associated(cgl))
         cg => cgl%cg
         if (.not. cg%is_old) then

            call ax%allocate_axes(cg%lhn)
            ax%x(:) = cg%x(:)
            ax%y(:) = cg%y(:)
            ax%z(:) = cg%z(:)

            gp_status = ''

            if (dom%geometry_type /= GEO_XYZ) then
               select case (external_gp)
                  case ("null", "grav_null", "GRAV_NULL")
                     ! No gravity - no problem, selfgravity has to check the geometry during initialization
                  case ("user", "grav_user", "GRAV_USER")
                     ! The User knows what he/she is doing ...
                  case default ! standard cases do not support cylindrical geometry yet
                     if (master) call warn("[gravity:default_grav_pot_3d] Non-cartesian geometry may or may not be implemented correctly.")
               end select
            endif

            select case (external_gp)
               case ("null", "grav_null", "GRAV_NULL")
                  call grav_null(cg%gp, ax, cg%lhn)                     ; grav_type => grav_null
               case ("linear", "grav_lin", "GRAV_LINEAR")
                  call grav_linear(cg%gp, ax, cg%lhn)                   ; grav_type => grav_linear
               case ("uniform", "grav_unif", "GRAV_UNIFORM")
                  call grav_uniform(cg%gp, ax, cg%lhn)                  ; grav_type => grav_uniform
               case ("softened ptmass", "ptmass_soft", "GRAV_PTMASS")
                  call grav_ptmass_softened(cg%gp, ax, cg%lhn, .false.) ; grav_type => grav_ptmass_softened
               case ("stiff ptmass", "ptmass_stiff", "GRAV_PTMASSSTIFF")
                  call grav_ptmass_stiff(cg%gp, ax, cg%lhn)             ; grav_type => grav_ptmass_stiff
               case ("ptmass", "ptmass_pure", "GRAV_PTMASSPURE")
                  call grav_ptmass_pure(cg%gp, ax, cg%lhn, .false.)     ; grav_type => grav_ptmass_pure
               case ("flat softened ptmass", "flat_ptmass_soft", "GRAV_PTFLAT")
                  call grav_ptmass_softened(cg%gp, ax, cg%lhn, .true.)  ; grav_type => grav_ptmass_softened
               case ("flat ptmass", "flat_ptmass")
                  call grav_ptmass_pure(cg%gp, ax, cg%lhn, .true.)      ; grav_type => grav_ptmass_pure
               case ("roche", "grav_roche", "GRAV_ROCHE")
#ifndef CORIOLIS
                  call die("[gravity:default_grav_pot_3d] define CORIOLIS in piernik.def for Roche potential")
#endif /* !CORIOLIS */
                  call grav_roche(cg%gp, ax, cg%lhn)                    ; grav_type => grav_roche
               case ("user", "grav_user", "GRAV_USER")
                  call die("[gravity:default_grav_pot_3d] user 'grav_pot_3d' should be defined in initprob!")
               case default
                  gp_status = 'undefined'
            end select

!-----------------------

            if (gp_status == 'undefined') then
               if (associated(grav_accel)) then
                  if (master) call warn("[gravity:default_grav_pot_3d]: using 'grav_accel' defined by user")
                  call grav_accel2pot
               else
                  call die("[gravity:default_grav_pot_3d]: GRAV is defined, but 'gp' is not initialized")
               endif
            endif

            call ax%deallocate_axes

         endif
         cgl => cgl%nxt
      enddo

   end subroutine default_grav_pot_3d

!>
!! \brief Routine that compute values of gravitational acceleration using gravitational potential array gp
!! \todo offer high order gradient as an option in parameter file
!<
   subroutine grav_pot2accel_ord2(sweep, i1, i2, n, grav, istep, cg)

      use constants,        only: idm2, ndims, pdims, ydim, half, LO, HI, GEO_XYZ, GEO_RPZ, RK2_1, RK2_2, EULER, gpot_n, hgpot_n, NORMAL, ORTHO1, ORTHO2, INVALID
      use dataio_pub,       only: die
      use domain,           only: dom
      use grid_cont,        only: grid_container
      use named_array_list, only: qna

      implicit none

      integer(kind=4),               intent(in)  :: sweep      !< string of characters that points out the current sweep direction
      integer,                       intent(in)  :: i1         !< number of column in the first direction after one pointed out by sweep
      integer,                       intent(in)  :: i2         !< number of column in the second direction after one pointed out by sweep
      integer(kind=4),               intent(in)  :: n          !< number of elements of returned array grav \todo OPT: would size(grav) be faster a bit?
      real, dimension(n),            intent(out) :: grav       !< 1D array of gravitational acceleration values computed for positions from %xsw and returned by the routine
      integer,                       intent(in)  :: istep      !< istep=RK2_1 for halfstep, istep=RK2_2 for fullstep in 2nd order Runge-Kutta method
      type(grid_container), pointer, intent(in)  :: cg         !< current grid_container

      integer, dimension(ndims,LO:HI)            :: ispan
      integer(kind=4)                            :: ig

      ! Gravitational acceleration is computed on right cell boundaries

      ! For more general schemes (higher order than RK2, non-canonical choices of RK2) we will need timestep fraction provided by the solver, not istep
      select case (istep)
      case (RK2_1)
         ig = qna%ind(hgpot_n)
      case (RK2_2, EULER)
         ig = qna%ind(gpot_n)
      case default
         call die("[gravity:grav_pot2accel_ord2] Unsupported substep")
         ig = INVALID  ! suppress compiler warning
      end select

      ispan(pdims(sweep,ORTHO1),:) = i1
      ispan(pdims(sweep,ORTHO2),:) = i2
      ispan(pdims(sweep,NORMAL),LO:HI) = cg%lhn(sweep,LO:HI) + [2,0]

      grav(2:n-1) = half*reshape(cg%q(ig)%span(ispan-2*idm2(sweep,:,:)) - cg%q(ig)%span(ispan),[n-2]) / cg%dl(sweep)
      grav(1) = grav(2); grav(n) = grav(n-1)

      select case (dom%geometry_type)
         case (GEO_XYZ) ! Do nothing
         case (GEO_RPZ)
            if (sweep == ydim) grav = grav * cg%inv_x(i2)
         case default
            call die("[gravity:grav_pot2accel_ord2] Unsupported geometry")
      end select

   end subroutine grav_pot2accel_ord2

   subroutine grav_pot2accel_ord4(sweep, i1, i2, n, grav, istep, cg)

      use constants,        only: idm2, ndims, pdims, ydim, LO, HI, GEO_XYZ, GEO_RPZ, RK2_1, RK2_2, EULER, gpot_n, hgpot_n, NORMAL, ORTHO1, ORTHO2, INVALID
      use dataio_pub,       only: die
      use domain,           only: dom
      use grid_cont,        only: grid_container
      use named_array_list, only: qna

      implicit none

      integer(kind=4),               intent(in)  :: sweep      !< string of characters that points out the current sweep direction
      integer,                       intent(in)  :: i1         !< number of column in the first direction after one pointed out by sweep
      integer,                       intent(in)  :: i2         !< number of column in the second direction after one pointed out by sweep
      integer(kind=4),               intent(in)  :: n          !< number of elements of returned array grav \todo OPT: would size(grav) be faster a bit?
      real, dimension(n),            intent(out) :: grav       !< 1D array of gravitational acceleration values computed for positions from %xsw and returned by the routine
      integer,                       intent(in)  :: istep      !< istep=RK2_1 for halfstep, istep=RK2_2 for fullstep in 2nd order Runge-Kutta method
      type(grid_container), pointer, intent(in)  :: cg         !< current grid_container

      integer, dimension(ndims,LO:HI)            :: ispan
      integer(kind=4)                            :: ig
      real, parameter                            :: onetw = 1./12.

      ! Gravitational acceleration is computed on right cell boundaries

      select case (istep)
      case (RK2_1)
         ig = qna%ind(hgpot_n)
      case (RK2_2, EULER)
         ig = qna%ind(gpot_n)
      case default
         call die("[gravity:grav_pot2accel_ord4] Unsupported substep")
         ig = INVALID  ! suppress compiler warning
      end select

      ispan(pdims(sweep,ORTHO1),:) = i1
      ispan(pdims(sweep,ORTHO2),:) = i2
      ispan(pdims(sweep,NORMAL),LO:HI) = cg%lhn(sweep,LO:HI) + [2,-2]

      grav(3:n-2) = onetw*reshape(cg%q(ig)%span(ispan+2*idm2(sweep,:,:)) - 8.*cg%q(ig)%span(ispan+  idm2(sweep,:,:)) + &
                               8.*cg%q(ig)%span(ispan-  idm2(sweep,:,:)) -    cg%q(ig)%span(ispan-2*idm2(sweep,:,:)),[n-4]) / cg%dl(sweep)
      grav(2) = grav(3); grav(n-1) = grav(n-2)
      grav(1) = grav(2); grav(n) = grav(n-1)

      select case (dom%geometry_type)
         case (GEO_XYZ) ! Do nothing
         case (GEO_RPZ)
            if (sweep == ydim) grav = grav * cg%inv_x(i2)
         case default
            call die("[gravity:grav_pot2accel_ord4] Unsupported geometry")
      end select

   end subroutine grav_pot2accel_ord4

!--------------------------------------------------------------------------
!>
!! \brief Routine that is an interface between grav_pot2accel and all_sources
!<
   subroutine grav_src_exec(n, u, cg, sweep, i1, i2, istep, gravsrc)

      use fluidindex, only: flind, iarr_all_dn, iarr_all_mx
#ifndef ISO
      use fluidindex, only: iarr_all_en
#endif /* !ISO */
      use grid_cont,  only: grid_container

      implicit none

      integer(kind=4),               intent(in)  :: n          !< array size
      real, dimension(n, flind%all), intent(in)  :: u          !< vector of conservative variables
      type(grid_container), pointer, intent(in)  :: cg         !< current grid_container
      integer(kind=4),               intent(in)  :: sweep      !< string of characters that points out the current sweep direction
      integer,                       intent(in)  :: i1         !< number of column in the first direction after one pointed out by sweep
      integer,                       intent(in)  :: i2         !< number of column in the second direction after one pointed out by sweep
      integer,                       intent(in)  :: istep      !< istep=RK2_1 for halfstep, istep=RK2_2 for fullstep in 2nd order Runge-Kutta method
      real, dimension(n, flind%all), intent(out) :: gravsrc    !< u array update from sources
      real, dimension(n)                         :: gravacc    !< acceleration caused by gravitation
      logical                                    :: full_dim

      full_dim = n > 1
      gravsrc = 0.0
      if (.not.full_dim) return

      call grav_pot2accel(sweep, i1, i2, n, gravacc, istep, cg)
      gravsrc(:, iarr_all_mx) = spread(gravacc,2,flind%fluids) * u(:, iarr_all_dn)
#ifndef ISO
      gravsrc(:, iarr_all_en) = spread(gravacc,2,flind%fluids) * u(:, iarr_all_mx)
#endif /* !ISO */

   end subroutine grav_src_exec

!--------------------------------------------------------------------------
!>
!! \brief Routine that uses %gravity acceleration given in grav_accel to compute values of gravitational potential filling in gp array
!!
!! \details Gravitational potential gp(i,j,k) is defined in cell centers
!! First we find gp(:,:,:) in each block separately.
!! Instead of gp, gpwork is used to not change already computed possibly existing other parts of gravitational potential.
!<
   subroutine grav_accel2pot

      use cg_leaves,        only: leaves
      use cg_list,          only: cg_list_element
      use dataio_pub,       only: die

      implicit none

      type(cg_list_element), pointer :: cgl

      call die("[gravity:grav_accel2pot] cdd%comm3d == MPI_COMM_NULL")
      cgl => leaves%first
      do while (associated(cgl))
         ! calculate local gpwork

         ! post receives from appropriate neighbour (requires identitying proc number from cg%o_bnd elements for the same level)
         ! \warning receiving from fine/coarse levels may require interpolation and doing things level-wise from finest to base
         ! \warning Levels higher than base may be split into separate clusters or form loops around unrefined region
         cgl => cgl%nxt
      enddo

      cgl => leaves%first
      do while (associated(cgl))
         ! Use MPI_Probe to check if desired corner values already arrived
         ! If there is nothing to wait for, use cg%o_bnd elements to send offsets
         cgl => cgl%nxt
      enddo

      ! Find the maximum, and adjust cg%gp (call leaves%q_add_val(igp, -max))

   end subroutine grav_accel2pot

end module gravity<|MERGE_RESOLUTION|>--- conflicted
+++ resolved
@@ -506,12 +506,8 @@
 #endif /* SELF_GRAV */
       if (variable_gp) call grav_pot_3d
 
-<<<<<<< HEAD
-      call sum_potential
       call ppp_main%stop(grav_label)
 
-=======
->>>>>>> 1b5e5f11
    end subroutine source_terms_grav
 
 !> \brief update static potential (gp field) in case of grid changes. Assume multigrid has been called
