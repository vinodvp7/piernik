--- conflicted
+++ resolved
@@ -403,15 +403,12 @@
       use constants,        only: gp_n, gpot_n, hgpot_n, base_level_id
       use grid_cont,        only: grid_container
       use named_array_list, only: qna
-<<<<<<< HEAD
 #ifdef NBODY
       use constants,        only: gp1b_n, nbdn_n, prth_n
 #ifdef NBODY_GRIDDIRECT
       use constants,        only: nbgp_n
 #endif /* NBODY_GRIDDIRECT */
 #endif /* NBODY */
-=======
->>>>>>> 60c4c190
 
       implicit none
 
@@ -561,10 +558,6 @@
       use constants,        only: gp_n, gpot_n, hgpot_n
       use named_array_list, only: qna
 #ifdef SELF_GRAV
-<<<<<<< HEAD
-=======
-      use cg_list_dataop,   only: ind_val
->>>>>>> 60c4c190
       use constants,        only: one, half, zero
       use func,             only: operator(.notequals.)
       use global,           only: dt, dtm
@@ -587,7 +580,6 @@
          h = 0.0
       endif
 
-<<<<<<< HEAD
 #ifdef NBODY_GRIDDIRECT
       !> \todo correct it
       call leaves%q_lin_comb([ ind_val(qna%ind(gp_n), 1.), ind_val(qna%ind(nbgp_n), 1.), ind_val(i_sgp, one+h),      ind_val(i_sgpm, -h)     ], qna%ind(gpot_n))
@@ -596,10 +588,6 @@
       call leaves%q_lin_comb([ ind_val(qna%ind(gp_n), 1.), ind_val(i_sgp, one+h),      ind_val(i_sgpm, -h)     ], qna%ind(gpot_n))
       call leaves%q_lin_comb([ ind_val(qna%ind(gp_n), 1.), ind_val(i_sgp, one+half*h), ind_val(i_sgpm, -half*h)], qna%ind(hgpot_n))
 #endif /* !NBODY_GRIDDIRECT */
-=======
-      call leaves%q_lin_comb([ ind_val(qna%ind(gp_n), 1.), ind_val(i_sgp, one+h),      ind_val(i_sgpm, -h)     ], qna%ind(gpot_n))
-      call leaves%q_lin_comb([ ind_val(qna%ind(gp_n), 1.), ind_val(i_sgp, one+half*h), ind_val(i_sgpm, -half*h)], qna%ind(hgpot_n))
->>>>>>> 60c4c190
 
 #else /* !SELF_GRAV */
       !> \deprecated BEWARE: as long as grav_pot_3d is called only in init_piernik this assignment probably don't need to be repeated more than once
