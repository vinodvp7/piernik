--- conflicted
+++ resolved
@@ -41,14 +41,8 @@
    implicit none
 
    private
-<<<<<<< HEAD
-   public :: init_grav, init_grav_ext, grav_accel, source_terms_grav, grav_src_exec, grav_pot_3d, grav_type, get_gprofs, grav_accel2pot, sum_potential, manage_grav_pot_3d, update_gp
-   public :: r_gc, ptmass, ptm_x, ptm_y, ptm_z, r_smooth, nsub, tune_zeq, tune_zeq_bnd, r_grav, n_gravr, user_grav, gprofs_target, ptm2_x
-   public :: grav_pot_3d_called, variable_gp
-=======
    public :: init_grav, init_terms_grav, grav_accel, source_terms_grav, grav_src_exec, grav_pot_3d, grav_type, get_gprofs, grav_accel2pot, sum_potential, update_gp
    public :: r_gc, ptmass, ptm_x, ptm_y, ptm_z, r_smooth, nsub, tune_zeq, tune_zeq_bnd, r_grav, n_gravr, user_grav, gprofs_target, ptm2_x, variable_gp
->>>>>>> 2afc8c21
 
    integer, parameter         :: gp_stat_len   = 9
    integer, parameter         :: gproft_len    = 5
