--- conflicted
+++ resolved
@@ -450,10 +450,7 @@
 
    subroutine source_terms_grav
 
-<<<<<<< HEAD
-=======
       use constants,         only: PPP_GRAV
->>>>>>> 003c835c
       use ppp,               only: ppp_main
 #ifdef SELF_GRAV
       use cg_leaves,         only: leaves
@@ -474,11 +471,7 @@
       logical :: initialized
 #endif /* SELF_GRAV */
 
-<<<<<<< HEAD
-      call ppp_main%start(grav_label)
-=======
       call ppp_main%start(grav_label, PPP_GRAV)
->>>>>>> 003c835c
 
 #ifdef SELF_GRAV
       initialized = .true.
@@ -514,11 +507,7 @@
 #endif /* SELF_GRAV */
       if (variable_gp) call grav_pot_3d
 
-<<<<<<< HEAD
-      call ppp_main%stop(grav_label)
-=======
       call ppp_main%stop(grav_label, PPP_GRAV)
->>>>>>> 003c835c
 
    end subroutine source_terms_grav
 
