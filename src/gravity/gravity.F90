--- conflicted
+++ resolved
@@ -925,18 +925,11 @@
 !<
    subroutine grav_pot2accel_ord2(sweep, i1, i2, n, grav, istep, cg)
 
-<<<<<<< HEAD
-      use constants,  only: xdim, ydim, zdim, half, LO, HI, GEO_XYZ, GEO_RPZ, RK2_1, RK2_2, EULER
-      use dataio_pub, only: die
-      use domain,     only: dom
-      use grid_cont,  only: grid_container
-=======
       use constants,        only: idm2, ndims, pdims, ydim, half, LO, HI, GEO_XYZ, GEO_RPZ, RK2_1, RK2_2, EULER, gpot_n, hgpot_n, NORMAL, ORTHO1, ORTHO2, INVALID
       use dataio_pub,       only: die
       use domain,           only: dom
       use grid_cont,        only: grid_container
       use named_array_list, only: qna
->>>>>>> 780a5b99
 
       implicit none
 
@@ -956,29 +949,9 @@
       ! For more general schemes (higher order than RK2, non-canonical choices of RK2) we will need timestep fraction provided by the solver, not istep
       select case (istep)
       case (RK2_1)
-<<<<<<< HEAD
-         select case (sweep)
-            case (xdim)
-               grav(2:n-1) = half*(cg%hgpot(cg%lhn(xdim, LO):cg%lhn(xdim, HI)-2, i1, i2) - cg%hgpot(cg%lhn(xdim, LO)+2:cg%lhn(xdim, HI), i1, i2))/cg%dl(xdim)
-            case (ydim)
-               grav(2:n-1) = half*(cg%hgpot(i2, cg%lhn(ydim, LO):cg%lhn(ydim, HI)-2, i1) - cg%hgpot(i2, cg%lhn(ydim, LO)+2:cg%lhn(ydim, HI), i1))/cg%dl(ydim)
-            case (zdim)
-               grav(2:n-1) = half*(cg%hgpot(i1, i2, cg%lhn(zdim, LO):cg%lhn(zdim, HI)-2) - cg%hgpot(i1, i2, cg%lhn(zdim, LO)+2:cg%lhn(zdim, HI)))/cg%dl(zdim)
-         end select
-      case (RK2_2, EULER)
-         select case (sweep)
-            case (xdim)
-               grav(2:n-1) = half*(cg%gpot(cg%lhn(xdim, LO):cg%lhn(xdim, HI)-2, i1, i2) - cg%gpot(cg%lhn(xdim, LO)+2:cg%lhn(xdim, HI), i1, i2))/cg%dl(xdim)
-            case (ydim)
-               grav(2:n-1) = half*(cg%gpot(i2, cg%lhn(ydim, LO):cg%lhn(ydim, HI)-2, i1) - cg%gpot(i2, cg%lhn(ydim, LO)+2:cg%lhn(ydim, HI), i1))/cg%dl(ydim)
-            case (zdim)
-               grav(2:n-1) = half*(cg%gpot(i1, i2, cg%lhn(zdim, LO):cg%lhn(zdim, HI)-2) - cg%gpot(i1, i2, cg%lhn(zdim, LO)+2:cg%lhn(zdim, HI)))/cg%dl(zdim)
-         end select
-=======
          ig = qna%ind(hgpot_n)
       case (RK2_2, EULER)
          ig = qna%ind(gpot_n)
->>>>>>> 780a5b99
       case default
          call die("[gravity:grav_pot2accel_ord2] Unsupported substep")
          ig = INVALID  ! suppress compiler warning
@@ -1003,18 +976,11 @@
 
    subroutine grav_pot2accel_ord4(sweep, i1, i2, n, grav, istep, cg)
 
-<<<<<<< HEAD
-      use constants,  only: xdim, ydim, zdim, LO, HI, GEO_XYZ, GEO_RPZ, RK2_1, RK2_2, EULER
-      use dataio_pub, only: die
-      use domain,     only: dom
-      use grid_cont,  only: grid_container
-=======
       use constants,        only: idm2, ndims, pdims, ydim, LO, HI, GEO_XYZ, GEO_RPZ, RK2_1, RK2_2, EULER, gpot_n, hgpot_n, NORMAL, ORTHO1, ORTHO2, INVALID
       use dataio_pub,       only: die
       use domain,           only: dom
       use grid_cont,        only: grid_container
       use named_array_list, only: qna
->>>>>>> 780a5b99
 
       implicit none
 
@@ -1034,35 +1000,9 @@
 
       select case (istep)
       case (RK2_1)
-<<<<<<< HEAD
-         select case (sweep)
-            case (xdim)
-               grav(3:n-2) = onetw*(cg%hgpot(cg%lhn(xdim, LO)+4:cg%lhn(xdim, HI),i1,i2) - 8.*cg%hgpot(cg%lhn(xdim, LO)+3:cg%lhn(xdim, HI)-1,i1,i2) + &
-                                    8.*cg%hgpot(cg%lhn(xdim, LO)+1:cg%lhn(xdim, HI)-3,i1,i2) - cg%hgpot(cg%lhn(xdim, LO):cg%lhn(xdim, HI)-4,i1,i2)) / cg%dl(xdim)
-            case (ydim)
-               grav(3:n-2) = onetw*(cg%hgpot(i2,cg%lhn(ydim, LO)+4:cg%lhn(ydim, HI),i1) - 8.*cg%hgpot(i2,cg%lhn(ydim, LO)+3:cg%lhn(ydim, HI)-1,i1) + &
-                                    8.*cg%hgpot(i2,cg%lhn(ydim, LO)+1:cg%lhn(ydim, HI)-3,i1) - cg%hgpot(i2,cg%lhn(ydim, LO):cg%lhn(ydim, HI)-4,i1)) / cg%dl(ydim)
-            case (zdim)
-               grav(3:n-2) = onetw*(cg%hgpot(i1,i2,cg%lhn(zdim, LO)+4:cg%lhn(zdim, HI)) - 8.*cg%hgpot(i1,i2,cg%lhn(zdim, LO)+3:cg%lhn(zdim, HI)-1) + &
-                                    8.*cg%hgpot(i1,i2,cg%lhn(zdim, LO)+1:cg%lhn(zdim, HI)-3) - cg%hgpot(i1,i2,cg%lhn(zdim, LO):cg%lhn(zdim, HI)-4)) / cg%dl(zdim)
-         end select
-      case (RK2_2, EULER)
-         select case (sweep)
-            case (xdim)
-               grav(3:n-2) = onetw*(cg%gpot(cg%lhn(xdim, LO)+4:cg%lhn(xdim, HI),i1,i2) - 8.*cg%gpot(cg%lhn(xdim, LO)+3:cg%lhn(xdim, HI)-1,i1,i2) + &
-                                    8.*cg%gpot(cg%lhn(xdim, LO)+1:cg%lhn(xdim, HI)-3,i1,i2) - cg%gpot(cg%lhn(xdim, LO):cg%lhn(xdim, HI)-4,i1,i2)) / cg%dl(xdim)
-            case (ydim)
-               grav(3:n-2) = onetw*(cg%gpot(i2,cg%lhn(ydim, LO)+4:cg%lhn(ydim, HI),i1) - 8.*cg%gpot(i2,cg%lhn(ydim, LO)+3:cg%lhn(ydim, HI)-1,i1) + &
-                                    8.*cg%gpot(i2,cg%lhn(ydim, LO)+1:cg%lhn(ydim, HI)-3,i1) - cg%gpot(i2,cg%lhn(ydim, LO):cg%lhn(ydim, HI)-4,i1)) / cg%dl(ydim)
-            case (zdim)
-               grav(3:n-2) = onetw*(cg%gpot(i1,i2,cg%lhn(zdim, LO)+4:cg%lhn(zdim, HI)) - 8.*cg%gpot(i1,i2,cg%lhn(zdim, LO)+3:cg%lhn(zdim, HI)-1) + &
-                                    8.*cg%gpot(i1,i2,cg%lhn(zdim, LO)+1:cg%lhn(zdim, HI)-3) - cg%gpot(i1,i2,cg%lhn(zdim, LO):cg%lhn(zdim, HI)-4)) / cg%dl(zdim)
-         end select
-=======
          ig = qna%ind(hgpot_n)
       case (RK2_2, EULER)
          ig = qna%ind(gpot_n)
->>>>>>> 780a5b99
       case default
          call die("[gravity:grav_pot2accel_ord4] Unsupported substep")
          ig = INVALID  ! suppress compiler warning
