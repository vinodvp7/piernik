--- conflicted
+++ resolved
@@ -349,11 +349,8 @@
             call die("[gravity:init_grav] Unknown gradient operator")
       end select
 
-<<<<<<< HEAD
-=======
       call init_grav_ext
 
->>>>>>> 2afc8c21
    end subroutine init_grav
 
    integer function res_at(incl_gt)
@@ -522,15 +519,11 @@
       use constants,        only: gp_n, gpot_n, hgpot_n
       use named_array_list, only: qna
 #ifdef SELF_GRAV
-<<<<<<< HEAD
       use constants,        only: one, half, sgp_n, sgpm_n
-#ifndef NBODY
-      use constants,        only: zero
-=======
       use cg_list_dataop,   only: ind_val
       use constants,        only: one, half, sgp_n, sgpm_n, zero
       use func,             only: operator(.notequals.)
->>>>>>> 2afc8c21
+#ifndef NBODY
       use global,           only: dt, dtm
 #endif /* !NBODY */
 #endif /* SELF_GRAV */
@@ -543,7 +536,7 @@
 #ifdef SELF_GRAV
       real :: h
 
-      h = 0.0
+      h = zero
 #ifndef NBODY
       if (dtm .notequals. zero) h = dt/dtm
 #endif /* !NBODY */
