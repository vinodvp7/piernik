!
! PIERNIK Code Copyright (C) 2006 Michal Hanasz
!
!    This file is part of PIERNIK code.
!
!    PIERNIK is free software: you can redistribute it and/or modify
!    it under the terms of the GNU General Public License as published by
!    the Free Software Foundation, either version 3 of the License, or
!    (at your option) any later version.
!
!    PIERNIK is distributed in the hope that it will be useful,
!    but WITHOUT ANY WARRANTY; without even the implied warranty of
!    MERCHANTABILITY or FITNESS FOR A PARTICULAR PURPOSE.  See the
!    GNU General Public License for more details.
!
!    You should have received a copy of the GNU General Public License
!    along with PIERNIK.  If not, see <http://www.gnu.org/licenses/>.
!
!    Initial implementation of PIERNIK code was based on TVD split MHD code by
!    Ue-Li Pen
!        see: Pen, Arras & Wong (2003) for algorithm and
!             http://www.cita.utoronto.ca/~pen/MHD
!             for original source code "mhd.f90"
!
!    For full list of developers see $PIERNIK_HOME/license/pdt.txt
!

#include "piernik.h"

!>
!! \brief Multigrid Poisson solver
!!
!! \details This module contains routines and variables specific for multigrid self-gravity solver.
!!
!! Some code pieces (low-level FFT routines) here are not really gravity-related,
!! but these are not needed for implicit CR-diffusion solver either.
!! These parts of code can be moved to other multigrid files when any other multigrid solver uses them.
!!
!! If you ever want to use FFT solver in serial run (much like it was possible via poissonsolver.F90) set level_depth = 0 in MULTIGRID namelist.
!<

module multigrid_gravity
! pulled by MULTIGRID && SELF_GRAV

   use constants,          only: cbuff_len
   use multigrid_vstats,   only: vcycle_stats
   use multigrid_old_soln, only: soln_history

   implicit none

   private
   public :: multigrid_grav_par, init_multigrid_grav, cleanup_multigrid_grav, multigrid_solve_grav, init_multigrid_grav_ext, unmark_oldsoln, recover_sgpm
#ifdef HDF5
   public :: write_oldsoln_to_restart, read_oldsoln_from_restart
#endif /* HDF5 */

#ifndef NO_FFT
   include "fftw3.f"
#endif /* !NO_FFT */

   ! constants from fftw3.f
   !   integer, parameter :: FFTW_MEASURE=0, FFTW_PATIENT=32, FFTW_ESTIMATE=64
   !   integer, parameter :: FFTW_RODFT01=8, FFTW_RODFT10=9

   ! namelist parameters
   real               :: norm_tol                                     !< stop V-cycle iterations when the ratio of norms ||residual||/||source|| is below this value
   real               :: vcycle_abort                                 !< abort the V-cycle when lhs norm raises by this factor
   real               :: vcycle_giveup                                !< exit the V-cycle when convergence ratio drops below that level
   integer(kind=4)    :: max_cycles                                   !< Maximum allowed number of V-cycles
   logical            :: base_no_fft                                  !< Deny solving the coarsest level with FFT. Can be very slow.
   logical            :: fft_patient                                  !< Spend more time in init_multigrid to find faster fft plan
   character(len=cbuff_len) :: grav_bnd_str                           !< Type of gravitational boundary conditions.
   logical            :: require_FFT                                  !< .true. if we use FFT solver anywhere (and need face prolongation)
#ifndef NO_FFT
   integer            :: fftw_flags = FFTW_MEASURE                    !< or FFTW_PATIENT on request
#endif /* !NO_FFT */

   ! solution recycling
   type(soln_history), target :: inner, outer                         !< storage for recycling the inner and outer potentials

   ! miscellaneous
   type(vcycle_stats) :: vstat                                        !< V-cycle statistics
   logical            :: something_in_particles                       !< A flag indicating that some mass may be hidden in particles wandering outside the computational domain

contains

!>
!! \brief Routine to set parameters values from namelist MULTIGRID_GRAVITY
!!
!! \n \n
!! @b MULTIGRID_GRAVITY
!! \n \n
!! <table border="+1">
!! <tr><td width="150pt"><b>parameter</b></td><td width="135pt"><b>default value</b></td><td width="200pt"><b>possible values</b></td><td width="315pt"> <b>description</b></td></tr>
!! <tr><td>norm_tol              </td><td>1.e-6  </td><td>real value     </td><td>\copydoc multigrid_gravity::norm_tol              </td></tr>
!! <tr><td>coarsest_tol          </td><td>1.e-2  </td><td>real value     </td><td>\copydoc multigrid_gravity::coarsest_tol          </td></tr>
!! <tr><td>vcycle_abort          </td><td>2.0    </td><td>real value     </td><td>\copydoc multigrid_gravity::vcycle_abort          </td></tr>
!! <tr><td>vcycle_giveup         </td><td>1.5    </td><td>real value     </td><td>\copydoc multigrid_gravity::vcycle_giveup         </td></tr>
!! <tr><td>max_cycles            </td><td>20     </td><td>integer value  </td><td>\copydoc multigrid_gravity::max_cycles            </td></tr>
!! <tr><td>nsmool                </td><td>dom%nb </td><td>integer value  </td><td>\copydoc multigridvars::nsmool                    </td></tr>
!! <tr><td>nsmoob                </td><td>100    </td><td>integer value  </td><td>\copydoc multigrid_gravity_helper::nsmoob         </td></tr>
!! <tr><td>overrelax             </td><td>1.     </td><td>real value     </td><td>\copydoc multigrid_gravity::overrelax             </td></tr>
!! <tr><td>L4_strength           </td><td>1.0    </td><td>real value     </td><td>\copydoc multigrid_Laplace4::L4_strength          </td></tr>
!! <tr><td>ord_laplacian         </td><td>-4     </td><td>integer value  </td><td>\copydoc multigrid_Laplace::ord_laplacian         </td></tr>
!! <tr><td>ord_laplacian_outer   </td><td>2      </td><td>integer value  </td><td>\copydoc multigrid_Laplace::ord_laplacian_outer   </td></tr>
!! <tr><td>ord_time_extrap       </td><td>1      </td><td>integer value  </td><td>\copydoc multigrid_gravity::ord_time_extrap       </td></tr>
!! <tr><td>base_no_fft           </td><td>.false.</td><td>logical        </td><td>\copydoc multigrid_gravity::base_no_fft           </td></tr>
!! <tr><td>fft_patient           </td><td>.false.</td><td>logical        </td><td>\copydoc multigrid_gravity::fft_patient           </td></tr>
!! <tr><td>lmax                  </td><td>16     </td><td>integer value  </td><td>\copydoc multipole::lmax                          </td></tr>
!! <tr><td>mmax                  </td><td>-1     </td><td>integer value  </td><td>\copydoc multipole::mmax                          </td></tr>
!! <tr><td>mpole_solver          </td><td>.false.</td><td>logical        </td><td>\copydoc multipole::mpole_solver                  </td></tr>
!! <tr><td>level_3D              </td><td>1      </td><td>integer value  </td><td>\copydoc multipole::level_3D                      </td></tr>
!! <tr><td>multidim_code_3D      </td><td>.false.</td><td>logical        </td><td>\copydoc multigridvars::multidim_code_3d          </td></tr>
!! <tr><td>use_CG                </td><td>.false.</td><td>logical        </td><td>\copydoc multigrid_gravity::use_CG                </td></tr>
!! <tr><td>use_CG_outer          </td><td>.false.</td><td>logical        </td><td>\copydoc multigrid_gravity::use_CG_outer          </td></tr>
!! <tr><td>grav_bnd_str          </td><td>"periodic"/"dirichlet"</td><td>string of chars</td><td>\copydoc multigrid_gravity::grav_bnd_str          </td></tr>
!! <tr><td>preconditioner        </td><td>"HG_V-cycle"</td><td>string of chars</td><td>\copydoc multigrid_gravity::preconditioner   </td></tr>
!! </table>
!! The list is active while \b "SELF_GRAV" and \b "MULTIGRID" are defined.
!! \n \n
!<
   subroutine multigrid_grav_par

      use constants,          only: GEO_XYZ, GEO_RPZ, BND_PER, O_LIN, O_I2, O_D4, I_ONE, INVALID
      use dataio_pub,         only: nh  ! QA_WARN required for diff_nml
      use dataio_pub,         only: msg, die, warn
      use domain,             only: dom, is_multicg !, is_uneven
      use func,               only: operator(.notequals.)
      use mpisetup,           only: master, slave, ibuff, cbuff, rbuff, lbuff, piernik_MPI_Bcast
      use multigridvars,      only: single_base, bnd_invalid, bnd_isolated, bnd_periodic, bnd_dirichlet, grav_bnd, multidim_code_3D, nsmool, &
           &                        overrelax, coarsest_tol
      use multigrid_gravity_helper, only: nsmoob
      use multigrid_Laplace,  only: ord_laplacian, ord_laplacian_outer
      use multigrid_Laplace4, only: L4_strength
      use multigrid_old_soln, only: nold_max, ord_time_extrap
      use multipole,          only: mpole_solver, lmax, mmax, level_3D, singlepass, init_multipole
      use multipole_array,    only: res_factor, size_factor
      use pcg,                only: use_CG, use_CG_outer, preconditioner, default_preconditioner, pcg_init

      implicit none

      integer       :: periodic_bnd_cnt   !< counter of periodic boundaries in existing directions
      logical, save :: frun = .true.      !< First run flag

      namelist /MULTIGRID_GRAVITY/ norm_tol, coarsest_tol, vcycle_abort, vcycle_giveup, max_cycles, nsmool, nsmoob, use_CG, use_CG_outer, &
           &                       overrelax, L4_strength, ord_laplacian, ord_laplacian_outer, ord_time_extrap, &
           &                       base_no_fft, fft_patient, &
           &                       lmax, mmax, mpole_solver, level_3D, res_factor, size_factor, &
           &                       multidim_code_3D, grav_bnd_str, preconditioner

      if (.not.frun) call die("[multigrid_gravity:multigrid_grav_par] Called more than once.")
      frun = .false.

      ! Default values for namelist variables
      norm_tol               = 1.e-6
      coarsest_tol           = 1.e-3
      overrelax              = 1.
      vcycle_abort           = 2.
      vcycle_giveup          = 1.5
      L4_strength            = 1.0
      res_factor             = 0.5
      size_factor            = 1.

      lmax                   = 16
      mmax                   = -1 ! will be automatically set to lmax unless explicitly limited in problem.par
      level_3D               = 1
      max_cycles             = 20
      nsmool                 = -1  ! best to set it to dom%nb or its multiply
      nsmoob                 = 10000
      select case (dom%geometry_type)
         case (GEO_XYZ)
            ord_laplacian    = O_D4
         case (GEO_RPZ)
            ord_laplacian    = O_I2
         case default
            ord_laplacian    = INVALID
      end select
      ord_laplacian_outer    = ord_laplacian
      ord_time_extrap        = O_LIN

      mpole_solver           = "img_mass"
      base_no_fft            = .false.
      fft_patient            = .false.
      multidim_code_3D       = .false.
      use_CG                 = .false.
      use_CG_outer           = .false.

      periodic_bnd_cnt = count(dom%periodic(:) .and. dom%has_dir(:))

      if (periodic_bnd_cnt == dom%eff_dim) then
         grav_bnd_str = "periodic"
      else
         grav_bnd_str = "dirichlet"
      endif
      preconditioner = default_preconditioner

      if (master) then

         if (.not.nh%initialized) call nh%init()
         open(newunit=nh%lun, file=nh%tmp1, status="unknown")
         write(nh%lun,nml=MULTIGRID_GRAVITY)
         close(nh%lun)
         open(newunit=nh%lun, file=nh%par_file)
         nh%errstr=""
         read(unit=nh%lun, nml=MULTIGRID_GRAVITY, iostat=nh%ierrh, iomsg=nh%errstr)
         close(nh%lun)
         call nh%namelist_errh(nh%ierrh, "MULTIGRID_GRAVITY")
         read(nh%cmdl_nml,nml=MULTIGRID_GRAVITY, iostat=nh%ierrh)
         call nh%namelist_errh(nh%ierrh, "MULTIGRID_GRAVITY", .true.)
         open(newunit=nh%lun, file=nh%tmp2, status="unknown")
         write(nh%lun,nml=MULTIGRID_GRAVITY)
         close(nh%lun)
         call nh%compare_namelist()

         if (nsmool < 0) nsmool = -nsmool * dom%nb

         ! FIXME when ready
         select case (dom%geometry_type)
            case (GEO_XYZ) ! do nothing
            case (GEO_RPZ)
               ! switch off FFT-related bits
               base_no_fft = .true.
               if (any([ ord_laplacian, ord_laplacian_outer ] /= O_I2) .and. master) call warn("[multigrid_gravity:multigrid_grav_par] Laplacian order forced to 2]")
               ord_laplacian = O_I2
               ord_laplacian_outer = ord_laplacian
               L4_strength = 0.
            case default
               call die("[multigrid_gravity:multigrid_grav_par] Unsupported geometry.")
         end select

         if (is_multicg .and. .not. base_no_fft) then
            call warn("[multigrid_gravity:multigrid_grav_par] base_no_fft forced to .true. for multicg configuration")
            base_no_fft = .true.
         endif

         if (ord_laplacian_outer /= ord_laplacian) call warn("[multigrid_gravity:multigrid_grav_par] ord_laplacian_outer /= ord_laplacian")

         rbuff(1)  = norm_tol
         rbuff(2)  = overrelax
         rbuff(3)  = vcycle_abort
         rbuff(4)  = vcycle_giveup
         rbuff(5)  = L4_strength
         rbuff(6)  = coarsest_tol
         rbuff(7)  = res_factor
         rbuff(8)  = size_factor

         ibuff( 1) = level_3D
         ibuff( 2) = lmax
         ibuff( 3) = mmax
         ibuff( 4) = max_cycles
         ibuff( 5) = nsmool
         ibuff( 6) = nsmoob
         ibuff( 7) = ord_laplacian
         ibuff( 9) = ord_time_extrap
         ibuff(10) = ord_laplacian_outer

         lbuff(2)  = base_no_fft
         lbuff(3)  = fft_patient
         lbuff(6)  = multidim_code_3D
         lbuff(7)  = use_CG
         lbuff(8)  = use_CG_outer

         cbuff(1)  = grav_bnd_str
         cbuff(2)  = preconditioner
         cbuff(3)  = mpole_solver
      endif

      call piernik_MPI_Bcast(cbuff, cbuff_len)
      call piernik_MPI_Bcast(ibuff)
      call piernik_MPI_Bcast(rbuff)
      call piernik_MPI_Bcast(lbuff)

      if (slave) then

         norm_tol       = rbuff(1)
         overrelax      = rbuff(2)
         vcycle_abort   = rbuff(3)
         vcycle_giveup  = rbuff(4)
         L4_strength    = rbuff(5)
         coarsest_tol   = rbuff(6)
         res_factor     = rbuff(7)
         size_factor    = rbuff(8)

         level_3D          = ibuff( 1)
         lmax              = ibuff( 2)
         mmax              = ibuff( 3)
         max_cycles        = ibuff( 4)
         nsmool            = ibuff( 5)
         nsmoob            = ibuff( 6)
         ord_laplacian     = ibuff( 7)
         ord_time_extrap   = ibuff( 9)
         ord_laplacian_outer = ibuff(10)

         base_no_fft        = lbuff(2)
         fft_patient        = lbuff(3)
         multidim_code_3D   = lbuff(6)
         use_CG             = lbuff(7)
         use_CG_outer       = lbuff(8)

         grav_bnd_str   = cbuff(1)(1:len(grav_bnd_str))
         preconditioner = cbuff(2)(1:len(preconditioner))
         mpole_solver   = cbuff(3)(1:len(mpole_solver))

      endif

      ! boundaries
      grav_bnd = bnd_invalid
      select case (grav_bnd_str)
         case ("isolated", "iso")
            grav_bnd = bnd_isolated
         case ("periodic", "per")
            if (any(dom%bnd(:,:) /= BND_PER)) &
                 call die("[multigrid_gravity:multigrid_grav_par] cannot enforce periodic boundaries for gravity on a not fully periodic domain")
            grav_bnd = bnd_periodic
         case ("dirichlet", "dir")
            grav_bnd = bnd_dirichlet
         case default
            call die("[multigrid_gravity:multigrid_grav_par] Non-recognized boundary description.")
      end select

      if (periodic_bnd_cnt == dom%eff_dim) then ! fully periodic domain
         if (grav_bnd /= bnd_periodic .and. master) &
              call warn("[multigrid_gravity:multigrid_grav_par] Ignoring non-periodic boundary conditions for gravity on a fully periodic domain.")
         grav_bnd = bnd_periodic
         !> \warning the above statement is highly suspicious
      else if (periodic_bnd_cnt > 0 .and. periodic_bnd_cnt < dom%eff_dim) then
         if (.not. base_no_fft .and. master) &
              call warn("[multigrid_gravity:multigrid_grav_par] Mixing periodic and non-periodic boundary conditions for gravity disables FFT base-level solver.")
         ! This would require more careful set up of the Green's function and FFT type
         base_no_fft = .true.
      endif
!!$      select case (grav_bnd)
!!$         case (bnd_periodic)
!!$            grav_extbnd_mode = BND_NONE
!!$         case (bnd_isolated, bnd_dirichlet, bnd_givenval)
!!$            grav_extbnd_mode = BND_NEGREF
!!$         case default
!!$            call die("[multigrid_gravity:multigrid_grav_par] Unsupported grav_bnd.")
!!$            !grav_extbnd_mode = BND_NONE
!!$      end select

      if (.not. (grav_bnd == bnd_periodic .or. grav_bnd == bnd_dirichlet .or. grav_bnd == bnd_isolated) .and. .not. base_no_fft) then
         base_no_fft = .true.
         if (master) call warn("[multigrid_gravity:multigrid_grav_par] Use of FFT not allowed by current boundary type/combination.")
      endif

      single_base = .not. base_no_fft

      if (master .and. (overrelax.notequals.1.0)) then
         write(msg, '(a,f8.5)')"[multigrid_gravity:multigrid_grav_par] Overrelaxation factor = ", overrelax
         call warn(msg)
         if (any([ord_laplacian, ord_laplacian_outer] /= O_I2)) call warn("[multigrid_gravity:multigrid_grav_par] Overrelaxation is implemented only for RBGS relaxation")
      endif

#ifndef NO_FFT
      if (fft_patient) fftw_flags = FFTW_PATIENT
#endif /* !NO_FFT */

      if (grav_bnd == bnd_isolated) call init_multipole

      ! solution recycling
      ord_time_extrap = min(nold_max-I_ONE, max(-I_ONE, ord_time_extrap))
      associate (nold => ord_time_extrap + 1)
      if (nold > 0) then
         call inner%init_history(nold, "i")
         if (grav_bnd == bnd_isolated .and. .not. singlepass) call outer%init_history(nold, "o")
      endif
      end associate

      call vstat%init(max_cycles)

      call pcg_init ! Conjugate gradients

   end subroutine multigrid_grav_par

!> \brief Initialization - continued after allocation of everything interesting

   subroutine init_multigrid_grav

      use cg_leaves,           only: leaves
      use cg_level_coarsest,   only: coarsest
      use cg_level_connected,  only: cg_level_connected_t
      use cg_list,             only: cg_list_element
      use constants,           only: GEO_XYZ, sgp_n, fft_none, fft_dst, fft_rcr, dsetnamelen, pMAX
      use dataio_pub,          only: die, warn, printinfo, msg
      use domain,              only: dom
      use mpisetup,            only: master, FIRST, LAST, piernik_MPI_Allreduce
      use multigridvars,       only: bnd_periodic, bnd_dirichlet, bnd_isolated, grav_bnd
      use named_array_list,    only: qna

      implicit none

      type(cg_level_connected_t), pointer :: curl
      character(len=dsetnamelen) :: FFTn
      logical, save :: firstcall = .true.
      type(cg_list_element), pointer  :: cgl
      integer :: p, cnt, cnt_max

      if (firstcall) call leaves%set_q_value(qna%ind(sgp_n), 0.) !Initialize all the guardcells, even those which does not impact the solution

      if (.not. allocated(coarsest%level%dot%gse)) call die("[multigrid_gravity:init_multigrid_grav] cannot determine number of pieces on coaarsest level")
      cnt = 0
      do p = FIRST, LAST
         if (allocated(coarsest%level%dot%gse)) cnt = cnt + size(coarsest%level%dot%gse(p)%c(:))
      enddo

      if (base_no_fft .and. (cnt /= 1) .and. master) call warn("[multigrid_gravity:init_multigrid_grav] Cannot use FFT solver on coarsest level")
      base_no_fft = base_no_fft .or. (cnt /= 1)
#ifdef NO_FFT
      if (.not. base_no_fft) then
         call warn("[multigrid_gravity:init_multigrid_grav] Forced base_no_fft due to NO_FFT")
         base_no_fft = .true.
      endif
#endif /* NO_FFT */

      cnt_max = cnt
      call piernik_MPI_Allreduce(cnt_max, pMAX)
      if (cnt /= cnt_max) call die("[multigrid_gravity:init_multigrid_grav] Inconsistent number of pieces on coaarsest level")

      ! data related to local and global base-level FFT solver
      if (base_no_fft) then
         coarsest%level%fft_type = fft_none
      else
         select case (grav_bnd)
            case (bnd_periodic)
               coarsest%level%fft_type = fft_rcr
               FFTn="RCR"
            case (bnd_dirichlet, bnd_isolated)
               coarsest%level%fft_type = fft_dst
               FFTn="DST"
            case default
               coarsest%level%fft_type = fft_none
               FFTn="none"
               if (master) call warn("[multigrid_gravity:init_multigrid_grav] base_no_fft unset but no suitable boundary conditions found. Reverting to relaxation.")
         end select
         if (trim(FFTn) /= "none" .and. master) then
            write(msg,'(a,i3,2a)')"[multigrid_gravity:init_multigrid_grav] Coarsest level (",coarsest%level%l%id,"), FFT solver: ", trim(FFTn)
            call printinfo(msg)
         endif
      endif
      if (coarsest%level%fft_type == fft_none .and. master) then
         write(msg,'(a,i3,a)')"[multigrid_gravity:init_multigrid_grav] Coarsest level (",coarsest%level%l%id,"), relaxation solver"
         call printinfo(msg)
      endif

      require_FFT = .false.

      ! FFT solver storage and data
      curl => coarsest%level
      do while (associated(curl))

         if (curl%fft_type /= fft_none) then
            require_FFT = .true.
            if (dom%geometry_type /= GEO_XYZ) call die("[multigrid_gravity:init_multigrid_grav] FFT is not allowed in non-cartesian coordinates.")
         endif

         curl => curl%finer
      enddo

      if (require_FFT) then
#ifdef NO_FFT
         call die("[multigrid_gravity:init_multigrid_grav] require_FFT conflicts with NO_FFT")
#endif /* NO_FFT */
         curl => coarsest%level
         do while (associated(curl))
            cgl => curl%first
            do while (associated(cgl))
               call mgg_cg_init(cgl%cg) ! allocate FFT arrays on cg that are already created (dirty hack)
               cgl => cgl%nxt
            enddo
            curl => curl%finer
         enddo
      endif

      firstcall = .false.

   end subroutine init_multigrid_grav

!> \brief Cleanup

   subroutine cleanup_multigrid_grav

      use multipole,      only: cleanup_multipole

      implicit none

#ifndef NO_FFT
      call dfftw_cleanup
#endif /* !NO_FFT */

      call cleanup_multipole
      call vstat%cleanup
      call inner%cleanup_history
      call outer%cleanup_history

   end subroutine cleanup_multigrid_grav

!> set up pointers for cg%mg initialization

   subroutine init_multigrid_grav_ext(after_label)

      use grid_container_ext, only: cg_ext, cg_extptrs

      implicit none

      character(len=*), intent(in) :: after_label

      procedure(cg_ext), pointer :: mgg_cg_init_p, mgg_cg_cleanup_p

      mgg_cg_init_p    => mgg_cg_init
      mgg_cg_cleanup_p => mgg_cg_cleanup
      call cg_extptrs%extend(mgg_cg_init_p, mgg_cg_cleanup_p, "multigrid_gravity", after_label)

   end subroutine init_multigrid_grav_ext

!> \brief Allocate some multigrid-specific arrays

   subroutine mgg_cg_init(cg)

      use cg_level_connected, only: cg_level_connected_t, find_level
      use constants,          only: fft_none
      use dataio_pub,         only: die
      use grid_cont,          only: grid_container
      use func,               only: operator(.notequals.)
      use multigridvars,      only: overrelax
#ifndef NO_FFT
      use constants,          only: fft_rcr, fft_dst, pi, dpi, zero, half, one
      use domain,             only: dom
#endif /* !NO_FFT */

      implicit none

      type(grid_container), pointer,  intent(inout) :: cg
      type(cg_level_connected_t), pointer :: curl
#ifndef NO_FFT
      real, allocatable, dimension(:)  :: kx, ky, kz             !< FFT kernel directional components for convolution
      integer :: i, j
#endif /* !NO_FFT */

      ! this should work correctly also when dom%eff_dim < 3
      cg%mg%r  = overrelax / 2.
      cg%mg%rx = cg%dvol**2 * cg%idx2
      cg%mg%ry = cg%dvol**2 * cg%idy2
      cg%mg%rz = cg%dvol**2 * cg%idz2
      cg%mg%r  = cg%mg%r / (cg%mg%rx + cg%mg%ry + cg%mg%rz)
      cg%mg%rx = cg%mg%r * cg%mg%rx
      cg%mg%ry = cg%mg%r * cg%mg%ry
      cg%mg%rz = cg%mg%r * cg%mg%rz
      cg%mg%r  = cg%mg%r * cg%dvol**2

      ! FFT solver storage and data
      curl => find_level(cg%l%id)

      if (.not. associated(curl)) call die("[multigrid_gravity:mgg_cg_init] level not found")
      if (cg%l%id /= curl%l%id) call die("[multigrid_gravity:mgg_cg_init] wrong level found")

      cg%mg%planf = 0
      cg%mg%plani = 0

      if (curl%fft_type /= fft_none) then

#ifdef NO_FFT
         call die("[multigrid_gravity:mgg_cg_init] NO_FFT")
#else /* !NO_FFT */

         select case (curl%fft_type)
            case (fft_rcr)
               cg%mg%nxc = cg%nxb / 2 + 1
            case (fft_dst)
               cg%mg%nxc = cg%nxb
            case default
               call die("[multigrid_gravity:mgg_cg_init] Unknown FFT type.")
         end select

         if (allocated(cg%mg%Green3D) .or. allocated(cg%mg%src)) call die("[multigrid_gravity:mgg_cg_init] Green3D or src arrays already allocated")
         allocate(cg%mg%Green3D(cg%mg%nxc, cg%nyb, cg%nzb))
         allocate(cg%mg%src    (cg%nxb,    cg%nyb, cg%nzb))

         allocate(kx(cg%mg%nxc), ky(cg%nyb), kz(cg%nzb))

         select case (curl%fft_type)

            ! cg%mg%fft_norm is set such that the following sequence gives identity:
            ! call dfftw_execute(cg%mg%planf); cg%mg%fftr(:, :, :) = cg%mg%fftr(:, :, :) * cg%mg%fft_norm ; call dfftw_execute(cg%mg%plani)

            case (fft_rcr)
               if (allocated(cg%mg%fft)) call die("[multigrid_gravity:mgg_cg_init] fft or Green3D array already allocated")
               allocate(cg%mg%fft(cg%mg%nxc, cg%nyb, cg%nzb))

               cg%mg%fft_norm = one / real( product(cg%n_b(:), mask=dom%has_dir(:)) ) ! No 4 pi G factor here because the source was already multiplied by it

               ! FFT local solver initialization for 2nd order (3-point) Laplacian
               ! sin(k*x-d) - 2.*sin(k*x) + sin(k*x+d) = 2 * (cos(d)-1) * sin(k*x) = -4 * sin(d/2)**2 * sin(k*x)
               ! For 4th order: a*sin(k*x) + b*(sin(k*x-d) + sin(k*x+d)) + c*(sin(k*x-2*d) + sin(k*x+2*d)), a+2*b+2*c == 0 it would be:
               ! 4*(a+b+(a+2*b)*cos(d)) * sin(d/2)**2 * sin(k*x)
               ! For 6th order: a*sin(k*x) + b*(sin(k*x-d) + sin(k*x+d)) + c*(sin(k*x-2*d) + sin(k*x+2*d)) + e*(sin(k*x-3*d) + sin(k*x+3*d)), a+2*b+2*c+2*e == 0 it would be:
               ! 2*(3*a+4*b+2*c+4*(a+2*b+c)*cos(d)+2*(a+2*(b+c))*cos(2*d)) * sin(d/2)**2 * sin(k*x)
               ! asymptotically: -d**2/2 for d<pi

               kx(:) = cg%idx2 * (cos(dpi/cg%nxb*[( j, j=0, cg%mg%nxc-1 )]) - one)
               ky(:) = cg%idy2 * (cos(dpi/cg%nyb*[( j, j=0, cg%nyb-1 )]) - one)
               kz(:) = cg%idz2 * (cos(dpi/cg%nzb*[( j, j=0, cg%nzb-1 )]) - one)
               call dfftw_plan_dft_r2c_3d(cg%mg%planf, cg%nxb, cg%nyb, cg%nzb, cg%mg%src, cg%mg%fft, fftw_flags)
               call dfftw_plan_dft_c2r_3d(cg%mg%plani, cg%nxb, cg%nyb, cg%nzb, cg%mg%fft, cg%mg%src, fftw_flags)

            case (fft_dst)

               if (allocated(cg%mg%fftr)) call die("[multigrid_gravity:mgg_cg_init] fftr array already allocated")
               allocate(cg%mg%fftr(cg%mg%nxc, cg%nyb, cg%nzb))

               cg%mg%fft_norm = one / (8. * real( product(cg%n_b(:), mask=dom%has_dir(:)) ))
               kx(:) = cg%idx2 * (cos(pi/cg%nxb*[( j, j=1, cg%mg%nxc )]) - one)
               ky(:) = cg%idy2 * (cos(pi/cg%nyb*[( j, j=1, cg%nyb )]) - one)
               kz(:) = cg%idz2 * (cos(pi/cg%nzb*[( j, j=1, cg%nzb )]) - one)
               call dfftw_plan_r2r_3d(cg%mg%planf, cg%nxb, cg%nyb, cg%nzb, cg%mg%src,  cg%mg%fftr, FFTW_RODFT10, FFTW_RODFT10, FFTW_RODFT10, fftw_flags)
               call dfftw_plan_r2r_3d(cg%mg%plani, cg%nxb, cg%nyb, cg%nzb, cg%mg%fftr, cg%mg%src,  FFTW_RODFT01, FFTW_RODFT01, FFTW_RODFT01, fftw_flags)

            case default
               call die("[multigrid_gravity:mgg_cg_init] Unknown FFT type.")
         end select

         ! compute Green's function for 7-point 3D discrete laplacian
         do i = 1, cg%mg%nxc
            do j = 1, cg%nyb
               where ((kx(i) + ky(j) + kz(:)).notequals.zero)
                  cg%mg%Green3D(i,j,:) = half * cg%mg%fft_norm / (kx(i) + ky(j) + kz(:))
               elsewhere
                  cg%mg%Green3D(i,j,:) = zero
               endwhere
            enddo
         enddo
#endif /* !NO_FFT */

      endif

   end subroutine mgg_cg_init

!> \brief Deallocate what was allocated in mg_cg_init

   subroutine mgg_cg_cleanup(cg)

      use grid_cont, only: grid_container

      implicit none

      type(grid_container), pointer,  intent(inout) :: cg

      if (allocated(cg%mg%fft))     deallocate(cg%mg%fft)
      if (allocated(cg%mg%fftr))    deallocate(cg%mg%fftr)
      if (allocated(cg%mg%src))     deallocate(cg%mg%src)
      if (allocated(cg%mg%Green3D)) deallocate(cg%mg%Green3D)

#ifndef NO_FFT
      if (cg%mg%planf /= 0) call dfftw_destroy_plan(cg%mg%planf)
      if (cg%mg%plani /= 0) call dfftw_destroy_plan(cg%mg%plani)
#endif /* !NO_FFT */

   end subroutine mgg_cg_cleanup

!>
!! \brief Make a local copy of source (density) and multiply by 4 pi G
!!
!! \details Typically i_sg_dens is a copy of fluidindex::iarr_all_sg.
!! Passing this as an argument allows for independent computation of the potential for several density fields if necessary.
!! Pass an empty array when there are no selfgravitating fluids but we have particles
!! Omit i_sg_dens when calculating "outer potential" for isolated gravity boundaries.
!!
!! \todo compact the following more (if possible)
!<

   subroutine init_source(i_sg_dens)

      use cg_leaves,         only: leaves
      use cg_list_global   , only: all_cg
      use cg_list,           only: cg_list_element
      use constants,         only: GEO_RPZ, LO, HI, xdim, ydim, zdim, O_I4, zero, dirtyH1
      use dataio_pub,        only: die
      use domain,            only: dom
      use func,              only: operator(.notequals.), operator(.equals.)
      use grid_cont,         only: grid_container
      use multigridvars,     only: source, bnd_periodic, bnd_dirichlet, bnd_givenval, grav_bnd
      use multigrid_Laplace, only: ord_laplacian_outer
<<<<<<< HEAD
      use units,             only: fpiG

=======
      use ppp,            only: ppp_main
      use units,          only: fpiG
      use particle_pub,   only: pset
>>>>>>> bd0f0078
#ifdef JEANS_PROBLEM
      use problem_pub,       only: jeans_d0, jeans_mode ! hack for tests
#endif /* JEANS_PROBLEM */
#ifdef NBODY_MULTIGRID
      use particle_maps,     only: map_particles
#endif /* NBODY_MULTIGRID */

      implicit none

      integer(kind=4), dimension(:), optional, intent(in) :: i_sg_dens !< indices to selfgravitating fluids

      real                           :: fac
      integer                        :: i, side
      type(cg_list_element), pointer :: cgl
      type(grid_container),  pointer :: cg
      logical                        :: apply_src_Mcorrection
      character(len=*), parameter :: mgi_label = "grav_MG_init_source"

      call ppp_main%start(mgi_label)

      call all_cg%set_dirty(source, 0.979*dirtyH1)
      something_in_particles = .false.

      if (present(i_sg_dens)) then
         if (size(i_sg_dens) > 0) then
            cgl => leaves%first
            do while (associated(cgl))
               cg => cgl%cg
               cgl%cg%q(source)%arr(cg%is:cg%ie, cg%js:cg%je, cg%ks:cg%ke) = fpiG * sum(cg%u(i_sg_dens, cg%is:cg%ie, cg%js:cg%je, cg%ks:cg%ke), dim=1)
               cgl => cgl%nxt
            enddo
         else
            call leaves%set_q_value(source, 0.)  ! no selfgravitating fluids => vacuum unless we have particles
         endif

#ifdef NBODY_MULTIGRID
         call map_particles(source, fpiG)
         something_in_particles = .true.
#endif /* NBODY_MULTIGRID */
      else
         call leaves%set_q_value(source, 0.)  ! empty domain for "outer potential" calculation
      endif

      select case (grav_bnd)
         case (bnd_periodic) ! probably also bnd_neumann
            call leaves%subtract_average(source)
         case (bnd_dirichlet)
#ifdef JEANS_PROBLEM
            if (jeans_mode == 1) call leaves%q_add_val(source, - fpiG * jeans_d0) ! remove density bias
#endif /* JEANS_PROBLEM */
         case (bnd_givenval) ! convert potential into a layer of imaginary mass (subtract second derivative normal to computational domain boundary)

            cgl => leaves%first
            do while (associated(cgl))
               cg => cgl%cg

               apply_src_Mcorrection = any(cg%ext_bnd(:,:)) .and. (ord_laplacian_outer == -O_I4) ! an improvement for Mehrstellen Laplace operator

               if (apply_src_Mcorrection) cg%wa(cg%is:cg%ie, cg%js:cg%je, cg%ks:cg%ke) = 0.
               do side = LO, HI
                  if (cg%ext_bnd(xdim, side)) then
                     fac = 2. * cg%idx2 / fpiG
                     if (dom%geometry_type == GEO_RPZ .and. (cg%x(cg%ijkse(xdim,side)).notequals.zero)) &
                          & fac = fac - 1./(cg%dx * cg%x(cg%ijkse(xdim,side)) * fpiG) !> BEWARE is it cg%x(ie), cg%x(ie+1) or something in the middle?
                     cgl%cg%q(source)%arr       (cg%ijkse(xdim,side), cg%js:cg%je, cg%ks:cg%ke) = &
                          & cgl%cg%q(source)%arr(cg%ijkse(xdim,side), cg%js:cg%je, cg%ks:cg%ke) - &
                          & cg%mg%bnd_x(                          cg%js:cg%je, cg%ks:cg%ke, side) * fac
                     if (apply_src_Mcorrection) cg%wa(cg%ijkse(xdim,side), cg%js:cg%je, cg%ks:cg%ke) = cg%wa(cg%ijkse(xdim,side), cg%js:cg%je, cg%ks:cg%ke) + 1
                  endif
               enddo
               do side = LO, HI
                  if (cg%ext_bnd(ydim, side)) then
                     if (dom%geometry_type == GEO_RPZ) then
                        do i = cg%is, cg%ie
                           if (cg%x(i).notequals.zero) cg%q(source)%arr(i, cg%ijkse(ydim,side), cg%ks:cg%ke) = &
                                &                      cg%q(source)%arr(i, cg%ijkse(ydim,side), cg%ks:cg%ke) - &
                                &                      cg%mg%bnd_y     (i,                      cg%ks:cg%ke, side) * 2. * cg%idy2 / fpiG / cg%x(i)**2
                        enddo
                     else
                        cg%q(source)%arr     (cg%is:cg%ie, cg%ijkse(ydim,side), cg%ks:cg%ke) = &
                           & cg%q(source)%arr(cg%is:cg%ie, cg%ijkse(ydim,side), cg%ks:cg%ke) - &
                           & cg%mg%bnd_y     (cg%is:cg%ie,                      cg%ks:cg%ke, side) * 2. * cg%idy2 / fpiG
                     endif
                     if (apply_src_Mcorrection) cg%wa(cg%is:cg%ie, cg%ijkse(ydim,side), cg%ks:cg%ke) = cg%wa(cg%is:cg%ie, cg%ijkse(ydim,side), cg%ks:cg%ke) + 1
                  endif
               enddo
               do side = LO, HI
                  if (cg%ext_bnd(zdim, side)) then
                     cg%q(source)%arr       (cg%is:cg%ie, cg%js:cg%je, cg%ijkse(zdim,side)) = &
                          & cg%q(source)%arr(cg%is:cg%ie, cg%js:cg%je, cg%ijkse(zdim,side)) - &
                          & cg%mg%bnd_z     (cg%is:cg%ie, cg%js:cg%je, side) * 2. * cg%idz2 / fpiG
                     if (apply_src_Mcorrection) cg%wa(cg%is:cg%ie, cg%js:cg%je, cg%ijkse(zdim,side)) = cg%wa(cg%is:cg%ie, cg%js:cg%je, cg%ijkse(zdim,side)) + 1
                  endif
               enddo
               if (apply_src_Mcorrection) then
                  where (cg%wa(cg%is:cg%ie, cg%js:cg%je, cg%ks:cg%ke).equals.2.0) &
                       cg%q(source)%arr(cg%is:cg%ie, cg%js:cg%je, cg%ks:cg%ke) = cg%q(source)%arr(cg%is:cg%ie, cg%js:cg%je, cg%ks:cg%ke) * 5./6.
                  where (cg%wa(cg%is:cg%ie, cg%js:cg%je, cg%ks:cg%ke).equals.3.0) &
                       cg%q(source)%arr(cg%is:cg%ie, cg%js:cg%je, cg%ks:cg%ke) = cg%q(source)%arr(cg%is:cg%ie, cg%js:cg%je, cg%ks:cg%ke) * 2./3.
               endif
               cgl => cgl%nxt
            enddo

         case default
            call die("[multigrid_gravity:init_source] Unknown boundary type")
      end select

      call leaves%check_dirty(source, "init_src")

      call ppp_main%stop(mgi_label)

   end subroutine init_source

!>
!! \brief Multigrid gravity driver. This is the only multigrid routine intended to be called from the gravity module.
!! This routine is also responsible for communicating the solution to the rest of world via sgp array.
!<

   subroutine multigrid_solve_grav(i_sg_dens)

      use cg_leaves,         only: leaves
      use constants,         only: sgp_n, tmr_mg
      use multigrid_helpers, only: all_dirty
      use multigridvars,     only: solution, tot_ts, ts, grav_bnd, bnd_dirichlet, bnd_givenval, bnd_isolated
      use multipole,         only: multipole_solver, singlepass
      use named_array_list,  only: qna
      use timer,             only: set_timer

      implicit none

      integer(kind=4), dimension(:), intent(in) :: i_sg_dens !< indices to selfgravitating fluids

      integer :: grav_bnd_global

      ts =  set_timer(tmr_mg, .true.)

      call all_dirty

      grav_bnd_global = grav_bnd

      if (grav_bnd_global == bnd_isolated) then
         grav_bnd = bnd_dirichlet
         vstat%cprefix = "Gi-"
      else
#ifdef COSM_RAYS
         vstat%cprefix = "G-"
#else /* !COSM_RAYS */
         vstat%cprefix = ""
#endif /* !COSM_RAYS */
      endif

      call init_source(i_sg_dens)

      if (grav_bnd_global == bnd_isolated .and. singlepass) then

         call multipole_solver
         grav_bnd = bnd_givenval
         call init_source(i_sg_dens)
         vstat%cprefix = "Gm-"

      endif

      call poisson_solver(inner)

      call leaves%q_copy(solution, qna%ind(sgp_n))

      if (grav_bnd_global == bnd_isolated .and. .not. singlepass) then

         grav_bnd = bnd_givenval

         vstat%cprefix = "Go-"
         call multipole_solver
         call init_source

         call poisson_solver(outer)

         call leaves%q_add(solution, qna%ind(sgp_n)) ! add solution to sgp

      endif

      grav_bnd = grav_bnd_global
      ts = set_timer(tmr_mg)
      tot_ts = tot_ts + ts

   end subroutine multigrid_solve_grav

!> \brief Recover sgpm field from history

   function recover_sgpm() result(initialized)

      use constants,        only: sgpm_n
      use cg_leaves,        only: leaves
      use dataio_pub,       only: warn
      use global,           only: nstep
      use mpisetup,         only: master
      use multigridvars,    only: grav_bnd, bnd_isolated
      use multipole,        only: singlepass
      use named_array_list, only: qna

      implicit none

      logical :: initialized

      initialized = .false.
      if (associated(inner%old%latest)) then
         call leaves%q_copy(inner%old%latest%i_hist, qna%ind(sgpm_n))
         initialized = .true.
         if (grav_bnd == bnd_isolated .and. .not. singlepass) then
            if (associated(outer%old%latest)) then
               call leaves%q_add(outer%old%latest%i_hist, qna%ind(sgpm_n))
            else
               initialized = .false.
               if (master) call warn("[multigrid_gravity:recover_sgpm] i-history without o-history available. Ignoring.")
            endif
         endif
      else
         if (master .and. nstep > 0) call warn("[multigrid_gravity:recover_sgpm] no i-history available")
      endif
      call leaves%leaf_arr3d_boundaries(qna%ind(sgpm_n))

   end function recover_sgpm

!> \brief Chose the desired poisson solver

   subroutine poisson_solver(history)

      use cg_level_finest,    only: finest
      use cg_list_global,     only: all_cg
      use constants,          only: fft_none, dirtyH1
      use dataio_pub,         only: printinfo
      use mpisetup,           only: nproc
      use multigrid_gravity_helper, only: fft_solve_level
      use multigrid_old_soln, only: soln_history
      use multigridvars,      only: grav_bnd, bnd_givenval, stdout, source, solution
      use pcg,                only: mgpcg, use_CG, use_CG_outer

      implicit none

      type(soln_history), intent(inout) :: history !< inner or outer potential history used for initializing first guess

      logical :: fft_solved

      fft_solved = .false.
      ! On single CPU use FFT if possible because it is faster.
      if (nproc == 1 .and. finest%level%fft_type /= fft_none) then
         call all_cg%set_dirty(solution, 0.978*dirtyH1)
         call fft_solve_level(finest%level, source, solution)
         call printinfo("[multigrid_gravity:poisson_solver] FFT solve on finest level, Skipping V-cycles.", stdout)
         fft_solved = .true.
      else
         call history%init_solution(vstat%cprefix)
      endif

      if (.not. fft_solved) then
         if (grav_bnd == bnd_givenval) then
            if (use_CG_outer) then
               call mgpcg(max_cycles, norm_tol)
            else
               call vcycle_hg
            endif
         else
            if (use_CG) then
               call mgpcg(max_cycles, norm_tol)
            else
               call vcycle_hg
            endif
         endif
      endif

      call history%store_solution

   end subroutine poisson_solver

!>
!! \brief The solver. Here we choose an adaptation of the Huang-Greengard V-cycle.
!! For more difficult problems, like variable coefficient diffusion equation a more sophisticated V-cycle may be more effective.
!<

   subroutine vcycle_hg

      use cg_leaves,          only: leaves
      use cg_list_global,     only: all_cg
      use cg_level_coarsest,  only: coarsest
      use cg_level_connected, only: cg_level_connected_t
      use cg_level_finest,    only: finest
      use constants,          only: cbuff_len, tmr_mg, dirtyH1
      use dataio_pub,         only: msg, die, warn, printinfo
      use global,             only: do_ascii_dump
      use mpisetup,           only: master
      use multigridvars,      only: source, solution, correction, defect, verbose_vcycle, stdout, tot_ts, ts, grav_bnd, bnd_periodic
      use multigrid_gravity_helper, only: approximate_solution
      use multigrid_Laplace,  only: residual
      use ppp,                only: ppp_main
      use timer,              only: set_timer

      implicit none

      integer :: v
      real    :: norm_rhs, norm_lhs, norm_old, norm_lowest
      logical :: dump_every_step, dump_result
      logical, save      :: norm_was_zero = .false.
      real,    parameter :: suspicious_factor = 1.05 !> \deprecated If the norm decreases too slowly then dump diagnostic output (BEWARE: this option is for tests only)
      integer, parameter :: fmtlen = 32
      character(len=fmtlen)    :: fmt
      character(len=cbuff_len) :: dname
      integer(kind=4), dimension(4)    :: mg_fields
      type(cg_level_connected_t), pointer :: curl
      integer, parameter :: some_warm_up_cycles = 1
      character(len=*), parameter :: mgv_label = "grav_MG_V-cycles", mgc_label = "V-cycle "
      character(len=cbuff_len)    :: label

      call ppp_main%start(mgv_label)

#ifdef DEBUG
      inquire(file = "_dump_every_step_", EXIST=dump_every_step) ! use for debug only
      inquire(file = "_dump_result_", EXIST=dump_result)
#else  /* !DEBUG */
      dump_every_step = .false.
      dump_result = .false.
#endif /* DEBUG */

      write(dname,'(2a)')trim(vstat%cprefix),"mdump"
      mg_fields = [ source, solution, defect, correction ]

      do_ascii_dump = do_ascii_dump .or. dump_every_step .or. dump_result

      norm_lhs = 0.
      norm_rhs = leaves%norm_sq(source)
      norm_old = norm_rhs
      norm_lowest = norm_rhs

      if (abs(norm_rhs) > 0.) then ! empty domain => potential == 0.
         if (master .and. norm_was_zero) call warn("[multigrid_gravity:vcycle_hg] Spontaneous mass creation detected!")
         norm_was_zero = .false.
      else
         call leaves%set_q_value(solution, 0.)
<<<<<<< HEAD
         if (.not. something_in_particles) then
            if (master .and. .not. norm_was_zero) call warn("[multigrid_gravity:vcycle_hg] No gravitational potential for an empty space.")
            norm_was_zero = .true.
         endif
=======
         if (master .and. .not. norm_was_zero) call warn("[multigrid_gravity:vcycle_hg] No gravitational potential for an empty space.")
         norm_was_zero = .true.
         call ppp_main%stop(mgv_label)
>>>>>>> bd0f0078
         return
      endif

      ! iterations
      do v = 0, max_cycles
         write(label, '(i8)') v

         call all_cg%set_dirty(defect, 0.977*dirtyH1)
         call residual(leaves, source, solution, defect)
         call leaves%check_dirty(defect, "residual")
         if (grav_bnd == bnd_periodic) call leaves%subtract_average(defect)

         norm_lhs = leaves%norm_sq(defect)
         ts = set_timer(tmr_mg)
         tot_ts = tot_ts + ts
         if (master .and. verbose_vcycle) then
            if (norm_old/norm_lhs < 1.e5) then
               fmt='(3a,i3,a,f12.9,a,f8.2,a,f7.3)'
            else
               fmt='(3a,i3,a,f12.9,a,es8.2,a,f7.3)'
            endif
            write(msg, fmt)"[multigrid_gravity] ", trim(vstat%cprefix), "Cycle:", v, " norm/rhs= ", norm_lhs/norm_rhs, " reduction factor= ", norm_old/norm_lhs, "   dt_wall= ", ts
            call printinfo(msg, stdout)
         endif

         vstat%count = v
         if (abs(norm_lhs) > 0.) then
            vstat%factor(vstat%count) = norm_old/norm_lhs
         else
            vstat%factor(vstat%count) = huge(1.0)
         endif
         vstat%time(vstat%count) = ts

         if (v>0 .and. norm_old/norm_lhs <= suspicious_factor) call all_cg%numbered_ascii_dump(mg_fields, dname, v)
         if (dump_result .and. norm_lhs/norm_rhs <= norm_tol) call all_cg%numbered_ascii_dump(mg_fields, dname)

         if (norm_lhs/norm_rhs <= norm_tol) exit
         call ppp_main%start(mgc_label // adjustl(label))

         if (v<1) then ! forgive poor convergence in some first V-cycles
            norm_lowest = norm_lhs
         else
            if (norm_lhs < norm_lowest) then
               norm_lowest = norm_lhs
            else
               if (v > some_warm_up_cycles .and. norm_lhs/norm_lowest > vcycle_abort) then
                  vstat%norm_final = norm_lhs/norm_rhs
                  if (.not. verbose_vcycle) call vstat%brief_v_log
                  call die("[multigrid_gravity:vcycle_hg] Serious nonconvergence detected.")
                  !In such case one may increase nsmool, decrease refinement depth or use FFT
               endif
            endif
         endif

         if (v > some_warm_up_cycles .and. norm_old/norm_lhs <= vcycle_giveup) then
            if (master) then
               write(msg, '(a,g8.1)')"[multigrid_gravity:vcycle_hg] Poor convergence detected. Giving up. norm_tol missed by a factor of ",norm_lhs/norm_rhs/merge(norm_tol, tiny(1.), norm_tol > 0.)
               call warn(msg)
            endif
            exit
         endif
         norm_old = norm_lhs

         ! the Huang-Greengard V-cycle
         call finest%level%restrict_to_floor_q_1var(defect)

         call all_cg%set_dirty(correction, 0.976*dirtyH1)

         curl => coarsest%level
         do while (associated(curl))
            call approximate_solution(curl, defect, correction)
            call curl%check_dirty(correction, "Vup relax+")
            curl => curl%finer
         enddo
         call leaves%q_add(correction, solution)

         call finest%level%restrict_to_base_q_1var(solution)

         if (dump_every_step) call all_cg%numbered_ascii_dump(mg_fields, dname, v)
         call ppp_main%stop(mgc_label // adjustl(label))

      enddo

#ifdef DEBUG
      call residual(leaves, source, solution, defect)
#endif /* DEBUG */
      if (v > max_cycles) then
         if (master .and. norm_lhs/norm_rhs > norm_tol) call warn("[multigrid_gravity:vcycle_hg] Not enough V-cycles to achieve convergence.")
         v = max_cycles
      endif

      vstat%norm_final = norm_lhs/norm_rhs
      if (.not. verbose_vcycle) call vstat%brief_v_log

      call ppp_main%stop(mgv_label)

      call leaves%check_dirty(solution, "final_solution")

   end subroutine vcycle_hg

!>
!! \brief Mark which old potential fields should be put into restart and dump appropriate attributes
!<

   subroutine unmark_oldsoln

      use multigridvars, only: grav_bnd, bnd_isolated

      implicit none

      call inner%unmark
      if (grav_bnd == bnd_isolated) call outer%unmark

   end subroutine unmark_oldsoln

#ifdef HDF5
   subroutine write_oldsoln_to_restart(file_id)

      use hdf5,          only: HID_T
      use multigridvars, only: grav_bnd, bnd_isolated

      implicit none

      integer(HID_T), intent(in) :: file_id  !< File identifier

      call inner%mark_and_create_attribute(file_id)
      if (grav_bnd == bnd_isolated) call outer%mark_and_create_attribute(file_id)

   end subroutine write_oldsoln_to_restart

   subroutine read_oldsoln_from_restart(file_id)

      use hdf5,          only: HID_T
      use multigridvars, only: grav_bnd, bnd_isolated
      use multipole,     only: singlepass

      implicit none

      integer(HID_T), intent(in) :: file_id  !< File identifier

      call inner%read_os_attribute(file_id)
      if (grav_bnd == bnd_isolated .and. .not. singlepass) call outer%read_os_attribute(file_id)

   end subroutine read_oldsoln_from_restart

#endif /* HDF5 */

end module multigrid_gravity<|MERGE_RESOLUTION|>--- conflicted
+++ resolved
@@ -680,14 +680,8 @@
       use grid_cont,         only: grid_container
       use multigridvars,     only: source, bnd_periodic, bnd_dirichlet, bnd_givenval, grav_bnd
       use multigrid_Laplace, only: ord_laplacian_outer
-<<<<<<< HEAD
+      use ppp,               only: ppp_main
       use units,             only: fpiG
-
-=======
-      use ppp,            only: ppp_main
-      use units,          only: fpiG
-      use particle_pub,   only: pset
->>>>>>> bd0f0078
 #ifdef JEANS_PROBLEM
       use problem_pub,       only: jeans_d0, jeans_mode ! hack for tests
 #endif /* JEANS_PROBLEM */
@@ -1024,16 +1018,11 @@
          norm_was_zero = .false.
       else
          call leaves%set_q_value(solution, 0.)
-<<<<<<< HEAD
          if (.not. something_in_particles) then
             if (master .and. .not. norm_was_zero) call warn("[multigrid_gravity:vcycle_hg] No gravitational potential for an empty space.")
             norm_was_zero = .true.
          endif
-=======
-         if (master .and. .not. norm_was_zero) call warn("[multigrid_gravity:vcycle_hg] No gravitational potential for an empty space.")
-         norm_was_zero = .true.
          call ppp_main%stop(mgv_label)
->>>>>>> bd0f0078
          return
       endif
 
