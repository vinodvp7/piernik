--- conflicted
+++ resolved
@@ -542,7 +542,6 @@
 #endif /* !NO_FFT */
 
       ! this should work correctly also when dom%eff_dim < 3
-<<<<<<< HEAD
       if (dom%eff_dim == 0) then  ! disable relaxation at all
          cg%mg%r  = 1.
          cg%mg%rx = 0.
@@ -550,26 +549,15 @@
          cg%mg%rz = 0.
       else
          cg%mg%r  = overrelax / 2.
-         cg%mg%rx = cg%dvol**2 * cg%idx2
-         cg%mg%ry = cg%dvol**2 * cg%idy2
-         cg%mg%rz = cg%dvol**2 * cg%idz2
+         cg%mg%rx = cg%idx2
+         cg%mg%ry = cg%idy2
+         cg%mg%rz = cg%idz2
          cg%mg%r  = cg%mg%r / (cg%mg%rx + cg%mg%ry + cg%mg%rz)
          cg%mg%rx = cg%mg%r * cg%mg%rx
          cg%mg%ry = cg%mg%r * cg%mg%ry
          cg%mg%rz = cg%mg%r * cg%mg%rz
-         cg%mg%r  = cg%mg%r * cg%dvol**2
-      endif
-=======
-      cg%mg%r  = overrelax / 2.
-      cg%mg%rx = cg%idx2
-      cg%mg%ry = cg%idy2
-      cg%mg%rz = cg%idz2
-      cg%mg%r  = cg%mg%r / (cg%mg%rx + cg%mg%ry + cg%mg%rz)
-      cg%mg%rx = cg%mg%r * cg%mg%rx
-      cg%mg%ry = cg%mg%r * cg%mg%ry
-      cg%mg%rz = cg%mg%r * cg%mg%rz
-      cg%mg%r  = cg%mg%r
->>>>>>> b4ca581f
+         cg%mg%r  = cg%mg%r
+      endif
 
       ! FFT solver storage and data
       curl => find_level(cg%l%id)
