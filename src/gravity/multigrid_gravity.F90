--- conflicted
+++ resolved
@@ -675,25 +675,15 @@
    subroutine init_source(i_sg_dens)
 
       use cg_leaves,         only: leaves
-<<<<<<< HEAD
-      use cg_list_global   , only: all_cg
-      use cg_list,           only: cg_list_element
-      use constants,         only: GEO_RPZ, LO, HI, xdim, ydim, zdim, O_I4, zero, dirtyH1
-=======
       use cg_list,           only: cg_list_element
       use cg_list_global,    only: all_cg
       use constants,         only: GEO_RPZ, LO, HI, xdim, ydim, zdim, O_I4, zero, dirtyH1, PPP_GRAV, PPP_MG
->>>>>>> 003c835c
       use dataio_pub,        only: die
       use domain,            only: dom
       use func,              only: operator(.notequals.), operator(.equals.)
       use grid_cont,         only: grid_container
       use multigridvars,     only: source, bnd_periodic, bnd_dirichlet, bnd_givenval, grav_bnd
       use multigrid_Laplace, only: ord_laplacian_outer
-<<<<<<< HEAD
-=======
-      use particle_pub,      only: pset
->>>>>>> 003c835c
       use ppp,               only: ppp_main
       use units,             only: fpiG
 #ifdef JEANS_PROBLEM
@@ -714,11 +704,7 @@
       logical                        :: apply_src_Mcorrection
       character(len=*), parameter :: mgi_label = "grav_MG_init_source"
 
-<<<<<<< HEAD
-      call ppp_main%start(mgi_label)
-=======
       call ppp_main%start(mgi_label, PPP_GRAV + PPP_MG)
->>>>>>> 003c835c
 
       call all_cg%set_dirty(source, 0.979*dirtyH1)
       something_in_particles = .false.
@@ -809,11 +795,7 @@
 
       call leaves%check_dirty(source, "init_src")
 
-<<<<<<< HEAD
-      call ppp_main%stop(mgi_label)
-=======
       call ppp_main%stop(mgi_label, PPP_GRAV + PPP_MG)
->>>>>>> 003c835c
 
    end subroutine init_source
 
@@ -1042,15 +1024,9 @@
       use mpisetup,                 only: master
       use multigridvars,            only: source, solution, correction, defect, verbose_vcycle, stdout, tot_ts, ts, grav_bnd, bnd_periodic
       use multigrid_gravity_helper, only: approximate_solution
-<<<<<<< HEAD
-      use multigrid_Laplace,  only: residual
-      use ppp,                only: ppp_main
-      use timer,              only: set_timer
-=======
       use multigrid_Laplace,        only: residual
       use ppp,                      only: ppp_main
       use timer,                    only: set_timer
->>>>>>> 003c835c
 
       implicit none
 
@@ -1068,11 +1044,7 @@
       character(len=*), parameter :: mgv_label = "grav_MG_V-cycles", mgc_label = "V-cycle "
       character(len=cbuff_len)    :: label
 
-<<<<<<< HEAD
-      call ppp_main%start(mgv_label)
-=======
       call ppp_main%start(mgv_label, PPP_GRAV + PPP_MG)
->>>>>>> 003c835c
 
 #ifdef DEBUG
       inquire(file = "_dump_every_step_", EXIST=dump_every_step) ! use for debug only
@@ -1097,17 +1069,11 @@
          norm_was_zero = .false.
       else
          call leaves%set_q_value(solution, 0.)
-<<<<<<< HEAD
          if (.not. something_in_particles) then
             if (master .and. .not. norm_was_zero) call warn("[multigrid_gravity:vcycle_hg] No gravitational potential for an empty space.")
             norm_was_zero = .true.
          endif
-         call ppp_main%stop(mgv_label)
-=======
-         if (master .and. .not. norm_was_zero) call warn("[multigrid_gravity:vcycle_hg] No gravitational potential for an empty space.")
-         norm_was_zero = .true.
          call ppp_main%stop(mgv_label, PPP_GRAV + PPP_MG)
->>>>>>> 003c835c
          return
       endif
 
@@ -1145,11 +1111,7 @@
          if (dump_result .and. norm_lhs/norm_rhs <= norm_tol) call all_cg%numbered_ascii_dump(mg_fields, dname)
 
          if (norm_lhs/norm_rhs <= norm_tol) exit
-<<<<<<< HEAD
-         call ppp_main%start(mgc_label // adjustl(label))
-=======
          call ppp_main%start(mgc_label // adjustl(label), PPP_GRAV + PPP_MG)
->>>>>>> 003c835c
 
          if (v<1) then ! forgive poor convergence in some first V-cycles
             norm_lowest = norm_lhs
@@ -1191,11 +1153,7 @@
          call finest%level%restrict_to_base_q_1var(solution)
 
          if (dump_every_step) call all_cg%numbered_ascii_dump(mg_fields, dname, v)
-<<<<<<< HEAD
-         call ppp_main%stop(mgc_label // adjustl(label))
-=======
          call ppp_main%stop(mgc_label // adjustl(label), PPP_GRAV + PPP_MG)
->>>>>>> 003c835c
 
       enddo
 
@@ -1210,11 +1168,7 @@
       vstat%norm_final = norm_lhs/norm_rhs
       if (.not. verbose_vcycle) call vstat%brief_v_log
 
-<<<<<<< HEAD
-      call ppp_main%stop(mgv_label)
-=======
       call ppp_main%stop(mgv_label, PPP_GRAV + PPP_MG)
->>>>>>> 003c835c
 
       call leaves%check_dirty(solution, "final_solution")
 
