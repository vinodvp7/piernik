!
! PIERNIK Code Copyright (C) 2006 Michal Hanasz
!
!    This file is part of PIERNIK code.
!
!    PIERNIK is free software: you can redistribute it and/or modify
!    it under the terms of the GNU General Public License as published by
!    the Free Software Foundation, either version 3 of the License, or
!    (at your option) any later version.
!
!    PIERNIK is distributed in the hope that it will be useful,
!    but WITHOUT ANY WARRANTY; without even the implied warranty of
!    MERCHANTABILITY or FITNESS FOR A PARTICULAR PURPOSE.  See the
!    GNU General Public License for more details.
!
!    You should have received a copy of the GNU General Public License
!    along with PIERNIK.  If not, see <http://www.gnu.org/licenses/>.
!
!    Initial implementation of PIERNIK code was based on TVD split MHD code by
!    Ue-Li Pen
!        see: Pen, Arras & Wong (2003) for algorithm and
!             http://www.cita.utoronto.ca/~pen/MHD
!             for original source code "mhd.f90"
!
!    For full list of developers see $PIERNIK_HOME/license/pdt.txt
!

#include "piernik.h"

!>
!! \brief Multigrid Poisson solver
!!
!! \details This module contains routines and variables specific for multigrid self-gravity solver.
!!
!! Some code pieces (low-level FFT routines) here are not really gravity-related,
!! but these are not needed for implicit CR-diffusion solver either.
!! These parts of code can be moved to other multigrid files when any other multigrid solver uses them.
!!
!! If you ever want to use FFT solver in serial run (much like it was possible via poissonsolver.F90) set level_depth = 0 in MULTIGRID namelist.
!<

module multigrid_gravity
! pulled by MULTIGRID && SELF_GRAV

   use constants,          only: cbuff_len
   use multigrid_vstats,   only: vcycle_stats
   use multigrid_old_soln, only: soln_history

   implicit none

   private
   public :: multigrid_grav_par, init_multigrid_grav, cleanup_multigrid_grav, multigrid_solve_grav, init_multigrid_grav_ext, &
        &    unmark_oldsoln, recover_sgpm, recover_sgp, initialize_oldsoln_expanded
#ifdef HDF5
   public :: write_oldsoln_to_restart, read_oldsoln_from_restart
#endif /* HDF5 */

#ifndef NO_FFT
   include "fftw3.f"
#endif /* !NO_FFT */

   ! constants from fftw3.f
   !   integer, parameter :: FFTW_MEASURE=0, FFTW_PATIENT=32, FFTW_ESTIMATE=64
   !   integer, parameter :: FFTW_RODFT01=8, FFTW_RODFT10=9

   ! namelist parameters
   real               :: norm_tol                                     !< stop V-cycle iterations when the ratio of norms ||residual||/||source|| is below this value
   real               :: vcycle_abort                                 !< abort the V-cycle when lhs norm raises by this factor
   real               :: vcycle_giveup                                !< exit the V-cycle when convergence ratio drops below that level
   integer(kind=4)    :: max_cycles                                   !< Maximum allowed number of V-cycles
   logical            :: base_no_fft                                  !< Deny solving the coarsest level with FFT. Can be very slow.
   logical            :: fft_patient                                  !< Spend more time in init_multigrid to find faster fft plan
   character(len=cbuff_len) :: grav_bnd_str                           !< Type of gravitational boundary conditions.
   logical            :: require_FFT                                  !< .true. if we use FFT solver anywhere (and need face prolongation)
#ifndef NO_FFT
   integer            :: fftw_flags = FFTW_MEASURE                    !< or FFTW_PATIENT on request
#endif /* !NO_FFT */

   ! solution recycling
   type(soln_history), target :: inner, outer                         !< storage for recycling the inner and outer potentials

   ! miscellaneous
   type(vcycle_stats) :: vstat                                        !< V-cycle statistics
   logical            :: something_in_particles                       !< A flag indicating that some mass may be hidden in particles wandering outside the computational domain

   enum, bind(C)
      enumerator :: SGP, SGPM
   end enum

contains

!>
!! \brief Routine to set parameters values from namelist MULTIGRID_GRAVITY
!!
!! \n \n
!! @b MULTIGRID_GRAVITY
!! \n \n
!! <table border="+1">
!! <tr><td width="150pt"><b>parameter</b></td><td width="135pt"><b>default value</b></td><td width="200pt"><b>possible values</b></td><td width="315pt"> <b>description</b></td></tr>
!! <tr><td>norm_tol              </td><td>1.e-6  </td><td>real value     </td><td>\copydoc multigrid_gravity::norm_tol              </td></tr>
!! <tr><td>coarsest_tol          </td><td>1.e-2  </td><td>real value     </td><td>\copydoc multigrid_gravity::coarsest_tol          </td></tr>
!! <tr><td>vcycle_abort          </td><td>2.0    </td><td>real value     </td><td>\copydoc multigrid_gravity::vcycle_abort          </td></tr>
!! <tr><td>vcycle_giveup         </td><td>1.5    </td><td>real value     </td><td>\copydoc multigrid_gravity::vcycle_giveup         </td></tr>
!! <tr><td>max_cycles            </td><td>20     </td><td>integer value  </td><td>\copydoc multigrid_gravity::max_cycles            </td></tr>
!! <tr><td>nsmool                </td><td>dom%nb </td><td>integer value  </td><td>\copydoc multigridvars::nsmool                    </td></tr>
!! <tr><td>nsmoob                </td><td>100    </td><td>integer value  </td><td>\copydoc multigrid_gravity_helper::nsmoob         </td></tr>
!! <tr><td>overrelax             </td><td>1.     </td><td>real value     </td><td>\copydoc multigrid_gravity::overrelax             </td></tr>
!! <tr><td>L4_strength           </td><td>1.0    </td><td>real value     </td><td>\copydoc multigrid_Laplace4::L4_strength          </td></tr>
!! <tr><td>ord_laplacian         </td><td>-4     </td><td>integer value  </td><td>\copydoc multigrid_Laplace::ord_laplacian         </td></tr>
!! <tr><td>ord_laplacian_outer   </td><td>2      </td><td>integer value  </td><td>\copydoc multigrid_Laplace::ord_laplacian_outer   </td></tr>
!! <tr><td>ord_time_extrap       </td><td>1      </td><td>integer value  </td><td>\copydoc multigrid_gravity::ord_time_extrap       </td></tr>
!! <tr><td>base_no_fft           </td><td>.false.</td><td>logical        </td><td>\copydoc multigrid_gravity::base_no_fft           </td></tr>
!! <tr><td>fft_patient           </td><td>.false.</td><td>logical        </td><td>\copydoc multigrid_gravity::fft_patient           </td></tr>
!! <tr><td>lmax                  </td><td>16     </td><td>integer value  </td><td>\copydoc multipole::lmax                          </td></tr>
!! <tr><td>mmax                  </td><td>-1     </td><td>integer value  </td><td>\copydoc multipole::mmax                          </td></tr>
!! <tr><td>mpole_solver          </td><td>.false.</td><td>logical        </td><td>\copydoc multipole::mpole_solver                  </td></tr>
!! <tr><td>res_factor            </td><td>0.5    </td><td>real value     </td><td>\copydoc multipole_array::res_factor              </td></tr>
!! <tr><td>size_factor           </td><td>1.     </td><td>real value     </td><td>\copydoc multipole_array::size_factor             </td></tr>
!! <tr><td>mpole_level           </td><td>1      </td><td>integer value  </td><td>\copydoc multipole_array::mpole_level             </td></tr>
!! <tr><td>multidim_code_3D      </td><td>.false.</td><td>logical        </td><td>\copydoc multigridvars::multidim_code_3d          </td></tr>
!! <tr><td>use_CG                </td><td>.false.</td><td>logical        </td><td>\copydoc multigrid_gravity::use_CG                </td></tr>
!! <tr><td>use_CG_outer          </td><td>.false.</td><td>logical        </td><td>\copydoc multigrid_gravity::use_CG_outer          </td></tr>
!! <tr><td>grav_bnd_str          </td><td>"periodic"/"dirichlet"</td><td>string of chars</td><td>\copydoc multigrid_gravity::grav_bnd_str </td></tr>
!! <tr><td>preconditioner        </td><td>"HG_V-cycle"</td><td>string of chars</td><td>\copydoc multigrid_gravity::preconditioner   </td></tr>
!! </table>
!! The list is active while \b "SELF_GRAV" and \b "MULTIGRID" are defined.
!! \n \n
!<
   subroutine multigrid_grav_par

      use bcast,              only: piernik_MPI_Bcast
      use constants,          only: GEO_XYZ, GEO_RPZ, BND_PER, O_LIN, O_I2, O_D4, I_ONE, INVALID
      use dataio_pub,         only: msg, die, warn, nh
      use domain,             only: dom, is_multicg !, is_uneven
      use func,               only: operator(.notequals.)
      use mpisetup,           only: master, slave, ibuff, cbuff, rbuff, lbuff
      use multigridvars,      only: single_base, bnd_invalid, bnd_isolated, bnd_periodic, bnd_dirichlet, grav_bnd, multidim_code_3D, nsmool, &
           &                        overrelax, coarsest_tol
      use multigrid_gravity_helper, only: nsmoob
      use multigrid_Laplace,  only: ord_laplacian, ord_laplacian_outer
      use multigrid_Laplace4, only: L4_strength
      use multigrid_old_soln, only: nold_max, ord_time_extrap
      use multipole,          only: mpole_solver, lmax, mmax, singlepass, init_multipole
      use multipole_array,    only: res_factor, size_factor, mpole_level, mpole_level_auto
      use pcg,                only: use_CG, use_CG_outer, preconditioner, default_preconditioner, pcg_init

      implicit none

      integer       :: periodic_bnd_cnt   !< counter of periodic boundaries in existing directions
      logical, save :: frun = .true.      !< First run flag

      namelist /MULTIGRID_GRAVITY/ norm_tol, coarsest_tol, vcycle_abort, vcycle_giveup, max_cycles, nsmool, nsmoob, use_CG, use_CG_outer, &
           &                       overrelax, L4_strength, ord_laplacian, ord_laplacian_outer, ord_time_extrap, &
           &                       base_no_fft, fft_patient, &
           &                       lmax, mmax, mpole_solver, mpole_level, res_factor, size_factor, &
           &                       multidim_code_3D, grav_bnd_str, preconditioner

      if (.not.frun) call die("[multigrid_gravity:multigrid_grav_par] Called more than once.")
      frun = .false.

      ! Default values for namelist variables
      norm_tol               = 1.e-6
      coarsest_tol           = 1.e-3
      overrelax              = 1.
      vcycle_abort           = 2.
      vcycle_giveup          = 1.5
      L4_strength            = 1.0
      res_factor             = 0.5
      size_factor            = 1.

      lmax                   = 16
      mmax                   = -1 ! will be automatically set to lmax unless explicitly limited in problem.par
      mpole_level            = mpole_level_auto
      max_cycles             = 20
      nsmool                 = -1  ! best to set it to dom%nb or its multiply
      nsmoob                 = 10000
      select case (dom%geometry_type)
         case (GEO_XYZ)
            ord_laplacian    = O_D4
         case (GEO_RPZ)
            ord_laplacian    = O_I2
         case default
            ord_laplacian    = INVALID
      end select
      ord_laplacian_outer    = ord_laplacian
      ord_time_extrap        = O_LIN

      mpole_solver           = "img_mass"
      base_no_fft            = .false.
      fft_patient            = .false.
      multidim_code_3D       = .false.
      use_CG                 = .false.
      use_CG_outer           = .false.

      periodic_bnd_cnt = count(dom%periodic(:) .and. dom%has_dir(:))

      if (periodic_bnd_cnt == dom%eff_dim) then
         grav_bnd_str = "periodic"
      else
         grav_bnd_str = "dirichlet"
      endif
      preconditioner = default_preconditioner

      if (master) then

         if (.not.nh%initialized) call nh%init()
         open(newunit=nh%lun, file=nh%tmp1, status="unknown")
         write(nh%lun,nml=MULTIGRID_GRAVITY)
         close(nh%lun)
         open(newunit=nh%lun, file=nh%par_file)
         nh%errstr=""
         read(unit=nh%lun, nml=MULTIGRID_GRAVITY, iostat=nh%ierrh, iomsg=nh%errstr)
         close(nh%lun)
         call nh%namelist_errh(nh%ierrh, "MULTIGRID_GRAVITY")
         read(nh%cmdl_nml,nml=MULTIGRID_GRAVITY, iostat=nh%ierrh)
         call nh%namelist_errh(nh%ierrh, "MULTIGRID_GRAVITY", .true.)
         open(newunit=nh%lun, file=nh%tmp2, status="unknown")
         write(nh%lun,nml=MULTIGRID_GRAVITY)
         close(nh%lun)
         call nh%compare_namelist()

         if (nsmool < 0) nsmool = -nsmool * dom%nb

         ! FIXME when ready
         select case (dom%geometry_type)
            case (GEO_XYZ) ! do nothing
            case (GEO_RPZ)
               ! switch off FFT-related bits
               base_no_fft = .true.
               if (any([ ord_laplacian, ord_laplacian_outer ] /= O_I2) .and. master) call warn("[multigrid_gravity:multigrid_grav_par] Laplacian order forced to 2]")
               ord_laplacian = O_I2
               ord_laplacian_outer = ord_laplacian
               L4_strength = 0.
            case default
               call die("[multigrid_gravity:multigrid_grav_par] Unsupported geometry.")
         end select

         if (is_multicg .and. .not. base_no_fft) then
            call warn("[multigrid_gravity:multigrid_grav_par] base_no_fft forced to .true. for multicg configuration")
            base_no_fft = .true.
         endif

         if (ord_laplacian_outer /= ord_laplacian) call warn("[multigrid_gravity:multigrid_grav_par] ord_laplacian_outer /= ord_laplacian")

         rbuff(1)  = norm_tol
         rbuff(2)  = overrelax
         rbuff(3)  = vcycle_abort
         rbuff(4)  = vcycle_giveup
         rbuff(5)  = L4_strength
         rbuff(6)  = coarsest_tol
         rbuff(7)  = res_factor
         rbuff(8)  = size_factor

         ibuff( 1) = mpole_level
         ibuff( 2) = lmax
         ibuff( 3) = mmax
         ibuff( 4) = max_cycles
         ibuff( 5) = nsmool
         ibuff( 6) = nsmoob
         ibuff( 7) = ord_laplacian
         ibuff( 9) = ord_time_extrap
         ibuff(10) = ord_laplacian_outer

         lbuff(2)  = base_no_fft
         lbuff(3)  = fft_patient
         lbuff(6)  = multidim_code_3D
         lbuff(7)  = use_CG
         lbuff(8)  = use_CG_outer

         cbuff(1)  = grav_bnd_str
         cbuff(2)  = preconditioner
         cbuff(3)  = mpole_solver
      endif

      call piernik_MPI_Bcast(cbuff, cbuff_len)
      call piernik_MPI_Bcast(ibuff)
      call piernik_MPI_Bcast(rbuff)
      call piernik_MPI_Bcast(lbuff)

      if (slave) then

         norm_tol       = rbuff(1)
         overrelax      = rbuff(2)
         vcycle_abort   = rbuff(3)
         vcycle_giveup  = rbuff(4)
         L4_strength    = rbuff(5)
         coarsest_tol   = rbuff(6)
         res_factor     = rbuff(7)
         size_factor    = rbuff(8)

         mpole_level         = ibuff( 1)
         lmax                = ibuff( 2)
         mmax                = ibuff( 3)
         max_cycles          = ibuff( 4)
         nsmool              = ibuff( 5)
         nsmoob              = ibuff( 6)
         ord_laplacian       = ibuff( 7)
         ord_time_extrap     = ibuff( 9)
         ord_laplacian_outer = ibuff(10)

         base_no_fft        = lbuff(2)
         fft_patient        = lbuff(3)
         multidim_code_3D   = lbuff(6)
         use_CG             = lbuff(7)
         use_CG_outer       = lbuff(8)

         grav_bnd_str   = cbuff(1)(1:len(grav_bnd_str))
         preconditioner = cbuff(2)(1:len(preconditioner))
         mpole_solver   = cbuff(3)(1:len(mpole_solver))

      endif

      ! boundaries
      grav_bnd = bnd_invalid
      select case (grav_bnd_str)
         case ("isolated", "iso")
            grav_bnd = bnd_isolated
         case ("periodic", "per")
            if (any(dom%bnd(:,:) /= BND_PER) .and. (dom%eff_dim > 0)) &
                 call die("[multigrid_gravity:multigrid_grav_par] cannot enforce periodic boundaries for gravity on a not fully periodic domain")
            grav_bnd = bnd_periodic
         case ("dirichlet", "dir")
            grav_bnd = bnd_dirichlet
         case default
            call die("[multigrid_gravity:multigrid_grav_par] Non-recognized boundary description.")
      end select

      if (periodic_bnd_cnt == dom%eff_dim) then ! fully periodic domain
         if (grav_bnd /= bnd_periodic .and. master) &
              call warn("[multigrid_gravity:multigrid_grav_par] Ignoring non-periodic boundary conditions for gravity on a fully periodic domain.")
         grav_bnd = bnd_periodic
         !> \warning the above statement is highly suspicious
      else if (periodic_bnd_cnt > 0 .and. periodic_bnd_cnt < dom%eff_dim) then
         if (grav_bnd == bnd_isolated) call die("[multigrid_gravity:multigrid_grav_par] Isolated grav boundaries implemented only for fully periodic domain")
         if (.not. base_no_fft .and. master) &
              call warn("[multigrid_gravity:multigrid_grav_par] Mixing periodic and non-periodic boundary conditions for gravity disables FFT base-level solver.")
         ! This would require more careful set up of the Green's function and FFT type
         base_no_fft = .true.
      endif
!!$      select case (grav_bnd)
!!$         case (bnd_periodic)
!!$            grav_extbnd_mode = BND_NONE
!!$         case (bnd_isolated, bnd_dirichlet, bnd_givenval)
!!$            grav_extbnd_mode = BND_NEGREF
!!$         case default
!!$            call die("[multigrid_gravity:multigrid_grav_par] Unsupported grav_bnd.")
!!$            !grav_extbnd_mode = BND_NONE
!!$      end select

      if (.not. (grav_bnd == bnd_periodic .or. grav_bnd == bnd_dirichlet .or. grav_bnd == bnd_isolated) .and. .not. base_no_fft) then
         base_no_fft = .true.
         if (master) call warn("[multigrid_gravity:multigrid_grav_par] Use of FFT not allowed by current boundary type/combination.")
      endif

      single_base = .not. base_no_fft

      if (master .and. (overrelax.notequals.1.0)) then
         write(msg, '(a,f8.5)')"[multigrid_gravity:multigrid_grav_par] Overrelaxation factor = ", overrelax
         call warn(msg)
         if (any([ord_laplacian, ord_laplacian_outer] /= O_I2)) call warn("[multigrid_gravity:multigrid_grav_par] Overrelaxation is implemented only for RBGS relaxation")
      endif

#ifndef NO_FFT
      if (fft_patient) fftw_flags = FFTW_PATIENT
#endif /* !NO_FFT */

      if (grav_bnd == bnd_isolated) call init_multipole

      ! solution recycling
      ord_time_extrap = min(nold_max-I_ONE, max(-I_ONE, ord_time_extrap))
      associate (nold => ord_time_extrap + 1)
         call inner%init_history(nold, "i")
         if (grav_bnd == bnd_isolated .and. .not. singlepass) call outer%init_history(nold, "o")
      end associate

      call vstat%init(max_cycles)

      call pcg_init ! Conjugate gradients

   end subroutine multigrid_grav_par

!> \brief Initialization - continued after allocation of everything interesting

   subroutine init_multigrid_grav

<<<<<<< HEAD
      use cg_leaves,           only: leaves
      use cg_level_coarsest,   only: coarsest
      use cg_level_connected,  only: cg_level_connected_t
      use cg_list,             only: cg_list_element
      use constants,           only: GEO_XYZ, sgp_n, fft_none, fft_dst, fft_rcr, dsetnamelen, pMAX, V_VERBOSE
      use dataio_pub,          only: die, warn, printinfo, msg
      use domain,              only: dom
      use mpisetup,            only: master, FIRST, LAST, piernik_MPI_Allreduce
      use multigridvars,       only: bnd_periodic, bnd_dirichlet, bnd_isolated, grav_bnd
      use named_array_list,    only: qna
=======
      use allreduce,          only: piernik_MPI_Allreduce
      use cg_leaves,          only: leaves
      use cg_level_coarsest,  only: coarsest
      use cg_level_connected, only: cg_level_connected_t
      use cg_list,            only: cg_list_element
      use constants,          only: GEO_XYZ, sgp_n, fft_none, fft_dst, fft_rcr, dsetnamelen, pMAX, V_VERBOSE
      use dataio_pub,         only: die, warn, printinfo, msg
      use domain,             only: dom
      use mpisetup,           only: master, FIRST, LAST
      use multigridvars,      only: bnd_periodic, bnd_dirichlet, bnd_isolated, grav_bnd
      use named_array_list,   only: qna
>>>>>>> 1d0d7c82

      implicit none

      type(cg_level_connected_t), pointer :: curl
      character(len=dsetnamelen) :: FFTn
      logical, save :: firstcall = .true.
      type(cg_list_element), pointer  :: cgl
      integer :: p, cnt, cnt_max

      if (firstcall) call leaves%set_q_value(qna%ind(sgp_n), 0.) !Initialize all the guardcells, even those which does not impact the solution

      if (.not. allocated(coarsest%level%dot%gse)) call die("[multigrid_gravity:init_multigrid_grav] cannot determine number of pieces on coaarsest level")
      cnt = 0
      do p = FIRST, LAST
         if (allocated(coarsest%level%dot%gse)) cnt = cnt + size(coarsest%level%dot%gse(p)%c(:))
      enddo

      if (base_no_fft .and. (cnt /= 1) .and. master) call warn("[multigrid_gravity:init_multigrid_grav] Cannot use FFT solver on coarsest level")
      base_no_fft = base_no_fft .or. (cnt /= 1)
#ifdef NO_FFT
      if (.not. base_no_fft) then
         if (master) call warn("[multigrid_gravity:init_multigrid_grav] Forced base_no_fft due to NO_FFT")
         base_no_fft = .true.
      endif
#endif /* NO_FFT */

      cnt_max = cnt
      call piernik_MPI_Allreduce(cnt_max, pMAX)
      if (cnt /= cnt_max) call die("[multigrid_gravity:init_multigrid_grav] Inconsistent number of pieces on coaarsest level")

      ! data related to local and global base-level FFT solver
      if (base_no_fft) then
         coarsest%level%fft_type = fft_none
      else
         select case (grav_bnd)
            case (bnd_periodic)
               coarsest%level%fft_type = fft_rcr
               FFTn="RCR"
            case (bnd_dirichlet, bnd_isolated)
               coarsest%level%fft_type = fft_dst
               FFTn="DST"
            case default
               coarsest%level%fft_type = fft_none
               FFTn="none"
               if (master) call warn("[multigrid_gravity:init_multigrid_grav] base_no_fft unset but no suitable boundary conditions found. Reverting to relaxation.")
         end select
         if (trim(FFTn) /= "none" .and. master) then
            write(msg,'(a,i3,2a)')"[multigrid_gravity:init_multigrid_grav] Coarsest level (",coarsest%level%l%id,"), FFT solver: ", trim(FFTn)
            call printinfo(msg, V_VERBOSE)
         endif
      endif
      if (coarsest%level%fft_type == fft_none .and. master) then
         write(msg,'(a,i3,a)')"[multigrid_gravity:init_multigrid_grav] Coarsest level (",coarsest%level%l%id,"), relaxation solver"
         call printinfo(msg, V_VERBOSE)
      endif

      require_FFT = .false.

      ! FFT solver storage and data
      curl => coarsest%level
      do while (associated(curl))

         if (curl%fft_type /= fft_none) then
            require_FFT = .true.
            if (dom%geometry_type /= GEO_XYZ) call die("[multigrid_gravity:init_multigrid_grav] FFT is not allowed in non-cartesian coordinates.")
         endif

         curl => curl%finer
      enddo

      if (require_FFT) then
#ifdef NO_FFT
         call die("[multigrid_gravity:init_multigrid_grav] require_FFT conflicts with NO_FFT")
#endif /* NO_FFT */
         curl => coarsest%level
         do while (associated(curl))
            cgl => curl%first
            do while (associated(cgl))
               call mgg_cg_init(cgl%cg) ! allocate FFT arrays on cg that are already created (dirty hack)
               cgl => cgl%nxt
            enddo
            curl => curl%finer
         enddo
      endif

      firstcall = .false.

   end subroutine init_multigrid_grav

!> \brief Cleanup

   subroutine cleanup_multigrid_grav

      use multipole,      only: cleanup_multipole

      implicit none

#ifndef NO_FFT
      call dfftw_cleanup
#endif /* !NO_FFT */

      call cleanup_multipole
      call vstat%cleanup
      call inner%cleanup_history
      call outer%cleanup_history

   end subroutine cleanup_multigrid_grav

!> set up pointers for cg%mg initialization

   subroutine init_multigrid_grav_ext(after_label)

      use grid_container_ext, only: cg_ext, cg_extptrs

      implicit none

      character(len=*), intent(in) :: after_label

      procedure(cg_ext), pointer :: mgg_cg_init_p, mgg_cg_cleanup_p

      mgg_cg_init_p    => mgg_cg_init
      mgg_cg_cleanup_p => mgg_cg_cleanup
      call cg_extptrs%extend(mgg_cg_init_p, mgg_cg_cleanup_p, "multigrid_gravity", after_label)

   end subroutine init_multigrid_grav_ext

!> \brief Allocate some multigrid-specific arrays

   subroutine mgg_cg_init(cg)

      use cg_level_connected, only: cg_level_connected_t
      use constants,          only: fft_none
      use dataio_pub,         only: die
      use domain,             only: dom
      use find_lev,           only: find_level
      use grid_cont,          only: grid_container
      use multigridvars,      only: overrelax
#ifndef NO_FFT
      use constants,          only: fft_rcr, fft_dst, pi, dpi, zero, half, one
#endif /* !NO_FFT */

      implicit none

      type(grid_container), pointer,  intent(inout) :: cg
      type(cg_level_connected_t), pointer :: curl
#ifndef NO_FFT
      real, allocatable, dimension(:)  :: kx, ky, kz             !< FFT kernel directional components for convolution
      integer :: i, j
#endif /* !NO_FFT */

      ! this should work correctly also when dom%eff_dim < 3
      if (dom%eff_dim == 0) then  ! disable relaxation at all
         cg%mg%r  = 1.
         cg%mg%rx = 0.
         cg%mg%ry = 0.
         cg%mg%rz = 0.
      else
         cg%mg%r  = overrelax / 2.
         cg%mg%rx = cg%idx2
         cg%mg%ry = cg%idy2
         cg%mg%rz = cg%idz2
         cg%mg%r  = cg%mg%r / (cg%mg%rx + cg%mg%ry + cg%mg%rz)
         cg%mg%rx = cg%mg%r * cg%mg%rx
         cg%mg%ry = cg%mg%r * cg%mg%ry
         cg%mg%rz = cg%mg%r * cg%mg%rz
         cg%mg%r  = cg%mg%r
      endif

      ! FFT solver storage and data
      curl => find_level(cg%l%id)

      if (.not. associated(curl)) call die("[multigrid_gravity:mgg_cg_init] level not found")
      if (cg%l%id /= curl%l%id) call die("[multigrid_gravity:mgg_cg_init] wrong level found")

      cg%mg%planf = 0
      cg%mg%plani = 0

      if (curl%fft_type /= fft_none) then

#ifdef NO_FFT
         call die("[multigrid_gravity:mgg_cg_init] NO_FFT")
#else /* !NO_FFT */

         select case (curl%fft_type)
            case (fft_rcr)
               cg%mg%nxc = cg%nxb / 2 + 1
            case (fft_dst)
               cg%mg%nxc = cg%nxb
            case default
               call die("[multigrid_gravity:mgg_cg_init] Unknown FFT type.")
         end select

         if (allocated(cg%mg%Green3D) .or. allocated(cg%mg%src)) call die("[multigrid_gravity:mgg_cg_init] Green3D or src arrays already allocated")
         allocate(cg%mg%Green3D(cg%mg%nxc, cg%nyb, cg%nzb))
         allocate(cg%mg%src    (cg%nxb,    cg%nyb, cg%nzb))

         allocate(kx(cg%mg%nxc), ky(cg%nyb), kz(cg%nzb))

         select case (curl%fft_type)

            ! cg%mg%fft_norm is set such that the following sequence gives identity:
            ! call dfftw_execute(cg%mg%planf); cg%mg%fftr(:, :, :) = cg%mg%fftr(:, :, :) * cg%mg%fft_norm ; call dfftw_execute(cg%mg%plani)

            case (fft_rcr)
               if (allocated(cg%mg%fft)) call die("[multigrid_gravity:mgg_cg_init] fft or Green3D array already allocated")
               allocate(cg%mg%fft(cg%mg%nxc, cg%nyb, cg%nzb))

               cg%mg%fft_norm = one / real( product(cg%n_b(:), mask=dom%has_dir(:)) ) ! No 4 pi G factor here because the source was already multiplied by it

               ! FFT local solver initialization for 2nd order (3-point) Laplacian
               ! sin(k*x-d) - 2.*sin(k*x) + sin(k*x+d) = 2 * (cos(d)-1) * sin(k*x) = -4 * sin(d/2)**2 * sin(k*x)
               ! For 4th order: a*sin(k*x) + b*(sin(k*x-d) + sin(k*x+d)) + c*(sin(k*x-2*d) + sin(k*x+2*d)), a+2*b+2*c == 0 it would be:
               ! 4*(a+b+(a+2*b)*cos(d)) * sin(d/2)**2 * sin(k*x)
               ! For 6th order: a*sin(k*x) + b*(sin(k*x-d) + sin(k*x+d)) + c*(sin(k*x-2*d) + sin(k*x+2*d)) + e*(sin(k*x-3*d) + sin(k*x+3*d)), a+2*b+2*c+2*e == 0 it would be:
               ! 2*(3*a+4*b+2*c+4*(a+2*b+c)*cos(d)+2*(a+2*(b+c))*cos(2*d)) * sin(d/2)**2 * sin(k*x)
               ! asymptotically: -d**2/2 for d<pi

               kx(:) = cg%idx2 * (cos(dpi/cg%nxb*[( j, j=0, cg%mg%nxc-1 )]) - one)
               ky(:) = cg%idy2 * (cos(dpi/cg%nyb*[( j, j=0, cg%nyb-1 )]) - one)
               kz(:) = cg%idz2 * (cos(dpi/cg%nzb*[( j, j=0, cg%nzb-1 )]) - one)
               call dfftw_plan_dft_r2c_3d(cg%mg%planf, cg%nxb, cg%nyb, cg%nzb, cg%mg%src, cg%mg%fft, fftw_flags)
               call dfftw_plan_dft_c2r_3d(cg%mg%plani, cg%nxb, cg%nyb, cg%nzb, cg%mg%fft, cg%mg%src, fftw_flags)

            case (fft_dst)

               if (allocated(cg%mg%fftr)) call die("[multigrid_gravity:mgg_cg_init] fftr array already allocated")
               allocate(cg%mg%fftr(cg%mg%nxc, cg%nyb, cg%nzb))

               cg%mg%fft_norm = one / (8. * real( product(cg%n_b(:), mask=dom%has_dir(:)) ))
               kx(:) = cg%idx2 * (cos(pi/cg%nxb*[( j, j=1, cg%mg%nxc )]) - one)
               ky(:) = cg%idy2 * (cos(pi/cg%nyb*[( j, j=1, cg%nyb )]) - one)
               kz(:) = cg%idz2 * (cos(pi/cg%nzb*[( j, j=1, cg%nzb )]) - one)
               call dfftw_plan_r2r_3d(cg%mg%planf, cg%nxb, cg%nyb, cg%nzb, cg%mg%src,  cg%mg%fftr, FFTW_RODFT10, FFTW_RODFT10, FFTW_RODFT10, fftw_flags)
               call dfftw_plan_r2r_3d(cg%mg%plani, cg%nxb, cg%nyb, cg%nzb, cg%mg%fftr, cg%mg%src,  FFTW_RODFT01, FFTW_RODFT01, FFTW_RODFT01, fftw_flags)

            case default
               call die("[multigrid_gravity:mgg_cg_init] Unknown FFT type.")
         end select

         ! compute Green's function for 7-point 3D discrete laplacian
         do i = 1, cg%mg%nxc
            do j = 1, cg%nyb
               where (abs(kx(i) + ky(j) + kz(:)) >  tiny(1.))
                  cg%mg%Green3D(i,j,:) = half * cg%mg%fft_norm / (kx(i) + ky(j) + kz(:))
               elsewhere
                  cg%mg%Green3D(i,j,:) = zero
               endwhere
            enddo
         enddo
#endif /* !NO_FFT */

      endif

   end subroutine mgg_cg_init

!> \brief Deallocate what was allocated in mg_cg_init

   subroutine mgg_cg_cleanup(cg)

      use grid_cont, only: grid_container

      implicit none

      type(grid_container), pointer,  intent(inout) :: cg

      if (allocated(cg%mg%fft))     deallocate(cg%mg%fft)
      if (allocated(cg%mg%fftr))    deallocate(cg%mg%fftr)
      if (allocated(cg%mg%src))     deallocate(cg%mg%src)
      if (allocated(cg%mg%Green3D)) deallocate(cg%mg%Green3D)

#ifndef NO_FFT
      if (cg%mg%planf /= 0) call dfftw_destroy_plan(cg%mg%planf)
      if (cg%mg%plani /= 0) call dfftw_destroy_plan(cg%mg%plani)
#endif /* !NO_FFT */

   end subroutine mgg_cg_cleanup

!>
!! \brief Make a local copy of source (density) and multiply by 4 pi G
!!
!! \details Typically i_sg_dens is a copy of fluidindex::iarr_all_sg.
!! Passing this as an argument allows for independent computation of the potential for several density fields if necessary.
!! Pass an empty array when there are no selfgravitating fluids but we have particles
!! Omit i_sg_dens when calculating "outer potential" for isolated gravity boundaries.
!!
!! \todo compact the following more (if possible)
!<

   subroutine init_source(i_sg_dens, q_sg_dens, use_particles)

      use cg_cost_data,      only: I_MULTIGRID
      use cg_leaves,         only: leaves
      use cg_list,           only: cg_list_element
      use cg_list_dataop,    only: ind_val
      use cg_list_global,    only: all_cg
      use constants,         only: GEO_RPZ, LO, HI, xdim, ydim, zdim, O_I4, zero, dirtyH1, PPP_GRAV, PPP_MG
      use dataio_pub,        only: die
      use domain,            only: dom
      use func,              only: operator(.notequals.), operator(.equals.)
      use grid_cont,         only: grid_container
      use multigridvars,     only: source, bnd_periodic, bnd_dirichlet, bnd_givenval, grav_bnd
      use multigrid_Laplace, only: ord_laplacian_outer
      use ppp,               only: ppp_main
      use units,             only: fpiG
#ifdef JEANS_PROBLEM
      use problem_pub,       only: jeans_d0, jeans_mode ! hack for tests
#endif /* JEANS_PROBLEM */
#ifdef NBODY_MULTIGRID
      use constants,         only: nbdn_n
      use named_array_list,  only: qna
#endif /* NBODY_MULTIGRID */

      implicit none

      integer(kind=4), dimension(:), optional, intent(in) :: i_sg_dens      !< indices to selfgravitating fluids in cg%u array
      integer(kind=4), dimension(:), optional, intent(in) :: q_sg_dens      !< indices to selfgravitating cg%q fields
      logical, optional,                       intent(in) :: use_particles  !< pass .false. to ignore particles

      real                           :: fac
      integer                        :: i, side
      type(cg_list_element), pointer :: cgl
      type(grid_container),  pointer :: cg
      logical                        :: apply_src_Mcorrection, use_p, vacuum
      integer(kind=4), allocatable, dimension(:) :: q_sg_arr
      character(len=*), parameter    :: mgi_label = "grav_MG_init_source"

      call ppp_main%start(mgi_label, PPP_GRAV + PPP_MG)

      call all_cg%set_dirty(source, 0.979*dirtyH1)
      vacuum = .true.
      something_in_particles = .false.
      use_p = .true.
      if (present(use_particles)) use_p = use_particles

      ! The densities from cg%u
      if (present(i_sg_dens)) then
         if (size(i_sg_dens) > 0) then
            cgl => leaves%first
            do while (associated(cgl))
               cg => cgl%cg
               call cg%costs%start

               cgl%cg%q(source)%arr(RNG) = fpiG * sum(cg%u(i_sg_dens, RNG), dim=1)

               call cg%costs%stop(I_MULTIGRID)
               cgl => cgl%nxt
            enddo
            vacuum = .false.
         endif
      endif

      if (vacuum) call leaves%set_q_value(source, 0.)  ! initialize it anyway

      ! particles mapped to density and user-defined fields that contain additional density fields
      allocate(q_sg_arr(0))
      if (present(q_sg_dens)) q_sg_arr = [ q_sg_arr, q_sg_dens ]  ! LHS realloc
#ifdef NBODY_MULTIGRID
      if (use_p) q_sg_arr = [ q_sg_arr, qna%ind(nbdn_n) ]  ! LHS realloc
#endif /* NBODY_MULTIGRID */
      do i = lbound(q_sg_arr, dim=1), ubound(q_sg_arr, dim=1)
         call leaves%q_lin_comb( [ ind_val(source, 1.), ind_val(q_sg_arr(i), fpiG) ], source)
      enddo

      select case (grav_bnd)
         case (bnd_periodic) ! probably also bnd_neumann
            call leaves%subtract_average(source)
         case (bnd_dirichlet)
#ifdef JEANS_PROBLEM
            if (jeans_mode == 1) call leaves%q_add_val(source, - fpiG * jeans_d0) ! remove density bias
#endif /* JEANS_PROBLEM */
         case (bnd_givenval) ! convert potential into a layer of imaginary mass (subtract second derivative normal to computational domain boundary)

            cgl => leaves%first
            do while (associated(cgl))
               cg => cgl%cg

               apply_src_Mcorrection = any(cg%ext_bnd(:,:)) .and. (ord_laplacian_outer == -O_I4) ! an improvement for Mehrstellen Laplace operator

               if (apply_src_Mcorrection) cg%wa(RNG) = 0.
               do side = LO, HI
                  if (cg%ext_bnd(xdim, side)) then
                     fac = 2. * cg%idx2 / fpiG
                     if (dom%geometry_type == GEO_RPZ .and. (cg%x(cg%ijkse(xdim,side)).notequals.zero)) &
                          & fac = fac - 1./(cg%dx * cg%x(cg%ijkse(xdim,side)) * fpiG) !> BEWARE is it cg%x(ie), cg%x(ie+1) or something in the middle?
                     cgl%cg%q(source)%arr       (cg%ijkse(xdim,side), cg%js:cg%je, cg%ks:cg%ke) = &
                          & cgl%cg%q(source)%arr(cg%ijkse(xdim,side), cg%js:cg%je, cg%ks:cg%ke) - &
                          & cg%mg%bnd_x(                          cg%js:cg%je, cg%ks:cg%ke, side) * fac
                     if (apply_src_Mcorrection) cg%wa(cg%ijkse(xdim,side), cg%js:cg%je, cg%ks:cg%ke) = cg%wa(cg%ijkse(xdim,side), cg%js:cg%je, cg%ks:cg%ke) + 1
                  endif
               enddo
               do side = LO, HI
                  if (cg%ext_bnd(ydim, side)) then
                     if (dom%geometry_type == GEO_RPZ) then
                        do i = cg%is, cg%ie
                           if (cg%x(i).notequals.zero) cg%q(source)%arr(i, cg%ijkse(ydim,side), cg%ks:cg%ke) = &
                                &                      cg%q(source)%arr(i, cg%ijkse(ydim,side), cg%ks:cg%ke) - &
                                &                      cg%mg%bnd_y     (i,                      cg%ks:cg%ke, side) * 2. * cg%idy2 / fpiG / cg%x(i)**2
                        enddo
                     else
                        cg%q(source)%arr     (cg%is:cg%ie, cg%ijkse(ydim,side), cg%ks:cg%ke) = &
                           & cg%q(source)%arr(cg%is:cg%ie, cg%ijkse(ydim,side), cg%ks:cg%ke) - &
                           & cg%mg%bnd_y     (cg%is:cg%ie,                      cg%ks:cg%ke, side) * 2. * cg%idy2 / fpiG
                     endif
                     if (apply_src_Mcorrection) cg%wa(cg%is:cg%ie, cg%ijkse(ydim,side), cg%ks:cg%ke) = cg%wa(cg%is:cg%ie, cg%ijkse(ydim,side), cg%ks:cg%ke) + 1
                  endif
               enddo
               do side = LO, HI
                  if (cg%ext_bnd(zdim, side)) then
                     cg%q(source)%arr       (cg%is:cg%ie, cg%js:cg%je, cg%ijkse(zdim,side)) = &
                          & cg%q(source)%arr(cg%is:cg%ie, cg%js:cg%je, cg%ijkse(zdim,side)) - &
                          & cg%mg%bnd_z     (cg%is:cg%ie, cg%js:cg%je, side) * 2. * cg%idz2 / fpiG
                     if (apply_src_Mcorrection) cg%wa(cg%is:cg%ie, cg%js:cg%je, cg%ijkse(zdim,side)) = cg%wa(cg%is:cg%ie, cg%js:cg%je, cg%ijkse(zdim,side)) + 1
                  endif
               enddo
               if (apply_src_Mcorrection) then
                  where (cg%wa(RNG).equals.2.0) &
                       cg%q(source)%arr(RNG) = cg%q(source)%arr(RNG) * 5./6.
                  where (cg%wa(RNG).equals.3.0) &
                       cg%q(source)%arr(RNG) = cg%q(source)%arr(RNG) * 2./3.
               endif
               cgl => cgl%nxt
            enddo

         case default
            call die("[multigrid_gravity:init_source] Unknown boundary type")
      end select

      call leaves%check_dirty(source, "init_src")

      call ppp_main%stop(mgi_label, PPP_GRAV + PPP_MG)

   end subroutine init_source

!>
!! \brief Multigrid gravity driver. This is the only multigrid routine intended to be called from the gravity module.
!! This routine is also responsible for communicating the solution to the rest of world via sgp array.
!<

   subroutine multigrid_solve_grav(i_sg_dens, q_sg_dens, potential, use_particles)

      use cg_leaves,         only: leaves
      use constants,         only: sgp_n, tmr_mg
      use multigrid_helpers, only: all_dirty
      use multigridvars,     only: solution, tot_ts, ts, grav_bnd, bnd_dirichlet, bnd_givenval, bnd_isolated
      use multipole,         only: multipole_solver, singlepass
      use named_array_list,  only: qna
      use timer,             only: set_timer

      implicit none

      integer(kind=4), dimension(:),           intent(in) :: i_sg_dens      !< indices to selfgravitating fluids in cg%u array
      integer(kind=4), dimension(:), optional, intent(in) :: q_sg_dens      !< indices to selfgravitating cg%q fields
      integer(kind=4), optional,               intent(in) :: potential      !< index to store the potential
      logical, optional,                       intent(in) :: use_particles  !< pass .false. to ignore particles

      integer :: grav_bnd_global
      integer(kind=4) :: i_pot

      ts =  set_timer(tmr_mg, .true.)

      call all_dirty

      i_pot = qna%ind(sgp_n)
      if (present(potential)) i_pot = potential

      grav_bnd_global = grav_bnd

      if (grav_bnd_global == bnd_isolated) then
         grav_bnd = bnd_dirichlet
         vstat%cprefix = "Gi-"
      else
#ifdef COSM_RAYS
         vstat%cprefix = "G-"
#else /* !COSM_RAYS */
         vstat%cprefix = ""
#endif /* !COSM_RAYS */
      endif

      call init_source(i_sg_dens, q_sg_dens, use_particles)

      if (grav_bnd_global == bnd_isolated .and. singlepass) then

         call multipole_solver
         grav_bnd = bnd_givenval
         call init_source(i_sg_dens, q_sg_dens, use_particles)
         vstat%cprefix = "Gm-"

      endif

      call poisson_solver(inner)

      call leaves%q_copy(solution, i_pot)

      if (grav_bnd_global == bnd_isolated .and. .not. singlepass) then

         grav_bnd = bnd_givenval

         vstat%cprefix = "Go-"
         call multipole_solver
         call init_source(use_particles = .false.)

         call poisson_solver(outer)

         call leaves%q_add(solution, i_pot) ! add the "external" part of the potential

      endif

      grav_bnd = grav_bnd_global
      ts = set_timer(tmr_mg)
      tot_ts = tot_ts + ts

   end subroutine multigrid_solve_grav

   !> \brief Recover sgp field from history

   logical function recover_sgp()

      use constants,        only: sgp_n
      use named_array_list, only: qna

      implicit none

      recover_sgp = recover_sg(qna%ind(sgp_n), SGP)

   end function recover_sgp

!> \brief Recover sgpm field from history

   logical function recover_sgpm()

      use constants,        only: sgpm_n
      use named_array_list, only: qna

      implicit none

      recover_sgpm = recover_sg(qna%ind(sgpm_n), SGPM)

   end function recover_sgpm

!> \brief Recover a potential field from history

   logical function recover_sg(ind, how_old) result(initialized)

      use cg_leaves,     only: leaves
      use dataio_pub,    only: warn
      use global,        only: nstep
      use mpisetup,      only: master
      use multigridvars, only: grav_bnd, bnd_isolated
      use multipole,     only: singlepass

      implicit none

      integer(kind=4), intent(in) :: ind
      integer(kind=4), intent(in) :: how_old

      integer(kind=4) :: i_hist

      initialized = .false.
      if (associated(inner%old%latest)) then
         i_hist = which_history(inner)
         call leaves%q_copy(i_hist, ind)
         initialized = .true.
         if (grav_bnd == bnd_isolated .and. .not. singlepass) then
            if (associated(outer%old%latest)) then
               i_hist = which_history(outer)
               call leaves%q_add(i_hist, ind)
            else
               initialized = .false.
               if (master) call warn("[multigrid_gravity:recover_sg] i-history without o-history available. Ignoring.")
            endif
         endif
      else
         if (master .and. nstep > 0) call warn("[multigrid_gravity:recover_sg] no i-history available")
      endif
      call leaves%leaf_arr3d_boundaries(ind)

   contains

      integer(kind=4) function which_history(hist) result(ih)

         use constants,  only: INVALID
         use dataio_pub, only: die

         implicit none

         type(soln_history) :: hist

         select case (how_old)
            case (SGP)
               ih = hist%old%latest%i_hist
            case (SGPM)
               if (associated(hist%old%latest%earlier)) then
                  ih = hist%old%latest%earlier%i_hist
               else
                  ih = hist%old%latest%i_hist
                  call warn("[multigrid_gravity:recover_sg:which_history] not enough historic fields for  SGPM, using latest")
               endif
            case default
               call die("[multigrid_gravity:recover_sg:which_history] such old history not implemented yet")
               ih = INVALID
         end select

      end function which_history

   end function recover_sg

!> \brief Chose the desired poisson solver

   subroutine poisson_solver(history)

      use cg_level_finest,          only: finest
      use cg_list_global,           only: all_cg
      use constants,                only: fft_none, dirtyH1
      use dataio_pub,               only: printinfo
      use mpisetup,                 only: nproc
      use multigrid_gravity_helper, only: fft_solve_level
      use multigrid_old_soln,       only: soln_history
      use multigridvars,            only: grav_bnd, bnd_givenval, v_mg, source, solution
      use pcg,                      only: mgpcg, use_CG, use_CG_outer

      implicit none

      type(soln_history), intent(inout) :: history !< inner or outer potential history used for initializing first guess

      logical :: fft_solved

      fft_solved = .false.
      ! On single CPU use FFT if possible because it is faster.
      if (nproc == 1 .and. finest%level%fft_type /= fft_none) then
         call all_cg%set_dirty(solution, 0.978*dirtyH1)
         call fft_solve_level(finest%level, source, solution)
         call printinfo("[multigrid_gravity:poisson_solver] FFT solve on finest level, Skipping V-cycles.", v_mg)
         fft_solved = .true.
      else
         call history%init_solution(vstat%cprefix)
      endif

      if (.not. fft_solved) then
         if (grav_bnd == bnd_givenval) then
            if (use_CG_outer) then
               call mgpcg(max_cycles, norm_tol)
            else
               call vcycle_hg
            endif
         else
            if (use_CG) then
               call mgpcg(max_cycles, norm_tol)
            else
               call vcycle_hg
            endif
         endif
      endif

      call history%store_solution

   end subroutine poisson_solver

!>
!! \brief The solver. Here we choose an adaptation of the Huang-Greengard V-cycle.
!! For more difficult problems, like variable coefficient diffusion equation a more sophisticated V-cycle may be more effective.
!<

   subroutine vcycle_hg

      use cg_leaves,                only: leaves
      use cg_level_coarsest,        only: coarsest
      use cg_level_connected,       only: cg_level_connected_t
      use cg_level_finest,          only: finest
      use cg_list_global,           only: all_cg
      use constants,                only: cbuff_len, tmr_mg, dirtyH1, PPP_GRAV, PPP_MG, V_INFO
      use dataio_pub,               only: msg, die, warn, printinfo
      use global,                   only: do_ascii_dump
      use mpisetup,                 only: master
      use multigridvars,            only: source, solution, correction, defect, verbose_vcycle, tot_ts, ts, grav_bnd, bnd_periodic
      use multigrid_gravity_helper, only: approximate_solution
      use multigrid_Laplace,        only: residual
      use ppp,                      only: ppp_main
      use timer,                    only: set_timer

      implicit none

      integer :: v
      real    :: norm_rhs, norm_lhs, norm_old, norm_lowest
      logical :: dump_every_step, dump_result
      logical, save      :: norm_was_zero = .false.
      real,    parameter :: suspicious_factor = 1.05 !> \deprecated If the norm decreases too slowly then dump diagnostic output (BEWARE: this option is for tests only)
      integer, parameter :: fmtlen = 32
      character(len=fmtlen)    :: fmt
      character(len=cbuff_len) :: dname
      integer(kind=4), dimension(4)    :: mg_fields
      type(cg_level_connected_t), pointer :: curl
      integer, parameter :: some_warm_up_cycles = 1
      character(len=*), parameter :: mgv_label = "grav_MG_V-cycles", mgc_label = "V-cycle "
      character(len=cbuff_len)    :: label

      call ppp_main%start(mgv_label, PPP_GRAV + PPP_MG)

#ifdef DEBUG
      inquire(file = "_dump_every_step_", EXIST=dump_every_step) ! use for debug only
      inquire(file = "_dump_result_", EXIST=dump_result)
#else /* !DEBUG */
      dump_every_step = .false.
      dump_result = .false.
#endif /* DEBUG */

      write(dname,'(2a)')trim(vstat%cprefix),"mdump"
      mg_fields = [ source, solution, defect, correction ]

      do_ascii_dump = do_ascii_dump .or. dump_every_step .or. dump_result

      norm_lhs = 0.
      norm_rhs = leaves%norm_sq(source)
      norm_old = norm_rhs
      norm_lowest = norm_rhs

      if (abs(norm_rhs) > 0.) then ! empty domain => potential == 0.
         if (master .and. norm_was_zero) call warn("[multigrid_gravity:vcycle_hg] Spontaneous mass creation detected!")
         norm_was_zero = .false.
      else
         call leaves%set_q_value(solution, 0.)
         if (.not. something_in_particles) then
            if (master .and. .not. norm_was_zero) call warn("[multigrid_gravity:vcycle_hg] No gravitational potential for an empty space.")
            norm_was_zero = .true.
         endif
         call ppp_main%stop(mgv_label, PPP_GRAV + PPP_MG)
         return
      endif

      ! iterations
      do v = 0, max_cycles
         write(label, '(i8)') v

         call all_cg%set_dirty(defect, 0.977*dirtyH1)
         call residual(leaves, source, solution, defect)
         call leaves%check_dirty(defect, "residual")
         if (grav_bnd == bnd_periodic) call leaves%subtract_average(defect)

         norm_lhs = leaves%norm_sq(defect)
         ts = set_timer(tmr_mg)
         tot_ts = tot_ts + ts
         if (master .and. verbose_vcycle) then
            if (norm_old/norm_lhs < 1.e5) then
               fmt='(3a,i3,a,f12.9,a,f8.2,a,f7.3)'
            else
               fmt='(3a,i3,a,f12.9,a,es8.2,a,f7.3)'
            endif
            write(msg, fmt)"[multigrid_gravity] ", trim(vstat%cprefix), "Cycle:", v, " norm/rhs= ", norm_lhs/norm_rhs, " reduction factor= ", norm_old/norm_lhs, "   dt_wall= ", ts
            call printinfo(msg, V_INFO, .true.)
         endif

         vstat%count = v
         if (abs(norm_lhs) > 0.) then
            vstat%factor(vstat%count) = norm_old/norm_lhs
         else
            vstat%factor(vstat%count) = huge(1.0)
         endif
         vstat%time(vstat%count) = ts

         if (v>0 .and. norm_old/norm_lhs <= suspicious_factor) call all_cg%numbered_ascii_dump(mg_fields, dname, v)
         if (dump_result .and. norm_lhs/norm_rhs <= norm_tol) call all_cg%numbered_ascii_dump(mg_fields, dname)

         if (norm_lhs/norm_rhs <= norm_tol) exit
         call ppp_main%start(mgc_label // adjustl(label), PPP_GRAV + PPP_MG)

         if (v<1) then ! forgive poor convergence in some first V-cycles
            norm_lowest = norm_lhs
         else
            if (norm_lhs < norm_lowest) then
               norm_lowest = norm_lhs
            else
               if (v > some_warm_up_cycles .and. norm_lhs/norm_lowest > vcycle_abort) then
                  vstat%norm_final = norm_lhs/norm_rhs
                  if (.not. verbose_vcycle) call vstat%brief_v_log
                  call die("[multigrid_gravity:vcycle_hg] Serious nonconvergence detected.")
                  !In such case one may increase nsmool, decrease refinement depth or use FFT
               endif
            endif
         endif

         if (v > some_warm_up_cycles .and. norm_old/norm_lhs <= vcycle_giveup) then
            if (master) then
               write(msg, '(a,g8.1)')"[multigrid_gravity:vcycle_hg] Poor convergence detected. Giving up. norm_tol missed by a factor of ",norm_lhs/norm_rhs/merge(norm_tol, tiny(1.), norm_tol > 0.)
               call warn(msg)
            endif
            exit
         endif
         norm_old = norm_lhs

         ! the Huang-Greengard V-cycle
         call finest%level%restrict_to_floor_q_1var(defect)

         call all_cg%set_dirty(correction, 0.976*dirtyH1)

         curl => coarsest%level
         do while (associated(curl))
            call approximate_solution(curl, defect, correction)
            call curl%check_dirty(correction, "Vup relax+")
            curl => curl%finer
         enddo
         call leaves%q_add(correction, solution)

         call finest%level%restrict_to_base_q_1var(solution)

         if (dump_every_step) call all_cg%numbered_ascii_dump(mg_fields, dname, v)
         call ppp_main%stop(mgc_label // adjustl(label), PPP_GRAV + PPP_MG)

      enddo

#ifdef DEBUG
      call residual(leaves, source, solution, defect)
#endif /* DEBUG */
      if (v > max_cycles) then
         if (master .and. norm_lhs/norm_rhs > norm_tol) call warn("[multigrid_gravity:vcycle_hg] Not enough V-cycles to achieve convergence.")
         v = max_cycles
      endif

      vstat%norm_final = norm_lhs/norm_rhs
      if (.not. verbose_vcycle) call vstat%brief_v_log

      call ppp_main%stop(mgv_label, PPP_GRAV + PPP_MG)

      call leaves%check_dirty(solution, "final_solution")

   end subroutine vcycle_hg

!>
!! \brief Mark which old potential fields should be put into restart and dump appropriate attributes
!<

   subroutine unmark_oldsoln

      use multigridvars, only: grav_bnd, bnd_isolated

      implicit none

      call inner%unmark
      if (grav_bnd == bnd_isolated) call outer%unmark

   end subroutine unmark_oldsoln

!> \brief If the domain was recently expanded, initialize all history with zeroes

   subroutine initialize_oldsoln_expanded

      use multigridvars, only: grav_bnd, bnd_isolated

      implicit none

      call inner%sanitize_expanded
      if (grav_bnd == bnd_isolated) call outer%sanitize_expanded

   end subroutine initialize_oldsoln_expanded

#ifdef HDF5
   subroutine write_oldsoln_to_restart(file_id)

      use hdf5,          only: HID_T
      use multigridvars, only: grav_bnd, bnd_isolated
      use multipole,     only: singlepass

      implicit none

      integer(HID_T), intent(in) :: file_id  !< File identifier

      call inner%mark_and_create_attribute(file_id)
      if (grav_bnd == bnd_isolated .and. .not. singlepass) call outer%mark_and_create_attribute(file_id)

   end subroutine write_oldsoln_to_restart

   subroutine read_oldsoln_from_restart(file_id)

      use hdf5,          only: HID_T
      use multigridvars, only: grav_bnd, bnd_isolated
      use multipole,     only: singlepass

      implicit none

      integer(HID_T), intent(in) :: file_id  !< File identifier

      call inner%read_os_attribute(file_id)
      if (grav_bnd == bnd_isolated .and. .not. singlepass) call outer%read_os_attribute(file_id)

   end subroutine read_oldsoln_from_restart

#endif /* HDF5 */

end module multigrid_gravity<|MERGE_RESOLUTION|>--- conflicted
+++ resolved
@@ -383,18 +383,6 @@
 
    subroutine init_multigrid_grav
 
-<<<<<<< HEAD
-      use cg_leaves,           only: leaves
-      use cg_level_coarsest,   only: coarsest
-      use cg_level_connected,  only: cg_level_connected_t
-      use cg_list,             only: cg_list_element
-      use constants,           only: GEO_XYZ, sgp_n, fft_none, fft_dst, fft_rcr, dsetnamelen, pMAX, V_VERBOSE
-      use dataio_pub,          only: die, warn, printinfo, msg
-      use domain,              only: dom
-      use mpisetup,            only: master, FIRST, LAST, piernik_MPI_Allreduce
-      use multigridvars,       only: bnd_periodic, bnd_dirichlet, bnd_isolated, grav_bnd
-      use named_array_list,    only: qna
-=======
       use allreduce,          only: piernik_MPI_Allreduce
       use cg_leaves,          only: leaves
       use cg_level_coarsest,  only: coarsest
@@ -406,7 +394,6 @@
       use mpisetup,           only: master, FIRST, LAST
       use multigridvars,      only: bnd_periodic, bnd_dirichlet, bnd_isolated, grav_bnd
       use named_array_list,   only: qna
->>>>>>> 1d0d7c82
 
       implicit none
 
