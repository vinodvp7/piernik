! $Id$
!
! PIERNIK Code Copyright (C) 2006 Michal Hanasz
!
!    This file is part of PIERNIK code.
!
!    PIERNIK is free software: you can redistribute it and/or modify
!    it under the terms of the GNU General Public License as published by
!    the Free Software Foundation, either version 3 of the License, or
!    (at your option) any later version.
!
!    PIERNIK is distributed in the hope that it will be useful,
!    but WITHOUT ANY WARRANTY; without even the implied warranty of
!    MERCHANTABILITY or FITNESS FOR A PARTICULAR PURPOSE.  See the
!    GNU General Public License for more details.
!
!    You should have received a copy of the GNU General Public License
!    along with PIERNIK.  If not, see <http://www.gnu.org/licenses/>.
!
!    Initial implementation of PIERNIK code was based on TVD split MHD code by
!    Ue-Li Pen
!        see: Pen, Arras & Wong (2003) for algorithm and
!             http://www.cita.utoronto.ca/~pen/MHD
!             for original source code "mhd.f90"
!
!    For full list of developers see $PIERNIK_HOME/license/pdt.txt
!

#include "piernik.h"

!> \brief Multigrid routines and parameters useful for various variants of the solver

module multigrid_gravity_helper
! pulled by MULTIGRID && GRAV

   implicit none

   private
   public :: approximate_solution, fft_solve_level, &
        &    nsmoob

   ! namelist parameters
   integer(kind=4)    :: nsmoob                                       !< smoothing cycles on coarsest level when cannot use FFT. (a convergence check would be much better)

contains

!>
!! \brief This routine has to find an approximate solution for given source field and implemented differential operator
!!
!! \details First, it initializes the solution. It means that the solution is:
!! * set to 0 for coarsest level,
!! * prolonged from coarser level otherwise.
!! Then a relaxation is called. The number of relaxation passes is determined according to the level.
!!
!! If for some reason it is undesirable to initialize the solution, call approximate_solution_order directly.
!<

   subroutine approximate_solution(curl, src, soln)

      use cg_level_coarsest,  only: coarsest
      use cg_level_connected, only: cg_level_connected_T
      use constants,          only: BND_NEGREF, fft_none
      use multigridvars,      only: nsmool
      use multigrid_Laplace,  only: approximate_solution_order

      implicit none

      type(cg_level_connected_T), pointer, intent(inout) :: curl !< pointer to a level for which we approximate the solution
      integer(kind=4),                     intent(in)    :: src  !< index of source in cg%q(:)
      integer(kind=4),                     intent(in)    :: soln !< index of solution in cg%q(:)

      integer(kind=4) :: nsmoo

      call curl%check_dirty(src, "approx_soln src-")

      if (associated(curl, coarsest%level) .and. curl%fft_type /= fft_none) then
         call fft_solve_level(curl, src, soln)
      else
         if (associated(curl, coarsest%level)) then
            !> \todo Implement automatic convergence check on coarsest level (not very important when we have a FFT solver for coarsest level)
            !> \todo Implement alternative bottom-solvers
            nsmoo = nsmoob
            call coarsest%level%set_q_value(soln, 0.)
         else
            nsmoo = nsmool
            call curl%coarser%prolong_q_1var(soln, bnd_type = BND_NEGREF)
            !> \warning when this is be incompatible with V-cycle or other scheme, use direct call to approximate_solution_order
         endif

         call approximate_solution_order(curl, src, soln, nsmoo)
      endif

      call curl%check_dirty(soln, "approx_soln soln+")

   end subroutine approximate_solution

<<<<<<< HEAD
!> \brief Solve finest level if allowed (single cg and single thread)
=======
!> \brief Solve given level if allowed using FFT 
>>>>>>> 188c981a

   subroutine fft_solve_level(curl, src, soln)

      use cg_level_connected,  only: cg_level_connected_T
<<<<<<< HEAD
      use constants,           only: fft_none
      use dataio_pub,          only: die
      use grid_cont,           only: grid_container
      use multigrid_fftapprox, only: fft_convolve
=======
      use cg_list,             only: cg_list_element
      use constants,           only: fft_none, fft_rcr, fft_dst
      use dataio_pub,          only: die
      use grid_cont,           only: grid_container
>>>>>>> 188c981a
      use named_array,         only: p3

      implicit none

      type(cg_level_connected_T), pointer, intent(inout) :: curl
      integer(kind=4),                     intent(in)    :: src  !< index of source in cg%q(:)
      integer(kind=4),                     intent(in)    :: soln !< index of solution in cg%q(:)

<<<<<<< HEAD
      type(grid_container), pointer :: cg

      if (associated(curl%first)) then
         if (associated(curl%first%nxt)) call die("[multigrid_gravity:fft_solve_level] multicg not possible")
=======
      type(cg_list_element), pointer :: cgl
      type(grid_container), pointer :: cg

      if (associated(curl%first)) then
         if (associated(curl%first%nxt)) call die("[multigrid_gravity_helper:fft_solve_level] multicg not possible")
>>>>>>> 188c981a
      else
         return
      endif
      !> \todo Check if there is one and only one cg on app processes, die if not

<<<<<<< HEAD
      if (curl%fft_type == fft_none) call die("[multigrid_gravity:fft_solve_level] FFT type not set")

      cg => curl%first%cg
      p3 => cg%q(src)%span(cg%ijkse)
      cg%mg%src(:, :, :) = p3
      call fft_convolve(curl)
      p3 => cg%q(soln)%span(cg%ijkse)
      p3 = cg%mg%src(:, :, :)
=======
      if (curl%fft_type == fft_none) call die("[multigrid_gravity_helper:fft_solve_level] FFT type not set")

      cgl => curl%first
      do while (associated(cgl))
         cg => cgl%cg

         p3 => cg%q(src)%span(cg%ijkse)
         cg%mg%src(:, :, :) = p3

         ! do the convolution in Fourier space; cg%mg%src(:,:,:) -> cg%mg%fft{r}(:,:,:)
         call dfftw_execute(cg%mg%planf)

         select case (curl%fft_type)
            case (fft_rcr)
               cg%mg%fft(:,:,:)  = cg%mg%fft(:,:,:)  * cg%mg%Green3D(:,:,:)
            case (fft_dst)
               cg%mg%fftr(:,:,:) = cg%mg%fftr(:,:,:) * cg%mg%Green3D(:,:,:)
            case default
               call die("[multigrid_fft_approximation:fft_convolve] Unknown FFT type.")
         end select

         call dfftw_execute(cg%mg%plani) ! cg%mg%fft{r}(:,:,:) -> cg%mg%src(:,:,:)

         p3 => cg%q(soln)%span(cg%ijkse)
         p3 = cg%mg%src(:, :, :)

         cgl => cgl%nxt
      enddo
>>>>>>> 188c981a

   end subroutine fft_solve_level

end module multigrid_gravity_helper<|MERGE_RESOLUTION|>--- conflicted
+++ resolved
@@ -94,26 +94,15 @@
 
    end subroutine approximate_solution
 
-<<<<<<< HEAD
-!> \brief Solve finest level if allowed (single cg and single thread)
-=======
 !> \brief Solve given level if allowed using FFT 
->>>>>>> 188c981a
 
    subroutine fft_solve_level(curl, src, soln)
 
       use cg_level_connected,  only: cg_level_connected_T
-<<<<<<< HEAD
-      use constants,           only: fft_none
-      use dataio_pub,          only: die
-      use grid_cont,           only: grid_container
-      use multigrid_fftapprox, only: fft_convolve
-=======
       use cg_list,             only: cg_list_element
       use constants,           only: fft_none, fft_rcr, fft_dst
       use dataio_pub,          only: die
       use grid_cont,           only: grid_container
->>>>>>> 188c981a
       use named_array,         only: p3
 
       implicit none
@@ -122,33 +111,16 @@
       integer(kind=4),                     intent(in)    :: src  !< index of source in cg%q(:)
       integer(kind=4),                     intent(in)    :: soln !< index of solution in cg%q(:)
 
-<<<<<<< HEAD
-      type(grid_container), pointer :: cg
-
-      if (associated(curl%first)) then
-         if (associated(curl%first%nxt)) call die("[multigrid_gravity:fft_solve_level] multicg not possible")
-=======
       type(cg_list_element), pointer :: cgl
       type(grid_container), pointer :: cg
 
       if (associated(curl%first)) then
          if (associated(curl%first%nxt)) call die("[multigrid_gravity_helper:fft_solve_level] multicg not possible")
->>>>>>> 188c981a
       else
          return
       endif
       !> \todo Check if there is one and only one cg on app processes, die if not
 
-<<<<<<< HEAD
-      if (curl%fft_type == fft_none) call die("[multigrid_gravity:fft_solve_level] FFT type not set")
-
-      cg => curl%first%cg
-      p3 => cg%q(src)%span(cg%ijkse)
-      cg%mg%src(:, :, :) = p3
-      call fft_convolve(curl)
-      p3 => cg%q(soln)%span(cg%ijkse)
-      p3 = cg%mg%src(:, :, :)
-=======
       if (curl%fft_type == fft_none) call die("[multigrid_gravity_helper:fft_solve_level] FFT type not set")
 
       cgl => curl%first
@@ -177,7 +149,6 @@
 
          cgl => cgl%nxt
       enddo
->>>>>>> 188c981a
 
    end subroutine fft_solve_level
 
