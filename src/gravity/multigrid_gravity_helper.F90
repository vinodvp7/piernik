--- conflicted
+++ resolved
@@ -75,15 +75,9 @@
       call curl%check_dirty(src, "approx_soln src-")
 
       if (associated(curl, coarsest%level) .and. curl%fft_type /= fft_none) then
-<<<<<<< HEAD
-         call ppp_main%start(as_label // "FFT")
-         call fft_solve_level(curl, src, soln)
-         call ppp_main%stop(as_label // "FFT")
-=======
          call ppp_main%start(as_label // "FFT", PPP_MG)
          call fft_solve_level(curl, src, soln)
          call ppp_main%stop(as_label // "FFT", PPP_MG)
->>>>>>> 003c835c
       else
          if (associated(curl, coarsest%level)) then
             !> \todo Implement alternative bottom-solvers
@@ -95,15 +89,9 @@
             !> \warning when this is incompatible with V-cycle or other scheme, use direct call to approximate_solution_relax
          endif
 
-<<<<<<< HEAD
-         call ppp_main%start(as_label // "relax")
-         call approximate_solution_relax(curl, src, soln, nsmoo)
-         call ppp_main%stop(as_label // "relax")
-=======
          call ppp_main%start(as_label // "relax", PPP_MG)
          call approximate_solution_relax(curl, src, soln, nsmoo)
          call ppp_main%stop(as_label // "relax", PPP_MG)
->>>>>>> 003c835c
 
       endif
 
