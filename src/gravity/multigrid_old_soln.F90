!
! PIERNIK Code Copyright (C) 2006 Michal Hanasz
!
!    This file is part of PIERNIK code.
!
!    PIERNIK is free software: you can redistribute it and/or modify
!    it under the terms of the GNU General Public License as published by
!    the Free Software Foundation, either version 3 of the License, or
!    (at your option) any later version.
!
!    PIERNIK is distributed in the hope that it will be useful,
!    but WITHOUT ANY WARRANTY; without even the implied warranty of
!    MERCHANTABILITY or FITNESS FOR A PARTICULAR PURPOSE.  See the
!    GNU General Public License for more details.
!
!    You should have received a copy of the GNU General Public License
!    along with PIERNIK.  If not, see <http://www.gnu.org/licenses/>.
!
!    Initial implementation of PIERNIK code was based on TVD split MHD code by
!    Ue-Li Pen
!        see: Pen, Arras & Wong (2003) for algorithm and
!             http://www.cita.utoronto.ca/~pen/MHD
!             for original source code "mhd.f90"
!
!    For full list of developers see $PIERNIK_HOME/license/pdt.txt
!

#include "piernik.h"

!> \brief Multigrid historical solutions
!! Minimum restart version 2.02

module multigrid_old_soln
! pulled by MULTIGRID && SELF_GRAV

   use old_soln_list, only: old_soln, os_list_undef_t, os_list_t

   implicit none

   private
   public :: nold_max, soln_history, ord_time_extrap

   ! solution recycling
   integer(kind=4), parameter :: nold_max=3   !< maximum implemented extrapolation order

   type :: soln_history                       !< container for a set of several old potential solutions
      type(os_list_undef_t) :: invalid        !< a list of invalid slots ready to use
      type(os_list_t) :: old                  !< indices and time points of stored solutions
    contains
      procedure :: init_history               !< Allocate arrays, register fields
      procedure :: cleanup_history            !< Deallocate arrays
      procedure :: init_solution              !< Construct first guess of potential based on previously obtained solution, if any.
      procedure :: store_solution             !< Manage old copies of potential for recycling.
      procedure :: sanitize                   !< Invalidate some stored solutions from the future i.e. when there was timestep retry
      procedure :: print                      !< Print the state of old solution list
      procedure :: unmark                     !< Reset restart flag of old soln
#ifdef HDF5
      procedure :: mark_and_create_attribute  !< Mark some old solutions for restarts and set up necessary attributes
      procedure :: read_os_attribute          !< Read old solutions identifiers, their times, and initialize history
#endif /* HDF5 */
   end type soln_history

   ! Namelist parameter
   integer(kind=4)    :: ord_time_extrap      !< Order of temporal extrapolation for solution recycling; -1 means 0-guess, 2 does parabolic interpolation

contains

!> \brief Initialize structure for keeping historical potential fields

   subroutine init_history(this, nold, prefix)

      use cg_list_global,   only: all_cg
      use constants,        only: singlechar, dsetnamelen, I_TWO
      use dataio_pub,       only: die, msg
      use multigridvars,    only: ord_prolong
      use named_array_list, only: qna

      implicit none

      class(soln_history),       intent(inout) :: this   !< Object invoking type-bound procedure
      integer,                   intent(in)    :: nold   !< how many historic points to store
      character(len=singlechar), intent(in)    :: prefix !< 'i' for inner, 'o' for outer potential

      integer :: i
      character(len=dsetnamelen) :: hname

      if (associated(this%old%latest) .or. associated(this%invalid%latest)) then
         write(msg, '(3a)') "[multigrid_old_soln:init_history] ", prefix," already initialized."
         call die(msg)
      endif
      do i = 1, nold + I_TWO  ! extra two slots for seamless timestep retries
         write(hname,'(2a,i2.2)')prefix,"-h-",i
         call all_cg%reg_var(hname, vital = .false., ord_prolong = ord_prolong) ! no need for multigrid attribute here because history is defined only on leaves
         call this%invalid%new(qna%ind(hname))
      enddo

      write(msg, '(2a)') prefix, "-invalid"
      this%invalid%label = trim(msg)

      write(msg, '(2a)') prefix, "-old"
      this%old%label = trim(msg)

   end subroutine init_history

!> \brief Deallocate history arrays

   subroutine cleanup_history(this)

      implicit none

      class(soln_history), intent(inout) :: this   !< Object invoking type-bound procedure

      call this%old%cleanup
      call this%invalid%cleanup

   end subroutine cleanup_history

!>
!! \brief This routine tries to construct first guess of potential based on previously obtained solution, if any.
!! If for some reason it is not desired to do the extrapolation (i.e. timestep varies too much) it would be good to have more control on this behavior.
!!
!! \details Quadratic extrapolation in time often gives better guess for smooth potentials, but is more risky for sharp-peaked potential fields (like moving self-bound clumps)
!! Rational extrapolation (1 + a t)/(b + c t) can give 2 times better or 10 times worse guess depending on timestep.
!!
!! Set history%valid to .false. to force start from scratch.
!!
!! \todo fix historical solutions after refinement update
!!
!! \todo Add an option to clear prolonged history to 0. and check it against high order prolongations
!<

   subroutine init_solution(this, prefix)

      use cg_list_dataop, only: ind_val
      use cg_leaves,      only: leaves
      use cg_list_global, only: all_cg
      use constants,      only: INVALID, O_INJ, O_LIN, O_I2, I_ONE, dirtyH1
      use dataio_pub,     only: msg, die, printinfo
      use global,         only: t
      use mpisetup,       only: master
      use multigridvars,  only: stdout, solution

      implicit none

      class(soln_history), intent(inout) :: this    !< inner or outer potential history for recycling
      character(len=*),    intent(in)    :: prefix  !< informational string to be printed

      integer :: ordt
      real, dimension(3) :: dt_fac

      ! BEWARE selfgrav_clump/initproblem.F90 requires monotonic time sequence t > this%old(p0)%time > this%old(p1)%time > this%old(p2)%time

      call all_cg%set_dirty(solution, 0.98*dirtyH1)

      call this%sanitize

      ordt = min(this%old%cnt() - I_ONE, ord_time_extrap)

#ifdef DEBUG
      write(msg, '(a,g14.6,a,i2)')"[multigrid_old_soln:init_solution] init solution at time: ", t, " order: ", ordt
      if (master) call printinfo(msg)
      call this%print
#endif /* DEBUG */

      select case (ordt)
         case (:INVALID)
            if (master .and. ord_time_extrap > ordt) then
               write(msg, '(3a)')"[multigrid_old_soln:init_solution] Clearing ", trim(prefix), "solution."
               call printinfo(msg, stdout)
            endif
            call all_cg%set_q_value(solution, 0.)
<<<<<<< HEAD
            ! if (associated(this%old%latest)) call die("[multigrid_old_soln:init_solution] need to move %old to %invalid")
=======
>>>>>>> 609e3bfb
         case (O_INJ)
            call leaves%check_dirty(this%old%latest%i_hist, "history0")
            call leaves%q_copy(this%old%latest%i_hist, solution)
            if (master .and. ord_time_extrap > ordt) then
               write(msg, '(3a)')"[multigrid_old_soln:init_solution] No extrapolation of ",trim(prefix),"solution."
               call printinfo(msg, stdout)
            endif
         case (O_LIN)
            associate( p0 => this%old%latest, &
                 &     p1 => this%old%latest%earlier )
               call leaves%check_dirty(p0%i_hist, "history0")
               call leaves%check_dirty(p1%i_hist, "history1")
               dt_fac(1) = (t - p0%time) / (p0%time - p1%time)
               call leaves%q_lin_comb( [ ind_val(p0%i_hist, (1.+dt_fac(1))), &
                    &                    ind_val(p1%i_hist,    -dt_fac(1) ) ], solution )
               if (master .and. ord_time_extrap > ordt) then
                  write(msg, '(3a)')"[multigrid_old_soln:init_solution] Linear extrapolation of ",trim(prefix),"solution."
                  call printinfo(msg, stdout)
               endif
            end associate
         case (O_I2:)
            associate( p0 => this%old%latest, &
                 &     p1 => this%old%latest%earlier, &
                 &     p2 => this%old%latest%earlier%earlier )
               call leaves%check_dirty(p0%i_hist, "history0")
               call leaves%check_dirty(p1%i_hist, "history1")
               call leaves%check_dirty(p2%i_hist, "history2")
               dt_fac(:) = (t - [ p0%time, p1%time, p2%time ]) / ([ p1%time, p2%time, p0%time ] - [ p2%time, p0%time, p1%time ])
               call leaves%q_lin_comb([ ind_val(p0%i_hist, -dt_fac(2)*dt_fac(3)), &
                    &                   ind_val(p1%i_hist, -dt_fac(1)*dt_fac(3)), &
                    &                   ind_val(p2%i_hist, -dt_fac(1)*dt_fac(2)) ], solution )
            end associate
         case default
            call die("[multigrid_old_soln:init_solution] Extrapolation order not implemented")
      end select

      call leaves%check_dirty(solution, "init_soln")

   end subroutine init_solution

!> \brief This routine manages old copies of potential for recycling.

   subroutine store_solution(this)

      use cg_leaves,        only: leaves
      use dataio_pub,       only: die, msg
      use global,           only: t
      use multigridvars,    only: solution
      use named_array_list, only: qna
      use old_soln_list,    only: old_soln
#ifdef DEBUG
      use dataio_pub,       only: printinfo
      use mpisetup,         only: master
#endif /* DEBUG */

      implicit none

      class(soln_history), intent(inout) :: this !< inner or outer potential history to store recent solution

      type(old_soln), pointer :: os

      if (.not. associated(this%old%latest) .and. .not. associated(this%invalid%latest)) return

      os => this%invalid%pick_head()
      if (.not. associated(os)) os => this%old%trim_tail()
      if (.not. associated(os)) then
         write(msg, '(4a)')"[multigrid_old_soln:store_solution] cannot get any slot from ", this%old%label, " or ", this%invalid%label
         call die(msg)
      endif

      os%time = t
      call this%old%new_head(os)
      call leaves%q_copy(solution, os%i_hist)
      qna%lst(os%i_hist)%vital = .true.

#ifdef DEBUG
      write(msg, '(a,g14.6)')"[multigrid_old_soln:store_solution] store solution at time ", t
      if (master) call printinfo(msg)
      call this%print
#endif /* DEBUG */

   end subroutine store_solution
!> \brief Invalidate some stored solutions from the future i.e. when there was timestep retry

   subroutine sanitize(this)

      use dataio_pub,       only: printinfo, msg
      use global,           only: t
      use mpisetup,         only: master
      use named_array_list, only: qna

      implicit none

      class(soln_history), intent(inout) :: this !< potential history to be sanitized

      type(old_soln), pointer :: os
      integer :: cnt

      cnt = this%old%cnt()
      do while (associated(this%old%latest))
         if (this%old%latest%time >= t) then
            os => this%old%pick_head()
            call this%invalid%new_head(os)
            qna%lst(os%i_hist)%vital = .false.
         else
            exit
         endif
      enddo

      if (cnt /= this%old%cnt()) then
         write(msg, '(a,g14.6,a,i2,a)')"[multigrid_old_soln:sanitize] sanitize solution history at time ", t, ", removed ", cnt - this%old%cnt(), " elements"
         if (master) call printinfo(msg)
#ifdef DEBUG
         call this%print
#endif /* DEBUG */
      endif

   end subroutine sanitize

!> \brief Print the state of old solution list

   subroutine print(this)

      implicit none

      class(soln_history), intent(in) :: this !< potential history to be printed

      call this%old%print
      call this%invalid%print

   end subroutine print
!>
!! \brief Reset restart flag of old soln
!!
!! This is required to avoid creating .retry field for copies in case of timestep retry
!!
!! This routine is safe to be called on uninitialized old_soln (.not. associated(this%old%latest))
!<

   subroutine unmark(this)

      use constants,        only: AT_IGNORE
      use named_array_list, only: qna

      implicit none

      class(soln_history), intent(inout) :: this !< potential history to be registered for restarts

      type(old_soln), pointer :: os

      os => this%old%latest
      do while (associated(os))
         qna%lst(os%i_hist)%restart_mode = AT_IGNORE
         os => os%earlier
      enddo

   end subroutine unmark

#ifdef HDF5
!>
!! \brief Mark some old solutions for restarts and set up necessary attributes
!!
!! This routine needs to be called before the datasets are written (before call write_restart_hdf5_v2).
!!
!! This routine is safe to be called on uninitialized old_soln (this%old%cnt() <= 0)
!<
   subroutine mark_and_create_attribute(this, file_id)

      use constants,          only: I_ONE, AT_IGNORE, AT_NO_B, cbuff_len, I_ONE, I_TWO
      use hdf5,               only: HID_T
      use named_array_list,   only: qna
      use mpisetup,           only: master
      use old_soln_list,      only: old_soln
      use set_get_attributes, only: set_attr

      implicit none

      class(soln_history), intent(in) :: this !< potential history to be registered for restarts
      integer(HID_T),      intent(in) :: file_id  !< File identifier

      integer(kind=4) :: n, i, b, found
      type(old_soln), pointer :: os
      character(len=cbuff_len), allocatable, dimension(:) :: namelist
      real, allocatable, dimension(:) :: timelist

      n = max(min(this%old%cnt(), ord_time_extrap + I_ONE), I_TWO)  ! try to save at least 2 points to recover also sgpm

      allocate(namelist(n), timelist(n))

      ! set the flags to mark which fields should go to the restart
      i = 1
      found = 0
      os => this%old%latest
      do while (associated(os))
         b = AT_IGNORE
         if (i <= n) then
            b = AT_NO_B
            namelist(i) = qna%lst(os%i_hist)%name
            timelist(i) = os%time
            found = found + 1
         endif
         qna%lst(os%i_hist)%restart_mode = b
         i = i + I_ONE
         os => os%earlier
      enddo

      if (master .and. found > 0) then
         call set_attr(file_id, trim(this%old%label) // "_names", namelist(:found))
         call set_attr(file_id, trim(this%old%label) // "_times", timelist(:found))
      endif

      deallocate(namelist)
      deallocate(timelist)

   end subroutine mark_and_create_attribute

!>
!! \brief Read old solutions identifiers, their times, and initialize history
!!
!! This routine needs to be called before the datasets are read.
!!
!! Unlike mark_and_create_attribute and unmark this routine is NOT safe to be
!! called on uninitialized old_soln (non-fatal errors will occur).
!<

   subroutine read_os_attribute(this, file_id)

      use constants,          only: cbuff_len, AT_NO_B
      use dataio_pub,         only: msg, die, printio
      use hdf5,               only: HID_T, HSIZE_T, SIZE_T, &
           &                        h5aexists_f, h5gopen_f, h5gclose_f
      use h5lt,               only: h5ltget_attribute_ndims_f, h5ltget_attribute_info_f
      use mpisetup,           only: master
      use named_array_list,   only: qna
      use set_get_attributes, only: get_attr

      implicit none

      class(soln_history), intent(inout) :: this !< potential history to be registered for restarts
      integer(HID_T),      intent(in)    :: file_id  !< File identifier

      integer(kind=4) :: rank, error
      integer(HSIZE_T), dimension(1) :: dims
      integer(kind=4) :: tclass
      integer(SIZE_T) :: tsize
      character(len=cbuff_len), allocatable, dimension(:) :: namelist
      real, allocatable, dimension(:) :: timelist
      character(len=*), parameter, dimension(2) :: nt = [ "_names", "_times" ]
      logical(kind=4) :: a_exists
      integer(HID_T) :: g_id
      integer :: i
      type(old_soln), pointer :: os

      call h5gopen_f(file_id, "/", g_id, error)
      do i = lbound(nt, 1), ubound(nt, 1)
         call h5aexists_f(g_id, trim(this%old%label) // nt(i), a_exists, error)
         if (.not. a_exists) then
            if (master) call printio("[multigrid_old_soln:read_os_attribute] " // trim(this%old%label) // nt(i) // " does not exist. Coldboot")
            return
         endif
      enddo
      call h5gclose_f(g_id, error)

      call h5ltget_attribute_ndims_f(file_id, "/", trim(this%old%label) // "_names", rank, error)
      if (error /= 0 .or. rank /= 1) then
         write(msg, '(2(a,i4))')"[multigrid_old_soln:read_os_attribute] " // trim(this%old%label) // "_names: need rank=1, got ", rank, " , error = ", error
         call die(msg)
      endif
      call h5ltget_attribute_ndims_f(file_id, "/", trim(this%old%label) // "_times", rank, error)
      if (error /= 0 .or. rank /= 1) then
         write(msg, '(2(a,i4))')"[multigrid_old_soln:read_os_attribute] " // trim(this%old%label) // "_times: need rank=1, got ", rank, " , error = ", error
         call die(msg)
      endif
      call h5ltget_attribute_info_f(file_id, "/", trim(this%old%label) // "_names", dims, tclass, tsize, error)
      if (dims(1) <= 0) then
         if (master) call printio("[multigrid_old_soln:read_os_attribute] No " // trim(this%old%label) // "_names to read. Coldboot.")
         return
      endif
      allocate(namelist(dims(1)))
      call get_attr(file_id, trim(this%old%label) // "_names", namelist)
      call h5ltget_attribute_info_f(file_id, "/", trim(this%old%label) // "_times", dims, tclass, tsize, error)
      if (dims(1) /= size(namelist)) call die("[multigrid_old_soln:read_os_attribute] size("// trim(this%old%label) // "_names) /= size("// trim(this%old%label) // "_times")
      allocate(timelist(dims(1)))
      call get_attr(file_id, trim(this%old%label) // "_times", timelist)

      if (associated(this%old%latest)) call die("[multigrid_old_soln:read_os_attribute] " // trim(this%old%label) // "nonempty")
      do i = ubound(namelist, 1), lbound(namelist, 1), -1  ! it is stored with most recent entriest first
         if (qna%exists(trim(namelist(i)))) then
            os => this%invalid%pick(qna%ind(namelist(i)))
            if (associated(os)) then
               call this%old%new_head(os)
               os%time = timelist(i)  ! new_head did put current time, need to enforce it
               qna%lst(os%i_hist)%restart_mode = AT_NO_B
               qna%lst(os%i_hist)%vital = .true.
            else
               call die("[multigrid_old_soln:read_os_attribute] Cannot find '" // trim(namelist(i)) // "' in free slots.")
            endif
         else
            call die("[multigrid_old_soln:read_os_attribute] Cannot find '" // trim(namelist(i)) // "' in qna.")
         endif

      enddo

   end subroutine read_os_attribute

#endif /* HDF5 */


end module multigrid_old_soln<|MERGE_RESOLUTION|>--- conflicted
+++ resolved
@@ -169,10 +169,6 @@
                call printinfo(msg, stdout)
             endif
             call all_cg%set_q_value(solution, 0.)
-<<<<<<< HEAD
-            ! if (associated(this%old%latest)) call die("[multigrid_old_soln:init_solution] need to move %old to %invalid")
-=======
->>>>>>> 609e3bfb
          case (O_INJ)
             call leaves%check_dirty(this%old%latest%i_hist, "history0")
             call leaves%q_copy(this%old%latest%i_hist, solution)
