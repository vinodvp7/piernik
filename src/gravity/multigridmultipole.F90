--- conflicted
+++ resolved
@@ -263,167 +263,6 @@
    end subroutine multipole_solver
 
 !>
-<<<<<<< HEAD
-!! \brief Set boundary potential from monopole source. Fill cg%mg%bnd_[xyz] arrays in leaves with expected values of the gravitational potential at external face of computational domain.
-!! \details This is a simplified approach that can be used for tests and as a fast replacement for the
-!! multipole boundary solver for nearly spherically symmetric source distributions.
-!! The isolated_monopole subroutine ignores the radial profile of the monopole
-!<
-
-   subroutine isolated_monopole
-
-      use cg_list,      only: cg_list_element
-      use cg_leaves,    only: leaves
-      use constants,    only: xdim, ydim, zdim, LO, HI, GEO_XYZ !, GEO_RPZ
-      use dataio_pub,   only: die, msg, warn
-      use domain,       only: dom
-      use grid_cont,    only: grid_container
-      use mpisetup,     only: proc
-      use units,        only: newtong
-
-      implicit none
-
-      integer :: i, j, k, lh
-      real    :: r2
-      type(cg_list_element), pointer :: cgl
-      type(grid_container), pointer :: cg
-
-      if (dom%geometry_type /= GEO_XYZ) call die("[multigridmultipole:isolated_monopole] non-cartesian geometry not implemented yet")
-
-      cgl => leaves%first
-      do while (associated(cgl))
-         cg => cgl%cg
-         do lh = LO, HI
-            if (cg%ext_bnd(xdim, lh)) then
-               do j = cg%js, cg%je
-                  do k = cg%ks, cg%ke
-                     r2 = (cg%y(j)-CoM(ydim))**2 + (cg%z(k) - CoM(zdim))**2
-                     cg%mg%bnd_x(j, k, lh) = - newtong * CoM(imass) / sqrt(r2 + (cg%fbnd(xdim, lh)-CoM(xdim))**2)
-                  enddo
-               enddo
-            endif
-            if (cg%ext_bnd(ydim, lh)) then
-               do i = cg%is, cg%ie
-                  do k = cg%ks, cg%ke
-                     r2 = (cg%x(i)-CoM(xdim))**2 + (cg%z(k) - CoM(zdim))**2
-                     cg%mg%bnd_y(i, k, lh) = - newtong * CoM(imass) / sqrt(r2 + (cg%fbnd(ydim, lh)-CoM(ydim))**2)
-                  enddo
-               enddo
-            endif
-            if (cg%ext_bnd(zdim, lh)) then
-               do i = cg%is, cg%ie
-                  do j = cg%js, cg%je
-                     r2 = (cg%x(i)-CoM(xdim))**2 + (cg%y(j) - CoM(ydim))**2
-                     cg%mg%bnd_z(i, j, lh) = - newtong * CoM(imass) / sqrt(r2 + (cg%fbnd(zdim, lh)-CoM(zdim))**2)
-                  enddo
-               enddo
-            endif
-         enddo
-         cgl => cgl%nxt
-
-         do i = lbound(cg%pset%p, dim=1), ubound(cg%pset%p, dim=1)
-            if (cg%pset%p(i)%outside) then
-               write(msg, '(a,i8,a,i5,a)')"[multigridmultipole:isolated_monopole] Particle #", i, " on process ", proc, "ignored"
-               call warn(msg)
-            endif
-         enddo
-
-      enddo
-
-   end subroutine isolated_monopole
-
-!>
-!! \brief Find total mass and its center
-!!
-!! \details This routine does the summation only on external boundaries
-!<
-
-   subroutine find_img_CoM
-
-      use cg_leaves,  only: leaves
-      use cg_list,    only: cg_list_element
-      use constants,  only: ndims, xdim, ydim, zdim, LO, HI, GEO_XYZ, pSUM, zero !, GEO_RPZ
-      use dataio_pub, only: die
-      use domain,     only: dom
-      use func,       only: operator(.notequals.)
-      use grid_cont,  only: grid_container
-      use mpisetup,   only: piernik_MPI_Allreduce
-#ifdef DEBUG
-      use dataio_pub, only: msg, printinfo
-      use mpisetup,   only: master
-      use units,      only: fpiG
-#endif /* DEBUG */
-
-      implicit none
-
-      real, dimension(imass:ndims)   :: lsum, dsum
-      type(cg_list_element), pointer :: cgl
-      type(grid_container), pointer  :: cg
-      integer                        :: lh, i, d
-
-      if (dom%geometry_type /= GEO_XYZ) call die("[multigridmultipole:find_img_CoM] non-cartesian geometry not implemented yet")
-
-      lsum(:) = 0.
-
-      cgl => leaves%first
-      do while (associated(cgl))
-         cg => cgl%cg
-         do lh = LO, HI
-            if (cg%ext_bnd(xdim, lh)) then
-               d = cg%ijkse(xdim, lh)
-               dsum(imass)     =        sum( cg%mg%bnd_x(cg%js:cg%je, cg%ks:cg%ke, lh), mask=cg%leafmap(d, :, :) )
-               dsum(xdim:zdim) = [ dsum(imass) * cg%fbnd(xdim, lh), &
-                    &              sum( sum( cg%mg%bnd_x(cg%js:cg%je, cg%ks:cg%ke, lh), mask=cg%leafmap(d, :, :), dim=2) * cg%y(cg%js:cg%je) ), &
-                    &              sum( sum( cg%mg%bnd_x(cg%js:cg%je, cg%ks:cg%ke, lh), mask=cg%leafmap(d, :, :), dim=1) * cg%z(cg%ks:cg%ke) ) ]
-               lsum(:)         = lsum(:) + dsum(:) * cg%dyz
-            endif
-            if (cg%ext_bnd(ydim, lh)) then
-               d = cg%ijkse(ydim, lh)
-               dsum(imass)     =        sum( cg%mg%bnd_y(cg%is:cg%ie, cg%ks:cg%ke, lh), mask=cg%leafmap(:, d, :) )
-               dsum(xdim:zdim) = [ sum( sum( cg%mg%bnd_y(cg%is:cg%ie, cg%ks:cg%ke, lh), mask=cg%leafmap(:, d, :), dim=2) * cg%x(cg%is:cg%ie) ), &
-                    &              dsum(imass) * cg%fbnd(ydim, lh), &
-                    &              sum( sum( cg%mg%bnd_y(cg%is:cg%ie, cg%ks:cg%ke, lh), mask=cg%leafmap(:, d, :), dim=1) * cg%z(cg%ks:cg%ke) ) ]
-               lsum(:)         = lsum(:) + dsum(:) * cg%dxz
-            endif
-            if (cg%ext_bnd(zdim, lh)) then
-               d = cg%ijkse(zdim, lh)
-               dsum(imass)     =        sum( cg%mg%bnd_z(cg%is:cg%ie, cg%js:cg%je, lh), mask=cg%leafmap(:, :, d) )
-               dsum(xdim:zdim) = [ sum( sum( cg%mg%bnd_z(cg%is:cg%ie, cg%js:cg%je, lh), mask=cg%leafmap(:, :, d), dim=2) * cg%x(cg%is:cg%ie) ), &
-                    &              sum( sum( cg%mg%bnd_z(cg%is:cg%ie, cg%js:cg%je, lh), mask=cg%leafmap(:, :, d), dim=1) * cg%y(cg%js:cg%je) ), &
-                    &              dsum(imass) * cg%fbnd(zdim, lh) ]
-               lsum(:)         = lsum(:) + dsum(:) * cg%dxy
-            endif
-         enddo
-
-         ! Add only those particles, which are placed outside the domain. Particles inside the domain were already mapped on the grid.
-         !> \warning Do we need to use the fppiG factor here?
-         do i = lbound(cg%pset%p, dim=1), ubound(cg%pset%p, dim=1)
-            if (cg%pset%p(i)%outside) lsum(:) = lsum(:) + [ cg%pset%p(i)%mass, cg%pset%p(i)%mass * cg%pset%p(i)%pos(:) ]
-         enddo
-
-         cgl => cgl%nxt
-      enddo
-
-      CoM(imass:ndims) = lsum(imass:ndims)
-      call piernik_MPI_Allreduce(CoM(imass:ndims), pSUM)
-
-      if (CoM(imass).notequals.zero) then
-         CoM(xdim:zdim) = CoM(xdim:zdim) / CoM(imass)
-      else
-         call die("[multigridmultipole:find_img_CoM] Total mass == 0")
-      endif
-#ifdef DEBUG
-      if (master) then
-         write(msg, '(a,g14.6,a,3g14.6,a)')"[multigridmultipole:find_img_CoM] Total mass = ", CoM(imass)/fpiG," at (",CoM(xdim:zdim),")"
-         call printinfo(msg)
-      endif
-#endif /* DEBUG */
-
-   end subroutine find_img_CoM
-
-!>
-=======
->>>>>>> b947e9a2
 !! \brief Convert potential into image mass. This way we reduce a 3D problem to a 2D one.
 !!
 !! \details There will be work imbalance here because different PEs may operate on different amount of external boundary data.
