!
! PIERNIK Code Copyright (C) 2006 Michal Hanasz
!
!    This file is part of PIERNIK code.
!
!    PIERNIK is free software: you can redistribute it and/or modify
!    it under the terms of the GNU General Public License as published by
!    the Free Software Foundation, either version 3 of the License, or
!    (at your option) any later version.
!
!    PIERNIK is distributed in the hope that it will be useful,
!    but WITHOUT ANY WARRANTY; without even the implied warranty of
!    MERCHANTABILITY or FITNESS FOR A PARTICULAR PURPOSE.  See the
!    GNU General Public License for more details.
!
!    You should have received a copy of the GNU General Public License
!    along with PIERNIK.  If not, see <http://www.gnu.org/licenses/>.
!
!    Initial implementation of PIERNIK code was based on TVD split MHD code by
!    Ue-Li Pen
!        see: Pen, Arras & Wong (2003) for algorithm and
!             http://www.cita.utoronto.ca/~pen/MHD
!             for original source code "mhd.f90"
!
!    For full list of developers see $PIERNIK_HOME/license/pdt.txt
!

#include "piernik.h"

!>
!! \brief Multipole solver for isolated boundaries
!!
!! \details By default this solver estimates gravitational potential on external (domain) boundaries, which allows to mimic \f$\Phi(\infty) = 0\f$.
!! The calculated potential may then be used in second pass of the Poisson solver (this time run with an empty space) to calculate correction
!! to be added to the first-pass solution obtained with homogeneous Dirichlet boundary conditions.
!!
!! One can also use purely monopole estimate of the potential at the boundaries, provide an user routine that will impose some values.
!!
!! There is also a 3D multipole solver that does not depend on differentiation of the gravitational potential atdomain boundaries.
!! Note that differentiation still takes place in init_source to convert given-value potential into density - this is the biggest source of solution inaccuracy when everything else is set up to high orders.
!!
!! The 3D multipole solver is typically slower from the default, image mass method but is way more accurate for density distributions that doesn't have much contribution near boundaries.
!! It is possible, however, to compure is purely on base level or even coarser levels without much loss of accuracy.
!!
!! Another advantage of the 3D solver is that it usually doesn't benefit much from high-order multipoles so setting l_max to 8 or even 6 usually should be sufficient.
!! In the same situation the image mass solver tends to produce long tails for high l on both small m and m cloce to m_max.
!!
!! ToDo
!! * Automatic limiting of l_max based on relative strength w.r.t monopole contribution (1e-6 seems to be reasonable threshold).
!! * (3D solver) Automatic choice of best level to integrate on, based on "distance" between Q calculated on differet levels.
!! * "True" given-value boundaries in multigrid, without differentiation.
!<

module multipole
! pulled by MULTIGRID && SELF_GRAV

   ! needed for global vars in this module
   use constants,       only: cbuff_len
   use multipole_array, only: mpole_container

#if defined(__INTEL_COMPILER)
   !! \deprecated remove this clause as soon as Intel Compiler gets required
   !! features and/or bug fixes
   use cg_list_bnd,   only: cg_list_bnd_t   ! QA_WARN intel
#endif /* __INTEL_COMPILER */

   implicit none

   private
   public :: init_multipole, cleanup_multipole, multipole_solver, moments2pot, compute_mpole_potential
   public :: lmax, mmax, mpole_solver, level_3D, singlepass  ! initialized in multigrid_gravity

   interface moments2pot
      module procedure moments2pot_xyz
      module procedure moments2pot_r
   end interface moments2pot

   type(mpole_container)        :: Q                   !< The whole moment array with dependence on radius

   ! namelist parameters for MULTIGRID_GRAVITY
   integer(kind=4)              :: lmax                !< Maximum l-order of multipole moments
   integer(kind=4)              :: mmax                !< Maximum m-order of multipole moments. Equal to lmax by default.
   character(len=cbuff_len)     :: mpole_solver        !< Pick one of: "monopole", "img_mass" (default), "3D"
   integer(kind=4)              :: level_3D            !< The level, at which we integrate the desnity field, to get is multipole representation. 0: base level, 1: leaves (default), <0: coarsened levels

   logical                      :: zaxis_inside        !< true when z-axis belongs to the inner radial boundary in polar coordinates
   logical                      :: singlepass          !< When .true. it allows for single-pass multigrid solve

   enum, bind(C)
      enumerator :: MONOPOLE, IMG_MASS, THREEDIM
   end enum
   integer                      :: solver              !< mpole_solver decoded into one of the above enums

!> \todo OPT derive a special set of leaves and coarsened leaves that can be safely used here

contains

!>
!! \brief Initialization routine, called once, from init_multigrid
!!
!! Single-pass multigrid allowed only for user and 3D solvers as these doesn't depend on Dirichlet solution.
!! BEWARE: if user solution decides to depend on Dirichlet solution, this chas to be changed.
!<

   subroutine init_multipole

      use constants,  only: ndims, INVALID
      use dataio_pub, only: die, warn
      use domain,     only: dom
      use mpisetup,   only: master
      use user_hooks, only: ext_bnd_potential

      implicit none

      if (dom%eff_dim /= ndims) call die("[multigridmultipole:init_multipole] Only 3D is supported") !> \todo add support for 2D RZ

      !fixup multipole moments
      if (mmax > lmax) then
         if (master) call warn("[multigridmultipole:init_multipole] mmax reduced to lmax")
         mmax = lmax
      endif
      if (mmax < 0) mmax = lmax

      singlepass = associated(ext_bnd_potential)
      solver = INVALID
      select case (mpole_solver)
         case ("monopole", "mono")
            solver = MONOPOLE
         case ("img_mass", "surface", "dOmega")
            solver = IMG_MASS
         case ("3D", "3d", "volume")
            solver = THREEDIM
            singlepass = .true.
         case default
            call die("[multigridmultipole:init_multipole] unknown solver '" // trim(mpole_solver) // "'")
      end select
      if (solver /= MONOPOLE) call Q%init_once(lmax, mmax)

   end subroutine init_multipole

!>
!! \brief Initialization routine, called once per entry to the multipole solver.
!!
!! \details This routine reinitializes everything that may need reinitialization due to AMR activity
!!
!! Since the worst quality of multipole expansion occurs at the radius of the contributing source,
!! typically it is safest choice to use center of domain as the origin of radial distribution of multipoles.
!!
!! At the sphere around the origin that contains the source, the multipole expansion reduces to
!! spherical harmonics and there are no factors containing powers of r to help with convergence.
!!
!! \todo OPT: Detect only changes in highest required level
!<

   subroutine refresh_multipole

      use cg_level_finest, only: finest
      use constants,       only: small, pi, xdim, ydim, zdim, GEO_XYZ, GEO_RPZ, LO
      use dataio_pub,      only: die, warn
      use domain,          only: dom
      use mpisetup,        only: master

      implicit none

      select case (dom%geometry_type)
         case (GEO_XYZ)
            Q%center(xdim:zdim) = dom%C_(xdim:zdim)
            zaxis_inside = .false.
         case (GEO_RPZ)
            if (dom%L_(ydim) >= (2.-small)*pi) then
               Q%center(xdim) = 0.
               Q%center(ydim) = 0.
            else
!!$               Q%center(xdim) = 2./3. * (dom%edge(xdim, HI)**3-dom%edge(xdim, LO)**3)/(dom%edge(xdim, HI)**2-dom%edge(xdim, LO)**2)
!!$               if (dom%L_(ydim).notequals.zero) Q%center(xdim) = Q%center(xdim) * sin(dom%L_(ydim)/2.)/(dom%L_(ydim)/2.)
!!$               Q%center(ydim) = dom%C_(ydim)
               Q%center(xdim) = 0.
               Q%center(ydim) = 0.
            endif
            Q%center(zdim) = dom%C_(zdim)
            zaxis_inside = dom%edge(xdim, LO) <= dom%L_(xdim)/finest%level%l%n_d(xdim)
            if (master) then
               if (zaxis_inside) call warn("[multigridmultipole:refresh_multipole] Setups with Z-axis at the edge of the domain may not work as expected yet.")
               if (solver == MONOPOLE) call warn("[multigridmultipole:refresh_multipole] Point-like monopole is not implemented.")
            endif
            solver = IMG_MASS
         case default
            call die("[multigridmultipole:refresh_multipole] Unsupported geometry.")
      end select

      if (solver /= MONOPOLE) call Q%refresh

   end subroutine refresh_multipole

!> \brief Multipole cleanup

   subroutine cleanup_multipole

      implicit none

      call Q%cleanup

   end subroutine cleanup_multipole

!>
!! \brief Multipole solver
!!
!! \todo improve multipole expansion on coarser grids
!! (see. "A Scalable Parallel Poisson Solver in Three Dimensions with Infinite-Domain Boundary Conditions" by McCorquodale, Colella, Balls and Baden).
!<

   subroutine multipole_solver

<<<<<<< HEAD
      use cg_leaves,  only: leaves
      use constants,  only: dirtyH1
      use dataio_pub, only: die
      use global,     only: dirty_debug
      use monopole,   only: isolated_monopole, find_img_CoM
      use ppp,        only: ppp_main
      use user_hooks, only: ext_bnd_potential
=======
      use cg_leaves,   only: leaves
      use constants,   only: dirtyH1
      use dataio_pub,  only: die
      use global,      only: dirty_debug
      use mg_monopole, only: isolated_monopole, find_img_CoM
      use user_hooks,  only: ext_bnd_potential
>>>>>>> ee94ee93

      implicit none

      character(len=*), parameter :: mpole_label = "multipole_solver"

      call ppp_main%start(mpole_label)

      if (associated(ext_bnd_potential)) then
         call ext_bnd_potential
         return
      endif

      call refresh_multipole

      if (dirty_debug) then
         call leaves%reset_boundaries(0.959*dirtyH1)
      else
         call leaves%reset_boundaries
      endif

      select case (solver)
         case (MONOPOLE)
            call potential2img_mass
            call find_img_CoM
            call isolated_monopole
         case (IMG_MASS)
            call potential2img_mass
            ! results seems to be slightly better without find_img_CoM.
            ! With CoM or when it is known than CoM is close to the domain center one may try to save some CPU time by lowering mmax.
            call Q%reset
            call img_mass2moments
            call particles2moments
            call Q%red_int_norm
            ! OPT: automagically reduce lmax for a couple of steps if higher multipoles fall below some thershold
            call moments2bnd_potential
         case (THREEDIM)
            call Q%reset
            call domain2moments
            call particles2moments
            call Q%red_int_norm
            ! OPT: automagically reduce lmax for a couple of steps if higher multipoles fall below some thershold
            call moments2bnd_potential
         case default
            call die("[multigridmultipole:multipole_solver] unimplemented solver")
      end select

      call ppp_main%stop(mpole_label)

   end subroutine multipole_solver

!>
!! \brief Convert potential into image mass. This way we reduce a 3D problem to a 2D one.
!!
!! \details There will be work imbalance here because different PEs may operate on different amount of external boundary data.
!!
!! The value stored in bnd_[xyz] has the meaning of mass inside the cell next to the external boundary,
!! divided by the surface of the cell projected onto the external boundary surface (surface density).
!! The surface factors are taken into account in img_mass2moments routine.
!! The exact position of the mass depends on choice of a1 and a2 parameters.
!! The surface density is estimated using gradient of potential.
!! The Taylor expansion of the potential is done wrt. boundary position, normal direction points to the outside of the boundary
!! with the assumption that the potential at the external boundary equals 0.
!<

   subroutine potential2img_mass

      use cg_leaves,     only: leaves
      use cg_list,       only: cg_list_element
      use constants,     only: GEO_RPZ, LO, HI, xdim, ydim, zdim
      use domain,        only: dom
      use grid_cont,     only: grid_container
      use multigridvars, only: solution
      use ppp,           only: ppp_main

      implicit none

      integer :: i
      type(cg_list_element), pointer :: cgl
      type(grid_container), pointer :: cg
      real, parameter :: a1 = -2., a2 = (-2. - a1)/3. ! interpolation parameters;   <---- a1=-2 => a2=0
      ! a1 = -2. is the simplest, 1st order choice, gives best agreement of total mass and CoM location when compared to 3-D integration
      ! a1 = -1., a2 = -1./3. seems to do the best job,
      ! a1 = -3./2., a2 = -1./6. seems to be 2nd order estimator
      character(len=*), parameter :: p2m_label = "multipole_pot2img"

      call ppp_main%start(p2m_label)
      cgl => leaves%first
      do while (associated(cgl))
         cg => cgl%cg
         associate( &
            bnd_x => cg%mg%bnd_x, &
            bnd_y => cg%mg%bnd_y, &
            bnd_z => cg%mg%bnd_z, &
            soln => cg%q(solution)%arr &
         )
         !> \deprecated BEWARE: some cylindrical factors may be helpful
         if (cg%ext_bnd(xdim, LO)) then
            if (zaxis_inside .and. dom%geometry_type == GEO_RPZ) then
               bnd_x(                    cg%js:cg%je, cg%ks:cg%ke, LO) = 0. ! treat as internal
            else
               bnd_x(                    cg%js:cg%je, cg%ks:cg%ke, LO) =   ( &
                    & a1 * soln(cg%is,   cg%js:cg%je, cg%ks:cg%ke) + &
                    & a2 * soln(cg%is+1, cg%js:cg%je, cg%ks:cg%ke) ) * cg%idx
            endif
         endif

         if (cg%ext_bnd(xdim, HI)) bnd_x(   cg%js:cg%je, cg%ks:cg%ke, HI) =   ( &
              &   a1 * soln(cg%ie,   cg%js:cg%je, cg%ks:cg%ke) + &
              &   a2 * soln(cg%ie-1, cg%js:cg%je, cg%ks:cg%ke) ) * cg%idx

         if (cg%ext_bnd(ydim, LO)) then
            bnd_y           (cg%is:cg%ie,          cg%ks:cg%ke, LO) =    ( &
                 & a1 * soln(cg%is:cg%ie, cg%js,   cg%ks:cg%ke) + &
                 & a2 * soln(cg%is:cg%ie, cg%js+1, cg%ks:cg%ke) ) * cg%idy
            if (dom%geometry_type == GEO_RPZ) then
               do i = cg%is, cg%ie ! cg%inv_x(i) is sanitized for x(i) == 0.
                  bnd_y(i, cg%ks:cg%ke, LO) = bnd_y(i, cg%ks:cg%ke, LO) * cg%inv_x(i)
               enddo
            endif
         endif

         if (cg%ext_bnd(ydim, HI)) then
            bnd_y           (cg%is:cg%ie,          cg%ks:cg%ke, HI) =   ( &
                 & a1 * soln(cg%is:cg%ie, cg%je,   cg%ks:cg%ke) + &
                 & a2 * soln(cg%is:cg%ie, cg%je-1, cg%ks:cg%ke) ) * cg%idy
            if (dom%geometry_type == GEO_RPZ) then
               do i = cg%is, cg%ie
                  bnd_y(i, cg%ks:cg%ke, HI) = bnd_y(i, cg%ks:cg%ke, HI) * cg%inv_x(i)
               enddo
            endif
         endif

         if (cg%ext_bnd(zdim, LO)) bnd_z(cg%is:cg%ie, cg%js:cg%je, LO) =    ( &
              &         a1 * soln(cg%is:cg%ie, cg%js:cg%je, cg%ks) + &
              &         a2 * soln(cg%is:cg%ie, cg%js:cg%je, cg%ks+1) ) * cg%idz

         if (cg%ext_bnd(zdim, HI)) bnd_z(cg%is:cg%ie, cg%js:cg%je, HI) =   ( &
              &         a1 * soln(cg%is:cg%ie, cg%js:cg%je, cg%ke) + &
              &         a2 * soln(cg%is:cg%ie, cg%js:cg%je, cg%ke-1) ) * cg%idz
         cgl => cgl%nxt
         end associate
      enddo
      call ppp_main%stop(p2m_label)

   end subroutine potential2img_mass

!>
!! \brief Compute multipole moments for image mass
!!
!! \todo distribute excess of work more evenly (important only for large number of PEs, ticket:43)
!<

   subroutine img_mass2moments

      use cg_leaves,  only: leaves
      use cg_list,    only: cg_list_element
      use constants,  only: xdim, ydim, zdim, GEO_XYZ, GEO_RPZ, LO, HI, zero
      use dataio_pub, only: die
      use domain,     only: dom
      use grid_cont,  only: grid_container
      use func,       only: operator(.notequals.)
      use ppp,        only: ppp_main

      implicit none

      integer :: i, j, k
      real, dimension(LO:HI) :: geofac
      type(cg_list_element), pointer :: cgl
      type(grid_container), pointer :: cg
      character(len=*), parameter :: m2m_label = "multipole_img2mom"

      call ppp_main%start(m2m_label)
      if (dom%geometry_type /= GEO_XYZ .and. any(Q%center(xdim:zdim).notequals.zero)) call die("[multigridmultipole:img_mass2moments] Q%center /= 0. not implemented for non-cartesian geometry")

      geofac(:) = 1.

      !OPT: try to exchange loops i < j < k -> k < j < i
      ! scan
      cgl => leaves%first
      do while (associated(cgl))
         cg => cgl%cg
         if (any(cg%ext_bnd(xdim, :))) then
            if (dom%geometry_type == GEO_RPZ) geofac(:) = [ cg%fbnd(xdim, LO), cg%fbnd(xdim, HI) ]
            do j = cg%js, cg%je
               do k = cg%ks, cg%ke
                  if (cg%leafmap(cg%is, j, k) .and. cg%ext_bnd(xdim, LO) .and. (dom%geometry_type /= GEO_RPZ .or. .not. zaxis_inside)) &
                       call Q%point2moments(cg%mg%bnd_x(j, k, LO)*cg%dyz*geofac(LO), cg%fbnd(xdim, LO), cg%y(j), cg%z(k))
                  if (cg%leafmap(cg%ie, j, k) .and. cg%ext_bnd(xdim, HI)) &
                       call Q%point2moments(cg%mg%bnd_x(j, k, HI)*cg%dyz*geofac(HI), cg%fbnd(xdim, HI), cg%y(j), cg%z(k))
               enddo
            enddo
         endif

         if (any(cg%ext_bnd(ydim, :))) then
            do i = cg%is, cg%ie
               do k = cg%ks, cg%ke
                  if (cg%leafmap(i, cg%js, k) .and. cg%ext_bnd(ydim, LO)) &
                       call Q%point2moments(cg%mg%bnd_y(i, k, LO)*cg%dxz, cg%x(i), cg%fbnd(ydim, LO), cg%z(k))
                  if (cg%leafmap(i, cg%je, k) .and. cg%ext_bnd(ydim, HI)) &
                       call Q%point2moments(cg%mg%bnd_y(i, k, HI)*cg%dxz, cg%x(i), cg%fbnd(ydim, HI), cg%z(k))
               enddo
            enddo
         endif

         if (any(cg%ext_bnd(zdim, :))) then
            do i = cg%is, cg%ie
               if (dom%geometry_type == GEO_RPZ) geofac(LO) = cg%x(i)
               do j = cg%js, cg%je
                  if (cg%leafmap(i, j, cg%ks) .and. cg%ext_bnd(zdim, LO)) &
                       call Q%point2moments(cg%mg%bnd_z(i, j, LO)*cg%dxy*geofac(LO), cg%x(i), cg%y(j), cg%fbnd(zdim, LO))
                  if (cg%leafmap(i, j, cg%ke) .and. cg%ext_bnd(zdim, HI)) &
                       call Q%point2moments(cg%mg%bnd_z(i, j, HI)*cg%dxy*geofac(LO), cg%x(i), cg%y(j), cg%fbnd(zdim, HI))
               enddo
            enddo
         endif
         cgl => cgl%nxt
      enddo
      call ppp_main%stop(m2m_label)

   end subroutine img_mass2moments

!>
!! \brief Compute multipole moments for the whole domain
!!
!! \todo test with CoM (implement find_CoM)
!! \todo implement Richarson extrapolation between coarsened levels
!<

   subroutine domain2moments

      use cg_leaves,          only: leaves
      !use cg_level_base,      only: base ! cannot use it because cg_level_base depends on multigrid
      use cg_level_finest,    only: finest
      use cg_level_connected, only: cg_level_connected_t, base_level
      use cg_list,            only: cg_list_element
      use constants,          only: xdim, zdim, GEO_XYZ, zero, base_level_id
      use dataio_pub,         only: die, msg, warn
      use domain,             only: dom
      use grid_cont,          only: grid_container
      use func,               only: operator(.notequals.)
      use multigridvars,      only: source
      use ppp,                only: ppp_main

      implicit none

      integer :: i, j, k
      type(cg_level_connected_t), pointer :: level
      type(cg_list_element), pointer :: cgl
      type(grid_container), pointer :: cg
      character(len=*), parameter :: d2m_label = "multipole_dom2mom"

      call ppp_main%start(d2m_label)

      if (dom%geometry_type /= GEO_XYZ .and. any(Q%center(xdim:zdim).notequals.zero)) call die("[multigridmultipole:domain2moments] Q%center /= 0. not implemented for non-cartesian geometry")
      if (dom%geometry_type /= GEO_XYZ) call die("[multigridmultipole:domain2moments] Noncartesian geometry haven't been tested. Verify it before use.")

      ! scan
      if (level_3D <= base_level_id) then
         ! call finest%level%restrict_to_floor_q_1var(source)  ! overkill
         level => base_level
         call finest%level%restrict_to_base_q_1var(source)
         do while (level%l%id > level_3D)
            if (associated(level%coarser)) then
               call level%restrict_q_1var(source)
               level => level%coarser
            else
               write(msg, '(2(a,i3))')"[multigridmultipole:domain2moments] Coarsest level reached. Will use level ", level%l%id, " instead of ", level_3D
               call warn(msg)
               exit
            endif
         enddo
         cgl => level%first
      else
         cgl => leaves%first
      endif
      do while (associated(cgl))
         cg => cgl%cg
         do k = cg%ks, cg%ke
            do j = cg%js, cg%je
               do i = cg%is, cg%ie
                  ! if (dom%geometry_type == GEO_RPZ) geofac = cg%x(i)
                  if (cg%leafmap(i, j, k) .or. level_3D <= base_level_id) &
                       call Q%point2moments(cg%dvol * cg%q(source)%arr(i, j, k), cg%x(i) , cg%y(j) , cg%z(k) )  ! * geofac for GEO_RPZ
               enddo
            enddo
         enddo
         cgl => cgl%nxt
      enddo
      call ppp_main%stop(d2m_label)

   end subroutine domain2moments

!> \brief Compute multipole moments for the particles

   subroutine particles2moments

      use constants,    only: xdim, ydim, zdim
      use particle_pub, only: pset
      use ppp,          only: ppp_main
      use units,        only: fpiG

      implicit none

      integer :: i
      character(len=*), parameter :: p2m_label = "multipole_part2mom"

      if (size(pset%p) > 0) call ppp_main%start(p2m_label)

      ! Add only those particles, which are placed outside the domain. Particles inside the domain were already mapped on the grid.
      do i = lbound(pset%p, dim=1), ubound(pset%p, dim=1)
         if (pset%p(i)%outside) call Q%point2moments(fpiG*pset%p(i)%mass, pset%p(i)%pos(xdim), pset%p(i)%pos(ydim), pset%p(i)%pos(zdim))
      enddo

      if (size(pset%p) > 0) call ppp_main%stop(p2m_label)

   end subroutine particles2moments

!>
!! \brief Compute infinite-boundary potential from multipole moments
!!
!! \todo distribute excess of work more evenly (important only for large number of PEs, ticket:43)
!<

   subroutine moments2bnd_potential

      use cg_leaves,  only: leaves
      use cg_list,    only: cg_list_element
      use constants,  only: xdim, ydim, zdim, GEO_XYZ, GEO_RPZ, LO, HI, zero
      use dataio_pub, only: die
      use domain,     only: dom
      use grid_cont,  only: grid_container
      use func,       only: operator(.notequals.)
      use ppp,        only: ppp_main

      implicit none

      integer :: i, j, k
      type(cg_list_element), pointer :: cgl
      type(grid_container), pointer :: cg
      character(len=*), parameter :: m2p_label = "multipole_mom2pot"

      call ppp_main%start(m2p_label)

      if (dom%geometry_type /= GEO_XYZ .and. any(Q%center(xdim:zdim).notequals.zero)) call die("[multigridmultipole:img_mass2moments] Q%center /= 0. not implemented for non-cartesian geometry")

      cgl => leaves%first
      do while (associated(cgl))
         cg => cgl%cg
         if (any(cg%ext_bnd(xdim, :))) then
            do j = cg%js, cg%je
               do k = cg%ks, cg%ke
                  if (cg%ext_bnd(xdim, LO) .and. (dom%geometry_type /= GEO_RPZ .or. .not. zaxis_inside)) &
                       &                    cg%mg%bnd_x(j, k, LO) = Q%moments2pot(cg%fbnd(xdim, LO), cg%y(j), cg%z(k))
                  if (cg%ext_bnd(xdim, HI)) cg%mg%bnd_x(j, k, HI) = Q%moments2pot(cg%fbnd(xdim, HI), cg%y(j), cg%z(k))
               enddo
            enddo
         endif

         if (any(cg%ext_bnd(ydim, :))) then
            do i = cg%is, cg%ie
               do k = cg%ks, cg%ke
                  if (cg%ext_bnd(ydim, LO)) cg%mg%bnd_y(i, k, LO) = Q%moments2pot(cg%x(i), cg%fbnd(ydim, LO), cg%z(k))
                  if (cg%ext_bnd(ydim, HI)) cg%mg%bnd_y(i, k, HI) = Q%moments2pot(cg%x(i), cg%fbnd(ydim, HI), cg%z(k))
               enddo
            enddo
         endif

         if (any(cg%ext_bnd(zdim, :))) then
            do i = cg%is, cg%ie
               do j = cg%js, cg%je
                  if (cg%ext_bnd(zdim, LO)) cg%mg%bnd_z(i, j, LO) = Q%moments2pot(cg%x(i), cg%y(j), cg%fbnd(zdim, LO))
                  if (cg%ext_bnd(zdim, HI)) cg%mg%bnd_z(i, j, HI) = Q%moments2pot(cg%x(i), cg%y(j), cg%fbnd(zdim, HI))
               enddo
            enddo
         endif
         cgl => cgl%nxt
      enddo
      call ppp_main%stop(m2p_label)

   end subroutine moments2bnd_potential

!> \brief Wrapper for Q%moments2pot with proper normalisation for (x, y, z) argument

   real function moments2pot_xyz(x, y, z) result(pot)

      use units, only: fpiG

      implicit none

      real, intent(in) :: x !< absolute x-coordinate of the point
      real, intent(in) :: y !< absolute y-coordinate of the point
      real, intent(in) :: z !< absolute z-coordinate of the point

      pot = Q%moments2pot(x, y, z)/fpiG

   end function moments2pot_xyz

!> \brief Wrapper for Q%moments2pot with proper normalisation for [x, y, z] argument

   real function moments2pot_r(r) result(pot)

      use constants, only: xdim, ydim, zdim, ndims
      use units,     only: fpiG

      implicit none

      real, dimension(ndims), intent(in) :: r !< [x, y, z] coordinate of the point

      pot = Q%moments2pot(r(xdim), r(ydim), r(zdim))/fpiG

   end function moments2pot_r

!>
!! \brief Compute multipole potential in whocle computational domain
!!
!! \details This routine is not intended for regular use because of huge
!! computational cost per cell (O(lmax**2)). It is useful for understanding
!! and debugging the multipole solver and for showing properties of multipole
!! estimate of gravitational potential.
!<

   subroutine compute_mpole_potential(qvar)

      use cg_leaves, only: leaves
      use cg_list,   only: cg_list_element

      implicit none

      integer(kind=4), intent(in) :: qvar  !< index in cg%q to store the results

      integer :: i, j, k
      type(cg_list_element), pointer :: cgl

      call leaves%set_q_value(qvar, 0.)

      cgl => leaves%first
      do while (associated(cgl))
         ! an ELEMENTAL implementation of moments2pot would allow simplifications of this routine.
         ! At least the loop over i may be worth stripping.
         associate (cg => cgl%cg)
            do k = cg%ks, cg%ke
               do j = cg%js, cg%je
                  do i = cg%is, cg%ie
                     cg%q(qvar)%arr(i, j, k) = moments2pot([cg%x(i), cg%y(j), cg%z(k)])
                  enddo
               enddo
            enddo
         end associate
         cgl => cgl%nxt
      enddo

   end subroutine compute_mpole_potential

end module multipole<|MERGE_RESOLUTION|>--- conflicted
+++ resolved
@@ -211,22 +211,13 @@
 
    subroutine multipole_solver
 
-<<<<<<< HEAD
-      use cg_leaves,  only: leaves
-      use constants,  only: dirtyH1
-      use dataio_pub, only: die
-      use global,     only: dirty_debug
-      use monopole,   only: isolated_monopole, find_img_CoM
-      use ppp,        only: ppp_main
-      use user_hooks, only: ext_bnd_potential
-=======
       use cg_leaves,   only: leaves
       use constants,   only: dirtyH1
       use dataio_pub,  only: die
       use global,      only: dirty_debug
       use mg_monopole, only: isolated_monopole, find_img_CoM
+      use ppp,         only: ppp_main
       use user_hooks,  only: ext_bnd_potential
->>>>>>> ee94ee93
 
       implicit none
 
