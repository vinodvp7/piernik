--- conflicted
+++ resolved
@@ -158,13 +158,7 @@
       use constants,       only: small, pi, xdim, ydim, zdim, GEO_XYZ, GEO_RPZ, LO
       use dataio_pub,      only: die, warn
       use domain,          only: dom
-<<<<<<< HEAD
-      use global,          only: check_mem_usage
-      use mpisetup,        only: master, piernik_MPI_Allreduce
-      use particle_pub,    only: pset
-=======
       use mpisetup,        only: master
->>>>>>> 86f1deca
 
       implicit none
 
@@ -194,54 +188,7 @@
             call die("[multigridmultipole:refresh_multipole] Unsupported geometry.")
       end select
 
-<<<<<<< HEAD
-      if (.not. use_point_monopole) then
-
-         if (associated(finest%level%first)) then
-            select case (dom%geometry_type)
-               !> \warning With refinement lmpole might no longer be a single level
-               case (GEO_XYZ)
-                  drq = minval(finest%level%first%cg%dl(:), mask=dom%has_dir(:)) / 2.
-               case (GEO_RPZ)
-                  drq = min(finest%level%first%cg%dx, dom%C_(xdim)*finest%level%first%cg%dy, finest%level%first%cg%dz) / 2.
-               case default
-                  call die("[multigridmultipole:refresh_multipole] Unsupported geometry.")
-            end select
-         else
-            drq = maxval(dom%L_(:))
-         endif
-         call piernik_MPI_Allreduce(drq, pMIN)
-
-         select case (dom%geometry_type)
-            case (GEO_XYZ)
-               rqbin = int(sqrt(sum(dom%L_(:)**2))/drq) + 1
-               ! arithmetic average of the closest and farthest points of computational domain with respect to its center
-               !>
-               !!\todo check what happens if there are points that are really close to the domain center (maybe we should use a harmonic average?)
-               !! Issue a warning or error if it is known that given lmax leads to FP overflows in rn(:) and irn(:)
-               !<
-               rscale = ( minval(dom%L_(:)) + sqrt(sum(dom%L_(:)**2)) )/4.
-            case (GEO_RPZ)
-               rqbin = int(sqrt((2.*dom%edge(xdim, HI))**2 + dom%L_(zdim)**2)/drq) + 1
-               rscale = ( min(2.*dom%edge(xdim, HI), dom%L_(zdim)) + sqrt((2.*dom%edge(xdim, HI))**2 + dom%L_(zdim)**2) )/4.
-            case default
-               call die("[multigridmultipole:refresh_multipole] Unsupported geometry.")
-         end select
-
-         do i = lbound(pset%p, dim=1), ubound(pset%p, dim=1)
-            !> \warning this is not optimal, when domain is placed far away form the origin
-            !> \warning a factor of up to 2 may be required if we use CoM as the origin
-            if (pset%p(i)%outside) rqbin = max(rqbin, int(sqrt(sum(pset%p(i)%pos**2))/drq) + 1)
-         enddo
-
-         if (allocated(Q)) deallocate(Q)
-         allocate(Q(0:lm(int(lmax), int(2*mmax)), INSIDE:OUTSIDE, 0:rqbin))
-         call check_mem_usage
-
-      endif
-=======
       if (solver /= MONOPOLE) call Q%refresh
->>>>>>> 86f1deca
 
    end subroutine refresh_multipole
 
