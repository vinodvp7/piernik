!
! PIERNIK Code Copyright (C) 2006 Michal Hanasz
!
!    This file is part of PIERNIK code.
!
!    PIERNIK is free software: you can redistribute it and/or modify
!    it under the terms of the GNU General Public License as published by
!    the Free Software Foundation, either version 3 of the License, or
!    (at your option) any later version.
!
!    PIERNIK is distributed in the hope that it will be useful,
!    but WITHOUT ANY WARRANTY; without even the implied warranty of
!    MERCHANTABILITY or FITNESS FOR A PARTICULAR PURPOSE.  See the
!    GNU General Public License for more details.
!
!    You should have received a copy of the GNU General Public License
!    along with PIERNIK.  If not, see <http://www.gnu.org/licenses/>.
!
!    Initial implementation of PIERNIK code was based on TVD split MHD code by
!    Ue-Li Pen
!        see: Pen, Arras & Wong (2003) for algorithm and
!             http://www.cita.utoronto.ca/~pen/MHD
!             for original source code "mhd.f90"
!
!    For full list of developers see $PIERNIK_HOME/license/pdt.txt
!

#include "piernik.h"

!>
!! \brief Multipole solver for isolated boundaries
!!
!! \details By default this solver estimates gravitational potential on external (domain) boundaries, which allows to mimic \f$\Phi(\infty) = 0\f$.
!! The calculated potential may then be used in second pass of the Poisson solver (this time run with an empty space) to calculate correction
!! to be added to the first-pass solution obtained with homogeneous Dirichlet boundary conditions.
!!
!! One can also use purely monopole estimate of the potential at the boundaries, provide an user routine that will impose some values.
!!
!! There is also a 3D multipole solver that does not depend on differentiation of the gravitational potential atdomain boundaries.
!! Note that differentiation still takes place in init_source to convert given-value potential into density - this is the biggest source of solution inaccuracy when everything else is set up to high orders.
!!
!! The 3D multipole solver is typically slower from the default, image mass method but is way more accurate for density distributions that doesn't have much contribution near boundaries.
!! It is possible, however, to compure is purely on base level or even coarser levels without much loss of accuracy.
!!
!! Another advantage of the 3D solver is that it usually doesn't benefit much from high-order multipoles so setting l_max to 8 or even 6 usually should be sufficient.
!! In the same situation the image mass solver tends to produce long tails for high l on both small m and m cloce to m_max.
!!
!! ToDo
!! * Automatic limiting of l_max based on relative strength w.r.t monopole contribution (1e-6 seems to be reasonable threshold).
!! * (3D solver) Automatic choice of best level to integrate on, based on "distance" between Q calculated on differet levels.
!! * "True" given-value boundaries in multigrid, without differentiation.
!<

module multipole
! pulled by MULTIGRID && SELF_GRAV

   ! needed for global vars in this module
   use constants,       only: cbuff_len
   use multipole_array, only: mpole_container

#if defined(__INTEL_COMPILER)
   !! \deprecated remove this clause as soon as Intel Compiler gets required
   !! features and/or bug fixes
   use cg_list_bnd,   only: cg_list_bnd_t   ! QA_WARN intel
#endif /* __INTEL_COMPILER */

   implicit none

   private
   public :: init_multipole, cleanup_multipole, multipole_solver, moments2pot, compute_mpole_potential
   public :: lmax, mmax, mpole_solver, level_3D, singlepass  ! initialized in multigrid_gravity

   interface moments2pot
      module procedure moments2pot_xyz
      module procedure moments2pot_r
   end interface moments2pot

   type(mpole_container)        :: Q                   !< The whole moment array with dependence on radius

   ! namelist parameters for MULTIGRID_GRAVITY
   integer(kind=4)              :: lmax                !< Maximum l-order of multipole moments
   integer(kind=4)              :: mmax                !< Maximum m-order of multipole moments. Equal to lmax by default.
   character(len=cbuff_len)     :: mpole_solver        !< Pick one of: "monopole", "img_mass" (default), "3D"
   integer(kind=4)              :: level_3D            !< The level, at which we integrate the desnity field, to get is multipole representation. 0: base level, 1: leaves (default), <0: coarsened levels

   logical                      :: zaxis_inside        !< true when z-axis belongs to the inner radial boundary in polar coordinates
   logical                      :: singlepass          !< When .true. it allows for single-pass multigrid solve

   enum, bind(C)
      enumerator :: MONOPOLE, IMG_MASS, THREEDIM
   end enum
   integer                      :: solver              !< mpole_solver decoded into one of the above enums

!> \todo OPT derive a special set of leaves and coarsened leaves that can be safely used here

contains

!>
!! \brief Initialization routine, called once, from init_multigrid
!!
!! Single-pass multigrid allowed only for user and 3D solvers as these doesn't depend on Dirichlet solution.
!! BEWARE: if user solution decides to depend on Dirichlet solution, this chas to be changed.
!<

   subroutine init_multipole

      use constants,  only: ndims, INVALID
      use dataio_pub, only: die, warn
      use domain,     only: dom
      use mpisetup,   only: master
      use user_hooks, only: ext_bnd_potential

      implicit none

      if (dom%eff_dim /= ndims) call die("[multigridmultipole:init_multipole] Only 3D is supported") !> \todo add support for 2D RZ

      !fixup multipole moments
      if (mmax > lmax) then
         if (master) call warn("[multigridmultipole:init_multipole] mmax reduced to lmax")
         mmax = lmax
      endif
      if (mmax < 0) mmax = lmax

      singlepass = associated(ext_bnd_potential)
      solver = INVALID
      select case (mpole_solver)
         case ("monopole", "mono")
            solver = MONOPOLE
         case ("img_mass", "surface", "dOmega")
            solver = IMG_MASS
         case ("3D", "3d", "volume")
            solver = THREEDIM
            singlepass = .true.
         case default
            call die("[multigridmultipole:init_multipole] unknown solver '" // trim(mpole_solver) // "'")
      end select
      if (solver /= MONOPOLE) call Q%init_once(lmax, mmax)

   end subroutine init_multipole

!>
!! \brief Initialization routine, called once per entry to the multipole solver.
!!
!! \details This routine reinitializes everything that may need reinitialization due to AMR activity
!!
!! Since the worst quality of multipole expansion occurs at the radius of the contributing source,
!! typically it is safest choice to use center of domain as the origin of radial distribution of multipoles.
!!
!! At the sphere around the origin that contains the source, the multipole expansion reduces to
!! spherical harmonics and there are no factors containing powers of r to help with convergence.
!!
!! \todo OPT: Detect only changes in highest required level
!<

   subroutine refresh_multipole

      use cg_level_finest, only: finest
      use constants,       only: small, pi, xdim, ydim, zdim, GEO_XYZ, GEO_RPZ, LO
      use dataio_pub,      only: die, warn
      use domain,          only: dom
      use mpisetup,        only: master

      implicit none

      select case (dom%geometry_type)
         case (GEO_XYZ)
            Q%center(xdim:zdim) = dom%C_(xdim:zdim)
            zaxis_inside = .false.
         case (GEO_RPZ)
            if (dom%L_(ydim) >= (2.-small)*pi) then
               Q%center(xdim) = 0.
               Q%center(ydim) = 0.
            else
!!$               Q%center(xdim) = 2./3. * (dom%edge(xdim, HI)**3-dom%edge(xdim, LO)**3)/(dom%edge(xdim, HI)**2-dom%edge(xdim, LO)**2)
!!$               if (dom%L_(ydim).notequals.zero) Q%center(xdim) = Q%center(xdim) * sin(dom%L_(ydim)/2.)/(dom%L_(ydim)/2.)
!!$               Q%center(ydim) = dom%C_(ydim)
               Q%center(xdim) = 0.
               Q%center(ydim) = 0.
            endif
            Q%center(zdim) = dom%C_(zdim)
            zaxis_inside = dom%edge(xdim, LO) <= dom%L_(xdim)/finest%level%l%n_d(xdim)
            if (master) then
               if (zaxis_inside) call warn("[multigridmultipole:refresh_multipole] Setups with Z-axis at the edge of the domain may not work as expected yet.")
               if (solver == MONOPOLE) call warn("[multigridmultipole:refresh_multipole] Point-like monopole is not implemented.")
            endif
            solver = IMG_MASS
         case default
            call die("[multigridmultipole:refresh_multipole] Unsupported geometry.")
      end select

      if (solver /= MONOPOLE) call Q%refresh

   end subroutine refresh_multipole

!> \brief Multipole cleanup

   subroutine cleanup_multipole

      implicit none

      call Q%cleanup

   end subroutine cleanup_multipole

!>
!! \brief Multipole solver
!!
!! \todo improve multipole expansion on coarser grids
!! (see. "A Scalable Parallel Poisson Solver in Three Dimensions with Infinite-Domain Boundary Conditions" by McCorquodale, Colella, Balls and Baden).
!<

   subroutine multipole_solver

      use cg_leaves,   only: leaves
      use constants,   only: dirtyH1
      use dataio_pub,  only: die
      use global,      only: dirty_debug
      use mg_monopole, only: isolated_monopole, find_img_CoM
      use ppp,         only: ppp_main
      use user_hooks,  only: ext_bnd_potential

      implicit none

      character(len=*), parameter :: mpole_label = "multipole_solver"

      call ppp_main%start(mpole_label)

      if (associated(ext_bnd_potential)) then
         call ext_bnd_potential
         return
      endif

      call refresh_multipole

      if (dirty_debug) then
         call leaves%reset_boundaries(0.959*dirtyH1)
      else
         call leaves%reset_boundaries
      endif

      select case (solver)
         case (MONOPOLE)
            call potential2img_mass
            call find_img_CoM
            call isolated_monopole
         case (IMG_MASS)
            call potential2img_mass
            ! results seems to be slightly better without find_img_CoM.
            ! With CoM or when it is known than CoM is close to the domain center one may try to save some CPU time by lowering mmax.
            call Q%reset
            call img_mass2moments
#ifdef NBODY
            call particles2moments
#endif /* NBODY */
            call Q%red_int_norm
            ! OPT: automagically reduce lmax for a couple of steps if higher multipoles fall below some thershold
            call moments2bnd_potential
         case (THREEDIM)
            call Q%reset
            call domain2moments
#ifdef NBODY
            call particles2moments
#endif /* NBODY */
            call Q%red_int_norm
            ! OPT: automagically reduce lmax for a couple of steps if higher multipoles fall below some thershold
            call moments2bnd_potential
         case default
            call die("[multigridmultipole:multipole_solver] unimplemented solver")
      end select

      call ppp_main%stop(mpole_label)

   end subroutine multipole_solver

!>
!! \brief Convert potential into image mass. This way we reduce a 3D problem to a 2D one.
!!
!! \details There will be work imbalance here because different PEs may operate on different amount of external boundary data.
!!
!! The value stored in bnd_[xyz] has the meaning of mass inside the cell next to the external boundary,
!! divided by the surface of the cell projected onto the external boundary surface (surface density).
!! The surface factors are taken into account in img_mass2moments routine.
!! The exact position of the mass depends on choice of a1 and a2 parameters.
!! The surface density is estimated using gradient of potential.
!! The Taylor expansion of the potential is done wrt. boundary position, normal direction points to the outside of the boundary
!! with the assumption that the potential at the external boundary equals 0.
!<

   subroutine potential2img_mass

      use cg_leaves,     only: leaves
      use cg_list,       only: cg_list_element
      use constants,     only: GEO_RPZ, LO, HI, xdim, ydim, zdim
      use domain,        only: dom
      use grid_cont,     only: grid_container
      use multigridvars, only: solution
      use ppp,           only: ppp_main

      implicit none

      integer :: i
      type(cg_list_element), pointer :: cgl
      type(grid_container), pointer :: cg
      real, parameter :: a1 = -2., a2 = (-2. - a1)/3. ! interpolation parameters;   <---- a1=-2 => a2=0
      ! a1 = -2. is the simplest, 1st order choice, gives best agreement of total mass and CoM location when compared to 3-D integration
      ! a1 = -1., a2 = -1./3. seems to do the best job,
      ! a1 = -3./2., a2 = -1./6. seems to be 2nd order estimator
      character(len=*), parameter :: p2m_label = "multipole_pot2img"

      call ppp_main%start(p2m_label)
      cgl => leaves%first
      do while (associated(cgl))
         cg => cgl%cg
         associate( &
            bnd_x => cg%mg%bnd_x, &
            bnd_y => cg%mg%bnd_y, &
            bnd_z => cg%mg%bnd_z, &
            soln => cg%q(solution)%arr &
         )
         !> \deprecated BEWARE: some cylindrical factors may be helpful
         if (cg%ext_bnd(xdim, LO)) then
            if (zaxis_inside .and. dom%geometry_type == GEO_RPZ) then
               bnd_x(                    cg%js:cg%je, cg%ks:cg%ke, LO) = 0. ! treat as internal
            else
               bnd_x(                    cg%js:cg%je, cg%ks:cg%ke, LO) =   ( &
                    & a1 * soln(cg%is,   cg%js:cg%je, cg%ks:cg%ke) + &
                    & a2 * soln(cg%is+1, cg%js:cg%je, cg%ks:cg%ke) ) * cg%idx
            endif
         endif

         if (cg%ext_bnd(xdim, HI)) bnd_x(   cg%js:cg%je, cg%ks:cg%ke, HI) =   ( &
              &   a1 * soln(cg%ie,   cg%js:cg%je, cg%ks:cg%ke) + &
              &   a2 * soln(cg%ie-1, cg%js:cg%je, cg%ks:cg%ke) ) * cg%idx

         if (cg%ext_bnd(ydim, LO)) then
            bnd_y           (cg%is:cg%ie,          cg%ks:cg%ke, LO) =    ( &
                 & a1 * soln(cg%is:cg%ie, cg%js,   cg%ks:cg%ke) + &
                 & a2 * soln(cg%is:cg%ie, cg%js+1, cg%ks:cg%ke) ) * cg%idy
            if (dom%geometry_type == GEO_RPZ) then
               do i = cg%is, cg%ie ! cg%inv_x(i) is sanitized for x(i) == 0.
                  bnd_y(i, cg%ks:cg%ke, LO) = bnd_y(i, cg%ks:cg%ke, LO) * cg%inv_x(i)
               enddo
            endif
         endif

         if (cg%ext_bnd(ydim, HI)) then
            bnd_y           (cg%is:cg%ie,          cg%ks:cg%ke, HI) =   ( &
                 & a1 * soln(cg%is:cg%ie, cg%je,   cg%ks:cg%ke) + &
                 & a2 * soln(cg%is:cg%ie, cg%je-1, cg%ks:cg%ke) ) * cg%idy
            if (dom%geometry_type == GEO_RPZ) then
               do i = cg%is, cg%ie
                  bnd_y(i, cg%ks:cg%ke, HI) = bnd_y(i, cg%ks:cg%ke, HI) * cg%inv_x(i)
               enddo
            endif
         endif

         if (cg%ext_bnd(zdim, LO)) bnd_z(cg%is:cg%ie, cg%js:cg%je, LO) =    ( &
              &         a1 * soln(cg%is:cg%ie, cg%js:cg%je, cg%ks) + &
              &         a2 * soln(cg%is:cg%ie, cg%js:cg%je, cg%ks+1) ) * cg%idz

         if (cg%ext_bnd(zdim, HI)) bnd_z(cg%is:cg%ie, cg%js:cg%je, HI) =   ( &
              &         a1 * soln(cg%is:cg%ie, cg%js:cg%je, cg%ke) + &
              &         a2 * soln(cg%is:cg%ie, cg%js:cg%je, cg%ke-1) ) * cg%idz
         cgl => cgl%nxt
         end associate
      enddo
      call ppp_main%stop(p2m_label)

   end subroutine potential2img_mass

!>
!! \brief Compute multipole moments for image mass
!!
!! \todo distribute excess of work more evenly (important only for large number of PEs, ticket:43)
!<

   subroutine img_mass2moments

<<<<<<< HEAD
      use cg_leaves,    only: leaves
      use cg_list,      only: cg_list_element
      use constants,    only: xdim, ydim, zdim, GEO_XYZ, GEO_RPZ, LO, HI, zero
      use dataio_pub,   only: die
      use domain,       only: dom
      use func,         only: operator(.notequals.)
      use grid_cont,    only: grid_container
=======
      use cg_leaves,  only: leaves
      use cg_list,    only: cg_list_element
      use constants,  only: xdim, ydim, zdim, GEO_XYZ, GEO_RPZ, LO, HI, zero
      use dataio_pub, only: die
      use domain,     only: dom
      use grid_cont,  only: grid_container
      use func,       only: operator(.notequals.)
      use ppp,        only: ppp_main
>>>>>>> bd0f0078

      implicit none

      integer :: i, j, k
      real, dimension(LO:HI) :: geofac
      type(cg_list_element), pointer :: cgl
<<<<<<< HEAD
      type(grid_container), pointer  :: cg
=======
      type(grid_container), pointer :: cg
      character(len=*), parameter :: m2m_label = "multipole_img2mom"
>>>>>>> bd0f0078

      call ppp_main%start(m2m_label)
      if (dom%geometry_type /= GEO_XYZ .and. any(Q%center(xdim:zdim).notequals.zero)) call die("[multigridmultipole:img_mass2moments] Q%center /= 0. not implemented for non-cartesian geometry")

      geofac(:) = 1.

      !OPT: try to exchange loops i < j < k -> k < j < i
      ! scan
      cgl => leaves%first
      do while (associated(cgl))
         cg => cgl%cg
         if (any(cg%ext_bnd(xdim, :))) then
            if (dom%geometry_type == GEO_RPZ) geofac(:) = [ cg%fbnd(xdim, LO), cg%fbnd(xdim, HI) ]
            do j = cg%js, cg%je
               do k = cg%ks, cg%ke
                  if (cg%leafmap(cg%is, j, k) .and. cg%ext_bnd(xdim, LO) .and. (dom%geometry_type /= GEO_RPZ .or. .not. zaxis_inside)) &
                       call Q%point2moments(cg%mg%bnd_x(j, k, LO)*cg%dyz*geofac(LO), cg%fbnd(xdim, LO), cg%y(j), cg%z(k))
                  if (cg%leafmap(cg%ie, j, k) .and. cg%ext_bnd(xdim, HI)) &
                       call Q%point2moments(cg%mg%bnd_x(j, k, HI)*cg%dyz*geofac(HI), cg%fbnd(xdim, HI), cg%y(j), cg%z(k))
               enddo
            enddo
         endif

         if (any(cg%ext_bnd(ydim, :))) then
            do i = cg%is, cg%ie
               do k = cg%ks, cg%ke
                  if (cg%leafmap(i, cg%js, k) .and. cg%ext_bnd(ydim, LO)) &
                       call Q%point2moments(cg%mg%bnd_y(i, k, LO)*cg%dxz, cg%x(i), cg%fbnd(ydim, LO), cg%z(k))
                  if (cg%leafmap(i, cg%je, k) .and. cg%ext_bnd(ydim, HI)) &
                       call Q%point2moments(cg%mg%bnd_y(i, k, HI)*cg%dxz, cg%x(i), cg%fbnd(ydim, HI), cg%z(k))
               enddo
            enddo
         endif

         if (any(cg%ext_bnd(zdim, :))) then
            do i = cg%is, cg%ie
               if (dom%geometry_type == GEO_RPZ) geofac(LO) = cg%x(i)
               do j = cg%js, cg%je
                  if (cg%leafmap(i, j, cg%ks) .and. cg%ext_bnd(zdim, LO)) &
                       call Q%point2moments(cg%mg%bnd_z(i, j, LO)*cg%dxy*geofac(LO), cg%x(i), cg%y(j), cg%fbnd(zdim, LO))
                  if (cg%leafmap(i, j, cg%ke) .and. cg%ext_bnd(zdim, HI)) &
                       call Q%point2moments(cg%mg%bnd_z(i, j, HI)*cg%dxy*geofac(LO), cg%x(i), cg%y(j), cg%fbnd(zdim, HI))
               enddo
            enddo
         endif

         cgl => cgl%nxt
      enddo
      call ppp_main%stop(m2m_label)

   end subroutine img_mass2moments

!>
!! \brief Compute multipole moments for the whole domain
!!
!! \todo test with CoM (implement find_CoM)
!! \todo implement Richarson extrapolation between coarsened levels
!<

   subroutine domain2moments

      use cg_leaves,          only: leaves
      !use cg_level_base,      only: base ! cannot use it because cg_level_base depends on multigrid
      use cg_level_finest,    only: finest
      use cg_level_connected, only: cg_level_connected_t, base_level
      use cg_list,            only: cg_list_element
      use constants,          only: xdim, zdim, GEO_XYZ, zero, base_level_id
      use dataio_pub,         only: die, msg, warn
      use domain,             only: dom
      use grid_cont,          only: grid_container
      use func,               only: operator(.notequals.)
      use multigridvars,      only: source
      use ppp,                only: ppp_main

      implicit none

      integer :: i, j, k
      type(cg_level_connected_t), pointer :: level
      type(cg_list_element), pointer :: cgl
      type(grid_container), pointer :: cg
      character(len=*), parameter :: d2m_label = "multipole_dom2mom"

      call ppp_main%start(d2m_label)

      if (dom%geometry_type /= GEO_XYZ .and. any(Q%center(xdim:zdim).notequals.zero)) call die("[multigridmultipole:domain2moments] Q%center /= 0. not implemented for non-cartesian geometry")
      if (dom%geometry_type /= GEO_XYZ) call die("[multigridmultipole:domain2moments] Noncartesian geometry haven't been tested. Verify it before use.")

      ! scan
      if (level_3D <= base_level_id) then
         ! call finest%level%restrict_to_floor_q_1var(source)  ! overkill
         level => base_level
         call finest%level%restrict_to_base_q_1var(source)
         do while (level%l%id > level_3D)
            if (associated(level%coarser)) then
               call level%restrict_q_1var(source)
               level => level%coarser
            else
               write(msg, '(2(a,i3))')"[multigridmultipole:domain2moments] Coarsest level reached. Will use level ", level%l%id, " instead of ", level_3D
               call warn(msg)
               exit
            endif
         enddo
         cgl => level%first
      else
         cgl => leaves%first
      endif
      do while (associated(cgl))
         cg => cgl%cg
         do k = cg%ks, cg%ke
            do j = cg%js, cg%je
               do i = cg%is, cg%ie
                  ! if (dom%geometry_type == GEO_RPZ) geofac = cg%x(i)
                  if (cg%leafmap(i, j, k) .or. level_3D <= base_level_id) &
                       call Q%point2moments(cg%dvol * cg%q(source)%arr(i, j, k), cg%x(i) , cg%y(j) , cg%z(k) )  ! * geofac for GEO_RPZ
               enddo
            enddo
         enddo
         cgl => cgl%nxt
      enddo
      call ppp_main%stop(d2m_label)

   end subroutine domain2moments

!> \brief Compute multipole moments for the particles

#ifdef NBODY
   subroutine particles2moments

      use cg_leaves,    only: leaves
      use cg_list,      only: cg_list_element
      use constants,    only: xdim, ydim, zdim
<<<<<<< HEAD
      use grid_cont,    only: grid_container
=======
      use particle_pub, only: pset
      use ppp,          only: ppp_main
>>>>>>> bd0f0078
      use units,        only: fpiG
      use particle_types, only: particle

      implicit none

<<<<<<< HEAD
      type(cg_list_element), pointer :: cgl
      type(grid_container), pointer  :: cg
      type(particle), pointer    :: pset
=======
      integer :: i
      character(len=*), parameter :: p2m_label = "multipole_part2mom"

      if (size(pset%p) > 0) call ppp_main%start(p2m_label)
>>>>>>> bd0f0078

      ! Add only those particles, which are placed outside the domain. Particles inside the domain were already mapped on the grid.
      cgl => leaves%first
      do while (associated(cgl))
         cg => cgl%cg
         pset => cg%pset%first
         do while (associated(pset))
            if (pset%pdata%outside) call Q%point2moments(fpiG*pset%pdata%mass, pset%pdata%pos(xdim), pset%pdata%pos(ydim), pset%pdata%pos(zdim))

               ! WARNING: Particles that are too close to the outer boundary aren't fully mapped onto the grid.
               ! This may cause huge errors in the potential, even for "3D" solver because their mass is counted
               ! only partially in the mapping routine and the rest is ignored here.
               !
               ! Suggested fix: set up some buffer at the boundaries (at least one cell wide, few cells are advised)
               ! and make a "not_mapped" flag instead of "outside". The transition between mapped and not mapped
               ! particles may be smooth (with partial mappings allowed) but it must not allow for
               ! particle mappings extending beyond domain boundaries.
               !
               ! BUG: Sometimes particles that are outside computational domain don't have the "outside" flag set up.
            ! A "not_mapped" flag set in the mapping routine would fix this issue.

            pset => pset%nxt
         enddo
         cgl => cgl%nxt
      enddo

      if (size(pset%p) > 0) call ppp_main%stop(p2m_label)

   end subroutine particles2moments
#endif /* NBODY */

!>
!! \brief Compute infinite-boundary potential from multipole moments
!!
!! \todo distribute excess of work more evenly (important only for large number of PEs, ticket:43)
!<

   subroutine moments2bnd_potential

      use cg_leaves,  only: leaves
      use cg_list,    only: cg_list_element
      use constants,  only: xdim, ydim, zdim, GEO_XYZ, GEO_RPZ, LO, HI, zero
      use dataio_pub, only: die
      use domain,     only: dom
      use grid_cont,  only: grid_container
      use func,       only: operator(.notequals.)
      use ppp,        only: ppp_main

      implicit none

      integer :: i, j, k
      type(cg_list_element), pointer :: cgl
      type(grid_container), pointer :: cg
      character(len=*), parameter :: m2p_label = "multipole_mom2pot"

      call ppp_main%start(m2p_label)

      if (dom%geometry_type /= GEO_XYZ .and. any(Q%center(xdim:zdim).notequals.zero)) call die("[multigridmultipole:img_mass2moments] Q%center /= 0. not implemented for non-cartesian geometry")

      cgl => leaves%first
      do while (associated(cgl))
         cg => cgl%cg
         if (any(cg%ext_bnd(xdim, :))) then
            do j = cg%js, cg%je
               do k = cg%ks, cg%ke
                  if (cg%ext_bnd(xdim, LO) .and. (dom%geometry_type /= GEO_RPZ .or. .not. zaxis_inside)) &
                       &                    cg%mg%bnd_x(j, k, LO) = Q%moments2pot(cg%fbnd(xdim, LO), cg%y(j), cg%z(k))
                  if (cg%ext_bnd(xdim, HI)) cg%mg%bnd_x(j, k, HI) = Q%moments2pot(cg%fbnd(xdim, HI), cg%y(j), cg%z(k))
               enddo
            enddo
         endif

         if (any(cg%ext_bnd(ydim, :))) then
            do i = cg%is, cg%ie
               do k = cg%ks, cg%ke
                  if (cg%ext_bnd(ydim, LO)) cg%mg%bnd_y(i, k, LO) = Q%moments2pot(cg%x(i), cg%fbnd(ydim, LO), cg%z(k))
                  if (cg%ext_bnd(ydim, HI)) cg%mg%bnd_y(i, k, HI) = Q%moments2pot(cg%x(i), cg%fbnd(ydim, HI), cg%z(k))
               enddo
            enddo
         endif

         if (any(cg%ext_bnd(zdim, :))) then
            do i = cg%is, cg%ie
               do j = cg%js, cg%je
                  if (cg%ext_bnd(zdim, LO)) cg%mg%bnd_z(i, j, LO) = Q%moments2pot(cg%x(i), cg%y(j), cg%fbnd(zdim, LO))
                  if (cg%ext_bnd(zdim, HI)) cg%mg%bnd_z(i, j, HI) = Q%moments2pot(cg%x(i), cg%y(j), cg%fbnd(zdim, HI))
               enddo
            enddo
         endif
         cgl => cgl%nxt
      enddo
      call ppp_main%stop(m2p_label)

   end subroutine moments2bnd_potential

!> \brief Wrapper for Q%moments2pot with proper normalisation for (x, y, z) argument

   real function moments2pot_xyz(x, y, z) result(pot)

      use units, only: fpiG

      implicit none

      real, intent(in) :: x !< absolute x-coordinate of the point
      real, intent(in) :: y !< absolute y-coordinate of the point
      real, intent(in) :: z !< absolute z-coordinate of the point

      pot = Q%moments2pot(x, y, z)/fpiG

   end function moments2pot_xyz

!> \brief Wrapper for Q%moments2pot with proper normalisation for [x, y, z] argument

   real function moments2pot_r(r) result(pot)

      use constants, only: xdim, ydim, zdim, ndims
      use units,     only: fpiG

      implicit none

      real, dimension(ndims), intent(in) :: r !< [x, y, z] coordinate of the point

      pot = Q%moments2pot(r(xdim), r(ydim), r(zdim))/fpiG

   end function moments2pot_r

!>
!! \brief Compute multipole potential in whocle computational domain
!!
!! \details This routine is not intended for regular use because of huge
!! computational cost per cell (O(lmax**2)). It is useful for understanding
!! and debugging the multipole solver and for showing properties of multipole
!! estimate of gravitational potential.
!<

   subroutine compute_mpole_potential(qvar)

      use cg_leaves, only: leaves
      use cg_list,   only: cg_list_element

      implicit none

      integer(kind=4), intent(in) :: qvar  !< index in cg%q to store the results

      integer :: i, j, k
      type(cg_list_element), pointer :: cgl

      call leaves%set_q_value(qvar, 0.)

      cgl => leaves%first
      do while (associated(cgl))
         ! an ELEMENTAL implementation of moments2pot would allow simplifications of this routine.
         ! At least the loop over i may be worth stripping.
         associate (cg => cgl%cg)
            do k = cg%ks, cg%ke
               do j = cg%js, cg%je
                  do i = cg%is, cg%ie
                     cg%q(qvar)%arr(i, j, k) = moments2pot([cg%x(i), cg%y(j), cg%z(k)])
                  enddo
               enddo
            enddo
         end associate
         cgl => cgl%nxt
      enddo

   end subroutine compute_mpole_potential

end module multipole<|MERGE_RESOLUTION|>--- conflicted
+++ resolved
@@ -376,15 +376,6 @@
 
    subroutine img_mass2moments
 
-<<<<<<< HEAD
-      use cg_leaves,    only: leaves
-      use cg_list,      only: cg_list_element
-      use constants,    only: xdim, ydim, zdim, GEO_XYZ, GEO_RPZ, LO, HI, zero
-      use dataio_pub,   only: die
-      use domain,       only: dom
-      use func,         only: operator(.notequals.)
-      use grid_cont,    only: grid_container
-=======
       use cg_leaves,  only: leaves
       use cg_list,    only: cg_list_element
       use constants,  only: xdim, ydim, zdim, GEO_XYZ, GEO_RPZ, LO, HI, zero
@@ -393,19 +384,14 @@
       use grid_cont,  only: grid_container
       use func,       only: operator(.notequals.)
       use ppp,        only: ppp_main
->>>>>>> bd0f0078
 
       implicit none
 
       integer :: i, j, k
       real, dimension(LO:HI) :: geofac
       type(cg_list_element), pointer :: cgl
-<<<<<<< HEAD
-      type(grid_container), pointer  :: cg
-=======
       type(grid_container), pointer :: cg
       character(len=*), parameter :: m2m_label = "multipole_img2mom"
->>>>>>> bd0f0078
 
       call ppp_main%start(m2m_label)
       if (dom%geometry_type /= GEO_XYZ .and. any(Q%center(xdim:zdim).notequals.zero)) call die("[multigridmultipole:img_mass2moments] Q%center /= 0. not implemented for non-cartesian geometry")
@@ -537,27 +523,20 @@
       use cg_leaves,    only: leaves
       use cg_list,      only: cg_list_element
       use constants,    only: xdim, ydim, zdim
-<<<<<<< HEAD
       use grid_cont,    only: grid_container
-=======
-      use particle_pub, only: pset
       use ppp,          only: ppp_main
->>>>>>> bd0f0078
       use units,        only: fpiG
       use particle_types, only: particle
 
       implicit none
 
-<<<<<<< HEAD
       type(cg_list_element), pointer :: cgl
       type(grid_container), pointer  :: cg
       type(particle), pointer    :: pset
-=======
       integer :: i
       character(len=*), parameter :: p2m_label = "multipole_part2mom"
 
       if (size(pset%p) > 0) call ppp_main%start(p2m_label)
->>>>>>> bd0f0078
 
       ! Add only those particles, which are placed outside the domain. Particles inside the domain were already mapped on the grid.
       cgl => leaves%first
