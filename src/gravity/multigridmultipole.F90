!
! PIERNIK Code Copyright (C) 2006 Michal Hanasz
!
!    This file is part of PIERNIK code.
!
!    PIERNIK is free software: you can redistribute it and/or modify
!    it under the terms of the GNU General Public License as published by
!    the Free Software Foundation, either version 3 of the License, or
!    (at your option) any later version.
!
!    PIERNIK is distributed in the hope that it will be useful,
!    but WITHOUT ANY WARRANTY; without even the implied warranty of
!    MERCHANTABILITY or FITNESS FOR A PARTICULAR PURPOSE.  See the
!    GNU General Public License for more details.
!
!    You should have received a copy of the GNU General Public License
!    along with PIERNIK.  If not, see <http://www.gnu.org/licenses/>.
!
!    Initial implementation of PIERNIK code was based on TVD split MHD code by
!    Ue-Li Pen
!        see: Pen, Arras & Wong (2003) for algorithm and
!             http://www.cita.utoronto.ca/~pen/MHD
!             for original source code "mhd.f90"
!
!    For full list of developers see $PIERNIK_HOME/license/pdt.txt
!

#include "piernik.h"

!>
!! \brief Multipole solver for isolated boundaries
!!
!! \details By default this solver estimates gravitational potential on external (domain) boundaries, which allows to mimic \f$\Phi(\infty) = 0\f$.
!! The calculated potential may then be used in second pass of the Poisson solver (this time run with an empty space) to calculate correction
!! to be added to the first-pass solution obtained with homogeneous Dirichlet boundary conditions.
!!
!! One can also use purely monopole estimate of the potential at the boundaries, provide an user routine that will impose some values.
!!
!! There is also a 3D multipole solver that does not depend on differentiation of the gravitational potential atdomain boundaries.
!! Note that differentiation still takes place in init_source to convert given-value potential into density - this is the biggest source of solution inaccuracy when everything else is set up to high orders.
!!
!! The 3D multipole solver is typically slower from the default, image mass method but is way more accurate for density distributions that doesn't have much contribution near boundaries.
!! It is possible, however, to compure is purely on base level or even coarser levels without much loss of accuracy.
!!
!! Another advantage of the 3D solver is that it usually doesn't benefit much from high-order multipoles so setting l_max to 8 or even 6 usually should be sufficient.
!! In the same situation the image mass solver tends to produce long tails for high l on both small m and m cloce to m_max.
!!
!! ToDo
!! * Automatic limiting of l_max based on relative strength w.r.t monopole contribution (1e-6 seems to be reasonable threshold).
!! * (3D solver) Automatic choice of best level to integrate on, based on "distance" between Q calculated on differet levels.
!! * "True" given-value boundaries in multigrid, without differentiation.
!<

module multipole
! pulled by MULTIGRID && SELF_GRAV

   ! needed for global vars in this module
   use constants,       only: ndims, xdim, cbuff_len
   use multipole_array, only: mpole_container

#if defined(__INTEL_COMPILER)
   !! \deprecated remove this clause as soon as Intel Compiler gets required
   !! features and/or bug fixes
   use cg_list_bnd,   only: cg_list_bnd_T   ! QA_WARN intel
#endif /* __INTEL_COMPILER */

   implicit none

   private
   public :: init_multipole, cleanup_multipole, multipole_solver
   public :: lmax, mmax, ord_prolong_mpole, mpole_solver, level_3D, singlepass  ! initialized in multigrid_gravity

   type(mpole_container)        :: Q                   !< The whole moment array with dependence on radius

   ! namelist parameters for MULTIGRID_GRAVITY
   integer(kind=4)              :: lmax                !< Maximum l-order of multipole moments
   integer(kind=4)              :: mmax                !< Maximum m-order of multipole moments. Equal to lmax by default.
   integer(kind=4)              :: ord_prolong_mpole   !< Boundary prolongation operator order; allowed values are -2 .. 2
   character(len=cbuff_len)     :: mpole_solver        !< Pick one of: "monopole", "img_mass" (default), "3D"
   integer(kind=4)              :: level_3D            !< The level, at which we integrate the desnity field, to get is multipole representation. 0: base level, 1: leaves (default), <0: coarsened levels

   integer, parameter           :: imass = xdim - 1    !< index for mass in CoM(:)
   real, dimension(imass:ndims) :: CoM                 !< Total mass and center of mass coordinates
   logical                      :: zaxis_inside        !< true when z-axis belongs to the inner radial boundary in polar coordinates
   logical                      :: singlepass          !< When .true. it allows for single-pass multigrid solve

   enum, bind(C)
      enumerator :: MONOPOLE, IMG_MASS, THREEDIM
   end enum
   integer                      :: solver              !< mpole_solver decoded into one of the above enums

!> \todo OPT derive a special set of leaves and coarsened leaves that can be safely used here

contains

!>
!! \brief Initialization routine, called once, from init_multigrid
!!
!! Single-pass multigrid allowed only for user and 3D solvers as these doesn't depend on Dirichlet solution.
!! BEWARE: if user solution decides to depend on Dirichlet solution, this chas to be changed.
!<

   subroutine init_multipole

      use constants,  only: ndims, INVALID
      use dataio_pub, only: die, warn
      use domain,     only: dom
      use mpisetup,   only: master
      use user_hooks, only: ext_bnd_potential

      implicit none

      if (dom%eff_dim /= ndims) call die("[multigridmultipole:init_multipole] Only 3D is supported") !> \todo add support for 2D RZ

      !fixup multipole moments
      if (mmax > lmax) then
         if (master) call warn("[multigridmultipole:init_multipole] mmax reduced to lmax")
         mmax = lmax
      endif
      if (mmax < 0) mmax = lmax

      singlepass = associated(ext_bnd_potential)
      solver = INVALID
      select case (mpole_solver)
         case ("monopole", "mono")
            solver = MONOPOLE
         case ("img_mass", "surface", "dOmega")
            solver = IMG_MASS
         case ("3D", "3d", "volume")
            solver = THREEDIM
            singlepass = .true.
         case default
            call die("[multigridmultipole:init_multipole] unknown solver '" // trim(mpole_solver) // "'")
      end select
      if (solver /= MONOPOLE) call Q%init_once(lmax, mmax)

   end subroutine init_multipole

!>
!! \brief Initialization routine, called once per entry to the multipole solver.
!!
!! \details This routine reinitializes everything that may need reinitialization due to AMR activity
!!
!! \todo OPT: Detect only changes in highest required level
!<

   subroutine refresh_multipole

      use cg_level_finest, only: finest
      use constants,       only: small, pi, xdim, ydim, zdim, GEO_XYZ, GEO_RPZ, LO
      use dataio_pub,      only: die, warn
      use domain,          only: dom
<<<<<<< HEAD
      use mpisetup,        only: master, piernik_MPI_Allreduce
=======
      use mpisetup,        only: master
>>>>>>> d449e60f

      implicit none

      ! assume that Center of Mass is approximately in the center of computational domain by default
      CoM(imass) = 1.

      select case (dom%geometry_type)
         case (GEO_XYZ)
            CoM(xdim:zdim) = dom%C_(xdim:zdim)
            zaxis_inside = .false.
         case (GEO_RPZ)
            if (dom%L_(ydim) >= (2.-small)*pi) then
               CoM(xdim) = 0.
               CoM(ydim) = 0.
            else
!!$               CoM(xdim) = 2./3. * (dom%edge(xdim, HI)**3-dom%edge(xdim, LO)**3)/(dom%edge(xdim, HI)**2-dom%edge(xdim, LO)**2)
!!$               if (dom%L_(ydim).notequals.zero) CoM(xdim) = CoM(xdim) * sin(dom%L_(ydim)/2.)/(dom%L_(ydim)/2.)
!!$               CoM(ydim) = dom%C_(ydim)
               CoM(xdim) = 0.
               CoM(ydim) = 0.
            endif
            CoM(zdim) = dom%C_(zdim)
            zaxis_inside = dom%edge(xdim, LO) <= dom%L_(xdim)/finest%level%l%n_d(xdim)
            if (master) then
               if (zaxis_inside) call warn("[multigridmultipole:refresh_multipole] Setups with Z-axis at the edge of the domain may not work as expected yet.")
               if (solver == MONOPOLE) call warn("[multigridmultipole:refresh_multipole] Point-like monopole is not implemented.")
            endif
            solver = IMG_MASS
         case default
            call die("[multigridmultipole:refresh_multipole] Unsupported geometry.")
      end select

<<<<<<< HEAD
      if (.not. use_point_monopole) then

         if (associated(finest%level%first)) then
            select case (dom%geometry_type)
               case (GEO_XYZ)
                  drq = minval(finest%level%first%cg%dl(:), mask=dom%has_dir(:)) / 2.
               case (GEO_RPZ)
                  drq = min(finest%level%first%cg%dx, dom%C_(xdim)*finest%level%first%cg%dy, finest%level%first%cg%dz) / 2.
               case default
                  call die("[multigridmultipole:refresh_multipole] Unsupported geometry.")
            end select
         else
            drq = maxval(dom%L_(:))
         endif
         call piernik_MPI_Allreduce(drq, pMIN)

         select case (dom%geometry_type)
            case (GEO_XYZ)
               rqbin = int(sqrt(sum(dom%L_(:)**2))/drq) + 1
               ! arithmetic average of the closest and farthest points of computational domain with respect to its center
               !>
               !!\todo check what happens if there are points that are really close to the domain center (maybe we should use a harmonic average?)
               !! Issue a warning or error if it is known that given lmax leads to FP overflows in rn(:) and irn(:)
               !<
               rscale = ( minval(dom%L_(:)) + sqrt(sum(dom%L_(:)**2)) )/4.
            case (GEO_RPZ)
               rqbin = int(sqrt((2.*dom%edge(xdim, HI))**2 + dom%L_(zdim)**2)/drq) + 1
               rscale = ( min(2.*dom%edge(xdim, HI), dom%L_(zdim)) + sqrt((2.*dom%edge(xdim, HI))**2 + dom%L_(zdim)**2) )/4.
            case default
               call die("[multigridmultipole:refresh_multipole] Unsupported geometry.")
         end select

         do i = lbound(finest%level%first%cg%pset%p, dim=1), ubound(finest%level%first%cg%pset%p, dim=1)
            !> \warning this is not optimal, when domain is placed far away from the origin
            !> \warning a factor of up to 2 may be required if we use CoM as the origin
            !> \todo particle list has to be reconsidered
            if (finest%level%first%cg%pset%p(i)%outside) rqbin = max(rqbin, int(sqrt(sum(finest%level%first%cg%pset%p(i)%pos**2))/drq) + 1)
         enddo

         if (allocated(Q)) deallocate(Q)
         allocate(Q(0:lm(int(lmax), int(2*mmax)), INSIDE:OUTSIDE, 0:rqbin))

      endif
=======
      if (solver /= MONOPOLE) call Q%refresh
>>>>>>> d449e60f

   end subroutine refresh_multipole

!> \brief Multipole cleanup

   subroutine cleanup_multipole

      implicit none

      call Q%cleanup

   end subroutine cleanup_multipole

!>
!! \brief Multipole solver
!!
!! \todo improve multipole expansion on coarser grids
!! (see. "A Scalable Parallel Poisson Solver in Three Dimensions with Infinite-Domain Boundary Conditions" by McCorquodale, Colella, Balls and Baden).
!<

   subroutine multipole_solver

      use cg_leaves,  only: leaves
      use constants,  only: dirtyH
      use dataio_pub, only: die
      use global,     only: dirty_debug
      use user_hooks, only: ext_bnd_potential

      implicit none

      if (associated(ext_bnd_potential)) then
         call ext_bnd_potential
         return
      endif

      call refresh_multipole

      if (dirty_debug) then
         call leaves%reset_boundaries(dirtyH)
      else
         call leaves%reset_boundaries
      endif

      select case (solver)
         case (MONOPOLE)
            call potential2img_mass
            call find_img_CoM
            call isolated_monopole
         case (IMG_MASS)
            call potential2img_mass
            ! results seems to be slightly better without find_img_CoM.
            ! With CoM or when it is known than CoM is close to the domain center one may try to save some CPU time by lowering mmax.
            call Q%reset
            call img_mass2moments
            call particles2moments
            call Q%red_int_norm
            ! OPT: automagically reduce lmax for a couple of steps if higher multipoles fall below some thershold
            call moments2bnd_potential
         case (THREEDIM)
            call Q%reset
            call domain2moments
            call particles2moments
            call Q%red_int_norm
            ! OPT: automagically reduce lmax for a couple of steps if higher multipoles fall below some thershold
            call moments2bnd_potential
         case default
            call die("[multigridmultipole:multipole_solver] unimplemented solver")
      end select

   end subroutine multipole_solver

!>
!! \brief Set boundary potential from monopole source. Fill cg%mg%bnd_[xyz] arrays in leaves with expected values of the gravitational potential at external face of computational domain.
!! \details This is a simplified approach that can be used for tests and as a fast replacement for the
!! multipole boundary solver for nearly spherically symmetric source distributions.
!! The isolated_monopole subroutine ignores the radial profile of the monopole
!<

   subroutine isolated_monopole

      use cg_list,      only: cg_list_element
      use cg_leaves,    only: leaves
      use constants,    only: xdim, ydim, zdim, LO, HI, GEO_XYZ !, GEO_RPZ
      use dataio_pub,   only: die, msg, warn
      use domain,       only: dom
      use grid_cont,    only: grid_container
      use mpisetup,     only: proc
      use particle_pub, only: pset
      use units,        only: newtong

      implicit none

      integer :: i, j, k, lh
      real    :: r2
      type(cg_list_element), pointer :: cgl
      type(grid_container), pointer :: cg

      if (dom%geometry_type /= GEO_XYZ) call die("[multigridmultipole:isolated_monopole] non-cartesian geometry not implemented yet")

      cgl => leaves%first
      do while (associated(cgl))
         cg => cgl%cg
         do lh = LO, HI
            if (cg%ext_bnd(xdim, lh)) then
               do j = cg%js, cg%je
                  do k = cg%ks, cg%ke
                     r2 = (cg%y(j)-CoM(ydim))**2 + (cg%z(k) - CoM(zdim))**2
                     cg%mg%bnd_x(j, k, lh) = - newtong * CoM(imass) / sqrt(r2 + (cg%fbnd(xdim, lh)-CoM(xdim))**2)
                  enddo
               enddo
            endif
            if (cg%ext_bnd(ydim, lh)) then
               do i = cg%is, cg%ie
                  do k = cg%ks, cg%ke
                     r2 = (cg%x(i)-CoM(xdim))**2 + (cg%z(k) - CoM(zdim))**2
                     cg%mg%bnd_y(i, k, lh) = - newtong * CoM(imass) / sqrt(r2 + (cg%fbnd(ydim, lh)-CoM(ydim))**2)
                  enddo
               enddo
            endif
            if (cg%ext_bnd(zdim, lh)) then
               do i = cg%is, cg%ie
                  do j = cg%js, cg%je
                     r2 = (cg%x(i)-CoM(xdim))**2 + (cg%y(j) - CoM(ydim))**2
                     cg%mg%bnd_z(i, j, lh) = - newtong * CoM(imass) / sqrt(r2 + (cg%fbnd(zdim, lh)-CoM(zdim))**2)
                  enddo
               enddo
            endif
         enddo
         cgl => cgl%nxt
      enddo

      do i = lbound(pset%p, dim=1), ubound(pset%p, dim=1)
         if (pset%p(i)%outside) then
            write(msg, '(a,i8,a,i5,a)')"[multigridmultipole:isolated_monopole] Particle #", i, " on process ", proc, "ignored"
            call warn(msg)
         endif
      enddo

   end subroutine isolated_monopole

!>
!! \brief Find total mass and its center
!!
!! \details This routine does the summation only on external boundaries
!<

   subroutine find_img_CoM

      use cg_leaves,  only: leaves
      use cg_list,    only: cg_list_element
      use constants,  only: ndims, xdim, ydim, zdim, LO, HI, GEO_XYZ, pSUM, zero !, GEO_RPZ
      use dataio_pub, only: die
      use domain,     only: dom
      use func,       only: operator(.notequals.)
      use grid_cont,  only: grid_container
      use mpisetup,   only: piernik_MPI_Allreduce
#ifdef DEBUG
      use dataio_pub, only: msg, printinfo
      use mpisetup,   only: master
      use units,      only: fpiG
#endif /* DEBUG */

      implicit none

      real, dimension(imass:ndims)   :: lsum, dsum
      type(cg_list_element), pointer :: cgl
      type(grid_container), pointer  :: cg
      integer                        :: lh, i, d

      if (dom%geometry_type /= GEO_XYZ) call die("[multigridmultipole:find_img_CoM] non-cartesian geometry not implemented yet")

      lsum(:) = 0.

      cgl => leaves%first
      do while (associated(cgl))
         cg => cgl%cg
         do lh = LO, HI
            if (cg%ext_bnd(xdim, lh)) then
               d = cg%ijkse(xdim, lh)
               dsum(imass)     =        sum( cg%mg%bnd_x(cg%js:cg%je, cg%ks:cg%ke, lh), mask=cg%leafmap(d, :, :) )
               dsum(xdim:zdim) = [ dsum(imass) * cg%fbnd(xdim, lh), &
                    &              sum( sum( cg%mg%bnd_x(cg%js:cg%je, cg%ks:cg%ke, lh), mask=cg%leafmap(d, :, :), dim=2) * cg%y(cg%js:cg%je) ), &
                    &              sum( sum( cg%mg%bnd_x(cg%js:cg%je, cg%ks:cg%ke, lh), mask=cg%leafmap(d, :, :), dim=1) * cg%z(cg%ks:cg%ke) ) ]
               lsum(:)         = lsum(:) + dsum(:) * cg%dyz
            endif
            if (cg%ext_bnd(ydim, lh)) then
               d = cg%ijkse(ydim, lh)
               dsum(imass)     =        sum( cg%mg%bnd_y(cg%is:cg%ie, cg%ks:cg%ke, lh), mask=cg%leafmap(:, d, :) )
               dsum(xdim:zdim) = [ sum( sum( cg%mg%bnd_y(cg%is:cg%ie, cg%ks:cg%ke, lh), mask=cg%leafmap(:, d, :), dim=2) * cg%x(cg%is:cg%ie) ), &
                    &              dsum(imass) * cg%fbnd(ydim, lh), &
                    &              sum( sum( cg%mg%bnd_y(cg%is:cg%ie, cg%ks:cg%ke, lh), mask=cg%leafmap(:, d, :), dim=1) * cg%z(cg%ks:cg%ke) ) ]
               lsum(:)         = lsum(:) + dsum(:) * cg%dxz
            endif
            if (cg%ext_bnd(zdim, lh)) then
               d = cg%ijkse(zdim, lh)
               dsum(imass)     =        sum( cg%mg%bnd_z(cg%is:cg%ie, cg%js:cg%je, lh), mask=cg%leafmap(:, :, d) )
               dsum(xdim:zdim) = [ sum( sum( cg%mg%bnd_z(cg%is:cg%ie, cg%js:cg%je, lh), mask=cg%leafmap(:, :, d), dim=2) * cg%x(cg%is:cg%ie) ), &
                    &              sum( sum( cg%mg%bnd_z(cg%is:cg%ie, cg%js:cg%je, lh), mask=cg%leafmap(:, :, d), dim=1) * cg%y(cg%js:cg%je) ), &
                    &              dsum(imass) * cg%fbnd(zdim, lh) ]
               lsum(:)         = lsum(:) + dsum(:) * cg%dxy
            endif
         enddo

         ! Add only those particles, which are placed outside the domain. Particles inside the domain were already mapped on the grid.
         !> \warning Do we need to use the fppiG factor here?
         do i = lbound(cg%pset%p, dim=1), ubound(cg%pset%p, dim=1)
            if (cg%pset%p(i)%outside) lsum(:) = lsum(:) + [ cg%pset%p(i)%mass, cg%pset%p(i)%mass * cg%pset%p(i)%pos(:) ]
         enddo

         cgl => cgl%nxt
      enddo

      CoM(imass:ndims) = lsum(imass:ndims)
      call piernik_MPI_Allreduce(CoM(imass:ndims), pSUM)

      if (CoM(imass).notequals.zero) then
         CoM(xdim:zdim) = CoM(xdim:zdim) / CoM(imass)
      else
         call die("[multigridmultipole:find_img_CoM] Total mass == 0")
      endif
#ifdef DEBUG
      if (master) then
         write(msg, '(a,g14.6,a,3g14.6,a)')"[multigridmultipole:find_img_CoM] Total mass = ", CoM(imass)/fpiG," at (",CoM(xdim:zdim),")"
         call printinfo(msg)
      endif
#endif /* DEBUG */

   end subroutine find_img_CoM

!>
!! \brief Convert potential into image mass. This way we reduce a 3D problem to a 2D one.
!!
!! \details There will be work imbalance here because different PEs may operate on different amount of external boundary data.
!!
!! The value stored in bnd_[xyz] has the meaning of mass inside the cell next to the external boundary,
!! divided by the surface of the cell projected onto the external boundary surface (surface density).
!! The surface factors are taken into account in img_mass2moments routine.
!! The exact position of the mass depends on choice of a1 and a2 parameters.
!! The surface density is estimated using gradient of potential.
!! The Taylor expansion of the potential is done wrt. boundary position, normal direction points to the outside of the boundary
!! with the assumption that the potential at the external boundary equals 0.
!<

   subroutine potential2img_mass

      use cg_leaves,     only: leaves
      use cg_list,       only: cg_list_element
      use constants,     only: GEO_RPZ, LO, HI, xdim, ydim, zdim
      use domain,        only: dom
      use grid_cont,     only: grid_container
      use multigridvars, only: solution

      implicit none

      integer :: i
      type(cg_list_element), pointer :: cgl
      type(grid_container), pointer :: cg
      real, parameter :: a1 = -2., a2 = (-2. - a1)/3. ! interpolation parameters;   <---- a1=-2 => a2=0
      ! a1 = -2. is the simplest, 1st order choice, gives best agreement of total mass and CoM location when compared to 3-D integration
      ! a1 = -1., a2 = -1./3. seems to do the best job,
      ! a1 = -3./2., a2 = -1./6. seems to be 2nd order estimator

      cgl => leaves%first
      do while (associated(cgl))
         cg => cgl%cg
         associate( &
            bnd_x => cg%mg%bnd_x, &
            bnd_y => cg%mg%bnd_y, &
            bnd_z => cg%mg%bnd_z, &
            soln => cg%q(solution)%arr &
         )
         !> \deprecated BEWARE: some cylindrical factors may be helpful
         if (cg%ext_bnd(xdim, LO)) then
            if (zaxis_inside .and. dom%geometry_type == GEO_RPZ) then
               bnd_x(                    cg%js:cg%je, cg%ks:cg%ke, LO) = 0. ! treat as internal
            else
               bnd_x(                    cg%js:cg%je, cg%ks:cg%ke, LO) =   ( &
                    & a1 * soln(cg%is,   cg%js:cg%je, cg%ks:cg%ke) + &
                    & a2 * soln(cg%is+1, cg%js:cg%je, cg%ks:cg%ke) ) * cg%idx
            endif
         endif

         if (cg%ext_bnd(xdim, HI)) bnd_x(   cg%js:cg%je, cg%ks:cg%ke, HI) =   ( &
              &   a1 * soln(cg%ie,   cg%js:cg%je, cg%ks:cg%ke) + &
              &   a2 * soln(cg%ie-1, cg%js:cg%je, cg%ks:cg%ke) ) * cg%idx

         if (cg%ext_bnd(ydim, LO)) then
            bnd_y           (cg%is:cg%ie,          cg%ks:cg%ke, LO) =    ( &
                 & a1 * soln(cg%is:cg%ie, cg%js,   cg%ks:cg%ke) + &
                 & a2 * soln(cg%is:cg%ie, cg%js+1, cg%ks:cg%ke) ) * cg%idy
            if (dom%geometry_type == GEO_RPZ) then
               do i = cg%is, cg%ie ! cg%inv_x(i) is sanitized for x(i) == 0.
                  bnd_y(i, cg%ks:cg%ke, LO) = bnd_y(i, cg%ks:cg%ke, LO) * cg%inv_x(i)
               enddo
            endif
         endif

         if (cg%ext_bnd(ydim, HI)) then
            bnd_y           (cg%is:cg%ie,          cg%ks:cg%ke, HI) =   ( &
                 & a1 * soln(cg%is:cg%ie, cg%je,   cg%ks:cg%ke) + &
                 & a2 * soln(cg%is:cg%ie, cg%je-1, cg%ks:cg%ke) ) * cg%idy
            if (dom%geometry_type == GEO_RPZ) then
               do i = cg%is, cg%ie
                  bnd_y(i, cg%ks:cg%ke, HI) = bnd_y(i, cg%ks:cg%ke, HI) * cg%inv_x(i)
               enddo
            endif
         endif

         if (cg%ext_bnd(zdim, LO)) bnd_z(cg%is:cg%ie, cg%js:cg%je, LO) =    ( &
              &         a1 * soln(cg%is:cg%ie, cg%js:cg%je, cg%ks) + &
              &         a2 * soln(cg%is:cg%ie, cg%js:cg%je, cg%ks+1) ) * cg%idz

         if (cg%ext_bnd(zdim, HI)) bnd_z(cg%is:cg%ie, cg%js:cg%je, HI) =   ( &
              &         a1 * soln(cg%is:cg%ie, cg%js:cg%je, cg%ke) + &
              &         a2 * soln(cg%is:cg%ie, cg%js:cg%je, cg%ke-1) ) * cg%idz
         cgl => cgl%nxt
         end associate
      enddo

   end subroutine potential2img_mass

!>
!! \brief Compute multipole moments for image mass
!!
!! \todo distribute excess of work more evenly (important only for large number of PEs, ticket:43)
!<

   subroutine img_mass2moments

<<<<<<< HEAD
      use cg_leaves,  only: leaves
      use cg_list,    only: cg_list_element
      use constants,  only: xdim, ydim, zdim, GEO_XYZ, GEO_RPZ, LO, HI, pSUM, pMIN, pMAX, zero
      use dataio_pub, only: die
      use domain,     only: dom
      use func,       only: operator(.notequals.)
      use grid_cont,  only: grid_container
      use mpisetup,   only: piernik_MPI_Allreduce
      use units,      only: fpiG

      implicit none

      integer                        :: i, j, k, r, rr
      real, dimension(LO:HI)         :: geofac
=======
      use cg_leaves,    only: leaves
      use cg_list,      only: cg_list_element
      use constants,    only: xdim, ydim, zdim, GEO_XYZ, GEO_RPZ, LO, HI, zero
      use dataio_pub,   only: die
      use domain,       only: dom
      use grid_cont,    only: grid_container
      use func,         only: operator(.notequals.)

      implicit none

      integer :: i, j, k
      real, dimension(LO:HI) :: geofac
>>>>>>> d449e60f
      type(cg_list_element), pointer :: cgl
      type(grid_container), pointer  :: cg

      if (dom%geometry_type /= GEO_XYZ .and. any(CoM(xdim:zdim).notequals.zero)) call die("[multigridmultipole:img_mass2moments] CoM not allowed for non-cartesian geometry")

      geofac(:) = 1.

      !OPT: try to exchange loops i < j < k -> k < j < i
      ! scan
      cgl => leaves%first
      do while (associated(cgl))
         cg => cgl%cg
         if (any(cg%ext_bnd(xdim, :))) then
            if (dom%geometry_type == GEO_RPZ) geofac(:) = [ cg%fbnd(xdim, LO), cg%fbnd(xdim, HI) ]
            do j = cg%js, cg%je
               do k = cg%ks, cg%ke
                  if (cg%leafmap(cg%is, j, k) .and. cg%ext_bnd(xdim, LO) .and. (dom%geometry_type /= GEO_RPZ .or. .not. zaxis_inside)) &
                       call Q%point2moments(cg%mg%bnd_x(j, k, LO)*cg%dyz*geofac(LO), cg%fbnd(xdim, LO)-CoM(xdim), cg%y(j)-CoM(ydim), cg%z(k)-CoM(zdim))
                  if (cg%leafmap(cg%ie, j, k) .and. cg%ext_bnd(xdim, HI)) &
                       call Q%point2moments(cg%mg%bnd_x(j, k, HI)*cg%dyz*geofac(HI), cg%fbnd(xdim, HI)-CoM(xdim), cg%y(j)-CoM(ydim), cg%z(k)-CoM(zdim))
               enddo
            enddo
         endif

         if (any(cg%ext_bnd(ydim, :))) then
            do i = cg%is, cg%ie
               do k = cg%ks, cg%ke
                  if (cg%leafmap(i, cg%js, k) .and. cg%ext_bnd(ydim, LO)) &
                       call Q%point2moments(cg%mg%bnd_y(i, k, LO)*cg%dxz, cg%x(i)-CoM(xdim), cg%fbnd(ydim, LO)-CoM(ydim), cg%z(k)-CoM(zdim))
                  if (cg%leafmap(i, cg%je, k) .and. cg%ext_bnd(ydim, HI)) &
                       call Q%point2moments(cg%mg%bnd_y(i, k, HI)*cg%dxz, cg%x(i)-CoM(xdim), cg%fbnd(ydim, HI)-CoM(ydim), cg%z(k)-CoM(zdim))
               enddo
            enddo
         endif

         if (any(cg%ext_bnd(zdim, :))) then
            do i = cg%is, cg%ie
               if (dom%geometry_type == GEO_RPZ) geofac(LO) = cg%x(i)
               do j = cg%js, cg%je
                  if (cg%leafmap(i, j, cg%ks) .and. cg%ext_bnd(zdim, LO)) &
                       call Q%point2moments(cg%mg%bnd_z(i, j, LO)*cg%dxy*geofac(LO), cg%x(i)-CoM(xdim), cg%y(j)-CoM(ydim), cg%fbnd(zdim, LO)-CoM(zdim))
                  if (cg%leafmap(i, j, cg%ke) .and. cg%ext_bnd(zdim, HI)) &
                       call Q%point2moments(cg%mg%bnd_z(i, j, HI)*cg%dxy*geofac(LO), cg%x(i)-CoM(xdim), cg%y(j)-CoM(ydim), cg%fbnd(zdim, HI)-CoM(zdim))
               enddo
            enddo
         endif

<<<<<<< HEAD
         ! Add only those particles, which are placed outside the domain. Particles inside the domain were already mapped on the grid.
         do i = lbound(cg%pset%p, dim=1), ubound(cg%pset%p, dim=1)
            if (cg%pset%p(i)%outside) call point2moments(fpiG*cg%pset%p(i)%mass, cg%pset%p(i)%pos(xdim), cg%pset%p(i)%pos(ydim), cg%pset%p(i)%pos(zdim))
         enddo

         cgl => cgl%nxt
      enddo

      call piernik_MPI_Allreduce(irmin, pMIN)
      call piernik_MPI_Allreduce(irmax, pMAX)

      ! integrate radially and apply normalization factor (the (4 \pi)/(2 l  + 1) terms cancel out)
      rr = max(1, irmin)
      Q(:, INSIDE, rr-1) = Q(:, INSIDE, rr-1) * ofact(:)
      do r = rr, irmax
         Q(:, INSIDE, r) = Q(:, INSIDE, r) * ofact(:) + Q(:, INSIDE, r-1)
      enddo

      Q(:, OUTSIDE, irmax+1) = Q(:, OUTSIDE, irmax+1) * ofact(:)
      do r = irmax, rr, -1
         Q(:, OUTSIDE, r) = Q(:, OUTSIDE, r) * ofact(:) + Q(:, OUTSIDE, r+1)
      enddo

      call piernik_MPI_Allreduce(Q(:, :, irmin:irmax), pSUM)

=======
>>>>>>> d449e60f
   end subroutine img_mass2moments

!>
!! \brief Compute multipole moments for the whole domain
!!
!! \todo test with CoM (implement find_CoM)
!! \todo implement Richarson extrapolation between coarsened levels
!<

   subroutine domain2moments

      use cg_leaves,          only: leaves
      !use cg_level_base,      only: base ! cannot use it because cg_level_base depends on multigrid
      use cg_level_finest,    only: finest
      use cg_level_connected, only: cg_level_connected_T, base_level
      use cg_list,            only: cg_list_element
      use constants,          only: xdim, ydim, zdim, GEO_XYZ, zero, base_level_id
      use dataio_pub,         only: die, msg, warn
      use domain,             only: dom
      use grid_cont,          only: grid_container
      use func,               only: operator(.notequals.)
      use multigridvars,      only: source

      implicit none

      integer :: i, j, k
      type(cg_level_connected_T), pointer :: level
      type(cg_list_element), pointer :: cgl
      type(grid_container), pointer :: cg

      if (dom%geometry_type /= GEO_XYZ .and. any(CoM(xdim:zdim).notequals.zero)) call die("[multigridmultipole:domain2moments] CoM not allowed for non-cartesian geometry")
      if (dom%geometry_type /= GEO_XYZ) call die("[multigridmultipole:domain2moments] Noncartesian geometry haven't been tested. Verify it before use.")

      ! scan
      if (level_3D <= base_level_id) then
         ! call finest%level%restrict_to_floor_q_1var(source)  ! overkill
         level => base_level
         call finest%level%restrict_to_base_q_1var(source)
         do while (level%l%id > level_3D)
            if (associated(level%coarser)) then
               call level%restrict_q_1var(source)
               level => level%coarser
            else
               write(msg, '(2(a,i3))')"[multigridmultipole:domain2moments] Coarsest level reached. Will use level ", level%l%id, " instead of ", level_3D
               call warn(msg)
               exit
            endif
         enddo
         cgl => level%first
      else
         cgl => leaves%first
      endif
      do while (associated(cgl))
         cg => cgl%cg
         do k = cg%ks, cg%ke
            do j = cg%js, cg%je
               do i = cg%is, cg%ie
                  ! if (dom%geometry_type == GEO_RPZ) geofac = cg%x(i)
                  if (cg%leafmap(i, j, k) .or. level_3D <= base_level_id) &
                       call Q%point2moments(cg%dvol * cg%q(source)%arr(i, j, k), cg%x(i) - CoM(xdim), cg%y(j) - CoM(ydim), cg%z(k) - CoM(zdim))  ! * geofac for GEO_RPZ
               enddo
            enddo
         enddo
         cgl => cgl%nxt
      enddo

   end subroutine domain2moments

!> \brief Compute multipole moments for the particles

   subroutine particles2moments

      use constants,    only: xdim, ydim, zdim
      use particle_pub, only: pset
      use units,        only: fpiG

      implicit none

      integer :: i

      ! Add only those particles, which are placed outside the domain. Particles inside the domain were already mapped on the grid.
      do i = lbound(pset%p, dim=1), ubound(pset%p, dim=1)
         if (pset%p(i)%outside) call Q%point2moments(fpiG*pset%p(i)%mass, pset%p(i)%pos(xdim), pset%p(i)%pos(ydim), pset%p(i)%pos(zdim))
      enddo

   end subroutine particles2moments

!>
!! \brief Compute infinite-boundary potential from multipole moments
!!
!! \todo distribute excess of work more evenly (important only for large number of PEs, ticket:43)
!<

   subroutine moments2bnd_potential

      use cg_leaves,  only: leaves
      use cg_list,    only: cg_list_element
      use constants,  only: xdim, ydim, zdim, GEO_XYZ, GEO_RPZ, LO, HI, zero
      use dataio_pub, only: die
      use domain,     only: dom
      use grid_cont,  only: grid_container
      use func,       only: operator(.notequals.)

      implicit none

      integer :: i, j, k
      type(cg_list_element), pointer :: cgl
      type(grid_container), pointer :: cg

      if (dom%geometry_type /= GEO_XYZ .and. any(CoM(xdim:zdim).notequals.zero)) call die("[multigridmultipole:img_mass2moments] CoM not allowed for non-cartesian geometry")

      cgl => leaves%first
      do while (associated(cgl))
         cg => cgl%cg
         if (any(cg%ext_bnd(xdim, :))) then
            do j = cg%js, cg%je
               do k = cg%ks, cg%ke
                  if (cg%ext_bnd(xdim, LO) .and. (dom%geometry_type /= GEO_RPZ .or. .not. zaxis_inside)) &
                       &                    cg%mg%bnd_x(j, k, LO) = Q%moments2pot(cg%fbnd(xdim, LO)-CoM(xdim), cg%y(j)-CoM(ydim), cg%z(k)-CoM(zdim))
                  if (cg%ext_bnd(xdim, HI)) cg%mg%bnd_x(j, k, HI) = Q%moments2pot(cg%fbnd(xdim, HI)-CoM(xdim), cg%y(j)-CoM(ydim), cg%z(k)-CoM(zdim))
               enddo
            enddo
         endif

         if (any(cg%ext_bnd(ydim, :))) then
            do i = cg%is, cg%ie
               do k = cg%ks, cg%ke
                  if (cg%ext_bnd(ydim, LO)) cg%mg%bnd_y(i, k, LO) = Q%moments2pot(cg%x(i)-CoM(xdim), cg%fbnd(ydim, LO)-CoM(ydim), cg%z(k)-CoM(zdim))
                  if (cg%ext_bnd(ydim, HI)) cg%mg%bnd_y(i, k, HI) = Q%moments2pot(cg%x(i)-CoM(xdim), cg%fbnd(ydim, HI)-CoM(ydim), cg%z(k)-CoM(zdim))
               enddo
            enddo
         endif

         if (any(cg%ext_bnd(zdim, :))) then
            do i = cg%is, cg%ie
               do j = cg%js, cg%je
                  if (cg%ext_bnd(zdim, LO)) cg%mg%bnd_z(i, j, LO) = Q%moments2pot(cg%x(i)-CoM(xdim), cg%y(j)-CoM(ydim), cg%fbnd(zdim, LO)-CoM(zdim))
                  if (cg%ext_bnd(zdim, HI)) cg%mg%bnd_z(i, j, HI) = Q%moments2pot(cg%x(i)-CoM(xdim), cg%y(j)-CoM(ydim), cg%fbnd(zdim, HI)-CoM(zdim))
               enddo
            enddo
         endif
         cgl => cgl%nxt
      enddo

   end subroutine moments2bnd_potential

end module multipole<|MERGE_RESOLUTION|>--- conflicted
+++ resolved
@@ -150,11 +150,7 @@
       use constants,       only: small, pi, xdim, ydim, zdim, GEO_XYZ, GEO_RPZ, LO
       use dataio_pub,      only: die, warn
       use domain,          only: dom
-<<<<<<< HEAD
-      use mpisetup,        only: master, piernik_MPI_Allreduce
-=======
       use mpisetup,        only: master
->>>>>>> d449e60f
 
       implicit none
 
@@ -187,53 +183,7 @@
             call die("[multigridmultipole:refresh_multipole] Unsupported geometry.")
       end select
 
-<<<<<<< HEAD
-      if (.not. use_point_monopole) then
-
-         if (associated(finest%level%first)) then
-            select case (dom%geometry_type)
-               case (GEO_XYZ)
-                  drq = minval(finest%level%first%cg%dl(:), mask=dom%has_dir(:)) / 2.
-               case (GEO_RPZ)
-                  drq = min(finest%level%first%cg%dx, dom%C_(xdim)*finest%level%first%cg%dy, finest%level%first%cg%dz) / 2.
-               case default
-                  call die("[multigridmultipole:refresh_multipole] Unsupported geometry.")
-            end select
-         else
-            drq = maxval(dom%L_(:))
-         endif
-         call piernik_MPI_Allreduce(drq, pMIN)
-
-         select case (dom%geometry_type)
-            case (GEO_XYZ)
-               rqbin = int(sqrt(sum(dom%L_(:)**2))/drq) + 1
-               ! arithmetic average of the closest and farthest points of computational domain with respect to its center
-               !>
-               !!\todo check what happens if there are points that are really close to the domain center (maybe we should use a harmonic average?)
-               !! Issue a warning or error if it is known that given lmax leads to FP overflows in rn(:) and irn(:)
-               !<
-               rscale = ( minval(dom%L_(:)) + sqrt(sum(dom%L_(:)**2)) )/4.
-            case (GEO_RPZ)
-               rqbin = int(sqrt((2.*dom%edge(xdim, HI))**2 + dom%L_(zdim)**2)/drq) + 1
-               rscale = ( min(2.*dom%edge(xdim, HI), dom%L_(zdim)) + sqrt((2.*dom%edge(xdim, HI))**2 + dom%L_(zdim)**2) )/4.
-            case default
-               call die("[multigridmultipole:refresh_multipole] Unsupported geometry.")
-         end select
-
-         do i = lbound(finest%level%first%cg%pset%p, dim=1), ubound(finest%level%first%cg%pset%p, dim=1)
-            !> \warning this is not optimal, when domain is placed far away from the origin
-            !> \warning a factor of up to 2 may be required if we use CoM as the origin
-            !> \todo particle list has to be reconsidered
-            if (finest%level%first%cg%pset%p(i)%outside) rqbin = max(rqbin, int(sqrt(sum(finest%level%first%cg%pset%p(i)%pos**2))/drq) + 1)
-         enddo
-
-         if (allocated(Q)) deallocate(Q)
-         allocate(Q(0:lm(int(lmax), int(2*mmax)), INSIDE:OUTSIDE, 0:rqbin))
-
-      endif
-=======
       if (solver /= MONOPOLE) call Q%refresh
->>>>>>> d449e60f
 
    end subroutine refresh_multipole
 
@@ -321,7 +271,6 @@
       use domain,       only: dom
       use grid_cont,    only: grid_container
       use mpisetup,     only: proc
-      use particle_pub, only: pset
       use units,        only: newtong
 
       implicit none
@@ -363,13 +312,14 @@
             endif
          enddo
          cgl => cgl%nxt
-      enddo
-
-      do i = lbound(pset%p, dim=1), ubound(pset%p, dim=1)
-         if (pset%p(i)%outside) then
-            write(msg, '(a,i8,a,i5,a)')"[multigridmultipole:isolated_monopole] Particle #", i, " on process ", proc, "ignored"
-            call warn(msg)
-         endif
+
+         do i = lbound(cg%pset%p, dim=1), ubound(cg%pset%p, dim=1)
+            if (cg%pset%p(i)%outside) then
+               write(msg, '(a,i8,a,i5,a)')"[multigridmultipole:isolated_monopole] Particle #", i, " on process ", proc, "ignored"
+               call warn(msg)
+            endif
+         enddo
+
       enddo
 
    end subroutine isolated_monopole
@@ -563,35 +513,18 @@
 
    subroutine img_mass2moments
 
-<<<<<<< HEAD
-      use cg_leaves,  only: leaves
-      use cg_list,    only: cg_list_element
-      use constants,  only: xdim, ydim, zdim, GEO_XYZ, GEO_RPZ, LO, HI, pSUM, pMIN, pMAX, zero
-      use dataio_pub, only: die
-      use domain,     only: dom
-      use func,       only: operator(.notequals.)
-      use grid_cont,  only: grid_container
-      use mpisetup,   only: piernik_MPI_Allreduce
-      use units,      only: fpiG
-
-      implicit none
-
-      integer                        :: i, j, k, r, rr
-      real, dimension(LO:HI)         :: geofac
-=======
       use cg_leaves,    only: leaves
       use cg_list,      only: cg_list_element
       use constants,    only: xdim, ydim, zdim, GEO_XYZ, GEO_RPZ, LO, HI, zero
       use dataio_pub,   only: die
       use domain,       only: dom
+      use func,         only: operator(.notequals.)
       use grid_cont,    only: grid_container
-      use func,         only: operator(.notequals.)
 
       implicit none
 
       integer :: i, j, k
       real, dimension(LO:HI) :: geofac
->>>>>>> d449e60f
       type(cg_list_element), pointer :: cgl
       type(grid_container), pointer  :: cg
 
@@ -639,34 +572,9 @@
             enddo
          endif
 
-<<<<<<< HEAD
-         ! Add only those particles, which are placed outside the domain. Particles inside the domain were already mapped on the grid.
-         do i = lbound(cg%pset%p, dim=1), ubound(cg%pset%p, dim=1)
-            if (cg%pset%p(i)%outside) call point2moments(fpiG*cg%pset%p(i)%mass, cg%pset%p(i)%pos(xdim), cg%pset%p(i)%pos(ydim), cg%pset%p(i)%pos(zdim))
-         enddo
-
          cgl => cgl%nxt
       enddo
 
-      call piernik_MPI_Allreduce(irmin, pMIN)
-      call piernik_MPI_Allreduce(irmax, pMAX)
-
-      ! integrate radially and apply normalization factor (the (4 \pi)/(2 l  + 1) terms cancel out)
-      rr = max(1, irmin)
-      Q(:, INSIDE, rr-1) = Q(:, INSIDE, rr-1) * ofact(:)
-      do r = rr, irmax
-         Q(:, INSIDE, r) = Q(:, INSIDE, r) * ofact(:) + Q(:, INSIDE, r-1)
-      enddo
-
-      Q(:, OUTSIDE, irmax+1) = Q(:, OUTSIDE, irmax+1) * ofact(:)
-      do r = irmax, rr, -1
-         Q(:, OUTSIDE, r) = Q(:, OUTSIDE, r) * ofact(:) + Q(:, OUTSIDE, r+1)
-      enddo
-
-      call piernik_MPI_Allreduce(Q(:, :, irmin:irmax), pSUM)
-
-=======
->>>>>>> d449e60f
    end subroutine img_mass2moments
 
 !>
@@ -739,17 +647,26 @@
 
    subroutine particles2moments
 
+      use cg_leaves,    only: leaves
+      use cg_list,      only: cg_list_element
       use constants,    only: xdim, ydim, zdim
-      use particle_pub, only: pset
+      use grid_cont,    only: grid_container
       use units,        only: fpiG
 
       implicit none
 
       integer :: i
+      type(cg_list_element), pointer :: cgl
+      type(grid_container), pointer  :: cg
 
       ! Add only those particles, which are placed outside the domain. Particles inside the domain were already mapped on the grid.
-      do i = lbound(pset%p, dim=1), ubound(pset%p, dim=1)
-         if (pset%p(i)%outside) call Q%point2moments(fpiG*pset%p(i)%mass, pset%p(i)%pos(xdim), pset%p(i)%pos(ydim), pset%p(i)%pos(zdim))
+      cgl => leaves%first
+      do while (associated(cgl))
+         cg => cgl%cg
+         do i = lbound(cg%pset%p, dim=1), ubound(cg%pset%p, dim=1)
+            if (cg%pset%p(i)%outside) call Q%point2moments(fpiG*cg%pset%p(i)%mass, cg%pset%p(i)%pos(xdim), cg%pset%p(i)%pos(ydim), cg%pset%p(i)%pos(zdim))
+         enddo
+         cgl => cgl%nxt
       enddo
 
    end subroutine particles2moments
