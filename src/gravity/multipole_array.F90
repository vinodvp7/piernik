--- conflicted
+++ resolved
@@ -501,13 +501,8 @@
 
    subroutine geomfac4moments(this, factor, xx, yy, zz, sin_th, cos_th, sin_ph, cos_ph, ir, delta)
 
-<<<<<<< HEAD
-      use constants,  only: GEO_XYZ, GEO_RPZ, zero
+      use constants,  only: GEO_XYZ, GEO_RPZ, zero, xdim, ydim, zdim
       use dataio_pub, only: die
-=======
-      use constants,  only: GEO_XYZ, GEO_RPZ, zero, xdim, ydim, zdim
-      use dataio_pub, only: die, msg
->>>>>>> b947e9a2
       use domain,     only: dom
       use func,       only: operator(.notequals.)
 
