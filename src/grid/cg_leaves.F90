--- conflicted
+++ resolved
@@ -109,11 +109,7 @@
       real :: lf
       character(len=*), parameter :: leaves_label = "leaves_update"
 
-<<<<<<< HEAD
-      call ppp_main%start(leaves_label)
-=======
       call ppp_main%start(leaves_label, PPP_AMR)
->>>>>>> 003c835c
 
       call leaves%delete
       call all_lists%register(this, "leaves")
@@ -164,11 +160,7 @@
       prev_msg = msg
       prev_is = is
 
-<<<<<<< HEAD
-      call ppp_main%stop(leaves_label)
-=======
       call ppp_main%stop(leaves_label, PPP_AMR)
->>>>>>> 003c835c
 
    end subroutine update
 
@@ -178,10 +170,7 @@
 
       use cg_level_finest,    only: finest
       use cg_level_connected, only: cg_level_connected_t
-<<<<<<< HEAD
-=======
       use constants,          only: PPP_AMR
->>>>>>> 003c835c
       use ppp,                only: ppp_main
 
       implicit none
@@ -192,11 +181,7 @@
       type(cg_level_connected_t), pointer :: curl
       character(len=*), parameter :: bu_label = "leaves_balance_and_update"
 
-<<<<<<< HEAD
-      call ppp_main%start(bu_label)
-=======
       call ppp_main%start(bu_label, PPP_AMR)
->>>>>>> 003c835c
       curl => finest%level
       do while (associated(curl)) ! perhaps it is worth to limit to the base level
          call curl%balance_old
@@ -205,11 +190,7 @@
       enddo
 
       call this%update(str)
-<<<<<<< HEAD
-      call ppp_main%stop(bu_label)
-=======
       call ppp_main%stop(bu_label, PPP_AMR)
->>>>>>> 003c835c
 
    end subroutine balance_and_update
 
