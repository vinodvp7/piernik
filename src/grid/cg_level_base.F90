!
! PIERNIK Code Copyright (C) 2006 Michal Hanasz
!
!    This file is part of PIERNIK code.
!
!    PIERNIK is free software: you can redistribute it and/or modify
!    it under the terms of the GNU General Public License as published by
!    the Free Software Foundation, either version 3 of the License, or
!    (at your option) any later version.
!
!    PIERNIK is distributed in the hope that it will be useful,
!    but WITHOUT ANY WARRANTY; without even the implied warranty of
!    MERCHANTABILITY or FITNESS FOR A PARTICULAR PURPOSE.  See the
!    GNU General Public License for more details.
!
!    You should have received a copy of the GNU General Public License
!    along with PIERNIK.  If not, see <http://www.gnu.org/licenses/>.
!
!    Initial implementation of PIERNIK code was based on TVD split MHD code by
!    Ue-Li Pen
!        see: Pen, Arras & Wong (2003) for algorithm and
!             http://www.cita.utoronto.ca/~pen/MHD
!             for original source code "mhd.f90"
!
!    For full list of developers see $PIERNIK_HOME/license/pdt.txt
!
#include "piernik.h"

!> \brief This module implements the base level and related methods

module cg_level_base

   use cg_level_connected, only: cg_level_connected_t

   implicit none

   private
   public :: base

   abstract interface
      subroutine no_args
         implicit none
      end subroutine no_args
   end interface

   !! \brief The pointer of the base level and a method to initialize it
   type :: cg_level_base_t
      type(cg_level_connected_t), pointer :: level            !< The base level
      procedure(no_args), nopass, pointer :: init_multigrid   !< a pointer to multigrid:init_multigrid or null()
   contains
      procedure          :: set                               !< initialize the base level
   end type cg_level_base_t

   type(cg_level_base_t), pointer :: base                     !< base level grid containers

contains

!> \brief Initialize the base level

   subroutine set(this, n_d)

      use cg_list_dataop,   only: expanded_domain
      use constants,        only: base_level_id, ndims
      use dataio_pub,       only: die
      use domain,           only: dom
      use list_of_cg_lists, only: all_lists

      implicit none

      class(cg_level_base_t),            intent(inout) :: this   !< object invoking type bound procedure
      integer(kind=4), dimension(ndims), intent(in)    :: n_d    !< size of global base grid in cells

      ! Multigrid and refinement work properly with non-0, even offset.
      ! Offset value equal to k*2**n, where k is odd will allow at most n levels of coarsening.
      ! Odd offsets or domain sizes prevent creation of coarse levels.
      !> \todo Find the limit that comes from multigrid: maximum refinement should not depend on base level offset
      ! Offset of the base domain may change after the domain gets expanded, shrinked or resized.

      if (any(n_d(:) < 1)) call die("[cg_level_base:set] non-positive base grid sizes")
      if (any(dom%has_dir(:) .neqv. (n_d(:) > 1))) call die("[cg_level_base:set] base grid size incompatible with has_dir masks")

      this%init_multigrid => null()  ! it will be set by init_multigrid, if it is included and called
      allocate(this%level)
      call this%level%init_level

      call this%level%l%init(base_level_id, int(n_d, kind=8), dom%off)

      call all_lists%register(this%level, "Base level")
      call all_lists%register(expanded_domain, "e-dom")

   end subroutine set

<<<<<<< HEAD
!> \brief Add one line of blocks in some directions (wrapper for expand_side)

   subroutine expand(this, sides)

      use all_boundaries,    only: all_fluid_boundaries
      use cg_level_coarsest, only: coarsest
      use cg_level_finest,   only: finest
      use constants,         only: xdim, zdim, LO, HI, pLOR
      use dataio_pub,        only: msg, warn
      use domain,            only: dom
      use mpisetup,          only: piernik_MPI_Allreduce, master

      implicit none

      class(cg_level_base_t),               intent(inout) :: this   !< object invoking type bound procedure
      logical, dimension(xdim:zdim, LO:HI), intent(in)    :: sides  !< logical mask of sides to be extended

      integer :: d, lh
      logical :: changed, side

      changed = .false.
      do d = xdim, zdim
         if (dom%has_dir(d)) then
            do lh = LO, HI
               side = sides(d, lh)
               call piernik_MPI_Allreduce(side, pLOR)
               if (side) then
                  call this%expand_side(d, lh)
                  changed = .true.
               endif
            enddo
         endif
      enddo

      if (changed) then
         if (master) then
            write(msg, '(a,3i8,a,i3)')"[cg_level_base:expand] Effective resolution is [", finest%level%l%n_d(:), " ] at level ", finest%level%l%id
            call warn(msg) ! As long as the restart file does not automagically recognize changed parameters, this message should be easily visible
         endif
         call coarsest%delete_coarser_than_base
         if (associated(this%init_multigrid)) call this%init_multigrid
         call all_fluid_boundaries
         ! the cg%gp and cg%cs_iso2 are updated in refinement_update::update_refinement which should be called right after domain expansion to fix refinement structure
      endif

   end subroutine expand

!> \brief Add one line of blocks in selected direction

   subroutine expand_side(this, d, lh)

      use cg_leaves,          only: leaves
      use cg_level_connected, only: cg_level_connected_t
      use cg_list,            only: cg_list_element
      use cg_list_dataop,     only: expanded_domain
      use constants,          only: xdim, zdim, LO, HI, BND_MPI, BND_FC, refinement_factor
      use dataio_pub,         only: die
      use domain,             only: dom
      use mpisetup,           only: master
      use refinement,         only: emergency_fix, bsize
      use user_hooks,         only: late_initial_conditions

      implicit none

      class(cg_level_base_t), intent(inout) :: this   !< object invoking type bound procedure
      integer,                intent(in)    :: d      !< direction to be expanded
      integer,                intent(in)    :: lh     !< side to be expanded

      integer(kind=8), dimension(xdim:zdim) :: e_size, e_off, new_n_d, new_off
      type(cg_list_element),  pointer :: cgl
      type(cg_level_connected_t), pointer :: curl

      if (.not. dom%has_dir(d)) call die("[cg_level_base:expand_side] Non-existing direction")
      if (bsize(d) < dom%nb) call die("[cg_level_base:expand_side] Invalid AMR::bsize")
      if (.not. associated(late_initial_conditions)) call die("[cg_level_base:expand_side] You must provide a routine to initialize vital arrays for current time")

      call this%level%set_is_old
      cgl => leaves%first
      do while (associated(cgl))
         if (cgl%cg%ext_bnd(d, lh)) then
            cgl%cg%ext_bnd(d, lh) = .false.
            if (cgl%cg%l%id == this%level%l%id) then
               cgl%cg%bnd(d, lh) = BND_MPI
            else
               cgl%cg%bnd(d, lh) = BND_FC
            endif
         endif
         cgl => cgl%nxt
      enddo

      e_size = this%level%l%n_d
      e_size(d) = bsize(d)

      e_off = this%level%l%off
      select case (lh)
         case (LO)
            e_off(d) = this%level%l%off(d) - bsize(d)
         case (HI)
            e_off(d) = this%level%l%off(d) + this%level%l%n_d(d)
      end select

      curl => this%level
      do while (associated(curl))
         new_n_d = curl%l%n_d
         new_n_d(d) = curl%l%n_d(d) + bsize(d)*refinement_factor**(curl%l%id-this%level%l%id)
         new_off = curl%l%off
         new_off(d) = min(curl%l%off(d), e_off(d)*refinement_factor**(curl%l%id-this%level%l%id))
         call curl%l%update(curl%l%id, new_n_d, new_off)
         call curl%refresh_SFC_id
         curl => curl%finer
      enddo
      ! multigrid levels are destroyed and re-created in this%expand

      call dom%modify_side(d, lh, bsize(d))
      if (master) call this%level%add_patch(e_size, e_off)
      call this%level%init_all_new_cg

      cgl => this%level%first
      do while (associated(cgl))
         if (.not. cgl%cg%is_old) call expanded_domain%add(cgl%cg)
         cgl => cgl%nxt
      enddo

      call this%level%sync_ru
      call leaves%update(" (  expand  ) ") !cannot call balance here as it will mess up the expanded_domain list
      call this%level%deallocate_patches
      call late_initial_conditions
      emergency_fix = .true.

   end subroutine expand_side

=======
>>>>>>> 61027848
end module cg_level_base<|MERGE_RESOLUTION|>--- conflicted
+++ resolved
@@ -90,138 +90,4 @@
 
    end subroutine set
 
-<<<<<<< HEAD
-!> \brief Add one line of blocks in some directions (wrapper for expand_side)
-
-   subroutine expand(this, sides)
-
-      use all_boundaries,    only: all_fluid_boundaries
-      use cg_level_coarsest, only: coarsest
-      use cg_level_finest,   only: finest
-      use constants,         only: xdim, zdim, LO, HI, pLOR
-      use dataio_pub,        only: msg, warn
-      use domain,            only: dom
-      use mpisetup,          only: piernik_MPI_Allreduce, master
-
-      implicit none
-
-      class(cg_level_base_t),               intent(inout) :: this   !< object invoking type bound procedure
-      logical, dimension(xdim:zdim, LO:HI), intent(in)    :: sides  !< logical mask of sides to be extended
-
-      integer :: d, lh
-      logical :: changed, side
-
-      changed = .false.
-      do d = xdim, zdim
-         if (dom%has_dir(d)) then
-            do lh = LO, HI
-               side = sides(d, lh)
-               call piernik_MPI_Allreduce(side, pLOR)
-               if (side) then
-                  call this%expand_side(d, lh)
-                  changed = .true.
-               endif
-            enddo
-         endif
-      enddo
-
-      if (changed) then
-         if (master) then
-            write(msg, '(a,3i8,a,i3)')"[cg_level_base:expand] Effective resolution is [", finest%level%l%n_d(:), " ] at level ", finest%level%l%id
-            call warn(msg) ! As long as the restart file does not automagically recognize changed parameters, this message should be easily visible
-         endif
-         call coarsest%delete_coarser_than_base
-         if (associated(this%init_multigrid)) call this%init_multigrid
-         call all_fluid_boundaries
-         ! the cg%gp and cg%cs_iso2 are updated in refinement_update::update_refinement which should be called right after domain expansion to fix refinement structure
-      endif
-
-   end subroutine expand
-
-!> \brief Add one line of blocks in selected direction
-
-   subroutine expand_side(this, d, lh)
-
-      use cg_leaves,          only: leaves
-      use cg_level_connected, only: cg_level_connected_t
-      use cg_list,            only: cg_list_element
-      use cg_list_dataop,     only: expanded_domain
-      use constants,          only: xdim, zdim, LO, HI, BND_MPI, BND_FC, refinement_factor
-      use dataio_pub,         only: die
-      use domain,             only: dom
-      use mpisetup,           only: master
-      use refinement,         only: emergency_fix, bsize
-      use user_hooks,         only: late_initial_conditions
-
-      implicit none
-
-      class(cg_level_base_t), intent(inout) :: this   !< object invoking type bound procedure
-      integer,                intent(in)    :: d      !< direction to be expanded
-      integer,                intent(in)    :: lh     !< side to be expanded
-
-      integer(kind=8), dimension(xdim:zdim) :: e_size, e_off, new_n_d, new_off
-      type(cg_list_element),  pointer :: cgl
-      type(cg_level_connected_t), pointer :: curl
-
-      if (.not. dom%has_dir(d)) call die("[cg_level_base:expand_side] Non-existing direction")
-      if (bsize(d) < dom%nb) call die("[cg_level_base:expand_side] Invalid AMR::bsize")
-      if (.not. associated(late_initial_conditions)) call die("[cg_level_base:expand_side] You must provide a routine to initialize vital arrays for current time")
-
-      call this%level%set_is_old
-      cgl => leaves%first
-      do while (associated(cgl))
-         if (cgl%cg%ext_bnd(d, lh)) then
-            cgl%cg%ext_bnd(d, lh) = .false.
-            if (cgl%cg%l%id == this%level%l%id) then
-               cgl%cg%bnd(d, lh) = BND_MPI
-            else
-               cgl%cg%bnd(d, lh) = BND_FC
-            endif
-         endif
-         cgl => cgl%nxt
-      enddo
-
-      e_size = this%level%l%n_d
-      e_size(d) = bsize(d)
-
-      e_off = this%level%l%off
-      select case (lh)
-         case (LO)
-            e_off(d) = this%level%l%off(d) - bsize(d)
-         case (HI)
-            e_off(d) = this%level%l%off(d) + this%level%l%n_d(d)
-      end select
-
-      curl => this%level
-      do while (associated(curl))
-         new_n_d = curl%l%n_d
-         new_n_d(d) = curl%l%n_d(d) + bsize(d)*refinement_factor**(curl%l%id-this%level%l%id)
-         new_off = curl%l%off
-         new_off(d) = min(curl%l%off(d), e_off(d)*refinement_factor**(curl%l%id-this%level%l%id))
-         call curl%l%update(curl%l%id, new_n_d, new_off)
-         call curl%refresh_SFC_id
-         curl => curl%finer
-      enddo
-      ! multigrid levels are destroyed and re-created in this%expand
-
-      call dom%modify_side(d, lh, bsize(d))
-      if (master) call this%level%add_patch(e_size, e_off)
-      call this%level%init_all_new_cg
-
-      cgl => this%level%first
-      do while (associated(cgl))
-         if (.not. cgl%cg%is_old) call expanded_domain%add(cgl%cg)
-         cgl => cgl%nxt
-      enddo
-
-      call this%level%sync_ru
-      call leaves%update(" (  expand  ) ") !cannot call balance here as it will mess up the expanded_domain list
-      call this%level%deallocate_patches
-      call late_initial_conditions
-      emergency_fix = .true.
-
-   end subroutine expand_side
-
-=======
->>>>>>> 61027848
 end module cg_level_base