!
! PIERNIK Code Copyright (C) 2006 Michal Hanasz
!
!    This file is part of PIERNIK code.
!
!    PIERNIK is free software: you can redistribute it and/or modify
!    it under the terms of the GNU General Public License as published by
!    the Free Software Foundation, either version 3 of the License, or
!    (at your option) any later version.
!
!    PIERNIK is distributed in the hope that it will be useful,
!    but WITHOUT ANY WARRANTY; without even the implied warranty of
!    MERCHANTABILITY or FITNESS FOR A PARTICULAR PURPOSE.  See the
!    GNU General Public License for more details.
!
!    You should have received a copy of the GNU General Public License
!    along with PIERNIK.  If not, see <http://www.gnu.org/licenses/>.
!
!    Initial implementation of PIERNIK code was based on TVD split MHD code by
!    Ue-Li Pen
!        see: Pen, Arras & Wong (2003) for algorithm and
!             http://www.cita.utoronto.ca/~pen/MHD
!             for original source code "mhd.f90"
!
!    For full list of developers see $PIERNIK_HOME/license/pdt.txt
!
#include "piernik.h"

!> \brief This module extends a refinement level with connections to other levels.

module cg_level_connected

   use cg_level, only: cg_level_t

   implicit none

   private
   public :: cg_level_connected_t, base_level, find_level

   !! \brief A list of all cg of the same resolution with links to coarser and finer levels
   type, extends(cg_level_t) :: cg_level_connected_t

      type(cg_level_connected_t), pointer :: coarser          !< coarser level cg set or null()
      type(cg_level_connected_t), pointer :: finer            !< finer level cg set or null()
      integer(kind=4)                     :: ord_prolong_set  !< Number of boundary cells for prolongation used in last update of cg_level_connected_t%vertical_prep
      logical, private                    :: need_vb_update   !< If .true. then execute vertical_b_prep

    contains

      ! Level management
      procedure :: init_level                                 !< common initialization for base level and other levels

      ! Prolongation and restriction
      procedure :: vertical_prep                              !< initialize prolongation and restriction targets
      procedure :: prolong                                    !< interpolate the grid data which has the flag vital set to this%finer level
      procedure :: restrict                                   !< interpolate the grid data which has the flag vital set from this%coarser level
      procedure :: restrict_to_base                           !< restrict all variables to the base level
      procedure :: prolong_q_1var                             !< interpolate the grid data in specified q field to this%finer level
      procedure :: restrict_q_1var                            !< interpolate the grid data in specified q field from this%coarser level
      procedure :: restrict_to_floor_q_1var                   !< restrict specified q field as much as possible
      procedure :: restrict_to_base_q_1var                    !< restrict specified q field to the base level
      procedure :: arr3d_boundaries                           !< Set up all guardcells (internal, external and fine-coarse) for given rank-3 arrays.
      procedure :: arr4d_boundaries                           !< Set up all guardcells (internal, external and fine-coarse) for given rank-4 arrays.
      procedure :: prolong_bnd_from_coarser                   !< Interpolate boundaries from coarse level at fine-coarse interfaces
      procedure, private :: vertical_b_prep                   !< Initialize prolongation targets for fine-coarse boundary exchange
      procedure, private :: vertical_bf_prep                  !< Initialize prolongation targets for fine->coarse flux exchange
      procedure :: sync_ru                                    !< Synchronize this%recently_changed and set flags for update requests
      procedure :: free_all_cg                                !< Erase all data on the level, leave it empty

   end type cg_level_connected_t

   type(cg_level_connected_t), pointer :: base_level !< The pointer to the base level. Do not use it unless referencing through base%level causes circular dependencies.

contains

!> \brief Common initialization for base level and other levels

   subroutine init_level(this)

      use constants, only: INVALID, fft_none

      implicit none

      class(cg_level_connected_t), intent(inout) :: this   !< object invoking type bound procedure

      this%coarser => null()
      this%finer => null()
      this%dot%tot_se = 0
      this%ord_prolong_set = INVALID
      this%fft_type = fft_none
      this%need_vb_update = .true.
      this%recently_changed = .false. ! this level was just created, but no grids were added yet, so no update is required.
      this%dot%is_blocky = .false.
      allocate(this%l)

   end subroutine init_level

!>
!! \brief Initialize prolongation and restriction targets. Called from init_multigrid.
!!
!! \details This is the most generic method of searching prolongation/restriction targets.
!! This routine does not assume any special sorting, so it may become costly at some point.
!!
!! \todo When we implement the Hilbert sorting, write a new routine that will take advantage of it and avoid using this one.
!! \todo Search parent/children patches only, should be faster than pairing between whole levels
!<

   subroutine vertical_prep(this)

      use cg_list,        only: cg_list_element
      use cg_list_global, only: all_cg
      use constants,      only: xdim, ydim, zdim, LO, HI, PPP_AMR
      use dataio_pub,     only: die
      use domain,         only: dom
      use grid_cont,      only: grid_container
      use grid_helpers,   only: f2c, c2f
      use mpisetup,       only: FIRST, LAST
      use overlap,        only: is_overlap
<<<<<<< HEAD
!      use ppp,            only: ppp_main
=======
      use ppp,            only: ppp_main
>>>>>>> 003c835c

      implicit none

      class(cg_level_connected_t), intent(inout)   :: this   !< object invoking type bound procedure

      integer                                      :: g, j, jf, fmax
      integer(kind=8)                              :: tag
      integer(kind=8), dimension(xdim:zdim, LO:HI) :: coarsened
      integer,         dimension(xdim:zdim, LO:HI) :: enlargement
      type(cg_list_element),      pointer          :: cgl
      type(grid_container),       pointer          :: cg            !< current grid container
      type(cg_level_connected_t), pointer          :: fine, coarse  !< shortcut
      type :: int_pair
         integer :: proc
         integer :: n_se
      end type int_pair
      type(int_pair), dimension(:), allocatable    :: ps
<<<<<<< HEAD
!      character(len=*), parameter :: vp_label = "vertical_prep"
=======
      character(len=*), parameter :: vp_label = "vertical_prep"
>>>>>>> 003c835c

      call this%dot%update_tot_se

      if (all_cg%ord_prolong_nb == this%ord_prolong_set) return ! no need to update vertical communication on this level
<<<<<<< HEAD
!      call ppp_main%start(vp_label)
=======
      call ppp_main%start(vp_label, PPP_AMR)
>>>>>>> 003c835c

      ! enlarge the fine blocks to allow for high orders of interpolation
      enlargement(:, LO) = -dom%D_(:) * all_cg%ord_prolong_nb
      enlargement(:, HI) =  dom%D_(:) * all_cg%ord_prolong_nb

      fine => this%finer
      ! find fine target for receiving restricted data or sending data to be prolonged
      if (associated(fine)) then
         cgl => this%first
         do while (associated(cgl))
            cg => cgl%cg

            if (allocated(ps)) call die("cll:vp f a ps")
            fmax = 0
            do j = FIRST, LAST
               fmax = fmax + size(fine%dot%gse(j)%c(:))
            enddo
            allocate(ps(fmax))

            if (allocated(cg%ri_tgt%seg)) deallocate(cg%ri_tgt%seg) ! call warn("cll:vp cg%ri_tgt%seg a a")
            if (allocated(cg%po_tgt%seg)) deallocate(cg%po_tgt%seg)
            g = 0
            do j = FIRST, LAST
               do jf = lbound(fine%dot%gse(j)%c(:), dim=1), ubound(fine%dot%gse(j)%c(:), dim=1)
                  if (is_overlap(c2f(cg%my_se(:, :)), fine%dot%gse(j)%c(jf)%se(:,:))) then
                     g = g + 1
                     ps(g) = int_pair(j, jf)
                  endif
               enddo
            enddo
            allocate(cg%ri_tgt%seg(g), cg%po_tgt%seg(g))

            !! \todo fuse the following two loops back into one
            do g = lbound(cg%ri_tgt%seg(:), dim=1), ubound(cg%ri_tgt%seg(:), dim=1)
               associate ( seg => cg%ri_tgt%seg(g) )
               if (allocated(seg%buf)) call die("cll:vp fr seg%buf a a")
               seg%proc = ps(g)%proc
               ! find cross-section of own segment with coarsened fine segment
               coarsened(:,:) = f2c(fine%dot%gse(seg%proc)%c(ps(g)%n_se)%se(:,:))
               seg%se(:, LO) = max(cg%my_se(:, LO), coarsened(:, LO))
               seg%se(:, HI) = min(cg%my_se(:, HI), coarsened(:, HI))
               allocate(seg%buf(seg%se(xdim, HI)-seg%se(xdim, LO) + 1, &
                    &           seg%se(ydim, HI)-seg%se(ydim, LO) + 1, &
                    &           seg%se(zdim, HI)-seg%se(zdim, LO) + 1))
               tag = cg%grid_id + this%dot%tot_se * ps(g)%n_se
               seg%tag = int(tag, kind=4) ! assumed that there is only one piece to be communicated from grid to grid (i.e. grids are not periodically wrapped around)
               if (tag /= seg%tag .or. tag<0) call die("[cg_level_connected:vertical_prep] tag overflow (ri)")
               nullify(seg%local)
               end associate
            enddo

            ! When fine and coarse pieces are within prolongation stencil length, but there is no direct overlap we rely on guardcell update on coarse side
            ! to provide valid prolongation data. An alternative approach would not require updating guardcells, but would usually result in setting up
            ! many small transactions on the corners, especially on Cartesian decomposition.
            !
            ! When the overlap is one fine cell (half coarse cell), not all communications are necessary, but we don't want to complicate the code too much at the moment
            do g = lbound(cg%po_tgt%seg(:), dim=1), ubound(cg%po_tgt%seg(:), dim=1)
               associate ( seg => cg%po_tgt%seg(g) )
               if (allocated(seg%buf)) call die("cll:vp fp seg%buf a a")
               seg%proc = ps(g)%proc
               ! find cross-section of own segment with enlarged coarsened fine segment
               coarsened(:,:) = f2c(fine%dot%gse(seg%proc)%c(ps(g)%n_se)%se(:,:)) + enlargement(:,:)
               seg%se(:, LO) = max(cg%my_se(:, LO) + enlargement(:, LO), coarsened(:, LO))
               seg%se(:, HI) = min(cg%my_se(:, HI) + enlargement(:, HI), coarsened(:, HI))
               allocate(seg%buf(seg%se(xdim, HI)-seg%se(xdim, LO) + 1, &
                    &           seg%se(ydim, HI)-seg%se(ydim, LO) + 1, &
                    &           seg%se(zdim, HI)-seg%se(zdim, LO) + 1))
               tag = cg%grid_id + this%dot%tot_se * ps(g)%n_se
               seg%tag = int(tag, kind=4) ! assumed that there is only one piece to be communicated from grid to grid (i.e. grids are not periodically wrapped around)
               if (tag /= seg%tag .or. tag<0) call die("[cg_level_connected:vertical_prep] tag overflow po)")
               nullify(seg%local)
               end associate
            enddo

            if (allocated(ps)) deallocate(ps)

            call cg%update_leafmap

            cgl => cgl%nxt
         enddo
      endif

      ! find coarse target for sending restricted data or receiving data to be prolonged
      !> \deprecated almost duplicated code
      coarse => this%coarser
      if (associated(coarse)) then

         call coarse%dot%update_tot_se

         cgl => this%first
         do while (associated(cgl))
            cg => cgl%cg

            if (allocated(ps)) call die("cll:vp c a ps")
            fmax = 0
            do j = FIRST, LAST
               fmax = fmax + size(coarse%dot%gse(j)%c(:))
            enddo
            allocate(ps(fmax))

            if (allocated(cg%ro_tgt%seg)) deallocate(cg%ro_tgt%seg) ! call warn("cll:vp cg%ro_tgt%seg a a")
            if (allocated(cg%pi_tgt%seg)) deallocate(cg%pi_tgt%seg)
            g = 0
            do j = FIRST, LAST
               do jf = lbound(coarse%dot%gse(j)%c(:), dim=1), ubound(coarse%dot%gse(j)%c(:), dim=1)
                  if (is_overlap(cg%my_se(:, :), c2f(coarse%dot%gse(j)%c(jf)%se(:,:)))) then
                     g = g + 1
                     ps(g) = int_pair(j, jf)
                  endif
               enddo
            enddo
            allocate(cg%ro_tgt%seg(g), cg%pi_tgt%seg(g))

            !! \todo fuse the following two loops back into one
            do g = lbound(cg%ro_tgt%seg(:), dim=1), ubound(cg%ro_tgt%seg(:), dim=1)
               associate ( seg => cg%ro_tgt%seg(g) )
               if (allocated(seg%buf)) call die("cll:vp cr seg%buf a a")
               seg%proc = ps(g)%proc
               ! find cross-section of coarsened own segment with coarse segment
               coarsened(:,:) = f2c(cg%my_se(:,:))
               seg%se(:, LO) = max(coarsened(:, LO), coarse%dot%gse(seg%proc)%c(ps(g)%n_se)%se(:, LO))
               seg%se(:, HI) = min(coarsened(:, HI), coarse%dot%gse(seg%proc)%c(ps(g)%n_se)%se(:, HI))
               allocate(seg%buf(seg%se(xdim, HI)-seg%se(xdim, LO) + 1, &
                    &           seg%se(ydim, HI)-seg%se(ydim, LO) + 1, &
                    &           seg%se(zdim, HI)-seg%se(zdim, LO) + 1))
               coarsened(:,:) = c2f(coarse%dot%gse(seg%proc)%c(ps(g)%n_se)%se(:,:)) ! should be renamed to refined(:,:)
               seg%se(:, LO) = max(cg%my_se(:, LO), coarsened(:, LO))
               seg%se(:, HI) = min(cg%my_se(:, HI), coarsened(:, HI))
               tag = ps(g)%n_se + coarse%dot%tot_se * cg%grid_id
               seg%tag = int(tag, kind=4)
               if (tag /= seg%tag .or. tag<0) call die("[cg_level_connected:vertical_prep] tag overflow (ro)")
               nullify(seg%local)
               end associate
            enddo

            do g = lbound(cg%pi_tgt%seg(:), dim=1), ubound(cg%pi_tgt%seg(:), dim=1)
               associate ( seg => cg%pi_tgt%seg(g) )
               if (allocated(seg%buf)) call die("cll:vp cp seg%buf a a")
               seg%proc = ps(g)%proc
               ! find cross-section of coarsened own segment with enlarged coarse segment
               coarsened(:,:) = f2c(cg%my_se(:,:)) + enlargement(:,:)
               seg%se(:, LO) = max(coarsened(:, LO), coarse%dot%gse(seg%proc)%c(ps(g)%n_se)%se(:, LO) + enlargement(:, LO))
               seg%se(:, HI) = min(coarsened(:, HI), coarse%dot%gse(seg%proc)%c(ps(g)%n_se)%se(:, HI) + enlargement(:, HI))
               allocate(seg%buf(seg%se(xdim, HI)-seg%se(xdim, LO) + 1, &
                    &           seg%se(ydim, HI)-seg%se(ydim, LO) + 1, &
                    &           seg%se(zdim, HI)-seg%se(zdim, LO) + 1))
               tag = ps(g)%n_se + coarse%dot%tot_se * cg%grid_id
               seg%tag = int(tag, kind=4)
               if (tag /= seg%tag .or. tag<0) call die("[cg_level_connected:vertical_prep] tag overflow (pi)")
               nullify(seg%local)
               end associate
            enddo

            if (allocated(ps)) deallocate(ps)

            cgl => cgl%nxt
         enddo
      endif

      this%ord_prolong_set = all_cg%ord_prolong_nb

      call all_cg%update_req
<<<<<<< HEAD
!      call ppp_main%stop(vp_label)
=======
      call ppp_main%stop(vp_label, PPP_AMR)
>>>>>>> 003c835c

   end subroutine vertical_prep

!>
!! \brief interpolate the grid data which has the flag vital set to this%finer level
!!
!! The communication is done on 3D arrays. This means that there are as many communication events as there are "vital" arrays present.
!!
!! \todo Implement a more efficient alternative to this%prolong_q_1var that would restrict all fields at once
!! (requires a lot more temporary buffers for a 4D array).
!<
   subroutine prolong(this, bnd_type)

      use constants,        only: base_level_id, GEO_RPZ, PPP_AMR
      use dataio_pub,       only: warn
      use domain,           only: dom
      use fluidindex,       only: iarr_all_my
      use named_array_list, only: qna, wna
      use ppp,              only: ppp_main

      implicit none

      class(cg_level_connected_t), target, intent(inout) :: this       !< object invoking type-bound procedure
      integer(kind=4), optional,           intent(in)    :: bnd_type   !< Override default boundary type on external boundaries (useful in multigrid solver).

      integer(kind=4) :: i, iw
      character(len=*), parameter :: proq_label = "prolong_qna", prow_label = "prolong_wna"

<<<<<<< HEAD
      call ppp_main%start(proq_label)
=======
      call ppp_main%start(proq_label, PPP_AMR)
>>>>>>> 003c835c
      do i = lbound(qna%lst(:), dim=1, kind=4), ubound(qna%lst(:), dim=1, kind=4)
         if (qna%lst(i)%vital .and. (qna%lst(i)%multigrid .or. this%l%id >= base_level_id)) call this%prolong_q_1var(i, bnd_type = bnd_type)
         ! Although we aren't worried too much by nonconservation of psi or multigrid fields here
         ! but it will be worth checking if cnservative high-order prolongation can help.
      enddo
<<<<<<< HEAD
      call ppp_main%stop(proq_label)

      call ppp_main%start(prow_label)
=======
      call ppp_main%stop(proq_label, PPP_AMR)

      call ppp_main%start(prow_label, PPP_AMR)
>>>>>>> 003c835c
      do i = lbound(wna%lst(:), dim=1, kind=4), ubound(wna%lst(:), dim=1, kind=4)
         if (wna%lst(i)%vital .and. (wna%lst(i)%multigrid .or. this%l%id >= base_level_id)) then
            qna%lst(qna%wai)%ord_prolong = 0 !> \todo implement high order conservative prolongation and use wna%lst(i)%ord_prolong here
            if (wna%lst(i)%multigrid) call warn("[cg_level_connected:prolong] mg set for cg%w ???")
            do iw = 1, wna%lst(i)%dim4
               call this%wq_copy(i, iw, qna%wai)
               if (dom%geometry_type == GEO_RPZ .and. i == wna%fi .and. any(iw == iarr_all_my)) call this%mul_by_r(qna%wai) ! angular momentum conservation
               if (.true.) then  !> Quick and dirty fix for cases when cg%ignore_prolongation == .true.
                  call this%finer%wq_copy(i, iw, qna%wai)
                  if (dom%geometry_type == GEO_RPZ .and. i == wna%fi .and. any(iw == iarr_all_my)) call this%finer%mul_by_r(qna%wai)
               endif
               call this%prolong_q_1var(qna%wai, wna%lst(i)%position(iw), bnd_type = bnd_type)
               if (dom%geometry_type == GEO_RPZ .and. i == wna%fi .and. any(iw == iarr_all_my)) call this%finer%div_by_r(qna%wai) ! angular momentum conservation
               call this%finer%qw_copy(qna%wai, i, iw) !> \todo filter this through cg%ignore_prolongation
            enddo
         endif
      enddo
<<<<<<< HEAD
      call ppp_main%stop(prow_label)
=======
      call ppp_main%stop(prow_label, PPP_AMR)
>>>>>>> 003c835c

   end subroutine prolong

!>
!! \brief interpolate the grid data which has the flag vital set from this%coarser level
!!
!! \todo Implement a more efficient alternative to this%restrict_q_1var that would restrict all fields at once
!! (requires a lot more temporary buffers for a 4D array).
!!
!<
   subroutine restrict(this)

      use constants,        only: base_level_id, GEO_RPZ, PPP_AMR
      use dataio_pub,       only: warn
      use domain,           only: dom
      use fluidindex,       only: iarr_all_my
      use named_array_list, only: qna, wna
      use ppp,              only: ppp_main

      implicit none

      class(cg_level_connected_t), target, intent(inout) :: this !< object invoking type-bound procedure

      integer(kind=4) :: i, iw
      character(len=*), parameter :: resq_label = "restrict_qna", resw_label = "restrict_wna"

<<<<<<< HEAD
      call ppp_main%start(resq_label)
      do i = lbound(qna%lst(:), dim=1, kind=4), ubound(qna%lst(:), dim=1, kind=4)
         if (qna%lst(i)%vital .and. (qna%lst(i)%multigrid .or. this%l%id > base_level_id)) call this%restrict_q_1var(i)
      enddo
      call ppp_main%stop(resq_label)

      call ppp_main%start(resw_label)
=======
      call ppp_main%start(resq_label, PPP_AMR)
      do i = lbound(qna%lst(:), dim=1, kind=4), ubound(qna%lst(:), dim=1, kind=4)
         if (qna%lst(i)%vital .and. (qna%lst(i)%multigrid .or. this%l%id > base_level_id)) call this%restrict_q_1var(i)
      enddo
      call ppp_main%stop(resq_label, PPP_AMR)

      call ppp_main%start(resw_label, PPP_AMR)
>>>>>>> 003c835c
      do i = lbound(wna%lst(:), dim=1, kind=4), ubound(wna%lst(:), dim=1, kind=4)
         if (wna%lst(i)%vital .and. (wna%lst(i)%multigrid .or. this%l%id > base_level_id)) then
            if (wna%lst(i)%multigrid) call warn("[cg_level_connected:restrict] mg set for cg%w ???")
            do iw = 1, wna%lst(i)%dim4
               call this%wq_copy(i, iw, qna%wai)
               if (dom%geometry_type == GEO_RPZ .and. i == wna%fi .and. any(iw == iarr_all_my)) call this%mul_by_r(qna%wai) ! angular momentum conservation
               if (.true.) then  ! this is required because we don't use (.not. cg%leafmap) mask in the this%coarser%qw_copy call below
                  call this%coarser%wq_copy(i, iw, qna%wai)
                  if (dom%geometry_type == GEO_RPZ .and. i == wna%fi .and. any(iw == iarr_all_my)) call this%coarser%mul_by_r(qna%wai)
               endif
               call this%restrict_q_1var(qna%wai, wna%lst(i)%position(iw))
               if (dom%geometry_type == GEO_RPZ .and. i == wna%fi .and. any(iw == iarr_all_my)) call this%coarser%div_by_r(qna%wai) ! angular momentum conservation
               call this%coarser%qw_copy(qna%wai, i, iw)
            enddo
         endif
      enddo

<<<<<<< HEAD
      call ppp_main%stop(resw_label)
=======
      call ppp_main%stop(resw_label, PPP_AMR)
>>>>>>> 003c835c

   end subroutine restrict

!> \brief Restrict all variables to the base level

   recursive subroutine restrict_to_base(this)

      use constants, only: base_level_id

      implicit none

      class(cg_level_connected_t), intent(inout) :: this !< object invoking type-bound procedure

      if (this%l%id <= base_level_id) return
      call this%restrict
      call this%coarser%restrict_to_base

   end subroutine restrict_to_base

!> \brief Restrict as much as possible

   recursive subroutine restrict_to_floor_q_1var(this, iv)

      implicit none

      class(cg_level_connected_t), intent(inout) :: this !< object invoking type-bound procedure
      integer(kind=4),             intent(in)    :: iv   !< variable to be restricted

      if (.not. associated(this%coarser)) return
      call this%restrict_q_1var(iv)
      call this%coarser%restrict_to_floor_q_1var(iv)

   end subroutine restrict_to_floor_q_1var

!> \brief Restrict to the base level

   recursive subroutine restrict_to_base_q_1var(this, iv)

      use constants, only: base_level_id

      implicit none

      class(cg_level_connected_t), intent(inout) :: this !< object invoking type-bound procedure
      integer(kind=4),             intent(in)    :: iv   !< variable to be restricted

      if (this%l%id <= base_level_id) return
      call this%restrict_q_1var(iv)
      call this%coarser%restrict_to_base_q_1var(iv)

   end subroutine restrict_to_base_q_1var

!>
!! \brief Simplest restriction (averaging).
!!
!! \todo implement high order restriction and test its influence on V-cycle convergence rate. Watch f/c boundaries.
!!
!! \details Some data can be locally copied without MPI, but this seems to have really little impact on the performance.
!! Some tests show that purely MPI code without local copies is marginally faster.
!!
!! OPT Usually there are many messages that are sent between the same pairs of processes
!! \todo Sort all messages according to e.g. tag and send/receive aggregated message with everything
!!
!! \todo implement local copies without MPI anyway
!<

   subroutine restrict_q_1var(this, iv, pos)

      use constants,        only: xdim, ydim, zdim, ndims, LO, HI, I_ONE, refinement_factor, VAR_CENTER, GEO_XYZ, GEO_RPZ
      use dataio_pub,       only: msg, warn, die
      use domain,           only: dom
      use cg_list,          only: cg_list_element
      use grid_cont,        only: grid_container
      use mpisetup,         only: comm, mpi_err, req, status, inflate_req, master
      use mpi,              only: MPI_DOUBLE_PRECISION
      use named_array,      only: p3
      use named_array_list, only: qna

      implicit none

      class(cg_level_connected_t), target, intent(inout) :: this !< object invoking type-bound procedure
      integer(kind=4),                     intent(in)    :: iv   !< variable to be restricted
      integer(kind=4), optional,           intent(in)    :: pos  !< position of the variable within cell

      type(cg_level_connected_t), pointer                :: coarse
      integer                                            :: g
      integer(kind=8), dimension(xdim:zdim, LO:HI)       :: fse, cse              !< shortcuts for fine segment and coarse segment
      integer(kind=8)                                    :: i, j, k, ic, jc, kc
      integer(kind=8), dimension(xdim:zdim)              :: off1
      real                                               :: norm
      integer(kind=4)                                    :: nr
      integer(kind=4), dimension(:,:), pointer           :: mpistatus
      type(cg_list_element), pointer                     :: cgl
      type(grid_container),  pointer                     :: cg                    !< current grid container
      logical, save                                      :: warned = .false.
      integer                                            :: position

      position = qna%lst(iv)%position(I_ONE)
      if (present(pos)) position = pos
      if (position /= VAR_CENTER .and. .not. warned) then
         if (master) call warn("[cg_level_connected:restrict_q_1var] Only cell-centered interpolation scheme is implemented. Expect inaccurate results for variables that are placed on faces or corners")
         warned = .true.
      endif

      coarse => this%coarser
      if (.not. associated(coarse)) then ! can't restrict base level
         write(msg,'(a,i3)')"[cg_level_connected:restrict_q_1var] no coarser level than ", this%l%id
         call warn(msg)
         return
      endif

      call this%vertical_prep
      call coarse%vertical_prep

      ! be ready to receive everything into right buffers
      nr = 0
      cgl => coarse%first
      do while (associated(cgl))
         cg => cgl%cg
         if (allocated(cg%ri_tgt%seg)) then
            do g = lbound(cg%ri_tgt%seg(:), dim=1), ubound(cg%ri_tgt%seg(:), dim=1)
               nr = nr + I_ONE
               if (nr > size(req, dim=1)) call inflate_req
               call MPI_Irecv(cg%ri_tgt%seg(g)%buf(1, 1, 1), size(cg%ri_tgt%seg(g)%buf(:, :, :)), MPI_DOUBLE_PRECISION, cg%ri_tgt%seg(g)%proc, cg%ri_tgt%seg(g)%tag, comm, req(nr), mpi_err)
            enddo
         endif
         cgl => cgl%nxt
      enddo

      ! interpolate to coarse buffer and send it
      norm = 1./refinement_factor**dom%eff_dim
      cgl => this%first
      do while (associated(cgl))
         cg => cgl%cg
         do g = lbound(cg%ro_tgt%seg(:), dim=1), ubound(cg%ro_tgt%seg(:), dim=1)

            cg%ro_tgt%seg(g)%buf(:, :, :) = 0.
            fse(:,:) = cg%ro_tgt%seg(g)%se(:,:)
            off1(:) = mod(cg%ro_tgt%seg(g)%se(:, LO), int(refinement_factor, kind=8))
            if (all(off1 == 0) .and. all(mod(fse(:, HI)-fse(:, LO), int(refinement_factor, kind=8)) == 1) .and. dom%eff_dim == ndims) then
               ! This is the easy, even offset/even size case. Happens in AMR and when UG has regular cartesian decomposition.
               ! It is few times faster than the code for odd cases below
               select case (dom%geometry_type)
                  case (GEO_XYZ)
                     cg%ro_tgt%seg(g)%buf(1:1+(fse(xdim, HI)-fse(xdim, LO))/refinement_factor, &
                          &               1:1+(fse(ydim, HI)-fse(ydim, LO))/refinement_factor, &
                          &               1:1+(fse(zdim, HI)-fse(zdim, LO))/refinement_factor) = ( &
                          cg%q(iv)%arr(fse(xdim, LO):fse(xdim, HI)-1:2, fse(ydim, LO):fse(ydim, HI)-1:2, fse(zdim, LO):fse(zdim, HI)-1:2) + &
                          cg%q(iv)%arr(fse(xdim, LO)+1:fse(xdim, HI):2, fse(ydim, LO):fse(ydim, HI)-1:2, fse(zdim, LO):fse(zdim, HI)-1:2) + &
                          cg%q(iv)%arr(fse(xdim, LO):fse(xdim, HI)-1:2, fse(ydim, LO)+1:fse(ydim, HI):2, fse(zdim, LO):fse(zdim, HI)-1:2) + &
                          cg%q(iv)%arr(fse(xdim, LO)+1:fse(xdim, HI):2, fse(ydim, LO)+1:fse(ydim, HI):2, fse(zdim, LO):fse(zdim, HI)-1:2) + &
                          cg%q(iv)%arr(fse(xdim, LO):fse(xdim, HI)-1:2, fse(ydim, LO):fse(ydim, HI)-1:2, fse(zdim, LO)+1:fse(zdim, HI):2) + &
                          cg%q(iv)%arr(fse(xdim, LO)+1:fse(xdim, HI):2, fse(ydim, LO):fse(ydim, HI)-1:2, fse(zdim, LO)+1:fse(zdim, HI):2) + &
                          cg%q(iv)%arr(fse(xdim, LO):fse(xdim, HI)-1:2, fse(ydim, LO)+1:fse(ydim, HI):2, fse(zdim, LO)+1:fse(zdim, HI):2) + &
                          cg%q(iv)%arr(fse(xdim, LO)+1:fse(xdim, HI):2, fse(ydim, LO)+1:fse(ydim, HI):2, fse(zdim, LO)+1:fse(zdim, HI):2)) * norm
                     case (GEO_RPZ)
                        do i = fse(xdim, LO), fse(xdim, HI)
                           cg%ro_tgt%seg(g)%buf     (  1+(i            -fse(xdim, LO))/refinement_factor, &
                                &                    1:1+(fse(ydim, HI)-fse(ydim, LO))/refinement_factor, &
                                &                    1:1+(fse(zdim, HI)-fse(zdim, LO))/refinement_factor) = &
                                cg%ro_tgt%seg(g)%buf(  1+(i            -fse(xdim, LO))/refinement_factor, &
                                &                    1:1+(fse(ydim, HI)-fse(ydim, LO))/refinement_factor, &
                                &                    1:1+(fse(zdim, HI)-fse(zdim, LO))/refinement_factor) + ( &
                                cg%q(iv)%arr(i, fse(ydim, LO):fse(ydim, HI)-1:2, fse(zdim, LO):fse(zdim, HI)-1:2) + &
                                cg%q(iv)%arr(i, fse(ydim, LO)+1:fse(ydim, HI):2, fse(zdim, LO):fse(zdim, HI)-1:2) + &
                                cg%q(iv)%arr(i, fse(ydim, LO):fse(ydim, HI)-1:2, fse(zdim, LO)+1:fse(zdim, HI):2) + &
                                cg%q(iv)%arr(i, fse(ydim, LO)+1:fse(ydim, HI):2, fse(zdim, LO)+1:fse(zdim, HI):2)) * norm * cg%x(i)
                        enddo
                  case default
                     call die("[cg_level_connected:restrict_q_1var] Unknown geometry (1)")
               end select
            else
               ! OPT: Split the problem into the core that can be done by array arithmetic and finish the edges where necessary
               do k = fse(zdim, LO), fse(zdim, HI)
                  kc = (k-fse(zdim, LO)+off1(zdim))/refinement_factor + 1
                  do j = fse(ydim, LO), fse(ydim, HI)
                     jc = (j-fse(ydim, LO)+off1(ydim))/refinement_factor + 1
                     do i = fse(xdim, LO), fse(xdim, HI)
                        ic = (i-fse(xdim, LO)+off1(xdim))/refinement_factor + 1
                        select case (dom%geometry_type)
                           case (GEO_XYZ)
                              cg%ro_tgt%seg(g)%buf(ic, jc, kc) = cg%ro_tgt%seg(g)%buf(ic, jc, kc) + cg%q(iv)%arr(i, j, k) * norm
                           case (GEO_RPZ)
                              cg%ro_tgt%seg(g)%buf(ic, jc, kc) = cg%ro_tgt%seg(g)%buf(ic, jc, kc) + cg%q(iv)%arr(i, j, k) * norm * cg%x(i)
                           case default
                              call die("[cg_level_connected:restrict_q_1var] Unknown geometry (2)")
                        end select
                     enddo
                  enddo
               enddo
            endif
            nr = nr + I_ONE
            if (nr > size(req, dim=1)) call inflate_req
            call MPI_Isend(cg%ro_tgt%seg(g)%buf(1, 1, 1), size(cg%ro_tgt%seg(g)%buf(:, :, :)), MPI_DOUBLE_PRECISION, cg%ro_tgt%seg(g)%proc, cg%ro_tgt%seg(g)%tag, comm, req(nr), mpi_err)
         enddo
         cgl => cgl%nxt
      enddo

      if (nr > 0) then
         mpistatus => status(:, :nr)
         call MPI_Waitall(nr, req(:nr), mpistatus, mpi_err)
      endif

      ! copy the received buffers to the right places
      cgl => coarse%first
      do while (associated(cgl))
         cg => cgl%cg
         if (allocated(cg%ri_tgt%seg)) then
            where (.not. cg%leafmap(:,:,:)) cg%q(iv)%arr(cg%is:cg%ie, cg%js:cg%je, cg%ks:cg%ke) = 0. ! disables check_dirty
            do g = lbound(cg%ri_tgt%seg(:), dim=1), ubound(cg%ri_tgt%seg(:), dim=1)
               cse(:,:) = cg%ri_tgt%seg(g)%se(:,:)
               select case (dom%geometry_type)
                  case (GEO_XYZ) ! do nothing
                  case (GEO_RPZ)
                     do i = lbound(cg%ri_tgt%seg(g)%buf, dim=1), ubound(cg%ri_tgt%seg(g)%buf, dim=1)
                        ic = cse(xdim, LO) +i - lbound(cg%ri_tgt%seg(g)%buf, dim=1)
                        cg%ri_tgt%seg(g)%buf(i, :, :) = cg%ri_tgt%seg(g)%buf(i, :, :) / cg%x(ic)
                     enddo
                  case default
                     call die("[cg_level_connected:restrict_q_1var] Unknown geometry")
               end select
               p3 => cg%q(iv)%span(cse)
               p3 = p3 + cg%ri_tgt%seg(g)%buf(:, :, :) !errors on overlap?
            enddo
         endif
         cgl => cgl%nxt
      enddo

   end subroutine restrict_q_1var

!>
!! \brief Perform prolongation of one 3D variable
!!
!! \details This routine communicates selected 3D array from coarse to fine grid.
!! The prolonged data is then copied to the destination if the cg%ignore_prolongation allows it.
!! OPT: Find a way to prolong only what is really needed.
!!
!! OPT Usually there are many messages that are sent between the same pairs of processes
!! \todo Sort all messages according to e.g. tag and send/receive aggregated message with everything
!! \todo implement local copies without MPI
!<

   subroutine prolong_q_1var(this, iv, pos, bnd_type)

      use cg_list,          only: cg_list_element
      use constants,        only: xdim, ydim, zdim, LO, HI, I_ONE, I_ZERO, VAR_CENTER, ndims, PPP_AMR  !, dirtyH1
      use dataio_pub,       only: msg, warn
      use grid_cont,        only: grid_container
      use grid_helpers,     only: f2c
      use mpisetup,         only: comm, mpi_err, req, status, inflate_req, master
      use mpi,              only: MPI_DOUBLE_PRECISION
      use named_array_list, only: qna
<<<<<<< HEAD
!      use ppp,              only: ppp_main
=======
      use ppp,              only: ppp_main
>>>>>>> 003c835c

      implicit none

      class(cg_level_connected_t), target, intent(inout) :: this     !< object invoking type-bound procedure
      integer(kind=4),                     intent(in)    :: iv       !< variable to be prolonged
      integer(kind=4), optional,           intent(in)    :: pos      !< position of the variable within cell
      integer(kind=4), optional,           intent(in)    :: bnd_type !< Override default boundary type on external boundaries (useful in multigrid solver).

      type(cg_level_connected_t), pointer                :: fine
      integer                                            :: g
      integer(kind=8), dimension(xdim:zdim, LO:HI)       :: cse              !< shortcut for coarse segment
      integer(kind=4)                                    :: nr
      integer(kind=4), dimension(:, :), pointer          :: mpistatus
      type(cg_list_element),            pointer          :: cgl
      type(grid_container),             pointer          :: cg               !< current grid container
      real, dimension(:,:,:),           pointer          :: p3d
      logical, save                                      :: warned = .false.
      integer                                            :: position
      integer(kind=8), dimension(ndims, LO:HI)           :: box_8            !< temporary storage
<<<<<<< HEAD
!      character(len=*), parameter :: pq1_label = "prolong_q1v"

!      call ppp_main%start(pq1_label)
=======
      character(len=*), parameter :: pq1_label = "prolong_q1v"

      call ppp_main%start(pq1_label, PPP_AMR)
>>>>>>> 003c835c

      position = qna%lst(iv)%position(I_ONE)
      if (present(pos)) position = pos
      if (position /= VAR_CENTER .and. .not. warned) then
         if (master) call warn("[cg_level_connected:prolong_q_1var] Only cell-centered interpolation scheme is implemented. Expect inaccurate results for variables that are placed on faces or corners")
         warned = .true.
      endif

      fine => this%finer
      if (.not. associated(fine)) then ! can't prolong finest level
         write(msg,'(a,i3)')"[cg_level_connected:prolong_q_1var] no finer level than: ", this%l%id
         call warn(msg)
         return
      endif

      call this%vertical_prep
      call fine%vertical_prep

!      call fine%set_dirty(iv, (0.895+0.0001*fine%l%id)*dirtyH1) !> \todo filter this through cg%ignore_prolongation

      if (this%ord_prolong_set /= I_ZERO) then
         !> \todo some variables may need special care on external boundaries
         call this%arr3d_boundaries(iv, bnd_type = bnd_type)
      endif
      call this%check_dirty(iv, "prolong-")

      nr = 0
      ! be ready to receive everything into right buffers
      cgl => fine%first
      do while (associated(cgl))
         cg => cgl%cg
         associate( seg => cg%pi_tgt%seg )
         if (allocated(cg%pi_tgt%seg)) then
            do g = lbound(seg(:), dim=1), ubound(seg(:), dim=1)
               nr = nr + I_ONE
               if (nr > size(req, dim=1)) call inflate_req
               call MPI_Irecv(seg(g)%buf(1, 1, 1), size(seg(g)%buf(:, :, :)), MPI_DOUBLE_PRECISION, seg(g)%proc, seg(g)%tag, comm, req(nr), mpi_err)
            enddo
         endif
         end associate
         cgl => cgl%nxt
      enddo

      ! send coarse data
      cgl => this%first
      do while (associated(cgl))
         cg => cgl%cg
         associate( seg => cg%po_tgt%seg )
         do g = lbound(seg(:), dim=1), ubound(seg(:), dim=1)

            cse = seg(g)%se
            nr = nr + I_ONE
            if (nr > size(req, dim=1)) call inflate_req
            p3d => cg%q(iv)%span(cse)
            seg(g)%buf(:, :, :) = p3d
            call MPI_Isend(seg(g)%buf(1, 1, 1), size(seg(g)%buf(:, :, :)), MPI_DOUBLE_PRECISION, seg(g)%proc, seg(g)%tag, comm, req(nr), mpi_err)
         enddo
         end associate
         cgl => cgl%nxt
      enddo

      if (nr > 0) then
         mpistatus => status(:, :nr)
         call MPI_Waitall(nr, req(:nr), mpistatus, mpi_err)
      endif

      ! merge received coarse data into one array and interpolate it into the right place
      cgl => fine%first
      do while (associated(cgl))
         cg => cgl%cg
         if (allocated(cg%pi_tgt%seg) .and. .not. cg%ignore_prolongation) then

            do g = lbound(cg%pi_tgt%seg(:), dim=1), ubound(cg%pi_tgt%seg(:), dim=1)

               cse = cg%pi_tgt%seg(g)%se
               cg%prolong_(cse(xdim, LO):cse(xdim, HI), cse(ydim, LO):cse(ydim, HI), cse(zdim, LO):cse(zdim, HI)) = cg%pi_tgt%seg(g)%buf(:,:,:)

               !> When this%ord_prolong_set /= I_ZERO, the received cg%pi_tgt%seg(:)%buf(:,:,:) may overlap
               !! The incoming data thus must either contain valid guardcells (even if qna%lst(iv)%ord_prolong == O_INJ)
               !! or the guardcells must be zeroed before sending data and received buffer should be added to cg%prolong_(:,:,:) not just assigned

            enddo

            box_8 = int(cg%ijkse, kind=8)
            cse = f2c(box_8)
            call cg%prolong(iv, cse, p_xyz = .false.) ! prolong directly to cg%q(iv)%arr

         endif
         cgl => cgl%nxt
      enddo
<<<<<<< HEAD
!      call ppp_main%stop(pq1_label)
=======
      call ppp_main%stop(pq1_label, PPP_AMR)
>>>>>>> 003c835c

      call fine%check_dirty(iv, "prolong+")

   end subroutine prolong_q_1var

!> \brief This routine sets up all guardcells (internal, external and fine-coarse) for given rank-3 arrays.

   subroutine arr3d_boundaries(this, ind, area_type, bnd_type, dir, nocorners)

      use constants,        only: PPP_AMR
      use global,           only: ord_fc_eq_mag, ord_mag_prolong
      use named_array_list, only: qna
<<<<<<< HEAD
!      use ppp,              only: ppp_main
=======
      use ppp,              only: ppp_main
>>>>>>> 003c835c

      implicit none

      class(cg_level_connected_t), intent(inout) :: this      !< the list on which to perform the boundary exchange
      integer(kind=4),             intent(in)    :: ind       !< index of cg%q(:) 3d array
      integer(kind=4), optional,   intent(in)    :: area_type !< defines how do we treat boundaries
      integer(kind=4), optional,   intent(in)    :: bnd_type  !< Override default boundary type on external boundaries (useful in multigrid solver).
                                                              !< Note that BND_PER, BND_MPI, BND_SHE and BND_COR aren't external and cannot be overridden
      integer(kind=4), optional,   intent(in)    :: dir       !< select only this direction
      logical,         optional,   intent(in)    :: nocorners !< .when .true. then don't care about proper edge and corner update

      integer(kind=4) :: ord_saved
<<<<<<< HEAD
!      character(len=*), parameter :: a3b_label = "level:arr3d_boundaries"

!      call ppp_main%start(a3b_label)
=======
      character(len=*), parameter :: a3b_label = "level:arr3d_boundaries"

      call ppp_main%start(a3b_label, PPP_AMR)
>>>>>>> 003c835c

      ord_saved = qna%lst(ind)%ord_prolong
      if (ord_fc_eq_mag) qna%lst(ind)%ord_prolong = ord_mag_prolong

      call this%dirty_boundaries(ind)
      call this%prolong_bnd_from_coarser(ind, bnd_type=bnd_type, dir=dir, nocorners=nocorners)
      call this%level_3d_boundaries(ind, area_type=area_type, bnd_type=bnd_type, dir=dir, nocorners=nocorners)
      ! The correctness of the sequence of calls above may depend on the implementation of internal boundary exchange

      qna%lst(ind)%ord_prolong = ord_saved

<<<<<<< HEAD
!      call ppp_main%stop(a3b_label)
=======
      call ppp_main%stop(a3b_label, PPP_AMR)
>>>>>>> 003c835c

   end subroutine arr3d_boundaries

!> \brief This routine sets up all guardcells (internal, external and fine-coarse) for given rank-4 arrays.

   subroutine arr4d_boundaries(this, ind, area_type, dir, nocorners)

      use constants,        only: base_level_id, PPP_AMR
      use global,           only: ord_mag_prolong, ord_fc_eq_mag
      use named_array_list, only: qna, wna
<<<<<<< HEAD
!      use ppp,              only: ppp_main
=======
      use ppp,              only: ppp_main
>>>>>>> 003c835c

      implicit none

      class(cg_level_connected_t), intent(inout) :: this      !< the list on which to perform the boundary exchange
      integer(kind=4),             intent(in)    :: ind       !< index of cg%w(:) 4d array
      integer(kind=4), optional,   intent(in)    :: area_type !< defines how do we treat boundaries
      integer(kind=4), optional,   intent(in)    :: dir       !< select only this direction
      logical,         optional,   intent(in)    :: nocorners !< .when .true. then don't care about proper edge and corner update

      integer(kind=4) :: iw
<<<<<<< HEAD
!      character(len=*), parameter :: a4b_label = "level:arr4d_boundaries"

!      call ppp_main%start(a4b_label)
=======
      character(len=*), parameter :: a4b_label = "level:arr4d_boundaries"

      call ppp_main%start(a4b_label, PPP_AMR)
>>>>>>> 003c835c

!      call this%dirty_boundaries(ind)
!      call this%clear_boundaries(ind, value=10.)
      if (associated(this%coarser) .and. this%l%id > base_level_id) then
         do iw = 1, wna%lst(ind)%dim4
            ! here we can use any high order prolongation without destroying conservation
            if (ord_fc_eq_mag) then
               qna%lst(qna%wai)%ord_prolong = ord_mag_prolong
            else
               qna%lst(qna%wai)%ord_prolong = wna%lst(ind)%ord_prolong
            endif
            call this%coarser%wq_copy(ind, iw, qna%wai)
            call this%wq_copy(ind, iw, qna%wai) !> Quick and dirty fix for cases when cg%ignore_prolongation == .true.
            call this%prolong_bnd_from_coarser(qna%wai, dir=dir, nocorners=nocorners)
            call this%qw_copy(qna%wai, ind, iw) !> \todo filter this through cg%ignore_prolongation
         enddo
      endif
      call this%level_4d_boundaries(ind, area_type=area_type, dir=dir, nocorners=nocorners)

<<<<<<< HEAD
!      call ppp_main%stop(a4b_label)
=======
      call ppp_main%stop(a4b_label, PPP_AMR)
>>>>>>> 003c835c

   end subroutine arr4d_boundaries

!>
!! \brief Interpolate boundaries from coarse level at fine-coarse interfaces
!!
!! \details There are two possible approaches to the problem of prolongation of the data from coarse level to the fine guardcells on the fine-coarse interface
!! * Interpolate the coarse data only
!! * interpolate the coarse and fine data
!! When the order of interpolation is 0 (injection) both methods degenerate into one.
!! Both methods have their area of applicability amd both should be implemented.
!! \warning This routine does only the first approach.
!!
!! \todo implement local copies without MPI
!<

   subroutine prolong_bnd_from_coarser(this, ind, bnd_type, dir, nocorners)

      use cg_list,        only: cg_list_element
      use cg_list_global, only: all_cg
      use constants,      only: I_ONE, xdim, ydim, zdim, LO, HI, refinement_factor, ndims, O_INJ, base_level_id, PPP_AMR, PPP_MPI  !, dirtyH1
      use dataio_pub,     only: warn
      use domain,         only: dom
      use grid_cont,      only: grid_container
      use grid_helpers,   only: f2c, c2f
      use mpi,            only: MPI_DOUBLE_PRECISION
      use mpisetup,       only: comm, mpi_err, req, status, inflate_req, master
      use ppp,            only: ppp_main

      implicit none

      class(cg_level_connected_t), intent(inout) :: this      !< the list on which to perform the boundary exchange
      integer(kind=4),             intent(in)    :: ind       !< index of the prolonged variable
      integer(kind=4), optional,   intent(in)    :: bnd_type  !< Override default boundary type on external boundaries (useful in multigrid solver).
                                                              !< Note that BND_PER, BND_MPI, BND_SHE and BND_COR aren't external and cannot be overridden
      integer(kind=4), optional,   intent(in)    :: dir       !< select only this direction
      logical,         optional,   intent(in)    :: nocorners !< when .true. then don't care about proper edge and corner update

      type(cg_level_connected_t), pointer :: coarse
      type(cg_list_element), pointer :: cgl
      type(grid_container),  pointer :: cg            !< current grid container
      integer(kind=4), dimension(:, :), pointer :: mpistatus
      integer(kind=8), dimension(xdim:zdim, LO:HI) :: cse, fse ! shortcuts for fine segment and coarse segment
      integer(kind=8), dimension(xdim:zdim) :: per, ext_buf
      integer(kind=4) :: nr
      integer :: g
      logical, allocatable, dimension(:,:,:) :: updatemap
      integer(kind=8), dimension(ndims, LO:HI)  :: box_8   !< temporary storage
      logical, save :: firstcall = .true.
      character(len=*), parameter :: pbc_label = "prolong_bnd_from_coarser" , pbcv_label = "prolong_bnd_from_coarser:vbp", pbcw_label = "prolong_bnd_from_coarser:Waitall"

      if (present(dir)) then
         if (firstcall .and. master) call warn("[cg_level_connected:prolong_bnd_from_coarser] dir present but not implemented yet")
      endif
      if (present(nocorners)) then
         if (firstcall .and. master) call warn("[cg_level_connected:prolong_bnd_from_coarser] nocorners present but not implemented yet")
      endif

      firstcall = .false.

      coarse => this%coarser

      if (.not. associated(coarse)) return
      if (this%l%id == base_level_id) return ! There are no fine/coarse boundaries on the base level by definition

      call ppp_main%start(pbc_label, PPP_AMR)
      call ppp_main%start(pbcv_label, PPP_AMR)
      call this%vertical_b_prep
      call coarse%vertical_b_prep
      call ppp_main%stop(pbcv_label, PPP_AMR)

      !call this%clear_boundaries(ind, (0.885+0.0001*this%l%id)*dirtyH1) ! not implemented yet
      ext_buf = dom%D_ * all_cg%ord_prolong_nb ! extension of the buffers due to stencil range
      if (all_cg%ord_prolong_nb /= O_INJ) call coarse%level_3d_boundaries(ind, bnd_type = bnd_type) ! it is really hard to determine which exchanges can be omitted
      ! bnd_type = BND_NEGREF above is critical for convergence of multigrid with isolated boundaries.

      nr = 0
      ! be ready to receive everything into right buffers
      cgl => this%first
      do while (associated(cgl))
         associate ( seg => cgl%cg%pib_tgt%seg )
         if (allocated(cgl%cg%pib_tgt%seg)) then
            do g = lbound(seg(:), dim=1), ubound(seg(:), dim=1)
               nr = nr + I_ONE
               if (nr > size(req, dim=1)) call inflate_req
               call MPI_Irecv(seg(g)%buf(1, 1, 1), size(seg(g)%buf(:, :, :)), MPI_DOUBLE_PRECISION, seg(g)%proc, seg(g)%tag, comm, req(nr), mpi_err)
            enddo
         endif
         end associate
         cgl => cgl%nxt
      enddo

      ! send coarse data
      cgl => coarse%first
      do while (associated(cgl))
         associate( seg => cgl%cg%pob_tgt%seg )
         if (allocated(cgl%cg%pob_tgt%seg)) then
            do g = lbound(seg(:), dim=1), ubound(seg(:), dim=1)

               cse = seg(g)%se
               cse(:, LO) = cse(:, LO) - ext_buf
               cse(:, HI) = cse(:, HI) + ext_buf

               nr = nr + I_ONE
               if (nr > size(req, dim=1)) call inflate_req
               seg(g)%buf(:, :, :) = cgl%cg%q(ind)%arr(cse(xdim, LO):cse(xdim, HI), cse(ydim, LO):cse(ydim, HI), cse(zdim, LO):cse(zdim, HI))
               call MPI_Isend(seg(g)%buf(1, 1, 1), size(seg(g)%buf(:, :, :)), MPI_DOUBLE_PRECISION, seg(g)%proc, seg(g)%tag, comm, req(nr), mpi_err)
            enddo
         endif
         end associate
         cgl => cgl%nxt
      enddo

      if (nr > 0) then
         call ppp_main%start(pbcw_label, PPP_AMR + PPP_MPI)
         mpistatus => status(:, :nr)
         call MPI_Waitall(nr, req(:nr), mpistatus, mpi_err)
         call ppp_main%stop(pbcw_label, PPP_AMR + PPP_MPI)
      endif

      ! merge received coarse data into one array and interpolate it into the right place
      per(:) = 0
      where (dom%periodic(:)) per(:) = coarse%l%n_d(:)

      cgl => this%first
      do while (associated(cgl))
         cg => cgl%cg

         associate ( seg => cg%pib_tgt%seg )
         if (allocated(cg%pib_tgt%seg)) then

            !> \todo restore dirty checks when the implementation will be complete
            cg%prolong_ = 3. !dirtyH
            cg%prolong_x = 7.
            cg%prolong_xy = 15.
            cg%prolong_xyz = 31.

            if (size(seg) > 0) then ! this if looks to be necessary to prevent polluting on the base level. Strange. \todo Check out why and fix it.

               allocate(updatemap(cg%lhn(xdim, LO):cg%lhn(xdim, HI), cg%lhn(ydim, LO):cg%lhn(ydim, HI), cg%lhn(zdim, LO):cg%lhn(zdim, HI)))
               updatemap = .false.

               do g = lbound(seg(:), dim=1), ubound(seg(:), dim=1)

                  cse = seg(g)%se
                  cse(:, LO) = cse(:, LO) - ext_buf
                  cse(:, HI) = cse(:, HI) + ext_buf
                  cg%prolong_(cse(xdim, LO):cse(xdim, HI), cse(ydim, LO):cse(ydim, HI), cse(zdim, LO):cse(zdim, HI)) = seg(g)%buf(:,:,:)

                  fse = c2f(seg(g)%se)
                  fse(:, LO) = max(fse(:, LO), int(cg%lhn(:, LO), kind=8))
                  fse(:, HI) = min(fse(:, HI), int(cg%lhn(:, HI), kind=8))
                  updatemap(fse(xdim, LO):fse(xdim, HI), fse(ydim, LO):fse(ydim, HI), fse(zdim, LO):fse(zdim, HI)) = .true.
                  !> When this%ord_prolong_set /= I_ZERO, the received seg(:)%buf(:,:,:) may overlap
                  !! The incoming data thus must either contain valid guardcells (even if qna%lst(iv)%ord_prolong == O_INJ)
                  !! or the guardcells must be zeroed before sending data and received buffer should be added to cg%prolong_(:,:,:) not just assigned

               enddo

               box_8 = int(cg%ijkse, kind=8)
               cse = f2c(box_8)
               cse(:, LO) = cse(:, LO) - dom%nb*dom%D_(:)/refinement_factor
               cse(:, HI) = cse(:, HI) + dom%nb*dom%D_(:)/refinement_factor

               call cg%prolong(ind, cse, p_xyz = .true.) ! prolong to auxiliary array cg%prolong_xyz. OPT find a way to avoid unnecessary calculations where .not. updatemap

               where (updatemap) cg%q(ind)%arr = cg%prolong_xyz
               deallocate(updatemap)
            endif
         endif
         end associate
         cgl => cgl%nxt
      enddo
      call ppp_main%stop(pbc_label, PPP_AMR)

   end subroutine prolong_bnd_from_coarser

!>
!! \brief Initialize prolongation targets for fine-coarse boundary exchange
!!
!! \details This routine allows prolongation of guardcells only from interior cells of coarser level.
!! It means that no prolongation will happen on a 2-level step, even if it would be possible to interpolate on coarser level guardcells.
!! While it is possible to implement such data transport, we don't want to rely on double- or multiple-times interpolated data.
!!
!! OPT: As prolong_bnd_from_coarser calls coarse%level_3d_boundaries in some cases (except for all_cg%ord_prolong_nb == O_INJ) it should be possible to reduce number
!! of MPI messages by relying on corner data on the coarse level (corners can be obtained along with face values). Be careful as this may break things in vertical_bf_prep.
!!
!! \todo implement local copies without MPI (provide appropriate pointers)
!<

   subroutine vertical_b_prep(this)

      use cg_list,        only: cg_list_element
      use cg_list_global, only: all_cg
      use constants,      only: xdim, ydim, zdim, LO, HI, I_ONE, ndims, INVALID
      use dataio_pub,     only: warn, msg, die
      use domain,         only: dom
      use grid_cont,      only: grid_container
      use grid_helpers,   only: f2c
      use mergebox,       only: wmap  ! this is the last place that uses this module
      use mpi,            only: MPI_INTEGER, MPI_INTEGER8
      use mpisetup,       only: FIRST, LAST, comm, mpi_err, proc
      use overlap,        only: is_overlap
      use tag_pool,       only: t_pool

      implicit none

      class(cg_level_connected_t), intent(inout), target :: this !< the list on which to update connectivity data for fine-coarse boundary exchange

      class(cg_level_connected_t), pointer :: curl
      type(cg_level_connected_t), pointer :: coarse
      type(cg_list_element), pointer :: cgl
      type(grid_container),  pointer :: cg            !< current grid container
      integer :: d, j, b, rp, ls, dd, ix, iy, iz
      integer(kind=8), dimension(xdim:zdim, LO:HI) :: seg, segp, seg2, segp2, segf
      integer(kind=8), dimension(xdim:zdim) :: per, ext_buf
      integer :: mpifc_cnt
      integer(kind=4) :: tag, tag_min, tag_max
      type :: fc_seg !< the absolutely minimal set of data that defines the communication consists of [ grid_id, tag, and, seg ]. The proc numbers are for convenience only.
         integer :: proc     ! it can be rewritten in a way that does not need this numbet to be explicitly stored, but it is easier to have it
         integer :: grid_id
         integer(kind=4) :: tag
         integer :: src_proc ! this can be computed on destination process, but it is easier to have it
         integer(kind=8), dimension(xdim:zdim, LO:HI) :: seg
         integer(kind=8), dimension(xdim:zdim, LO:HI) :: seg2
         integer(kind=8), dimension(xdim:zdim, LO:HI) :: fse
         integer(kind=8), dimension(xdim:zdim, LO:HI) :: fse2
      end type fc_seg
      enum, bind(C) !< set of constants for converting between fc_seg type and crude integer(kind=8) tables
         enumerator :: I_PROC = 1
         enumerator :: I_GRID
         enumerator :: I_TAG
         enumerator :: I_SRC_PROC
         enumerator :: I_SEG
         enumerator :: I_SEG2 = I_SEG  + HI*zdim
         enumerator :: I_LAST = I_SEG2 + HI*zdim - I_ONE
         ! no need to create I_FSE at the moment
      end enum
      type(fc_seg), allocatable, dimension(:) :: seglist, tmp
      integer(kind=4), dimension(FIRST:LAST) :: pscnt, prcnt, psdispl, prdispl, psind
      integer(kind=4), dimension(FIRST:LAST) :: sendcounts, sdispls, recvcounts, rdispls
      integer(kind=8), allocatable, dimension(:) :: sseg, rseg
      type(wmap) :: cgmap
      integer(kind=8), dimension(ndims, LO:HI)  :: box_8   !< temporary storage
      logical :: found_flux
      integer :: max_level
      integer, parameter :: initial_size = 16 ! for seglist
      real, parameter :: grow_ratio = 2.      ! for seglist
      integer :: isl                          ! current position in seglist

      if (.not. this%need_vb_update) return

      coarse => this%coarser
      if (.not. associated(coarse)) then
         this%need_vb_update = .false.
         return ! check if some null allocations are required
      endif

      ! Unfortunately we can't use finest%level%l%id
      curl => this
      do while (associated(curl))
         max_level = curl%l%id
         curl => curl%finer
      enddo

      ext_buf = dom%D_ * all_cg%ord_prolong_nb ! extension of the buffers due to stencil range

      ! define areas on the fine side at BND_FC and BND_MPI_FC faces that require coarse data
      per(:) = 0
      where (dom%periodic(:)) per(:) = coarse%l%n_d(:)

      call t_pool%release(this%l%id)
      call t_pool%get(this%l%id, tag_min, tag_max)
      tag = tag_min
      mpifc_cnt = 0
      allocate(seglist(initial_size))
      isl = 0
      cgl => this%first
      do while (associated(cgl))
         cg => cgl%cg

         ls = isl

         box_8 = int(cg%lhn, kind=8)
         call cgmap%init(box_8)
         call cgmap%set
         box_8 = int(cg%ijkse, kind=8)
         call cgmap%clear(box_8)
         do dd = lbound(cg%i_bnd, dim=1), ubound(cg%i_bnd, dim=1)
            if (allocated(cg%i_bnd(dd)%seg)) then
               do b = lbound(cg%i_bnd(dd)%seg, dim=1), ubound(cg%i_bnd(dd)%seg, dim=1)
                  call cgmap%clear(cg%i_bnd(dd)%seg(b)%se)
               enddo
            endif
         enddo
         call cgmap%find_boxes
         do j = FIRST, LAST !> \warning Antiparallel
            do b = lbound(coarse%dot%gse(j)%c(:), dim=1), ubound(coarse%dot%gse(j)%c(:), dim=1)
               do d = lbound(cgmap%blist%blist, dim=1), ubound(cgmap%blist%blist, dim=1)
                  if (is_overlap(f2c(cgmap%blist%blist(d)%b), coarse%dot%gse(j)%c(b)%se(:,:), per(:))) then
                     do iz = -1, 1 ! scan through all periodic possibilities
                        if (iz == 0 .or. per(zdim)>0) then
                           do iy = -1, 1
                              if (iy == 0 .or. per(ydim)>0) then
                                 do ix = -1, 1
                                    if (ix == 0 .or. per(xdim)>0) then
                                       seg = f2c(cgmap%blist%blist(d)%b)
                                       seg(:, LO) = seg(:, LO) + [ ix, iy, iz ] * per(:)
                                       seg(:, HI) = seg(:, HI) + [ ix, iy, iz ] * per(:)  ! try variants corrected for periodicity
                                       if (is_overlap(coarse%dot%gse(j)%c(b)%se(:,:), seg)) then
                                          seg(:, LO) = max( seg(:, LO), coarse%dot%gse(j)%c(b)%se(:, LO))
                                          seg(:, HI) = min( seg(:, HI), coarse%dot%gse(j)%c(b)%se(:, HI)) ! this is what we want
                                          tag = tag + I_ONE
                                          if (tag > tag_max) then
                                             call t_pool%get(this%l%id, tag_min, tag_max)
                                             tag = tag_min
                                          endif
                                          if (tag<0) call die("[cg_level_connected:vertical_b_prep] tag overflow")
                                          segp (:, LO) = seg  (:, LO) - [ ix, iy, iz ] * per(:)
                                          segp (:, HI) = seg  (:, HI) - [ ix, iy, iz ] * per(:)
                                          ! Find 1-layer thick areas which will be involved in fine->coarse flux exchanges
                                          segp2(:, LO) = seg  (:, LO) - [ ix, iy, iz ] * per(:)
                                          segp2(:, HI) = seg  (:, HI) - [ ix, iy, iz ] * per(:)
                                          found_flux = .false.
                                          do dd = xdim, zdim
                                             if (dom%has_dir(dd)) then
                                                segf = cg%my_se
                                                segf(dd, :) = segf(dd, :) + [ -1, 1 ]
                                                segf = f2c(segf)
                                                if (is_overlap(segf,segp2)) then
                                                   if (found_flux) call die("[cg_level_connected:vertical_b_prep] matches multiple directions")
                                                   segf(:, LO) = max(segf(:, LO), segp2(:, LO))
                                                   segf(:, HI) = min(segf(:, HI), segp2(:, HI))
                                                   segp2 = segf
                                                   found_flux = .true.
                                                endif
                                             endif
                                          enddo
                                          if (.not. found_flux) then
                                             segp2(:, LO) = this%l%off(:)
                                             segp2(:, HI) = this%l%off(:) - dom%D_(:)
                                          endif
                                          seg2 (:, LO) = segp2(:, LO) + [ ix, iy, iz ] * per(:)
                                          seg2 (:, HI) = segp2(:, HI) + [ ix, iy, iz ] * per(:)
                                          isl = isl + 1
                                          if (isl > ubound(seglist, dim=1)) then
                                             allocate(tmp(lbound(seglist(:),dim=1):int(abs(grow_ratio*ubound(seglist(:), dim=1)))))
                                             tmp(:ubound(seglist(:), dim=1)) = seglist(:)
                                             tmp(ubound(seglist(:), dim=1)+1:)%proc = INVALID
                                             call move_alloc(from=tmp, to=seglist)
                                          endif
                                          seglist(isl) = fc_seg(j, b, tag, proc, seg, seg2, segp, segp2)
                                       endif
                                    endif
                                 enddo
                              endif
                           enddo
                        endif
                     enddo
                  endif
               enddo
            enddo
         enddo

         if (allocated(cg%pib_tgt%seg)) deallocate(cg%pib_tgt%seg)
         allocate(cg%pib_tgt%seg(isl-ls))
         do j = ls+1, isl
            associate ( se => cg%pib_tgt%seg(j-ls) )
            se%proc = seglist(j)%proc
            se%tag  = seglist(j)%tag
            se%se   = seglist(j)%fse
            se%se2  = seglist(j)%fse2
            allocate(se%buf(seglist(j)%seg(xdim, HI)-seglist(j)%seg(xdim, LO) + 1 + 2*ext_buf(xdim), &
                    &       seglist(j)%seg(ydim, HI)-seglist(j)%seg(ydim, LO) + 1 + 2*ext_buf(ydim), &
                    &       seglist(j)%seg(zdim, HI)-seglist(j)%seg(zdim, LO) + 1 + 2*ext_buf(zdim)))
            end associate
         enddo

         call cgmap%cleanup

         cgl => cgl%nxt
      enddo
      if (mpifc_cnt > 0) call warn("[cg_level_connected:vertical_b_prep] mixed MPI and fine-coarse boundary will be treated as FC here and then fixed in intenal_boundaries")
      !> \warning OPT Try to exclude parts that will be overwritten by guardcell exchange on the same level

      pscnt = 0
      if (isl > 0) then
         do j = lbound(seglist, dim=1), isl
            pscnt(seglist(j)%proc) = pscnt(seglist(j)%proc) + I_ONE
         enddo
      endif

      ! communicate to the processes with coarse data how many segments are required
      call MPI_Alltoall(pscnt, I_ONE, MPI_INTEGER, prcnt, I_ONE, MPI_INTEGER, comm, mpi_err)

      psdispl(FIRST) = 0; prdispl(FIRST) = 0
      do j = FIRST+1, LAST
         psdispl(j) = psdispl(j-1) + pscnt(j-1)
         prdispl(j) = prdispl(j-1) + prcnt(j-1)
      enddo

      allocate(sseg(I_LAST*sum(pscnt)))
      allocate(rseg(I_LAST*sum(prcnt)))
      psind = 0
      do j = lbound(seglist, dim=1), isl
         b = (psdispl(seglist(j)%proc) + psind(seglist(j)%proc)) * I_LAST
         sseg(b+I_PROC:b+I_LAST) = [ int([seglist(j)%proc, seglist(j)%grid_id], kind=8), int(seglist(j)%tag, kind=8), int(seglist(j)%src_proc, kind=8), seglist(j)%seg, seglist(j)%seg2 ]
         psind(seglist(j)%proc) = psind(seglist(j)%proc) + I_ONE
      enddo
      ! communicate to the processes with coarse data the segments that are required
      sendcounts = I_LAST * pscnt
      sdispls = I_LAST * psdispl
      recvcounts = I_LAST * prcnt
      rdispls = I_LAST * prdispl
      ! OPT: this call can be quite long to complete
      call MPI_Alltoallv(sseg, sendcounts, sdispls, MPI_INTEGER8, rseg, recvcounts, rdispls, MPI_INTEGER8, comm, mpi_err)

      ! define areas on the coarse side at fine BND_FC and BND_MPI_FC faces that have to be sent
      cgl => coarse%first
      do while (associated(cgl))
         cg => cgl%cg
         rp = FIRST
         b = 0
         do j = 1, sum(prcnt)
            if (rp < LAST) then
               do while (prdispl(rp+1) < j)  ! update remote process number
                  rp = rp + 1
                  if (rp == LAST) exit
               enddo
            endif
            if (rseg(I_GRID + (j-1)*I_LAST) == cg%grid_id) then
               if (rseg(I_PROC + (j-1)*I_LAST) /= proc) call warn("[cg_level_connected:vertical_b_prep] I_PROC /= proc")
               if (rseg(I_SRC_PROC + (j-1)*I_LAST) /= rp) then
                  write(msg,*)"[cg_level_connected:vertical_b_prep] I_SRC_PROC /= rp @",proc," @@",rp, rseg(I_SRC_PROC + (j-1)*I_LAST)
                  call warn(msg)
               endif
               ! call warn("[cg_level_connected:vertical_b_prep] I_TAG: visited twice")
               b = b + 1
            endif
         enddo
         if (allocated(cg%pob_tgt%seg)) deallocate(cg%pob_tgt%seg)
         allocate(cg%pob_tgt%seg(b))
         b = 0
         do j = 1, sum(prcnt)
            if (rseg(I_GRID + (j-1)*I_LAST) == cg%grid_id) then
               b = b + 1
               associate ( se => cg%pob_tgt%seg(b) )
               se%proc = int(rseg(I_SRC_PROC      + (j-1)*I_LAST), kind=4)
               se%tag  = int(rseg(I_TAG           + (j-1)*I_LAST), kind=4)
               se%se(:, LO) = rseg(I_SEG          + (j-1)*I_LAST:I_SEG  +   zdim - xdim + (j-1)*I_LAST)
               se%se(:, HI) = rseg(I_SEG + zdim   + (j-1)*I_LAST:I_SEG  + 2*zdim - xdim + (j-1)*I_LAST)
               se%se2(:, LO) = rseg(I_SEG2        + (j-1)*I_LAST:I_SEG2 +   zdim - xdim + (j-1)*I_LAST)
               se%se2(:, HI) = rseg(I_SEG2 + zdim + (j-1)*I_LAST:I_SEG2 + 2*zdim - xdim + (j-1)*I_LAST)
               allocate(se%buf(se%se(xdim, HI)-se%se(xdim, LO) + 1 + 2*ext_buf(xdim), &
                    &          se%se(ydim, HI)-se%se(ydim, LO) + 1 + 2*ext_buf(ydim), &
                    &          se%se(zdim, HI)-se%se(zdim, LO) + 1 + 2*ext_buf(zdim)))
               end associate
            endif
         enddo

         cgl => cgl%nxt
      enddo

      deallocate(sseg)
      deallocate(rseg)

      deallocate(seglist)

      call this%vertical_bf_prep

      this%need_vb_update = .false.

   end subroutine vertical_b_prep

!>
!! \brief Initialize targets for fine->coarse flux exchange
!!
!! \details This routine relies on the data generated by vertical_b_prep. Rejects corner locations, leaves only face layer.
!<

   subroutine vertical_bf_prep(this)

      use cg_list,          only: cg_list_element
      use constants,        only: LO, HI, pdims, ORTHO1, ORTHO2, xdim, zdim, psidim, mag_n
      use fluidindex,       only: flind
      use grid_helpers,     only: c2f
      use named_array_list, only: wna

      implicit none

      class(cg_level_connected_t), intent(inout) :: this !< the list on which to update connectivity data for fine->coarse flux exchange

      type(cg_level_connected_t), pointer :: coarse
      type(cg_list_element), pointer :: cgl
      integer :: g, d, dd, lh, fc_fluxes

      fc_fluxes = flind%all
      if (wna%exists(mag_n)) fc_fluxes = fc_fluxes + psidim

      cgl => this%first
      do while (associated(cgl))
         associate ( seg => cgl%cg%pib_tgt%seg )
         if (allocated(cgl%cg%rof_tgt%seg)) deallocate(cgl%cg%rof_tgt%seg)
         do dd = xdim, zdim
            cgl%cg%coarsebnd(dd, LO)%index(:, :) = cgl%cg%ijkse(dd, LO) - 1
            cgl%cg%coarsebnd(dd, HI)%index(:, :) = cgl%cg%ijkse(dd, HI) + 1
         enddo
         if (allocated(cgl%cg%pib_tgt%seg)) then
            d = 0
            do g = lbound(seg(:), dim=1), ubound(seg(:), dim=1)
               if (all(seg(g)%se2(:, HI)>=seg(g)%se2(:, LO))) d = d + 1
            enddo
            if (allocated(cgl%cg%rof_tgt%seg)) deallocate(cgl%cg%rof_tgt%seg)
            allocate(cgl%cg%rof_tgt%seg(d))
            d = 0
            do g = lbound(seg(:), dim=1), ubound(seg(:), dim=1)
               if (all(seg(g)%se2(:, HI)>=seg(g)%se2(:, LO))) then
                  dd = guess_dir(seg(g)%se2)
                  d = d + 1
                  associate( seg2 => cgl%cg%rof_tgt%seg )
                  seg2(d)%proc = seg(g)%proc
                  seg2(d)%tag  = seg(g)%tag
                  seg2(d)%se   = seg(g)%se2
                  allocate(seg2(d)%buf(fc_fluxes, seg2(d)%se(pdims(dd, ORTHO1), LO):seg2(d)%se(pdims(dd, ORTHO1), HI), &
                       &                          seg2(d)%se(pdims(dd, ORTHO2), LO):seg2(d)%se(pdims(dd, ORTHO2), HI)))
                  if (seg(g)%se(dd, LO) == seg2(d)%se(dd, LO)) then
                     lh = HI
                  else
                     lh = LO
                  endif
                  seg2(d)%se(dd, lh) = seg2(d)%se(dd, lh) + LO + HI - 2*lh
                  seg2(d)%se = c2f(seg2(d)%se)
                  seg2(d)%se(dd, HI + LO - lh) = seg2(d)%se(dd, lh)
                  cgl%cg%coarsebnd(dd, lh)%index(seg2(d)%se(pdims(dd, ORTHO1), LO):seg2(d)%se(pdims(dd, ORTHO1), HI), &
                       &                         seg2(d)%se(pdims(dd, ORTHO2), LO):seg2(d)%se(pdims(dd, ORTHO2), HI)) = int(seg2(d)%se(dd, lh))
                  end associate

               endif
            enddo
         endif
         end associate
         cgl => cgl%nxt
      enddo

      coarse => this%coarser
      if (associated(coarse)) then
         cgl => coarse%first
         do while (associated(cgl))
            if (allocated(cgl%cg%rif_tgt%seg)) deallocate(cgl%cg%rif_tgt%seg)
            do dd = xdim, zdim
               cgl%cg%finebnd(dd, LO)%index(:, :) = cgl%cg%ijkse(dd, LO) - 1
               cgl%cg%finebnd(dd, HI)%index(:, :) = cgl%cg%ijkse(dd, HI) + 1
            enddo
            associate( seg => cgl%cg%pob_tgt%seg )
            if (allocated(cgl%cg%pob_tgt%seg)) then
               d = 0
               do g = lbound(seg(:), dim=1), ubound(seg(:), dim=1)
                  if (all(seg(g)%se2(:, HI)>=seg(g)%se2(:, LO))) d = d + 1
               enddo
               if (allocated(cgl%cg%rif_tgt%seg)) deallocate(cgl%cg%rif_tgt%seg)
               allocate(cgl%cg%rif_tgt%seg(d))
               d = 0
               do g = lbound(seg(:), dim=1), ubound(seg(:), dim=1)
                  if (all(seg(g)%se2(:, HI)>=seg(g)%se2(:, LO))) then
                     dd = guess_dir(seg(g)%se2)
                     d = d + 1
                     associate( seg2 => cgl%cg%rif_tgt%seg )
                     seg2(d)%proc = seg(g)%proc
                     seg2(d)%tag  = seg(g)%tag
                     seg2(d)%se   = seg(g)%se2
                     allocate(seg2(d)%buf(fc_fluxes, seg2(d)%se(pdims(dd, ORTHO1), LO):seg2(d)%se(pdims(dd, ORTHO1), HI), &
                          &                          seg2(d)%se(pdims(dd, ORTHO2), LO):seg2(d)%se(pdims(dd, ORTHO2), HI)))
                     if (seg(g)%se(dd, LO) == seg2(d)%se(dd, LO)) then
                        lh = HI
                     else
                        lh = LO
                     endif
                     cgl%cg%finebnd(dd, lh)%index(seg2(d)%se(pdims(dd, ORTHO1), LO):seg2(d)%se(pdims(dd, ORTHO1), HI), &
                          &                       seg2(d)%se(pdims(dd, ORTHO2), LO):seg2(d)%se(pdims(dd, ORTHO2), HI)) = int(seg2(d)%se(dd, LO)) ! ? +1 for HI
                     end associate
                  endif
               enddo
            endif
            end associate
            cgl => cgl%nxt
         enddo
      endif

    contains

      integer function guess_dir(se) result(dir)

        use constants,  only: LO, HI, xdim, zdim, INVALID
        use dataio_pub, only: die
        use domain,     only: dom

        implicit none

        integer(kind=8), dimension(xdim:zdim, LO:HI) :: se

        integer :: d

        dir = INVALID
        do d = xdim, zdim
           if (dom%has_dir(d) .and. se(d, HI) == se(d, LO)) then
              if (dir /= INVALID) call die("[cg_level_connected:vertical_bf_prep:guess_dir] point-like?")
              dir = d
           endif
        enddo
        if (dir == INVALID) call die("[cg_level_connected:vertical_bf_prep:guess_dir] undefined direction?")

      end function guess_dir

   end subroutine vertical_bf_prep

!>
!! \brief Synchronize this%recently_changed and set flags for update requests
!!
!! \details Enforce update on all levels of refinement.
!! This is a bit overkill in most cases, but if refinement happens right after domain expansion, some grid_id may change due to radical change of SFC indices.
!! After change of grid_id, some tags for vertical exchanges change (in cg_level::create after call to dot%update local), so everything requires update.
!!
!! Possible solution: keep grid_id constant (but allow recycling old values)
!! Also important: implement SFC searching for vertical communication to cut costs.
!<

   subroutine sync_ru(this)

      use constants, only: pLOR, INVALID
      use mpisetup,  only: piernik_MPI_Allreduce

      implicit none

      class(cg_level_connected_t), target, intent(inout) :: this

      class(cg_level_connected_t), pointer :: curl

      call piernik_MPI_Allreduce(this%recently_changed, pLOR)
      if (this%recently_changed) then
         this%need_vb_update = .true.
         this%ord_prolong_set = INVALID
         curl => this
         do while (associated(curl%finer))
            curl%finer%need_vb_update = .true.
            curl%finer%ord_prolong_set = INVALID
            curl => curl%finer
         enddo
         curl => this
         do while (associated(curl%coarser))
            curl%coarser%need_vb_update = .true.
            curl%coarser%ord_prolong_set = INVALID
            curl => curl%coarser
         enddo
         this%recently_changed = .false.
      endif

   end subroutine sync_ru

!> \brief Erase all data on the level, leave it empty

   subroutine free_all_cg(this)

      use cg_list,          only: cg_list_element
      use grid_cont,        only: grid_container
      use list_of_cg_lists, only: all_lists

      implicit none

      class(cg_level_connected_t), intent(inout) :: this

      type(cg_list_element), pointer :: cgl, aux
      type(grid_container),  pointer :: cg

      call this%cleanup
      cgl => this%first
      do while (associated(cgl))
         aux => cgl
         cgl => cgl%nxt
         cg => aux%cg
         call all_lists%forget(cg)
      enddo
      this%recently_changed = .true.
      call this%sync_ru

   end subroutine free_all_cg

!> \brief Find pointer to a level given by level_id

   function find_level(level_id) result(lev_p)

      use dataio_pub, only: die

      implicit none

      integer(kind=4), intent(in) :: level_id         !< level number (relative to base level)

      type(cg_level_connected_t), pointer :: lev_p, curl

      nullify(lev_p)
      curl => base_level
      if (level_id >= base_level%l%id) then
         do while (associated(curl))
            if (curl%l%id == level_id) then
               lev_p => curl
               exit
            endif
            curl => curl%finer
         enddo
      else
         do while (associated(curl))
            if (curl%l%id == level_id) then
               lev_p => curl
               exit
            endif
            curl => curl%coarser
         enddo
      endif

      if (.not. associated(lev_p)) call die("[cg_level_connected:find_level] Cannot find level")

   end function find_level

end module cg_level_connected<|MERGE_RESOLUTION|>--- conflicted
+++ resolved
@@ -116,11 +116,7 @@
       use grid_helpers,   only: f2c, c2f
       use mpisetup,       only: FIRST, LAST
       use overlap,        only: is_overlap
-<<<<<<< HEAD
-!      use ppp,            only: ppp_main
-=======
       use ppp,            only: ppp_main
->>>>>>> 003c835c
 
       implicit none
 
@@ -138,20 +134,12 @@
          integer :: n_se
       end type int_pair
       type(int_pair), dimension(:), allocatable    :: ps
-<<<<<<< HEAD
-!      character(len=*), parameter :: vp_label = "vertical_prep"
-=======
       character(len=*), parameter :: vp_label = "vertical_prep"
->>>>>>> 003c835c
 
       call this%dot%update_tot_se
 
       if (all_cg%ord_prolong_nb == this%ord_prolong_set) return ! no need to update vertical communication on this level
-<<<<<<< HEAD
-!      call ppp_main%start(vp_label)
-=======
       call ppp_main%start(vp_label, PPP_AMR)
->>>>>>> 003c835c
 
       ! enlarge the fine blocks to allow for high orders of interpolation
       enlargement(:, LO) = -dom%D_(:) * all_cg%ord_prolong_nb
@@ -314,11 +302,7 @@
       this%ord_prolong_set = all_cg%ord_prolong_nb
 
       call all_cg%update_req
-<<<<<<< HEAD
-!      call ppp_main%stop(vp_label)
-=======
       call ppp_main%stop(vp_label, PPP_AMR)
->>>>>>> 003c835c
 
    end subroutine vertical_prep
 
@@ -347,25 +331,15 @@
       integer(kind=4) :: i, iw
       character(len=*), parameter :: proq_label = "prolong_qna", prow_label = "prolong_wna"
 
-<<<<<<< HEAD
-      call ppp_main%start(proq_label)
-=======
       call ppp_main%start(proq_label, PPP_AMR)
->>>>>>> 003c835c
       do i = lbound(qna%lst(:), dim=1, kind=4), ubound(qna%lst(:), dim=1, kind=4)
          if (qna%lst(i)%vital .and. (qna%lst(i)%multigrid .or. this%l%id >= base_level_id)) call this%prolong_q_1var(i, bnd_type = bnd_type)
          ! Although we aren't worried too much by nonconservation of psi or multigrid fields here
          ! but it will be worth checking if cnservative high-order prolongation can help.
       enddo
-<<<<<<< HEAD
-      call ppp_main%stop(proq_label)
-
-      call ppp_main%start(prow_label)
-=======
       call ppp_main%stop(proq_label, PPP_AMR)
 
       call ppp_main%start(prow_label, PPP_AMR)
->>>>>>> 003c835c
       do i = lbound(wna%lst(:), dim=1, kind=4), ubound(wna%lst(:), dim=1, kind=4)
          if (wna%lst(i)%vital .and. (wna%lst(i)%multigrid .or. this%l%id >= base_level_id)) then
             qna%lst(qna%wai)%ord_prolong = 0 !> \todo implement high order conservative prolongation and use wna%lst(i)%ord_prolong here
@@ -383,11 +357,7 @@
             enddo
          endif
       enddo
-<<<<<<< HEAD
-      call ppp_main%stop(prow_label)
-=======
       call ppp_main%stop(prow_label, PPP_AMR)
->>>>>>> 003c835c
 
    end subroutine prolong
 
@@ -414,15 +384,6 @@
       integer(kind=4) :: i, iw
       character(len=*), parameter :: resq_label = "restrict_qna", resw_label = "restrict_wna"
 
-<<<<<<< HEAD
-      call ppp_main%start(resq_label)
-      do i = lbound(qna%lst(:), dim=1, kind=4), ubound(qna%lst(:), dim=1, kind=4)
-         if (qna%lst(i)%vital .and. (qna%lst(i)%multigrid .or. this%l%id > base_level_id)) call this%restrict_q_1var(i)
-      enddo
-      call ppp_main%stop(resq_label)
-
-      call ppp_main%start(resw_label)
-=======
       call ppp_main%start(resq_label, PPP_AMR)
       do i = lbound(qna%lst(:), dim=1, kind=4), ubound(qna%lst(:), dim=1, kind=4)
          if (qna%lst(i)%vital .and. (qna%lst(i)%multigrid .or. this%l%id > base_level_id)) call this%restrict_q_1var(i)
@@ -430,7 +391,6 @@
       call ppp_main%stop(resq_label, PPP_AMR)
 
       call ppp_main%start(resw_label, PPP_AMR)
->>>>>>> 003c835c
       do i = lbound(wna%lst(:), dim=1, kind=4), ubound(wna%lst(:), dim=1, kind=4)
          if (wna%lst(i)%vital .and. (wna%lst(i)%multigrid .or. this%l%id > base_level_id)) then
             if (wna%lst(i)%multigrid) call warn("[cg_level_connected:restrict] mg set for cg%w ???")
@@ -448,11 +408,7 @@
          endif
       enddo
 
-<<<<<<< HEAD
-      call ppp_main%stop(resw_label)
-=======
       call ppp_main%stop(resw_label, PPP_AMR)
->>>>>>> 003c835c
 
    end subroutine restrict
 
@@ -704,11 +660,7 @@
       use mpisetup,         only: comm, mpi_err, req, status, inflate_req, master
       use mpi,              only: MPI_DOUBLE_PRECISION
       use named_array_list, only: qna
-<<<<<<< HEAD
-!      use ppp,              only: ppp_main
-=======
       use ppp,              only: ppp_main
->>>>>>> 003c835c
 
       implicit none
 
@@ -728,15 +680,9 @@
       logical, save                                      :: warned = .false.
       integer                                            :: position
       integer(kind=8), dimension(ndims, LO:HI)           :: box_8            !< temporary storage
-<<<<<<< HEAD
-!      character(len=*), parameter :: pq1_label = "prolong_q1v"
-
-!      call ppp_main%start(pq1_label)
-=======
       character(len=*), parameter :: pq1_label = "prolong_q1v"
 
       call ppp_main%start(pq1_label, PPP_AMR)
->>>>>>> 003c835c
 
       position = qna%lst(iv)%position(I_ONE)
       if (present(pos)) position = pos
@@ -827,11 +773,7 @@
          endif
          cgl => cgl%nxt
       enddo
-<<<<<<< HEAD
-!      call ppp_main%stop(pq1_label)
-=======
       call ppp_main%stop(pq1_label, PPP_AMR)
->>>>>>> 003c835c
 
       call fine%check_dirty(iv, "prolong+")
 
@@ -844,11 +786,7 @@
       use constants,        only: PPP_AMR
       use global,           only: ord_fc_eq_mag, ord_mag_prolong
       use named_array_list, only: qna
-<<<<<<< HEAD
-!      use ppp,              only: ppp_main
-=======
       use ppp,              only: ppp_main
->>>>>>> 003c835c
 
       implicit none
 
@@ -861,15 +799,9 @@
       logical,         optional,   intent(in)    :: nocorners !< .when .true. then don't care about proper edge and corner update
 
       integer(kind=4) :: ord_saved
-<<<<<<< HEAD
-!      character(len=*), parameter :: a3b_label = "level:arr3d_boundaries"
-
-!      call ppp_main%start(a3b_label)
-=======
       character(len=*), parameter :: a3b_label = "level:arr3d_boundaries"
 
       call ppp_main%start(a3b_label, PPP_AMR)
->>>>>>> 003c835c
 
       ord_saved = qna%lst(ind)%ord_prolong
       if (ord_fc_eq_mag) qna%lst(ind)%ord_prolong = ord_mag_prolong
@@ -881,11 +813,7 @@
 
       qna%lst(ind)%ord_prolong = ord_saved
 
-<<<<<<< HEAD
-!      call ppp_main%stop(a3b_label)
-=======
       call ppp_main%stop(a3b_label, PPP_AMR)
->>>>>>> 003c835c
 
    end subroutine arr3d_boundaries
 
@@ -896,11 +824,7 @@
       use constants,        only: base_level_id, PPP_AMR
       use global,           only: ord_mag_prolong, ord_fc_eq_mag
       use named_array_list, only: qna, wna
-<<<<<<< HEAD
-!      use ppp,              only: ppp_main
-=======
       use ppp,              only: ppp_main
->>>>>>> 003c835c
 
       implicit none
 
@@ -911,15 +835,9 @@
       logical,         optional,   intent(in)    :: nocorners !< .when .true. then don't care about proper edge and corner update
 
       integer(kind=4) :: iw
-<<<<<<< HEAD
-!      character(len=*), parameter :: a4b_label = "level:arr4d_boundaries"
-
-!      call ppp_main%start(a4b_label)
-=======
       character(len=*), parameter :: a4b_label = "level:arr4d_boundaries"
 
       call ppp_main%start(a4b_label, PPP_AMR)
->>>>>>> 003c835c
 
 !      call this%dirty_boundaries(ind)
 !      call this%clear_boundaries(ind, value=10.)
@@ -939,11 +857,7 @@
       endif
       call this%level_4d_boundaries(ind, area_type=area_type, dir=dir, nocorners=nocorners)
 
-<<<<<<< HEAD
-!      call ppp_main%stop(a4b_label)
-=======
       call ppp_main%stop(a4b_label, PPP_AMR)
->>>>>>> 003c835c
 
    end subroutine arr4d_boundaries
 
