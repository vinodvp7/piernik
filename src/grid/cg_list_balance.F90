--- conflicted
+++ resolved
@@ -130,15 +130,11 @@
 
       use constants,       only: pSUM, I_ZERO, I_ONE
       use dataio_pub,      only: die
-<<<<<<< HEAD
-      use MPIF,            only: MPI_INTEGER, MPI_COMM_WORLD, MPI_Gather
+      use MPIF,            only: MPI_INTEGER, MPI_COMM_WORLD
+      use MPIFUN,          only: MPI_Gather
       use mpisetup,        only: piernik_MPI_Allreduce, master, FIRST, LAST, err_mpi
       use procnames,       only: pnames
-=======
-      use MPIF,            only: MPI_INTEGER, MPI_COMM_WORLD
-      use MPIFUN,          only:  MPI_Gather
-      use mpisetup,        only: piernik_MPI_Allreduce, master, FIRST, LAST, err_mpi, nproc
->>>>>>> 526b8e6b
+
       use sort_piece_list, only: grid_piece_list
 
       implicit none
