! $Id$
!
! PIERNIK Code Copyright (C) 2006 Michal Hanasz
!
!    This file is part of PIERNIK code.
!
!    PIERNIK is free software: you can redistribute it and/or modify
!    it under the terms of the GNU General Public License as published by
!    the Free Software Foundation, either version 3 of the License, or
!    (at your option) any later version.
!
!    PIERNIK is distributed in the hope that it will be useful,
!    but WITHOUT ANY WARRANTY; without even the implied warranty of
!    MERCHANTABILITY or FITNESS FOR A PARTICULAR PURPOSE.  See the
!    GNU General Public License for more details.
!
!    You should have received a copy of the GNU General Public License
!    along with PIERNIK.  If not, see <http://www.gnu.org/licenses/>.
!
!    Initial implementation of PIERNIK code was based on TVD split MHD code by
!    Ue-Li Pen
!        see: Pen, Arras & Wong (2003) for algorithm and
!             http://www.cita.utoronto.ca/~pen/MHD
!             for original source code "mhd.f90"
!
!    For full list of developers see $PIERNIK_HOME/license/pdt.txt
!
#include "piernik.h"

!>
!! \brief Update internal and external boundaries
!!
!! \details This module contains subroutines that are responsible for preparing internal and external boundary cells for cg%q(:) and cg%w(:) arrays.
!! For simplicity, let's assume that all boundaries that rely on MPI communication are internal.
!! This implies that periodic, corner shear and fine-coarse boundaries are also "internal"
!!
!! Note that this routine may not properly update some layers of guardcells when number of guardcell layers exceeds number of active cells.
!! Appropriate checks should be made in decompose_patch routine.
!!
!! \todo integrate here as much stuff from magboundaries, etc. as possible.
!!
!! \todo implement a way to ensure proper block pairing for leaves list.
!<

module cg_list_bnd

! pulled by ANY

   use cg_list_dataop, only: cg_list_dataop_T

   implicit none

   private
   public :: cg_list_bnd_T

   !>
   !! \brief Lists of grid containers with boundary update
   !!
   !! \details Procedure internal_boundaries requires existence of matching mpi data structures, which is done in cg_level type.
   !! Thus this type is usable only when the list consist of one or more full cg levels.
   !<

   type, extends(cg_list_dataop_T) :: cg_list_bnd_T
    contains
      procedure          :: level_3d_boundaries        !< Perform internal boundary exchanges and external boundary extrapolations on 3D named arrays
      procedure          :: level_4d_boundaries        !< Perform internal boundary exchanges and external boundary extrapolations on 4D named arrays
      procedure          :: internal_boundaries_3d     !< A wrapper that calls internal_boundaries for 3D arrays stored in cg%q(:)
      procedure          :: internal_boundaries_4d     !< A wrapper that calls internal_boundaries for 4D arrays stored in cg%w(:)
      procedure, private :: internal_boundaries        !< Exchanges guardcells for BND_MPI and BND_PER boundaries (internal and periodic external boundaries)
      procedure          :: clear_boundaries           !< Clear (set to 0) all boundaries
      procedure          :: dirty_boundaries           !< Put dirty values to all boundaries
      procedure          :: external_boundaries        !< Set up external boundary values
      procedure          :: bnd_u                      !< External (Non-MPI) boundary conditions for the fluid array: cg%u
      procedure          :: bnd_b                      !< External (Non-MPI) boundary conditions for the magnetic field array: cg%b
      !> \todo move routines for external guardcells for rank-4 arrays here as well (fluidboundaries and magboundaries)
   end type cg_list_bnd_T

contains

!>
!! \brief This routine sets up all guardcells (internal and external) for given rank-3 arrays.
!!
!! \details No fine-coarse exchanges can be done here, see cg_level_connected::arr3d_boundaries for that feature
!<

   subroutine level_3d_boundaries(this, ind, area_type, bnd_type, dir, nocorners)

      use constants, only: AT_NO_B

      implicit none

      class(cg_list_bnd_T),      intent(in) :: this       !< the list on which to perform the boundary exchange
      integer(kind=4),           intent(in) :: ind        !< index of cg%q(:) 3d array
      integer(kind=4), optional, intent(in) :: area_type  !< defines how do we treat boundaries
      integer(kind=4), optional, intent(in) :: bnd_type   !< Override default boundary type on external boundaries (useful in multigrid solver).
                                                          !< Note that BND_PER, BND_MPI, BND_SHE and BND_COR aren't external and cannot be overridden
      integer(kind=4), optional, intent(in) :: dir        !< select only this direction
      logical,         optional, intent(in) :: nocorners  !< .when .true. then don't care about proper edge and corner update

      logical                               :: do_permpi

      !> \todo fill corners with big_float ?

      do_permpi = .true.
      if (present(area_type)) then
         if (area_type /= AT_NO_B) do_permpi = .false.
      endif

      if (do_permpi) call this%internal_boundaries_3d(ind, dir=dir, nocorners=nocorners)

      call this%external_boundaries(ind, area_type=area_type, bnd_type=bnd_type)

   end subroutine level_3d_boundaries

!>
!! \brief This routine sets up all guardcells (internal and external) for given rank-4 arrays.
!!
!! \details No fine-coarse exchanges can be done here, see cg_level_connected::arr4d_boundaries for that feature
!<

   subroutine level_4d_boundaries(this, ind, area_type, dir, nocorners)

      use constants, only: AT_NO_B

      implicit none

      class(cg_list_bnd_T),      intent(in) :: this       !< the list on which to perform the boundary exchange
      integer(kind=4),           intent(in) :: ind        !< index of cg%w(:) 4d array
      integer(kind=4), optional, intent(in) :: area_type  !< defines how do we treat boundaries
      integer(kind=4), optional, intent(in) :: dir        !< select only this direction
      logical,         optional, intent(in) :: nocorners  !< .when .true. then don't care about proper edge and corner update

      logical                               :: do_permpi

      !> \todo fill corners with big_float ?

      do_permpi = .true.
      if (present(area_type)) then
         if (area_type /= AT_NO_B) do_permpi = .false.
      endif

      if (do_permpi) call this%internal_boundaries_4d(ind, dir=dir, nocorners=nocorners)

!      call this%external_boundaries(ind, area_type=area_type, bnd_type=bnd_type) ! should call cg_list_bnd:bnd_u, but that depends on hydrostatic too much

   end subroutine level_4d_boundaries

!> \brief A wrapper that calls internal_boundaries for 3D arrays stored in cg%q(:)

   subroutine internal_boundaries_3d(this, ind, dir, nocorners)

      implicit none

      class(cg_list_bnd_T),      intent(in) :: this      !< the list on which to perform the boundary exchange
      integer(kind=4),           intent(in) :: ind       !< index of cg%q(:) 3d array
      integer(kind=4), optional, intent(in) :: dir       !< do the internal boundaries only in the specified dimension
      logical,         optional, intent(in) :: nocorners !< .when .true. then don't care about proper edge and corner update

      call internal_boundaries(this, ind, .true., dir=dir, nocorners=nocorners)

   end subroutine internal_boundaries_3d

!> \brief A wrapper that calls internal_boundaries for 4D arrays stored in cg%w(:)

   subroutine internal_boundaries_4d(this, ind, dir, nocorners)

      implicit none

      class(cg_list_bnd_T),      intent(in) :: this      !< the list on which to perform the boundary exchange
      integer(kind=4),           intent(in) :: ind       !< index of cg%w(:) 4d array
      integer(kind=4), optional, intent(in) :: dir       !< do the internal boundaries only in the specified dimension
      logical,         optional, intent(in) :: nocorners !< .when .true. then don't care about proper edge and corner update

      call internal_boundaries(this, ind, .false., dir=dir, nocorners=nocorners)

   end subroutine internal_boundaries_4d

!>
!! \brief This routine exchanges guardcells for BND_MPI and BND_PER boundaries on rank-3 and rank-4 arrays
!!
!! \details This routine should not be called directly. Appropriate wrappers for rank-3 and rank-4 arrays are provided above.
!! The corners should be properly updated if this%[io]_bnd(:, ind) was set up appropriately and this routine is called separately for each dimension.
!!
!! OPT: Since r6414 (see also r6406 .. 6409) we don't use MPI types for boundary exchanges.
!! The implementation with MPI_Types was a bit faster, but it had a severe limitation of total number of MPI types declared (in my case it was 261888)
!! That amount was exceeded much faster than expected because for each grid container we declared number_of_neighbours*dom%nb*(1+size(wna%lst)) MPI types.
!! Note that some of them were never used.
!! \todo Try to define MPI_types for communication right before MPI_Isend/MPI_Irecv calls and release just after use. Then compare performance.
!!
<<<<<<< HEAD
!! OPT In AMR runs usually there ara many messages that ate sent between the same pairs of processes
!! \todo Sort all messages according to e.g. tag and send/receive aggregated message with everything
!!
!! \todo Check how much performance is lost due to using MPI calls even for local copies. Decide whether it is worth to convert local MPI calls to direct memory copies.
!! For other suggestions on performance optimisation see description of cg_level::mpi_bnd_types.
!!
=======
>>>>>>> a3ecbde3
!! \warning this == leaves could be unsafe: need to figure out how to handle unneeded edges; this == all_cg or base%level or other concatenation of whole levels should work well
!<

   subroutine internal_boundaries(this, ind, tgt3d, dir, nocorners)

      use cg_list,          only: cg_list_element
      use constants,        only: xdim, ydim, zdim, cor_dim, LO, HI, I_ONE, I_TWO, INVALID
      use dataio_pub,       only: die, warn
      use domain,           only: dom
      use grid_cont,        only: grid_container, segment
      use mpi,              only: MPI_DOUBLE_PRECISION, MPI_STATUS_SIZE
      use mpisetup,         only: comm, mpi_err, req, inflate_req
      use named_array_list, only: wna

      implicit none

      class(cg_list_bnd_T),      intent(in)        :: this      !< the list on which to perform the boundary exchange
      integer(kind=4),           intent(in)        :: ind       !< index of cg%q(:) 3d array or cg%w(:) 4d array
      logical,                   intent(in)        :: tgt3d     !< .true. for cg%q, .false. for cg%w
      integer(kind=4), optional, intent(in)        :: dir       !< do the internal boundaries only in the specified dimension
      logical,         optional, intent(in)        :: nocorners !< .when .true. then don't care about proper edge and corner update

      integer                                      :: g, d, g_o, i
      integer(kind=4)                              :: nr     !< index of first free slot in req and status arrays
      logical, dimension(xdim:cor_dim)             :: dmask
      type(grid_container),     pointer            :: cg
      type(cg_list_element),    pointer            :: cgl
      real, dimension(:,:,:),   pointer            :: pa3d, pa3d_o
      real, dimension(:,:,:,:), pointer            :: pa4d, pa4d_o
      logical                                      :: active
      type(segment), pointer                       :: i_seg, o_seg !< shortcuts
      integer(kind=4), allocatable, dimension(:,:) :: mpistatus !< status array for MPI_Waitall

      dmask(xdim:zdim) = dom%has_dir
      if (present(dir)) then
         dmask(xdim:zdim) = .false.
         dmask(dir) = dom%has_dir(dir)
      endif

      dmask(cor_dim) = .true.
      if (present(nocorners)) dmask(cor_dim) = .not. nocorners

      nr = 0
      cgl => this%first
      do while (associated(cgl))
         cg => cgl%cg

         ! exclude non-multigrid variables below base level
         if (tgt3d) then
            active = associated(cg%q(ind)%arr)
         else
            active = associated(cg%w(ind)%arr)
         endif

         do d = lbound(cg%i_bnd, dim=1), ubound(cg%i_bnd, dim=1)
            if (dmask(d) .and. active) then
               if (allocated(cg%i_bnd(d)%seg)) then
                  if (.not. allocated(cg%o_bnd(d)%seg)) call die("[cg_list_bnd:internal_boundaries] cg%i_bnd without cg%o_bnd")
                  if (ubound(cg%i_bnd(d)%seg(:), dim=1) /= ubound(cg%o_bnd(d)%seg(:), dim=1)) &
                       call die("[cg_list_bnd:internal_boundaries] cg%i_bnd differs in number of entries from cg%o_bnd")
                  do g = lbound(cg%i_bnd(d)%seg(:), dim=1), ubound(cg%i_bnd(d)%seg(:), dim=1)

                     if (associated(cg%i_bnd(d)%seg(g)%local)) then
                        i_seg => cg%i_bnd(d)%seg(g)
                        ! find the right segment on the other grid container. OPT: can be done while searching for the pointer i_seg%local
                        g_o = INVALID
                        do i = lbound(i_seg%local%o_bnd(d)%seg, dim=1), ubound(i_seg%local%o_bnd(d)%seg, dim=1)
                           if (i_seg%tag == i_seg%local%o_bnd(d)%seg(i)%tag) then
                              g_o = i
                              exit
                           endif
                        enddo
                        if (g_o == INVALID) call die("[cg_list_bnd:internal_boundaries] cannot find the other grid chunk")
                        o_seg => i_seg%local%o_bnd(d)%seg(g_o)
                        if (tgt3d) then
                           pa3d   =>          cg%q(ind)%span(i_seg%se(:,:))
                           pa3d_o => i_seg%local%q(ind)%span(o_seg%se(:,:))
                           pa3d(:,:,:) = pa3d_o(:,:,:)
                        else
                           pa4d   =>          cg%w(ind)%span(i_seg%se(:,:))
                           pa4d_o => i_seg%local%w(ind)%span(o_seg%se(:,:))
                           pa4d(:,:,:,:) = pa4d_o(:,:,:,:)
                        endif
                    else
                        if (nr+I_TWO >  ubound(req(:), dim=1)) call inflate_req
                        i_seg => cg%i_bnd(d)%seg(g)
                        o_seg => cg%o_bnd(d)%seg(g)

                        !> \deprecated: A lot of semi-duplicated code below
                        if (tgt3d) then
                           if (ind > ubound(cg%q(:), dim=1) .or. ind < lbound(cg%q(:), dim=1)) call die("[cg_list_bnd:internal_boundaries] wrong 3d index")

                           if (allocated(i_seg%buf)) then
                              call warn("clb:ib allocated i-buf")
                              deallocate(i_seg%buf) !> \todo check shape and recycle if possible
                           endif
                           allocate(i_seg%buf(i_seg%se(xdim, HI) - i_seg%se(xdim, LO) + 1, &
                                &             i_seg%se(ydim, HI) - i_seg%se(ydim, LO) + 1, &
                                &             i_seg%se(zdim, HI) - i_seg%se(zdim, LO) + 1))
                           call MPI_Irecv(i_seg%buf, size(i_seg%buf), MPI_DOUBLE_PRECISION, i_seg%proc, i_seg%tag, comm, req(nr+I_ONE), mpi_err)

                           if (allocated(o_seg%buf)) then
                              call warn("clb:ib allocated o-buf")
                              deallocate(o_seg%buf) !> \todo check shape and recycle if possible
                           endif
                           allocate(o_seg%buf(o_seg%se(xdim, HI) - o_seg%se(xdim, LO) + 1, &
                                &             o_seg%se(ydim, HI) - o_seg%se(ydim, LO) + 1, &
                                &             o_seg%se(zdim, HI) - o_seg%se(zdim, LO) + 1))
                           pa3d => cg%q(ind)%span(o_seg%se(:,:))
                           o_seg%buf(:,:,:) = pa3d(:,:,:)
                           call MPI_Isend(o_seg%buf, size(o_seg%buf), MPI_DOUBLE_PRECISION, o_seg%proc, o_seg%tag, comm, req(nr+I_TWO), mpi_err)

                        else
                           if (ind > ubound(cg%w(:), dim=1) .or. ind < lbound(cg%w(:), dim=1)) call die("[cg_list_bnd:internal_boundaries] wrong 4d index")

                           if (allocated(i_seg%buf4)) then
                              call warn("clb:ib allocated i-buf")
                              deallocate(i_seg%buf4) !> \todo check shape and recycle if possible
                           endif
                           allocate(i_seg%buf4(wna%lst(ind)%dim4, &
                                &              i_seg%se(xdim, HI) - i_seg%se(xdim, LO) + 1, &
                                &              i_seg%se(ydim, HI) - i_seg%se(ydim, LO) + 1, &
                                &              i_seg%se(zdim, HI) - i_seg%se(zdim, LO) + 1))
                           call MPI_Irecv(i_seg%buf4, size(i_seg%buf4), MPI_DOUBLE_PRECISION, i_seg%proc, i_seg%tag, comm, req(nr+I_ONE), mpi_err)

                           if (allocated(o_seg%buf4)) then
                              call warn("clb:ib allocated o-buf")
                              deallocate(o_seg%buf4) !> \todo check shape and recycle if possible
                           endif
                           allocate(o_seg%buf4(wna%lst(ind)%dim4, &
                                &              o_seg%se(xdim, HI) - o_seg%se(xdim, LO) + 1, &
                                &              o_seg%se(ydim, HI) - o_seg%se(ydim, LO) + 1, &
                                &              o_seg%se(zdim, HI) - o_seg%se(zdim, LO) + 1))
                           !>
                           !! \todo optimize me
                           !! do ni = lbound(o_seg%buf4, 4), ubound(o_seg%buf4, 4)
                           !!    hhi = o_seg%se(zdim,LO) - 1 + ni
                           !!    o_seg%buf4(:,:,:,ni) = &
                           !!       cg%w(ind)%arr(:,o_seg%se(xdim,LO):o_seg%se(xdim,HI),o_seg%se(ydim,LO):o_seg%se(ydim,HI),hhi)
                           !! enddo
                           !<
                           pa4d => cg%w(ind)%span(o_seg%se(:,:))
                           o_seg%buf4(:,:,:,:) = pa4d(:,:,:,:)
                           call MPI_Isend(o_seg%buf4, size(o_seg%buf4), MPI_DOUBLE_PRECISION, o_seg%proc, o_seg%tag, comm, req(nr+I_TWO), mpi_err)

                        endif
                        nr = nr + I_TWO
                     endif
                  enddo
               else
                  if (allocated(cg%o_bnd(d)%seg)) call die("[cg_list_bnd:internal_boundaries] cg%o_bnd without cg%i_bnd")
               endif
            endif
         enddo

         cgl => cgl%nxt
      enddo

      allocate(mpistatus(MPI_STATUS_SIZE, nr))
      call MPI_Waitall(nr, req(:nr), mpistatus, mpi_err)
      deallocate(mpistatus)

      ! Move the received data from buffers to the right place. Deallocate buffers
      cgl => this%first
      do while (associated(cgl))
         cg => cgl%cg
         ! exclude non-multigrid variables below base level
         if (tgt3d) then
            active = associated(cg%q(ind)%arr)
         else
            active = associated(cg%w(ind)%arr)
         endif

         do d = lbound(cg%i_bnd, dim=1), ubound(cg%i_bnd, dim=1)
            if (dmask(d) .and. active) then
               if (allocated(cg%i_bnd(d)%seg)) then
                  ! sanity checks are already done
                  do g = lbound(cg%i_bnd(d)%seg(:), dim=1), ubound(cg%i_bnd(d)%seg(:), dim=1)

                     if (.not. associated(cg%i_bnd(d)%seg(g)%local)) then
                        i_seg => cg%i_bnd(d)%seg(g)
                        o_seg => cg%o_bnd(d)%seg(g)

                        if (tgt3d) then
                           pa3d => cg%q(ind)%span(i_seg%se(:,:))
                           pa3d(:,:,:) = i_seg%buf(:,:,:)
                           deallocate(i_seg%buf)
                           deallocate(o_seg%buf)
                        else
                           !>
                           !! \todo optimize me
                           !! do ni = lbound(i_seg%buf4, 4), ubound(i_seg%buf4, 4)
                           !!    hhi = i_seg%se(zdim,LO) - 1 + ni
                           !!    cg%w(ind)%arr(:,i_seg%se(xdim,LO):i_seg%se(xdim,HI),i_seg%se(ydim,LO):i_seg%se(ydim,HI),hhi) = &
                           !!       i_seg%buf4(:,:,:,ni)
                           !! enddo
                           !<
                           pa4d => cg%w(ind)%span(i_seg%se(:,:))
                           pa4d(:,:,:,:) = i_seg%buf4(:,:,:,:)
                           deallocate(i_seg%buf4)
                           deallocate(o_seg%buf4)
                        endif
                     endif

                  enddo
               endif
            endif
         enddo

         cgl => cgl%nxt
      enddo

   end subroutine internal_boundaries

!> \brief Set zero to all boundaries (will defeat any attemts of use of dirty checks on boundaries)

   subroutine clear_boundaries(this, ind, value)

      use cg_list,   only: cg_list_element
      use constants, only: ndims, xdim, zdim, LO, HI, BND_MPI, BND_FC, BND_MPI_FC
      use domain,    only: dom
      use grid_cont, only: grid_container

      implicit none

      class(cg_list_bnd_T), intent(in)        :: this  !< the list on which to perform the action
      integer(kind=4),      intent(in)        :: ind   !< Negative value: index of cg%q(:) 3d array
      real, optional,       intent(in)        :: value !< Value to be put in the boundaries (could be dirty)

      integer(kind=4)                         :: lh, clh, d
      integer(kind=4), dimension(ndims,LO:HI) :: l
      type(cg_list_element),  pointer         :: cgl
      type(grid_container),   pointer         :: cg
      real, dimension(:,:,:), pointer         :: pa3d
      real :: v

      !> \todo fill corners with big_float ?

      v = 0.
      if (present(value)) v=value
      cgl => this%first
      do while (associated(cgl))
         cg => cgl%cg
         do d = xdim, zdim
            if (dom%has_dir(d)) then
               do lh = LO, HI
                  if (any(cg%bnd(d, lh) == [ BND_MPI, BND_FC, BND_MPI_FC ])) then !> \warning there should be no exceptions but something in crtest still needs this
                     !> \todo Find out what is the problem with crtest
                     l = reshape([lbound(cg%q(ind)%arr, kind=4),ubound(cg%q(ind)%arr, kind=4)],shape=[ndims,HI])
                     clh = LO + HI - lh
                     l(d,clh) = cg%ijkse(d,lh) + HI*lh-(LO+HI) ! -1 for LO, +1 for HI
                     pa3d => cg%q(ind)%span(l)
                     pa3d = v
                  endif
               enddo
            endif
         enddo
         cgl => cgl%nxt
      enddo

   end subroutine clear_boundaries

!> \brief Put dirty values to all boundaries

   subroutine dirty_boundaries(this, ind)

      use constants, only: dirtyH

      implicit none

      class(cg_list_bnd_T), intent(in) :: this  !< the list on which to perform the action
      integer(kind=4),      intent(in) :: ind   !< Negative value: index of cg%q(:) 3d array

      call this%clear_boundaries(ind, value=dirtyH)

   end subroutine dirty_boundaries

!>
!! \brief Set up external boundary values
!!
!! \details This is purely local operation. We don't bother here to limit the number of layers to be filled, because it is cheap.
!! Can be moved to cg_list or cg_list_dataop.
!<

   subroutine external_boundaries(this, ind, area_type, bnd_type)

      use cg_list,    only: cg_list_element
      use constants,  only: ndims, xdim, ydim, zdim, LO, HI, AT_NO_B, I_ONE, I_TWO, I_THREE, &
           &                BND_PER, BND_MPI, BND_FC, BND_MPI_FC, BND_SHE, BND_COR, BND_REF, BND_NEGREF, BND_ZERO, BND_XTRAP, BND_NONE
      use dataio_pub, only: die
      use domain,     only: dom
      use grid_cont,  only: grid_container

      implicit none

      class(cg_list_bnd_T),      intent(in)   :: this       !< the list on which to perform the boundary exchange
      integer(kind=4),           intent(in)   :: ind        !< Negative value: index of cg%q(:) 3d array
      integer(kind=4), optional, intent(in)   :: area_type  !< defines how do we treat boundaries
      integer(kind=4), optional, intent(in)   :: bnd_type   !< Override default boundary type on external boundaries (useful in multigrid solver).
                                                            !< Note that BND_PER, BND_MPI, BND_SHE and BND_COR aren't external and cannot be overridden

      integer(kind=4)                         :: lh, clh, d, b_type, i
      integer(kind=4), dimension(ndims,LO:HI) :: l, r, rh
      type(cg_list_element),  pointer         :: cgl
      type(grid_container),   pointer         :: cg
      real, dimension(:,:,:), pointer         :: pa3d

      cgl => this%first
      do while (associated(cgl))
         cg => cgl%cg

         if (ind > ubound(cg%q(:), dim=1) .or. ind < lbound(cg%q(:), dim=1)) call die("[cg_list_bnd:external_boundaries] wrong 3d index")
         pa3d => cg%q(ind)%arr

         do d = xdim, zdim
            if (dom%has_dir(d)) then
               l = reshape([lbound(pa3d, kind=4),ubound(pa3d, kind=4)],shape=[ndims,HI]) ; r = l
               do lh = LO, HI

                  select case (cg%bnd(d, lh))
                     case (BND_PER, BND_MPI, BND_FC, BND_MPI_FC) ! Already done in internal_bnd or arr3d_boundaries
                     case (BND_SHE) !> die until someone really needs SHEAR.
                        call die("[cg_list_bnd:external_boundaries] 'she' not implemented")
                     case (BND_COR)
                        if (present(area_type)) then
                           if (area_type /= AT_NO_B) cycle
                        endif
                        call die("[cg_list_bnd:external_boundaries] 'cor' not implemented")
                     case default ! Set gradient == 0 on the external boundaries
                        if (present(area_type)) then
                           if (area_type /= AT_NO_B) cycle
                        endif
                        b_type = cg%bnd(d, lh)
                        if (present(bnd_type)) b_type = bnd_type
                        select case (b_type)
                           case (BND_REF)  ! reflecting BC (e.g. homogeneous Neumamnn)
                              ! there will be special rules for vector fields (velocity, magnetic) perpendicular to the given boundary (like BND_NEGREF)
                              do i = 1, dom%nb
                                 l(d,:) = cg%ijkse(d,lh)   -i     *(I_THREE-I_TWO*lh)
                                 r(d,:) = cg%ijkse(d,lh)+(i-I_ONE)*(I_THREE-I_TWO*lh)
                                 pa3d(l(xdim,LO):l(xdim,HI),l(ydim,LO):l(ydim,HI),l(zdim,LO):l(zdim,HI)) = pa3d(r(xdim,LO):r(xdim,HI),r(ydim,LO):r(ydim,HI),r(zdim,LO):r(zdim,HI))
                              enddo
                           case (BND_NEGREF)  ! reflecting BC (e.g. homogeneous Dirichlet BC with 0 at domain face)
                              do i = 1, dom%nb
                                 l(d,:) = cg%ijkse(d,lh)   -i     *(I_THREE-I_TWO*lh)
                                 r(d,:) = cg%ijkse(d,lh)+(i-I_ONE)*(I_THREE-I_TWO*lh)
                                 pa3d(l(xdim,LO):l(xdim,HI),l(ydim,LO):l(ydim,HI),l(zdim,LO):l(zdim,HI)) = - pa3d(r(xdim,LO):r(xdim,HI),r(ydim,LO):r(ydim,HI),r(zdim,LO):r(zdim,HI))
                              enddo
                           case (BND_ZERO)  ! zero BC (e.g. homogenous Dirichlet BC with 0 at first layer of cells)
                              clh = LO + HI - lh ; l(d,HI) = ubound(pa3d, dim=d, kind=4) ! restore after lh==LO case
                              l(d,clh) = cg%ijkse(d,lh)
                              pa3d(l(xdim,LO):l(xdim,HI),l(ydim,LO):l(ydim,HI),l(zdim,LO):l(zdim,HI)) = 0.
                           case (BND_NONE) ! remember to initialize everything first!
                           case (BND_XTRAP) !> \deprecated mixed-type BC: free flux; BEWARE: it is not protected from inflow
                              rh(:,:) = r(:,:) ; rh(d,:) = cg%ijkse(d,lh) ; r(d,:) = cg%ijkse(d,lh)+I_THREE-I_TWO*lh
                              do i = 1, dom%nb
                                 l(d,:) = cg%ijkse(d,lh)-i*(I_THREE-I_TWO*lh)
                                 pa3d(l(xdim,LO):l(xdim,HI),l(ydim,LO):l(ydim,HI),l(zdim,LO):l(zdim,HI)) = &
                                       (1+i) * pa3d(rh(xdim,LO):rh(xdim,HI),rh(ydim,LO):rh(ydim,HI),rh(zdim,LO):rh(zdim,HI)) &
                                         - i * pa3d( r(xdim,LO): r(xdim,HI), r(ydim,LO): r(ydim,HI), r(zdim,LO): r(zdim,HI))
                              enddo
                           case default ! BND_OUT, BND_OUTD, BND_OUTH, BND_OUTHD
                              r(d,:) = cg%ijkse(d,lh)
                              do i = 1, dom%nb
                                 l(d,:) = cg%ijkse(d,lh)   -i     *(I_THREE-I_TWO*lh)
                                 pa3d(l(xdim,LO):l(xdim,HI),l(ydim,LO):l(ydim,HI),l(zdim,LO):l(zdim,HI)) = pa3d(r(xdim,LO):r(xdim,HI),r(ydim,LO):r(ydim,HI),r(zdim,LO):r(zdim,HI))
                              enddo
                        end select
                  end select

               enddo
            endif
         enddo

         cgl => cgl%nxt
      enddo

   end subroutine external_boundaries

!> \brief External (Non-MPI) boundary conditions for the fluid array: cg%u

   subroutine bnd_u(this, dir)

      use cg_list,               only: cg_list_element
      use constants,             only: ndims, xdim, ydim, zdim, LO, HI, INT4, &
           &                           BND_MPI, BND_FC, BND_MPI_FC, BND_PER, BND_REF, BND_OUT, BND_OUTD, BND_COR, BND_SHE, BND_USER
      use dataio_pub,            only: msg, warn, die
      use domain,                only: dom
      use fluidboundaries_funcs, only: user_fluidbnd
      use fluidindex,            only: iarr_all_dn
      use grid_cont,             only: grid_container
      use named_array_list,      only: wna
#ifdef COSM_RAYS
      use initcosmicrays,        only: smallecr
      use fluidindex,            only: iarr_all_crs
#endif /* COSM_RAYS */
#ifdef GRAV
      use constants,             only: BND_OUTH, BND_OUTHD, I_ONE, I_ZERO
#endif /* GRAV */

      implicit none

      class(cg_list_bnd_T), intent(in) :: this       !< the list on which to perform the boundary exchange
      integer(kind=4),      intent(in) :: dir

      type(grid_container), pointer           :: cg
      integer(kind=4), dimension(ndims,LO:HI) :: l, r
      logical, save                           :: frun = .true.
      integer(kind=4)                         :: side, ssign, ib
      type(cg_list_element), pointer          :: cgl

      if (.not. any([xdim, ydim, zdim] == dir)) call die("[cg_list_bnd:bnd_u] Invalid direction.")

      if (frun) then
         call init_fluidboundaries
         frun = .false.
      endif

      cgl => this%first
      do while (associated(cgl))
         cg => cgl%cg
         l = cg%lhn ; r = l
         do side = LO, HI

            select case (cg%bnd(dir, side))
               case (BND_MPI, BND_COR, BND_SHE, BND_FC, BND_MPI_FC, BND_PER)
                  ! Do nothing
               case (BND_USER)
                  call user_fluidbnd(dir, side, cg, wn=wna%fi)
               case (BND_REF)
                  ssign = 2_INT4*side-3_INT4
                  do ib=1_INT4, dom%nb
                     l(dir,:) = cg%ijkse(dir,side)+ssign*ib ; r(dir,:) = cg%ijkse(dir,side)+ssign*(1_INT4-ib)
                     cg%u(:,l(xdim,LO):l(xdim,HI),l(ydim,LO):l(ydim,HI),l(zdim,LO):l(zdim,HI)) = cg%u(:,r(xdim,LO):r(xdim,HI),r(ydim,LO):r(ydim,HI),r(zdim,LO):r(zdim,HI))
                     cg%u(iarr_all_dn+dir, l(xdim,LO):l(xdim,HI),l(ydim,LO):l(ydim,HI),l(zdim,LO):l(zdim,HI)) = -cg%u(iarr_all_dn+dir,l(xdim,LO):l(xdim,HI),l(ydim,LO):l(ydim,HI),l(zdim,LO):l(zdim,HI))
                  enddo
               case (BND_OUT)
                  r(dir,:) = cg%ijkse(dir,side)
                  ssign = 2_INT4*side-3_INT4
                  do ib=1_INT4, dom%nb
                     l(dir,:) = cg%ijkse(dir,side)+ssign*ib
                     cg%u(:,l(xdim,LO):l(xdim,HI),l(ydim,LO):l(ydim,HI),l(zdim,LO):l(zdim,HI)) = cg%u(:,r(xdim,LO):r(xdim,HI),r(ydim,LO):r(ydim,HI),r(zdim,LO):r(zdim,HI))
#ifdef COSM_RAYS
                     cg%u(iarr_all_crs,l(xdim,LO):l(xdim,HI),l(ydim,LO):l(ydim,HI),l(zdim,LO):l(zdim,HI)) = smallecr
#endif /* COSM_RAYS */
                  enddo
               case (BND_OUTD)
                  r(dir,:) = cg%ijkse(dir,side)
                  ssign = 2_INT4*side-3_INT4
                  do ib=1_INT4, dom%nb
                     l(dir,:) = cg%ijkse(dir,side)+ssign*ib
                     cg%u(:,l(xdim,LO):l(xdim,HI),l(ydim,LO):l(ydim,HI),l(zdim,LO):l(zdim,HI)) = cg%u(:,r(xdim,LO):r(xdim,HI),r(ydim,LO):r(ydim,HI),r(zdim,LO):r(zdim,HI))
                     !> \deprecated BEWARE: use of uninitialized value on first call (a side effect of r1726)
#ifdef COSM_RAYS
                     cg%u(iarr_all_crs,l(xdim,LO):l(xdim,HI),l(ydim,LO):l(ydim,HI),l(zdim,LO):l(zdim,HI)) = smallecr
#endif /* COSM_RAYS */
                  enddo
                  l(dir,:) = [1_INT4, dom%nb] + cg%ijkse(dir,side)*(side-1_INT4)
                  if (side == LO) then
                     cg%u(iarr_all_dn+dir,l(xdim,LO):l(xdim,HI),l(ydim,LO):l(ydim,HI),l(zdim,LO):l(zdim,HI)) = min(cg%u(iarr_all_dn+dir,l(xdim,LO):l(xdim,HI),l(ydim,LO):l(ydim,HI),l(zdim,LO):l(zdim,HI)),0.0)
                  else
                     cg%u(iarr_all_dn+dir,l(xdim,LO):l(xdim,HI),l(ydim,LO):l(ydim,HI),l(zdim,LO):l(zdim,HI)) = max(cg%u(iarr_all_dn+dir,l(xdim,LO):l(xdim,HI),l(ydim,LO):l(ydim,HI),l(zdim,LO):l(zdim,HI)),0.0)
                  endif
#ifdef GRAV
               case (BND_OUTH)
                  call user_fluidbnd(dir, side, cg, wn=I_ZERO)
               case (BND_OUTHD)
                  call user_fluidbnd(dir, side, cg, wn=I_ONE)
#endif /* GRAV */
               case default
                  write(msg,'("[cg_list_bnd:bnd_u]: Unrecognized ",i1," boundary condition ",i3," not implemented in ",i1,"-direction")') side, cg%bnd(dir, side), dir
                  call warn(msg)
            end select

         enddo
         cgl => cgl%nxt
      enddo

   contains

!> \brief Perform some checks

      subroutine init_fluidboundaries

         use constants,  only: PIERNIK_INIT_DOMAIN, xdim, zdim, LO, HI, &
              &                BND_MPI, BND_FC, BND_MPI_FC, BND_PER, BND_REF, BND_OUT, BND_OUTD, BND_OUTH, BND_OUTHD, BND_COR, BND_SHE, BND_USER
         use dataio_pub, only: msg, warn, die, code_progress
         use domain,     only: dom, is_multicg

         implicit none

         integer(kind=4) :: dir, side

         if (code_progress < PIERNIK_INIT_DOMAIN) call die("[cg_list_bnd:init_fluidboundaries] MPI not initialized.") ! bnd_xl, bnd_xr

         do dir = xdim, zdim
            do side = LO, HI

               select case (dom%bnd(dir, side))
                  case (BND_MPI, BND_REF, BND_OUT, BND_OUTD, BND_USER, BND_PER)
                     ! Do nothing
                  case (BND_FC, BND_MPI_FC)
                     call die("[cg_list_bnd:init_fluidboundaries] fine-coarse interfaces not implemented yet")
                  case (BND_COR)
                     if (dir == zdim) then
                        write(msg,'("[cg_list_bnd:init_fluidboundaries] corner ",i1," boundary condition ",i3," not implemented in ",i1,"-direction")') &
                             side, dom%bnd(dir, side), dir
                        call warn(msg)
                     endif
                  case (BND_SHE)
                     if (dir /= xdim) then
                        write(msg,'("[cg_list_bnd:init_fluidboundaries] shear ",i1," boundary condition ",i3," not implemented in ",i1,"-direction")') &
                             side, dom%bnd(dir, side), dir
                        call warn(msg)
                     endif
                  case (BND_OUTH)
                     if (dir == zdim) then
                        if (is_multicg) call die("[cg_list_bnd:init_fluidboundaries] hydrostatic:outh_bnd with multiple grid pieces per processor not implemented yet")
                        !nontrivial not really checked
                     else
                        write(msg,'("[cg_list_bnd:init_fluidboundaries] outflow hydrostatic ",i1," boundary condition ",i3," not implemented in ",i1,"-direction")') &
                             side, dom%bnd(dir, side), dir
                        call warn(msg)
                     endif
                  case (BND_OUTHD)
                     if (dir == zdim) then
                        if (is_multicg) call die("[cg_list_bnd:init_fluidboundaries] hydrostatic:outh_bnd with multiple grid pieces per processor not implemented yet")
                        !nontrivial not really checked
                     else
                        write(msg,'("[cg_list_bnd:init_fluidboundaries] outflow hydrostatic ",i1," boundary condition ",i3," not implemented in ",i1,"-direction")') &
                             side, dom%bnd(dir, side), dir
                        call warn(msg)
                     endif
                  case default
                     write(msg,'("[cg_list_bnd:init_fluidboundaries] unknown ",i1," boundary condition ",i3," not implemented in ",i1,"-direction")') &
                          side, dom%bnd(dir, side), dir
                     call warn(msg)
               end select
            enddo
         enddo

      end subroutine init_fluidboundaries

   end subroutine bnd_u

!> \brief External (Non-MPI) boundary conditions for the magnetic field array: cg%b

   subroutine bnd_b(this, dir)

      use cg_list,               only: cg_list_element
      use constants,             only: ndims, xdim, ydim, zdim, LO, HI, I_TWO, I_THREE, &
           &                           BND_MPI, BND_FC, BND_MPI_FC, BND_PER, BND_REF, BND_OUT, BND_OUTD, BND_OUTH, BND_OUTHD, BND_COR, BND_SHE, BND_USER
      use dataio_pub,            only: msg, warn, die
      use domain,                only: dom
      use fluidboundaries_funcs, only: user_fluidbnd
      use grid_cont,             only: grid_container
      use mpisetup,              only: master
      use named_array_list,      only: wna

      implicit none

      class(cg_list_bnd_T), intent(in) :: this       !< the list on which to perform the boundary exchange
      integer(kind=4),      intent(in) :: dir

      type(grid_container), pointer           :: cg
      integer(kind=4)                         :: side
      logical, save                           :: frun = .true.
      logical, save,   dimension(ndims,LO:HI) :: bnd_not_provided = .false.
      integer(kind=4), dimension(ndims,LO:HI) :: l, r
      type(cg_list_element), pointer          :: cgl

! Non-MPI boundary conditions
      if (frun) then
         !> \deprecated This may not work as intended when there are many grid containers per process. PLEASE CHECK IT
         bnd_not_provided(:,         :) = (dom%bnd(:,:) == BND_REF)      .or. (dom%bnd(:,         :) == BND_MPI)
         bnd_not_provided(xdim:ydim, :) = bnd_not_provided(xdim:ydim, :) .or. (dom%bnd(xdim:ydim, :) == BND_COR)
         bnd_not_provided(xdim,      :) = bnd_not_provided(xdim,      :) .or. (dom%bnd(xdim,      :) == BND_SHE)
      endif

      if (bnd_not_provided(dir,LO) .and. bnd_not_provided(dir,HI)) return  ! avoid triple case

      cgl => this%first
      do while (associated(cgl))
         cg => cgl%cg
         l = cg%lhn ; r = l

         do side = LO, HI
            select case (cg%bnd(dir, side))
               case (BND_MPI, BND_REF)
                  ! Do nothing
               case (BND_USER)
                  call user_fluidbnd(dir, side, cg, wn=wna%bi)
               case (BND_FC, BND_MPI_FC)
                  call die("[cg_list_bnd:bnd_b] fine-coarse interfaces not implemented yet")
               case (BND_COR)
                  if (dir == zdim) then
                     write(msg,'(2(a,i3))') "[cg_list_bnd:bnd_b]: Boundary condition ",cg%bnd(dir, side)," not implemented in ",dir
                     if (master) call warn(msg)
                  endif
               case (BND_SHE)
                  if (dir /= xdim) then
                     write(msg,'(2(a,i3))') "[cg_list_bnd:bnd_b]: Boundary condition ",cg%bnd(dir, side)," not implemented in ",dir
                     if (master) call warn(msg)
                  endif
               case (BND_PER)
               case (BND_OUT, BND_OUTD, BND_OUTH, BND_OUTHD)
                  call outflow_b(cg, dir, side)
               case default
                  write(msg,'(2(a,i3))') "[cg_list_bnd:bnd_b]: Boundary condition ",cg%bnd(dir, side)," not implemented in ",dir
                  if (master) call warn(msg)
            end select
         enddo
         cgl => cgl%nxt
      enddo

      contains

         subroutine outflow_b(cg, dir, side)
            use grid_cont,             only: grid_container
            implicit none
            type(grid_container), pointer    :: cg
            integer(kind=4),      intent(in) :: dir
            integer(kind=4),      intent(in) :: side

            integer :: i, it
            integer :: pm_one   !< +1 for LO and -1 for HI
            integer :: pm_two   !< +2 for LO and -2 for HI

            pm_one = I_THREE - I_TWO * side
            pm_two = 2 * pm_one

            select case (dir)
               case (xdim)
                  do i = 1, dom%nb
                     it = cg%ijkse(dir, side) - pm_one * i
                     cg%b(xdim, it, :, :) = 2.0 * cg%b(xdim, it + pm_one, :, :) - cg%b(xdim, it + pm_two, :, :)
                     cg%b(ydim, it, :, :) = cg%b(ydim, it + pm_one, :, :)
                     cg%b(zdim, it, :, :) = cg%b(zdim, it + pm_one, :, :)
                  enddo
               case (ydim)
                  do i = 1, dom%nb
                     it = cg%ijkse(dir, side) - pm_one * i
                     cg%b(ydim, :, it, :) = 2.0 * cg%b(ydim, :, it + pm_one, :) - cg%b(ydim, :, it + pm_two, :)
                     cg%b(xdim, :, it, :) = cg%b(xdim, :, it + pm_one, :)
                     cg%b(zdim, :, it, :) = cg%b(zdim, :, it + pm_one, :)
                  enddo
               case (zdim)
                  do i = 1, dom%nb
                     it = cg%ijkse(dir, side) - pm_one * i
                     cg%b(zdim, :, :, it) = 2.0 * cg%b(zdim, :, :, it + pm_one) - cg%b(zdim, :, :, it + pm_two)
                     cg%b(xdim, :, :, it) = cg%b(xdim, :, :, it + pm_one)
                     cg%b(ydim, :, :, it) = cg%b(ydim, :, :, it + pm_one)
                  enddo
            end select
         end subroutine outflow_b

   end subroutine bnd_b

end module cg_list_bnd<|MERGE_RESOLUTION|>--- conflicted
+++ resolved
@@ -187,15 +187,11 @@
 !! Note that some of them were never used.
 !! \todo Try to define MPI_types for communication right before MPI_Isend/MPI_Irecv calls and release just after use. Then compare performance.
 !!
-<<<<<<< HEAD
 !! OPT In AMR runs usually there ara many messages that ate sent between the same pairs of processes
 !! \todo Sort all messages according to e.g. tag and send/receive aggregated message with everything
 !!
-!! \todo Check how much performance is lost due to using MPI calls even for local copies. Decide whether it is worth to convert local MPI calls to direct memory copies.
 !! For other suggestions on performance optimisation see description of cg_level::mpi_bnd_types.
 !!
-=======
->>>>>>> a3ecbde3
 !! \warning this == leaves could be unsafe: need to figure out how to handle unneeded edges; this == all_cg or base%level or other concatenation of whole levels should work well
 !<
 
