!
! PIERNIK Code Copyright (C) 2006 Michal Hanasz
!
!    This file is part of PIERNIK code.
!
!    PIERNIK is free software: you can redistribute it and/or modify
!    it under the terms of the GNU General Public License as published by
!    the Free Software Foundation, either version 3 of the License, or
!    (at your option) any later version.
!
!    PIERNIK is distributed in the hope that it will be useful,
!    but WITHOUT ANY WARRANTY; without even the implied warranty of
!    MERCHANTABILITY or FITNESS FOR A PARTICULAR PURPOSE.  See the
!    GNU General Public License for more details.
!
!    You should have received a copy of the GNU General Public License
!    along with PIERNIK.  If not, see <http://www.gnu.org/licenses/>.
!
!    Initial implementation of PIERNIK code was based on TVD split MHD code by
!    Ue-Li Pen
!        see: Pen, Arras & Wong (2003) for algorithm and
!             http://www.cita.utoronto.ca/~pen/MHD
!             for original source code "mhd.f90"
!
!    For full list of developers see $PIERNIK_HOME/license/pdt.txt
!
#include "piernik.h"

!> \brief This module contains list of all grid containers and related methods

module cg_list_global

#if defined(__INTEL_COMPILER)
   !! \deprecated remove this clause as soon as Intel Compiler gets required
   !! features and/or bug fixes
   use cg_list,     only: cg_list_T   ! QA_WARN ICE is the alternative :)
#endif /*__INTEL_COMPILER) */
   use cg_list_bnd, only: cg_list_bnd_T
   use constants,   only: dsetnamelen

   implicit none

   private
   public :: all_cg, all_cg_n

   !>
   !! \brief A list of grid containers that are supposed to have the same variables registered
   !!
   !! \details The main purpose of this type is to provide a type for the set of all grid containers with methods and properties
   !! that should not be available for any arbitrarily composed subset of grid containers. Typically there will be only one variable
   !! of this type available in the code: all_cg.
   !!
   !! It should be possible to use this type for more fancy, multi-domain  grid configurations such as:
   !! - Yin-Yang grid (covering sphere with two domains shaped as parts of the sphere to avoid polar singularities),
   !! - Cylindrical grid with Cartesian core covering singularity at the axis.
   !! - Simulations with mixed dimensionality (e.g. 2d grid for dust particles and 3d grid for gas) should probably also use separate cg_list
   !! for their data (and additional routine for coupling the two grid sets).
   !<
   type, extends(cg_list_bnd_T) :: cg_list_global_T

      integer(kind=4) :: ord_prolong_nb                !< Maximum number of boundary cells required for prolongation

    contains
      procedure :: init              !< Initialize
      procedure :: reg_var           !< Add a variable (cg%q or cg%w) to all grid containers
      procedure :: register_fluids   !< Register all crucial fields, which we cannot live without
      procedure :: check_na          !< Check if all named arrays are consistently registered
      procedure :: delete_all        !< Delete the grid container from all lists
      procedure :: mark_orphans      !< Find grid pieces that do not belong to any list except for all_cg
   end type cg_list_global_T

   type(cg_list_global_T)                :: all_cg   !< all grid containers; \todo restore protected
   character(len=dsetnamelen), parameter :: all_cg_n = "all_cg" !< name of the all_cg list

contains

!> \brief Initialize

   subroutine init(this)

      use constants,        only: I_ZERO
      use list_of_cg_lists, only: all_lists

      implicit none

      class(cg_list_global_T), intent(inout) :: this           !< object invoking type-bound procedure

      call all_lists%register(this, all_cg_n)
      this%ord_prolong_nb = I_ZERO

   end subroutine init

!> \brief destroy the global list, all grid containers and all lists

   subroutine delete_all(this)

      use dataio_pub,       only: die
      use grid_cont,        only: grid_container
      use list_of_cg_lists, only: all_lists

      implicit none

      class(cg_list_global_T), intent(inout) :: this           !< object invoking type-bound procedure

      type(grid_container),  pointer         :: cg

      !> \todo implement what is said in the description

      do while (associated(this%first))
         if (associated(this%last%cg)) then
            cg => this%last%cg
            call all_lists%forget(cg)
         else
            call die("[cg_list_global:delete_from_all] Attempted to remove an empty element")
         endif
      enddo

   end subroutine delete_all

!>
!! \brief Use this routine to add a variable (cg%q or cg%w) to all grid containers.
!!
!! \details Register a rank-3 array of given name in each grid container (in cg%q) and decide what to do with it on restart.
!! When dim4 is present then create a rank-4 array instead.(in cg%w)
!<

   subroutine reg_var(this, name, vital, restart_mode, ord_prolong, dim4, position, multigrid)

      use cg_list,          only: cg_list_element
      use constants,        only: INVALID, VAR_CENTER, AT_NO_B, AT_IGNORE, I_ZERO, I_ONE, I_TWO, I_THREE, O_INJ, O_LIN, O_I2, O_D2, O_I3, O_I4, O_D3, O_D4, O_D5, O_D6
      use dataio_pub,       only: die, warn, msg
      use domain,           only: dom
      use named_array_list, only: qna, wna, na_var

      implicit none

      class(cg_list_global_T),                          intent(inout) :: this          !< object invoking type-bound procedure
      character(len=*),                                 intent(in)    :: name          !< Name of the variable to be registered
      logical,                                optional, intent(in)    :: vital         !< .false. for arrays that don't need to be prolonged or restricted automatically
      integer(kind=4),                        optional, intent(in)    :: restart_mode  !< Write to the restart if not AT_IGNORE. Several write modes can be supported.
      integer(kind=4),                        optional, intent(in)    :: ord_prolong   !< Prolongation order for the variable
      integer(kind=4),                        optional, intent(in)    :: dim4          !< If present then register the variable in the cg%w array.
      integer(kind=4), dimension(:), pointer, optional, intent(in)    :: position      !< If present then use this value instead of VAR_CENTER
      logical,                                optional, intent(in)    :: multigrid     !< If present and .true. then allocate cg%q(:)%arr and cg%w(:)%arr also below base level

      type(cg_list_element), pointer                                  :: cgl
      logical                                                         :: mg, vit
      integer                                                         :: nvar
      integer(kind=4)                                                 :: op, d4, rm
      integer(kind=4), allocatable, dimension(:)                      :: pos

      vit = .false.
      if (present(vital)) vit = vital

      rm = AT_IGNORE
      if (present(restart_mode)) rm = restart_mode

      op = O_INJ
      if (present(ord_prolong)) op = ord_prolong

      mg = .false.
      if (present(multigrid)) mg = multigrid

      if (present(dim4)) then
         if (mg) call die("[cg_list_global:reg_var] there are no rank-4 multigrid arrays yet")
         d4 = dim4
         nvar = dim4
      else
         d4 = int(INVALID, kind=4)
         nvar = 1
      endif

      if (allocated(pos)) call die("[cg_list_global:reg_var] pos(:) already allocated")
      allocate(pos(nvar))
      pos(:) = VAR_CENTER
      if (present(position)) then
         if (any(size(position) == [1, nvar])) then
            pos = position
         else
            write(msg,'(2(a,i3))')"[cg_list_global:reg_var] position should be an array of 1 or ",nvar," values. Got ",size(position)
            call die(msg)
         endif
      endif
      if (any(pos(:) /= VAR_CENTER) .and. rm == AT_NO_B) then
         write(msg,'(3a)')"[cg_list_global:reg_var] no boundaries for restart with non cel-centered variable '",name,"' may result in loss of information in the restart files."
         call warn(msg)
      endif

      if (present(dim4)) then
         call wna%add2lst(na_var(name, vit, rm, op, pos, d4, mg))
      else
         call qna%add2lst(na_var(name, vit, rm, op, pos, d4, mg))
      endif

      select case (op)
         case (O_INJ)
            this%ord_prolong_nb = max(this%ord_prolong_nb, I_ZERO)
         case (O_LIN, O_I2, O_D2)
            this%ord_prolong_nb = max(this%ord_prolong_nb, I_ONE)
         case (O_I3, O_I4, O_D3, O_D4)
            this%ord_prolong_nb = max(this%ord_prolong_nb, I_TWO)
         case (O_D5, O_D6)
            this%ord_prolong_nb = max(this%ord_prolong_nb, I_THREE)
            if (dom%nb < I_TWO*this%ord_prolong_nb) &
                 call warn("[cg_list_global:reg_var] WARNING at least 6 guardcells are required. Expect crash in cg_level_connected::prolong_bnd_from_coarser")
         case default
            call die("[cg_list_global:reg_var] Unknown prolongation order")
      end select
      if (this%ord_prolong_nb > dom%nb) call die("[cg_list_global:reg_var] Insufficient number of guardcells for requested prolongation stencil")

      cgl => this%first
      do while (associated(cgl))
         if (present(dim4)) then
            call cgl%cg%add_na_4d(d4)  ! Strange: passing dim4 here resulted in an access to already freed memory. Possibly a gfortran bug.
         else
            call cgl%cg%add_na(mg)
         endif
         cgl => cgl%nxt
      enddo

      deallocate(pos)

   end subroutine reg_var

!> \brief Register all crucial fields, which we cannot live without

   subroutine register_fluids(this)

<<<<<<< HEAD
      use constants,  only: wa_n, fluid_n, uh_n, mag_n, u0_n, b0_n, ndims, AT_NO_B, AT_OUT_B, VAR_XFACE, VAR_YFACE, VAR_ZFACE, PIERNIK_INIT_FLUIDS
      use dataio_pub, only: die, code_progress
      use fluidindex, only: flind
      use global,     only: repeat_step, force_cc_mag
=======
      use constants,  only: wa_n, fluid_n, uh_n, mag_n, mag_cc_n, ndims, AT_NO_B, AT_OUT_B, VAR_XFACE, VAR_YFACE, VAR_ZFACE, PIERNIK_INIT_FLUIDS
      use dataio_pub, only: die, code_progress
      use fluidindex, only: flind
>>>>>>> b1e3bd5d
#ifdef ISO
      use constants,  only: cs_i2_n
#endif /* ISO */
#ifdef RIEMANN
      use constants,  only: mag_cc_n, psi_n
#endif /* RIEMANN */

      implicit none

      class(cg_list_global_T), intent(inout)          :: this          !< object invoking type-bound procedure

      integer(kind=4), save, dimension(ndims), target :: xyz_face = [ VAR_XFACE, VAR_YFACE, VAR_ZFACE ]
      integer(kind=4),       dimension(:), pointer    :: pia
      ! the pia pointer above is used as a workaround for compiler warnings about possibly uninitialized variable in reg_var

      pia => xyz_face

      if (code_progress < PIERNIK_INIT_FLUIDS) call die("[cg_list_global:register_fluids] Fluids are not yet initialized")

      call this%reg_var(wa_n,                                                           multigrid=.true.)  !! Auxiliary array. Multigrid required only for CR diffusion
      call this%reg_var(fluid_n, vital = .true., restart_mode = AT_NO_B,  dim4 = flind%all)                !! Main array of all fluids' components, "u"
      call this%reg_var(uh_n,                                             dim4 = flind%all)                !! Main array of all fluids' components (for t += dt/2)

!> \todo Do not even allocate magnetic stuff if MAGNETIC is not declared
      call this%reg_var(mag_n,   vital = &
#ifdef MAGNETIC
           .true., &
#else /* !MAGNETIC */
           .false., &
#endif /* MAGNETIC */
           restart_mode = AT_OUT_B, dim4 = ndims, position=pia)                                            !! Main array of magnetic field's components, "b"
<<<<<<< HEAD
#ifdef RIEMANN
      if (force_cc_mag) then
         call this%reg_var(psi_n, vital = .false., restart_mode = AT_OUT_B) ! an array for div B cleaning
      else
         call this%reg_var(mag_cc_n, vital = .false.,                        dim4 = ndims) ! cell-centered magnetic field
      endif
#endif /* RIEMANN */
      if (repeat_step) then
         call this%reg_var(u0_n,                                          dim4 = flind%all)                !! Copy of main array of all fluids' components
         call this%reg_var(b0_n,                                          dim4 = ndims, position=pia)      !! Copy of main array of magnetic field's components
      endif
=======
      call this%reg_var(mag_cc_n, vital = .false.,                        dim4 = ndims) ! cell-centered magnetic field

>>>>>>> b1e3bd5d
#ifdef ISO
      call all_cg%reg_var(cs_i2_n, vital = .true., restart_mode = AT_NO_B)
#endif /* ISO */

   end subroutine register_fluids

!> \brief Check if all named arrays are consistently registered

   subroutine check_na(this)

      use constants,        only: INVALID, base_level_id
      use dataio_pub,       only: msg, die
      use cg_list,          only: cg_list_element
      use named_array_list, only: qna, wna

      implicit none

      class(cg_list_global_T), intent(in) :: this          !< object invoking type-bound procedure

      integer                             :: i
      type(cg_list_element), pointer      :: cgl
      logical                             :: bad

      cgl => this%first
      do while (associated(cgl))
         if (associated(cgl%cg)) then
            if (allocated(qna%lst) .neqv. allocated(cgl%cg%q)) then
               write(msg,'(2(a,l2))')"[cg_list_global:check_na] allocated(qna%lst) .neqv. allocated(cgl%cg%q):",allocated(qna%lst)," .neqv. ",allocated(cgl%cg%q)
               call die(msg)
            else if (allocated(qna%lst)) then
               if (size(qna%lst(:)) /= size(cgl%cg%q)) then
                  write(msg,'(2(a,i5))')"[cg_list_global:check_na] size(qna) /= size(cgl%cg%q)",size(qna%lst(:))," /= ",size(cgl%cg%q)
                  call die(msg)
               else
                  do i = lbound(qna%lst(:), dim=1), ubound(qna%lst(:), dim=1)
                     if (qna%lst(i)%dim4 /= INVALID) then
                        write(msg,'(3a,i10)')"[cg_list_global:check_na] qna%lst(",i,"_, named '",qna%lst(i)%name,"' has dim4 set to ",qna%lst(i)%dim4
                        call die(msg)
                     endif
                     if (associated(cgl%cg%q(i)%arr) .and. cgl%cg%l%id < base_level_id .and. .not. qna%lst(i)%multigrid) then
                        write(msg,'(a,i3,3a)')"[cg_list_global:check_na] non-multigrid cgl%cg%q(",i,"), named '",qna%lst(i)%name,"' allocated on coarse level"
                        call die(msg)
                     endif
                  enddo
               endif
            endif
            if (allocated(wna%lst) .neqv. allocated(cgl%cg%w)) then
               write(msg,'(2(a,l2))')"[cg_list_global:check_na] allocated(wna%lst) .neqv. allocated(cgl%cg%w)",allocated(wna%lst)," .neqv. ",allocated(cgl%cg%w)
               call die(msg)
            else if (allocated(wna%lst)) then
               if (size(wna%lst(:)) /= size(cgl%cg%w)) then
                  write(msg,'(2(a,i5))')"[cg_list_global:check_na] size(wna) /= size(cgl%cg%w)",size(wna%lst(:))," /= ",size(cgl%cg%w)
                  call die(msg)
               else
                  do i = lbound(wna%lst(:), dim=1), ubound(wna%lst(:), dim=1)
                     bad = .false.
                     if (associated(cgl%cg%w(i)%arr)) bad = wna%lst(i)%dim4 /= size(cgl%cg%w(i)%arr, dim=1) .and. cgl%cg%l%id >= base_level_id
                     if (wna%lst(i)%dim4 <= 0 .or. bad) then
                        write(msg,'(a,i3,2a,2(a,i7))')"[cg_list_global:check_na] wna%lst(",i,"_ named '",wna%lst(i)%name,"' has inconsistent dim4: ",&
                             &         wna%lst(i)%dim4," /= ",size(cgl%cg%w(i)%arr, dim=1)
                        call die(msg)
                     endif
                     if (associated(cgl%cg%w(i)%arr) .and. cgl%cg%l%id < base_level_id) then
                        write(msg,'(a,i3,3a)')"[cg_list_global:check_na] cgl%cg%w(",i,"), named '",wna%lst(i)%name,"' allocated on coarse level"
                        call die(msg)
                     endif
                  enddo
               endif
            endif
         endif
         cgl => cgl%nxt
      enddo

   end subroutine check_na

!> \brief Find grid pieces that do not belong to any list except for all_cg

   subroutine mark_orphans(this)

      use cg_list,          only: cg_list_element
      use constants,        only: INVALID
      use dataio_pub,       only: warn, msg
      use list_of_cg_lists, only: all_lists

      implicit none

      class(cg_list_global_T), intent(in) :: this          !< object invoking type-bound procedure

      type(cg_list_element), pointer :: cgl
      integer ::i
      integer, parameter :: VERY_INVALID = 2*INVALID

      ! scan all lists except for all_cg and set their membership to a bogus value
      do i = lbound(all_lists%entries(:), dim=1), ubound(all_lists%entries(:), dim=1)
         cgl => all_lists%entries(i)%lp%first
         if (all_lists%entries(i)%lp%label /= all_cg_n) then
            do while (associated(cgl))
               cgl%cg%membership = VERY_INVALID
               cgl => cgl%nxt
            enddo
         endif
      enddo

      ! mark all cg's with INVALID. If some aren't listed on all_cg then they should have %membership set to VERY_INVALID
      cgl => this%first
      do while (associated(cgl))
         if (associated(cgl%cg)) cgl%cg%membership = INVALID
         cgl => cgl%nxt
      enddo

      ! scan all lists except for all_cg
      do i = lbound(all_lists%entries(:), dim=1), ubound(all_lists%entries(:), dim=1)
         if (all_lists%entries(i)%lp%label /= all_cg_n) then
            cgl => all_lists%entries(i)%lp%first
            do while (associated(cgl))
               if (cgl%cg%membership == VERY_INVALID) then
                  write(msg, '(a,i7,a,i3,a)')"[cg_list_global:mark_orphans] Grid #",cgl%cg%grid_id, " at level ",cgl%cg%l%id," is hidden."
                  call warn(msg)
                  cgl%cg%membership = 0
               endif
               if (cgl%cg%membership == INVALID) cgl%cg%membership = 0
               cgl%cg%membership = cgl%cg%membership + 1
               cgl => cgl%nxt
            enddo
         endif
      enddo

      ! Now search fon not associated grid containers
      cgl => this%first
      do while (associated(cgl))
         if (associated(cgl%cg)) then
            if (cgl%cg%membership < 1) then
               call all_lists%forget(cgl%cg)
            endif
         endif
         cgl => cgl%nxt
      enddo

      cgl => this%first
      do while (associated(cgl))
         if (associated(cgl%cg)) then
            if (cgl%cg%membership < 1) then
               write(msg, '(a,i7,a,i3,a)')"[cg_list_global:mark_orphans] Grid #",cgl%cg%grid_id, " at level ",cgl%cg%l%id," is orphaned."
               call warn(msg)
            endif
         endif
         cgl => cgl%nxt
      enddo

   end subroutine mark_orphans

end module cg_list_global<|MERGE_RESOLUTION|>--- conflicted
+++ resolved
@@ -226,16 +226,10 @@
 
    subroutine register_fluids(this)
 
-<<<<<<< HEAD
-      use constants,  only: wa_n, fluid_n, uh_n, mag_n, u0_n, b0_n, ndims, AT_NO_B, AT_OUT_B, VAR_XFACE, VAR_YFACE, VAR_ZFACE, PIERNIK_INIT_FLUIDS
-      use dataio_pub, only: die, code_progress
-      use fluidindex, only: flind
-      use global,     only: repeat_step, force_cc_mag
-=======
       use constants,  only: wa_n, fluid_n, uh_n, mag_n, mag_cc_n, ndims, AT_NO_B, AT_OUT_B, VAR_XFACE, VAR_YFACE, VAR_ZFACE, PIERNIK_INIT_FLUIDS
       use dataio_pub, only: die, code_progress
       use fluidindex, only: flind
->>>>>>> b1e3bd5d
+      use global,     only: force_cc_mag
 #ifdef ISO
       use constants,  only: cs_i2_n
 #endif /* ISO */
@@ -267,7 +261,6 @@
            .false., &
 #endif /* MAGNETIC */
            restart_mode = AT_OUT_B, dim4 = ndims, position=pia)                                            !! Main array of magnetic field's components, "b"
-<<<<<<< HEAD
 #ifdef RIEMANN
       if (force_cc_mag) then
          call this%reg_var(psi_n, vital = .false., restart_mode = AT_OUT_B) ! an array for div B cleaning
@@ -275,14 +268,6 @@
          call this%reg_var(mag_cc_n, vital = .false.,                        dim4 = ndims) ! cell-centered magnetic field
       endif
 #endif /* RIEMANN */
-      if (repeat_step) then
-         call this%reg_var(u0_n,                                          dim4 = flind%all)                !! Copy of main array of all fluids' components
-         call this%reg_var(b0_n,                                          dim4 = ndims, position=pia)      !! Copy of main array of magnetic field's components
-      endif
-=======
-      call this%reg_var(mag_cc_n, vital = .false.,                        dim4 = ndims) ! cell-centered magnetic field
-
->>>>>>> b1e3bd5d
 #ifdef ISO
       call all_cg%reg_var(cs_i2_n, vital = .true., restart_mode = AT_NO_B)
 #endif /* ISO */
