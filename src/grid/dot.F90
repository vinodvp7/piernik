! $Id$
!
! PIERNIK Code Copyright (C) 2006 Michal Hanasz
!
!    This file is part of PIERNIK code.
!
!    PIERNIK is free software: you can redistribute it and/or modify
!    it under the terms of the GNU General Public License as published by
!    the Free Software Foundation, either version 3 of the License, or
!    (at your option) any later version.
!
!    PIERNIK is distributed in the hope that it will be useful,
!    but WITHOUT ANY WARRANTY; without even the implied warranty of
!    MERCHANTABILITY or FITNESS FOR A PARTICULAR PURPOSE.  See the
!    GNU General Public License for more details.
!
!    You should have received a copy of the GNU General Public License
!    along with PIERNIK.  If not, see <http://www.gnu.org/licenses/>.
!
!    Initial implementation of PIERNIK code was based on TVD split MHD code by
!    Ue-Li Pen
!        see: Pen, Arras & Wong (2003) for algorithm and
!             http://www.cita.utoronto.ca/~pen/MHD
!             for original source code "mhd.f90"
!
!    For full list of developers see $PIERNIK_HOME/license/pdt.txt
!

#include "piernik.h"

!>
!! \brief Depiction of Topology
!!
!! \details The structure that contains most important information of all blocks on all processes on a given level
!! and information on decomposition as well.
!<

module dot

   use decomposition,   only: cuboid

   implicit none

   private
   public :: dot_T

   !> \brief cuboid with SFC_id
   type, extends(cuboid) :: c_id
      integer(kind=8) :: SFCid
   end type C_id

   !> \brief A list of grid pieces (typically used as a list of all grids residing on a given process)
   type :: cuboids
      type(c_id),  allocatable, dimension(:) :: c      !< an array of grid piece
      logical                                :: sorted !< .true. when this%c%SFC_id was sorted
      !> \todo consider adding some integer translation array that allows use of unsorted this%c arrays
   end type cuboids

   !> \brief Depiction of global Topology of a level. Use with care, because this is an antiparallel thing
   type :: dot_T
      type(cuboids),   dimension(:),   allocatable :: gse           !< lists of grid chunks on each process (FIRST:LAST)
      integer(kind=8), dimension(:,:), allocatable :: SFC_id_range  !< min and max SFC id on processes
      integer                                      :: tot_se        !< global number of grids on the level
      logical                                      :: is_blocky     !< .true. when all grid pieces on this level on all processes have same shape and size
      logical                                      :: is_strict_SFC !< .true. when all grid pieces are distributd along SFC curve
   contains
      procedure :: cleanup              !< Deallocate everything
      procedure :: update_global        !< Gather updated information about the level and overwrite it to this%gse
      procedure :: update_local         !< Copy info on local blocks from list of blocks to this%gse
      procedure :: update_tot_se        !< Count all cg on current level for computing tags in vertical_prep
      procedure :: is_consitent         !< Check local consistency
      procedure :: check_blocky         !< Check if all blocks in the domain have same size and shape
      procedure :: update_SFC_id_range  !< Update SFC_id_range array and set this%is_strict_SFC
      procedure :: find_grid            !< Find process and grid_id using SFC_id
   end type dot_T

contains

!> \brief Deallocate everything

   subroutine cleanup(this)

      implicit none

      class(dot_T), intent(inout) :: this

      if (allocated(this%gse)) deallocate(this%gse) ! this%gse(:)%c should be deallocated automagically
      if (allocated(this%SFC_id_range)) deallocate(this%SFC_id_range)

   end subroutine cleanup

!>
!! \brief Gather information on cg's currently present on local level, and write new this%dot%gse array
!!
!! OPT: For strict SFC distribution it is possible to determine complete list of neighbors (on the same level and
!! also one level up and down) and exchange only that data. It might be a bit faster for massively parallel runs.
!<

   subroutine update_global(this, first_cgl, cnt, off)

      use cg_list,    only: cg_list_element
      use constants,  only: I_ZERO, I_ONE, ndims, LO, HI
      use dataio_pub, only: die
      use mpi,        only: MPI_IN_PLACE, MPI_DATATYPE_NULL, MPI_INTEGER
      use mpisetup,   only: FIRST, LAST, proc, comm, mpi_err
      use ordering,   only: SFC_order

      implicit none

      class(dot_T),                      intent(inout) :: this       !< object invoking type bound procedure
      type(cg_list_element), pointer,    intent(in)    :: first_cgl  !< first grid on the list belonging to given level
      integer(kind=4),                   intent(in)    :: cnt        !< number of grids on given level
      integer(kind=8), dimension(ndims), intent(in)    :: off        !< offset of the level

      integer(kind=4), dimension(FIRST:LAST) :: allcnt, alloff, ncub_allcnt, ncub_alloff
      integer(kind=4), allocatable, dimension(:) :: allse
      type(cg_list_element), pointer :: cgl
      integer :: i, p
      integer, parameter :: ncub = ndims*HI ! the number of integers in each cuboid
      integer(kind=8) :: prev_id, cur_id

      ! get the count of grid pieces on each process
      ! Beware: int(this%cnt, kind=4) is not properly updated after calling this%distribute.
      ! Use size(this%dot%gse(proc)%c) if you want to propagate gse before the grid containers are actually added to the level
      ! OPT: this call can be quite long to complete
      call MPI_Allgather(cnt, I_ONE, MPI_INTEGER, allcnt, I_ONE, MPI_INTEGER, comm, mpi_err)

      ! compute offsets for  a composite table of all grid pieces
      alloff(FIRST) = I_ZERO
      do i = FIRST+I_ONE, LAST
         alloff(i) = alloff(i-1) + allcnt(i-1)
      enddo

      allocate(allse(ncub*sum(allcnt(:))))

      ! Collect definitions of own grid pieces
      allse = 0
      cgl => first_cgl
      do i = alloff(proc), alloff(proc) + allcnt(proc) - 1
         if (.not. associated(cgl)) call die("[dot:update_global]] Run out of cg.")
         allse(ncub*i      +1:ncub*i+   ndims) = int(cgl%cg%my_se(:, LO), kind=4)
         allse(ncub*i+ndims+1:ncub*i+HI*ndims) = int(cgl%cg%my_se(:, HI), kind=4) ! we do it in low-level way here. Is it worth using reshape() or something?
         if (any(cgl%cg%my_se > huge(allse(1)))) call die("[dot:update_global]] Implement 8-byte integers in MPI transactions for such huge refinements")
         cgl => cgl%nxt
      enddo
      if (associated(cgl)) call die("[dot:update_global]] Not all cg were read.")

      ! First use of MPI_Allgatherv in the Piernik Code!
      ncub_allcnt(:) = int(ncub * allcnt(:), kind=4)
      ncub_alloff(:) = int(ncub * alloff(:), kind=4)
      call MPI_Allgatherv(MPI_IN_PLACE, I_ZERO, MPI_DATATYPE_NULL, allse, ncub_allcnt, ncub_alloff, MPI_INTEGER, comm, mpi_err)

      ! Rewrite the gse array, forget about past.
      if (.not. allocated(this%gse)) allocate(this%gse(FIRST:LAST))
      do p = FIRST, LAST
         if (allocated(this%gse(p)%c)) deallocate(this%gse(p)%c)
         allocate(this%gse(p)%c(allcnt(p)))
         this%gse(p)%sorted = .true.
         prev_id = -huge(1_8)
         do i = alloff(p), alloff(p) + allcnt(p) - 1
            this%gse(p)%c(i-alloff(p)+1)%se(:, LO) = allse(ncub*i      +1:ncub*i+   ndims) ! we do it in low-level way here again.
            this%gse(p)%c(i-alloff(p)+1)%se(:, HI) = allse(ncub*i+ndims+1:ncub*i+HI*ndims)
            cur_id = SFC_order(this%gse(p)%c(i-alloff(p)+1)%se(:, LO) - off)
            if (prev_id > cur_id) this%gse(p)%sorted = .false.
            prev_id = cur_id
         enddo
      enddo

   end subroutine update_global

!>
!! \brief Copy info on local blocks from list of blocks to this%gse
!!
!! \details Recreate local gse in case anything was derefined, refresh grid_id and make room for new pieces in the
!! gse array
!<

   subroutine update_local(this, first_cgl, cnt)

      use cg_list,  only: cg_list_element
      use mpisetup, only: FIRST, LAST, proc

      implicit none

      class(dot_T),                   intent(inout) :: this       !< object invoking type bound procedure
      type(cg_list_element), pointer, intent(in)    :: first_cgl  !< first grid on the list belonging to given level
      integer(kind=4),                intent(in)    :: cnt        !< number of grids on given level to be initialized
      integer                        :: i
      type(cg_list_element), pointer :: cgl

      if (.not. allocated(this%gse)) allocate(this%gse(FIRST:LAST))
      if (allocated(this%gse(proc)%c)) deallocate(this%gse(proc)%c)
      allocate(this%gse(proc)%c(cnt))
      this%gse(proc)%sorted = .false.
      i = 0
      cgl => first_cgl
      do while (associated(cgl))
         i = i + 1
         this%gse(proc)%c(i)%se(:,:) = cgl%cg%my_se(:,:)
         cgl%cg%grid_id = i
         cgl => cgl%nxt
      enddo
      do while (i<ubound(this%gse(proc)%c, dim=1))
         i = i + 1
         this%gse(proc)%c(i)%se = -huge(1)
      enddo

   end subroutine update_local

!> \brief Count all cg on current level. Useful for computing tags in vertical_prep

   subroutine update_tot_se(this)

      use mpisetup, only: FIRST, LAST

      implicit none

      class(dot_T), intent(inout) :: this  !< object invoking type bound procedure

      integer :: p

      this%tot_se = 0
      do p = FIRST, LAST
         if (allocated(this%gse)) this%tot_se = this%tot_se + ubound(this%gse(p)%c(:), dim=1)
      enddo

   end subroutine update_tot_se

!> \brief Check local consistency

   subroutine is_consitent(this, first_cgl)

      use cg_list,    only: cg_list_element
      use dataio_pub, only: die
      use mpisetup,   only: proc

      implicit none

      class(dot_T),                   intent(inout) :: this       !< object invoking type bound procedure
      type(cg_list_element), pointer, intent(in)    :: first_cgl  !< first grid on the list belonging to given level

      type(cg_list_element), pointer :: cgl
      logical                        :: found_id
      integer                        :: i

      cgl => first_cgl
      do while (associated(cgl))
         found_id = .false.
         do i = lbound(this%gse(proc)%c, dim=1), ubound(this%gse(proc)%c, dim=1)
            if (all(this%gse(proc)%c(i)%se(:,:) == cgl%cg%my_se(:,:))) then
               if (found_id) call die("[dot:is_consitent] multiple occurrences")
               found_id = .true.
            endif
         enddo
         if (.not. found_id) call die("[dot:is_consitent] no occurrences")
         cgl => cgl%nxt
      enddo

   end subroutine is_consitent

   subroutine check_blocky(this)

      use constants,  only: ndims, LO, HI, pLAND, I_ONE
      use mpi,        only: MPI_INTEGER, MPI_REQUEST_NULL
      use mpisetup,   only: proc, req, status, comm, mpi_err, LAST, inflate_req, slave, piernik_MPI_Allreduce

      implicit none

      class(dot_T), intent(inout) :: this       !< object invoking type bound procedure

      integer(kind=4), dimension(ndims) :: shape, shape1
      integer(kind=4), parameter :: sh_tag = 7
      integer, parameter :: nr = 2
      integer :: i

      call inflate_req(nr)
      this%is_blocky = .true.
      shape = 0
      shape1 = 0

      if (allocated(this%gse(proc)%c)) then
         if (size(this%gse(proc)%c, dim=1) > 0) then
            i = lbound(this%gse(proc)%c, dim=1)
            shape = int(this%gse(proc)%c(i)%se(:, HI) - this%gse(proc)%c(i)%se(:, LO), kind=4)
            do i = lbound(this%gse(proc)%c, dim=1) + 1, ubound(this%gse(proc)%c, dim=1)-1
               if (any((this%gse(proc)%c(i)%se(:, HI) - this%gse(proc)%c(i)%se(:, LO)) /= shape)) &
                    this%is_blocky = .false.
            enddo
         endif
      endif
      req = MPI_REQUEST_NULL
      if (slave)     call MPI_Irecv(shape1, size(shape1), MPI_INTEGER, proc-I_ONE, sh_tag, comm, req(1 ), mpi_err)
      if (proc<LAST) call MPI_Isend(shape,  size(shape),  MPI_INTEGER, proc+I_ONE, sh_tag, comm, req(nr), mpi_err)
      call MPI_Waitall(nr, req(:nr), status(:, :nr), mpi_err)
      if (any(shape /= 0) .and. any(shape1 /= 0)) then
         if (any(shape /= shape1)) this%is_blocky = .false.
      endif
      call piernik_MPI_Allreduce(this%is_blocky, pLAND)

   end subroutine check_blocky

!>
!! \brief Update SFC_id_range array and check if the level is decomposed into processes strictly along currently
!! used space-filling curve. Update this%gse(:)%c(:)%SFCid as well.
!<

   subroutine update_SFC_id_range(this, off)

      use constants,  only: LO, HI, ndims
      use dataio_pub, only: die
      use mpi,        only: MPI_INTEGER8
      use mpisetup,   only: FIRST, LAST, proc, comm, mpi_err
      use ordering,   only: SFC_order

      implicit none

      class(dot_T),                      intent(inout) :: this !< object invoking type bound procedure
      integer(kind=8), dimension(ndims), intent(in)    :: off  !< offset of the level

      integer(kind=8) :: SFC_id
      integer(kind=8), dimension(:), allocatable :: id_buf
      integer :: i

      if (.not. allocated(this%SFC_id_range)) allocate(this%SFC_id_range(FIRST:LAST, LO:HI))
      if (any(lbound(this%SFC_id_range) /= [ FIRST, LO ]) .or. any(ubound(this%SFC_id_range) /= [ LAST, HI ])) &
           call die("[dot:update_SFC_id_range] bogus this%SFC_id_range dimensions")

      this%SFC_id_range(proc, :) = [ huge(1), -huge(1) ]
      if (allocated(this%gse)) then
         if (allocated(this%gse(proc)%c)) then
            if (size(this%gse(proc)%c, dim=1) > 0) then
<<<<<<< HEAD
               do i = lbound(this%gse(proc)%c, dim=1), ubound(this%gse(proc)%c, dim=1)-1
                  this%gse(proc)%c(i)%SFCid = SFC_order(this%gse(proc)%c(i)%se(:, LO)-off)
                  if (this%SFC_id_range(proc, LO) > this%gse(proc)%c(i)%SFCid) this%SFC_id_range(proc, LO) = this%gse(proc)%c(i)%SFCid
                  if (this%SFC_id_range(proc, HI) < this%gse(proc)%c(i)%SFCid) this%SFC_id_range(proc, HI) = this%gse(proc)%c(i)%SFCid
=======
               do i = lbound(this%gse(proc)%c, dim=1), ubound(this%gse(proc)%c, dim=1)
                  SFC_id = SFC_order(this%gse(proc)%c(i)%se(:, LO)-off)
                  if (this%SFC_id_range(proc, LO) > SFC_id) this%SFC_id_range(proc, LO) = SFC_id
                  if (this%SFC_id_range(proc, HI) < SFC_id) this%SFC_id_range(proc, HI) = SFC_id
>>>>>>> 27435504
               enddo
            endif
         endif
      endif

      allocate(id_buf(size(this%SFC_id_range)))
      call MPI_Allgather(this%SFC_id_range(proc, :), HI-LO+1, MPI_INTEGER8, id_buf, HI-LO+1, MPI_INTEGER8, comm, mpi_err)
      this%SFC_id_range(:, LO) = id_buf(1::2)
      this%SFC_id_range(:, HI) = id_buf(2::2)

      deallocate(id_buf)

      SFC_id = -huge(1_8)
      this%is_strict_SFC = .true.
      do i = FIRST, LAST
         if (this%SFC_id_range(i, LO) < huge(1)) then ! skip processes that have no grids
            this%is_strict_SFC = this%is_strict_SFC .and. (SFC_id < this%SFC_id_range(i, LO))
            SFC_id = this%SFC_id_range(i, HI)
         endif
      enddo

   end subroutine update_SFC_id_range

!> \brief Find process and grid_id using SFC_id

   subroutine find_grid(this, SFC_id, p, grid_id)

      use constants, only: INVALID, LO, HI
      use mpisetup,  only: FIRST, LAST

      implicit none

      class(dot_T),    intent(inout) :: this
      integer(kind=8), intent(in)    :: SFC_id
      integer,         intent(out)   :: p
      integer,         intent(out)   :: grid_id

      integer, dimension(:), allocatable :: pp
      integer :: ip, il, iu, j

      ! search for p
      p = INVALID
      if (this%is_strict_SFC) then
         ! binary search
         allocate(pp(1))
         pp = INVALID
         il = lbound(this%SFC_id_range, dim=1)
         iu = ubound(this%SFC_id_range, dim=1)
         do while (iu-il > 1)
            j = (il+iu)/2
            if (this%SFC_id_range(j, LO) <= SFC_id) then
               il = j
            else
               iu = j
            endif
         enddo
         do j = il, iu
            if (this%SFC_id_range(j, LO) <= SFC_id .and. this%SFC_id_range(j, HI) >= SFC_id) pp(1) = j
         enddo
      else
         ! sequential search, return many possible p's
         allocate(pp(FIRST:LAST))
         pp = INVALID
         il = lbound(pp, dim=1)
         do ip = lbound(pp, dim=1), ubound(pp, dim=1)
            if (this%SFC_id_range(ip, LO) <= SFC_id .and. this%SFC_id_range(ip, HI) >= SFC_id) then
               pp(il) = ip
               il = il + 1
            endif
         enddo
      endif

      ! search for grid_id
      grid_id = INVALID
      do ip = lbound(pp, dim=1), ubound(pp, dim=1)
         if (pp(ip) /= INVALID) then
            if (this%gse(pp(ip))%sorted) then
               ! binary search
               il = lbound(this%gse(pp(ip))%c, dim=1)
               iu = ubound(this%gse(pp(ip))%c, dim=1)
               do while (iu-il > 1)
                  j = (il+iu)/2
                  if (this%gse(pp(ip))%c(j)%SFCid <= SFC_id) then
                     il = j
                  else
                     iu = j
                  endif
               enddo
               call seq_search_g(il, iu)
            else
               ! sequential search
               call seq_search_g(lbound(this%gse(pp(ip))%c, dim=1), ubound(this%gse(pp(ip))%c, dim=1))
            endif
         else
            exit
         endif
         if (grid_id /= INVALID) exit
      enddo

      if (grid_id == INVALID) p = INVALID
      deallocate(pp)

   contains

      subroutine seq_search_g(i1, i2)

         implicit none

         integer, intent(in) :: i1, i2

         do j = i1, i2
            if (this%gse(pp(ip))%c(j)%SFCid == SFC_id) then
               grid_id = j
               p = pp(ip)
               exit
            endif
         enddo

      end subroutine seq_search_g

   end subroutine find_grid

end module dot<|MERGE_RESOLUTION|>--- conflicted
+++ resolved
@@ -329,17 +329,10 @@
       if (allocated(this%gse)) then
          if (allocated(this%gse(proc)%c)) then
             if (size(this%gse(proc)%c, dim=1) > 0) then
-<<<<<<< HEAD
-               do i = lbound(this%gse(proc)%c, dim=1), ubound(this%gse(proc)%c, dim=1)-1
+               do i = lbound(this%gse(proc)%c, dim=1), ubound(this%gse(proc)%c, dim=1)
                   this%gse(proc)%c(i)%SFCid = SFC_order(this%gse(proc)%c(i)%se(:, LO)-off)
                   if (this%SFC_id_range(proc, LO) > this%gse(proc)%c(i)%SFCid) this%SFC_id_range(proc, LO) = this%gse(proc)%c(i)%SFCid
                   if (this%SFC_id_range(proc, HI) < this%gse(proc)%c(i)%SFCid) this%SFC_id_range(proc, HI) = this%gse(proc)%c(i)%SFCid
-=======
-               do i = lbound(this%gse(proc)%c, dim=1), ubound(this%gse(proc)%c, dim=1)
-                  SFC_id = SFC_order(this%gse(proc)%c(i)%se(:, LO)-off)
-                  if (this%SFC_id_range(proc, LO) > SFC_id) this%SFC_id_range(proc, LO) = SFC_id
-                  if (this%SFC_id_range(proc, HI) < SFC_id) this%SFC_id_range(proc, HI) = SFC_id
->>>>>>> 27435504
                enddo
             endif
          endif
