--- conflicted
+++ resolved
@@ -62,11 +62,7 @@
       ts =  set_timer(tmr_amr, .true.)  ! we need it here for call leaves%update()
       if (code_progress < PIERNIK_INIT_DOMAIN) call die("[grid:init_grid] domain not initialized.")
 
-<<<<<<< HEAD
-      call printinfo("[grid:init_grid]: commencing...", V_DEBUG)
-=======
       if (master) call printinfo("[grid:init_grid]: commencing...", V_DEBUG)
->>>>>>> 1d0d7c82
 
       ! Create the empty main lists.with the base level
 
@@ -82,11 +78,7 @@
 
       call leaves%update(" (base level) ")
 
-<<<<<<< HEAD
-      call printinfo("[grid:init_grid]: cg finished. \o/", V_DEBUG)
-=======
       if (master) call printinfo("[grid:init_grid]: cg finished. \o/", V_DEBUG)
->>>>>>> 1d0d7c82
 
    end subroutine init_grid
 
