--- conflicted
+++ resolved
@@ -64,34 +64,8 @@
 
       ! Refinements
 
-<<<<<<< HEAD
-      type(named_array3d), allocatable, dimension(:) :: q        !< 3D arrays such as gravitational potential pr user-defined quantities or gravitational potential
-      type(named_array4d), allocatable, dimension(:) :: w        !< 4D arrays such as u, vector fields (b) or other vector/multi-scalar user-defined quantities
-
-      ! handy shortcuts to some entries in q(:)
-      real, dimension(:,:,:), pointer :: gpot    => null()       !< Array for sum of gravitational potential at t += dt
-      real, dimension(:,:,:), pointer :: hgpot   => null()       !< Array for sum of gravitational potential at t += 0.5*dt
-      real, dimension(:,:,:), pointer :: gp      => null()       !< Array for gravitational potential from external fields
-      real, dimension(:,:,:), pointer :: sgp     => null()       !< Array for gravitational potential from multigrid or FFT solver
-      real, dimension(:,:,:), pointer :: sgpm    => null()       !< Array for gravitational potential from multigrid or FFT solver at previous timestep saved by source_terms_grav.
-      real, dimension(:,:,:), pointer :: cs_iso2 => null()       !< COMMENT ME
-      real, dimension(:,:,:), pointer :: wa      => null()       !< Temporary array used for different purposes, usually has dimension (grid::nx, grid::ny, grid::nz)
-#ifdef NBODY
-      real, dimension(:,:,:), pointer :: prth    => null()       !< Array for histogram of particles
-      real, dimension(:,:,:), pointer :: nbdn    => null()       !< Array of density from particles
-      real, dimension(:,:,:), pointer :: gp1b    => null()       !< Array of gravitational potential from particles
-#ifdef NBODY_GRIDDIRECT
-      real, dimension(:,:,:), pointer :: nbgp    => null()       !< Array of gravitational potential from particles
-#endif /* NBODY_GRIDDIRECT */
-#endif /* NBODY */
-
-      ! handy shortcuts to some entries in w(:)
-      real, dimension(:,:,:,:), pointer :: u     => null()       !< Main array of all fluids' components
-      real, dimension(:,:,:,:), pointer :: b     => null()       !< Main array of magnetic field's components
-=======
       logical, allocatable, dimension(:,:,:) :: leafmap           !< .true. when a cell is not covered by finer cells, .false. otherwise
       logical, allocatable, dimension(:,:,:) :: refinemap         !< .true. when a cell triggers refinement criteria, .false. otherwise
->>>>>>> 347ead44
 
       ! Misc
       integer(kind=8) :: SFC_id                                  !< position of the grid on space-filling curve
