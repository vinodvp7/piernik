!
! PIERNIK Code Copyright (C) 2006 Michal Hanasz
!
!    This file is part of PIERNIK code.
!
!    PIERNIK is free software: you can redistribute it and/or modify
!    it under the terms of the GNU General Public License as published by
!    the Free Software Foundation, either version 3 of the License, or
!    (at your option) any later version.
!
!    PIERNIK is distributed in the hope that it will be useful,
!    but WITHOUT ANY WARRANTY; without even the implied warranty of
!    MERCHANTABILITY or FITNESS FOR A PARTICULAR PURPOSE.  See the
!    GNU General Public License for more details.
!
!    You should have received a copy of the GNU General Public License
!    along with PIERNIK.  If not, see <http://www.gnu.org/licenses/>.
!
!    Initial implementation of PIERNIK code was based on TVD split MHD code by
!    Ue-Li Pen
!        see: Pen, Arras & Wong (2003) for algorithm and
!             http://www.cita.utoronto.ca/~pen/MHD
!             for original source code "mhd.f90"
!
!    For full list of developers see $PIERNIK_HOME/license/pdt.txt
!
#include "piernik.h"

!> \brief Module providing the full, usable grid container type and its methods that don't fit to any abstract subtypes of grid container

module grid_cont

   use constants,         only: LO, HI
   use grid_cont_bnd,     only: segment
   use grid_cont_prolong, only: grid_container_prolong_t
<<<<<<< HEAD
   use refinement_flag,   only: ref_flag
#if defined(GRAV) && defined(NBODY)
   use particle_types,    only: particle_set
#endif /* GRAV && NBODY */
=======
>>>>>>> 440edd95

   implicit none

   private
   public :: grid_container

   !< \brief target list container for prolongations, restrictions and boundary exchanges
   type :: tgt_list
      type(segment), dimension(:), allocatable :: seg  !< a segment of data to be received or sent
   end type tgt_list

   !> \brief Everything required for autonomous computation of a single sweep on a portion of the domain on a single process
   type, extends(grid_container_prolong_t) :: grid_container

      ! Prolongation and restriction

      ! these lists are initialized and maintained in cg_level_connected
      ! perhaps parts of vertical_bf_prep can be moved here
      ! vertical_b_prep has to stay in cg_level_connected because we don't have dot here
      type(tgt_list) :: ri_tgt        !< description of incoming restriction data (this should be a linked list)
      type(tgt_list) :: ro_tgt        !< description of outgoing restriction data
      type(tgt_list) :: pi_tgt        !< description of incoming prolongation data
      type(tgt_list) :: po_tgt        !< description of outgoing prolongation data
      type(tgt_list) :: pib_tgt       !< description of incoming boundary prolongation data
      type(tgt_list) :: pob_tgt       !< description of outgoing boundary prolongation data
      type(tgt_list) :: rif_tgt       !< description of fluxes incoming from fine grid
      type(tgt_list) :: rof_tgt       !< description of fluxes outgoing to coarse grid

      ! Particles
#if defined(GRAV) && defined(NBODY)
      type(particle_set) :: pset                                  !< set of particles that belong to this grid part
#endif /* GRAV && NBODY */

      ! Misc
<<<<<<< HEAD
      integer(kind=8) :: SFC_id                                   !< position of the grid on space-filling curve
      type(ref_flag) :: refine_flags                              !< refine or derefine this grid container?
      integer :: membership                                       !< How many cg lists use this grid piece?
      logical :: ignore_prolongation                              !< When .true. do not upgrade interior with incoming prolonged values
      logical :: is_old                                           !< .true. if a given grid existed prior to  upgrade_refinement call
      logical :: processed                                        !< for use in sweeps.F90

   contains

      procedure          :: init_gc                               !< Initialization
      procedure          :: cleanup                               !< Deallocate all internals
      procedure          :: update_leafmap                        !< Check if the grid container has any parts covered by finer grids and update appropriate map
      procedure          :: refinemap2SFC_list                    !< create list of SFC indices to be created from refine flags
=======
      integer(kind=8) :: SFC_id       !< position of the grid on space-filling curve
      integer :: membership           !< How many cg lists use this grid piece?
      logical :: ignore_prolongation  !< When .true. do not upgrade interior with incoming prolonged values
      logical :: is_old               !< .true. if a given grid existed prior to  upgrade_refinement call
      logical :: processed            !< for use in sweeps.F90

   contains

      procedure          :: init_gc         !< Initialization
      procedure          :: cleanup         !< Deallocate all internals
      procedure          :: update_leafmap  !< Check if the grid container has any parts covered by finer grids and update appropriate map
>>>>>>> 440edd95

   end type grid_container

contains

!> \brief This method sets up remaining grid container variables and arrays.

   subroutine init_gc(this, my_se, grid_id, l)

      use constants,        only: PIERNIK_INIT_DOMAIN, LO
      use dataio_pub,       only: die, code_progress
      use level_essentials, only: level_t
      use ordering,         only: SFC_order

      implicit none

      class(grid_container), target,   intent(inout) :: this  ! intent(out) would silently clear everything, that was already set
                                                              ! (also the fields in types derived from grid_container)
      integer(kind=8), dimension(:,:), intent(in)    :: my_se    !< my segment
      integer,                         intent(in)    :: grid_id  !< ID which should be unique across level
      class(level_t), pointer,         intent(in)    :: l        !< level essential data

      if (code_progress < PIERNIK_INIT_DOMAIN) call die("[grid_container:init_gc] MPI not initialized.")

      call this%init_gc_base(my_se, grid_id, l)
      call this%init_gc_bnd
      call this%add_all_na
      call this%init_gc_prolong
#ifdef NBODY
      call this%pset%init()
#endif /* NBODY */

      this%membership = 1
      this%SFC_id     = SFC_order(this%my_se(:, LO) - l%off)

      call this%flag%init
      this%ignore_prolongation = .false.
      this%is_old = .false.
      this%has_previous_timestep = .false.

   end subroutine init_gc

!> \brief Routines that deallocates all internals of the grid container

   subroutine cleanup(this)

      implicit none

      class(grid_container), intent(inout) :: this !< object invoking type-bound procedure

      integer :: b, g
      integer, parameter :: nseg = 4*2
      type(tgt_list), dimension(nseg) :: rpio_tgt

      call this%cleanup_base
      call this%cleanup_na
      call this%cleanup_bnd
      call this%cleanup_prolong
#ifdef NBODY
      call this%pset%cleanup
#endif /* NBODY */

      rpio_tgt(1:nseg) = [ this%ri_tgt,  this%ro_tgt,  this%pi_tgt,  this%po_tgt, &
           &               this%pib_tgt, this%pob_tgt, this%rif_tgt, this%rof_tgt ]
      do b = 1, nseg
         if (allocated(rpio_tgt(b)%seg)) then
            do g = lbound(rpio_tgt(b)%seg, dim=1), ubound(rpio_tgt(b)%seg, dim=1)
               if (allocated(rpio_tgt(b)%seg(g)%buf)) deallocate(rpio_tgt(b)%seg(g)%buf)
            enddo
            deallocate(rpio_tgt(b)%seg)
         endif
      enddo

   end subroutine cleanup

!> \brief Check if the grid container has any parts covered by finer grids and update appropriate map

   subroutine update_leafmap(this)

      use constants, only: xdim, ydim, zdim, LO, HI

      implicit none

      class(grid_container), intent(inout) :: this !< object invoking type-bound procedure

      integer(kind=8), dimension(xdim:zdim, LO:HI) :: se
      integer :: g

      this%leafmap = .true.
      if (allocated(this%ri_tgt%seg)) then
         do g = lbound(this%ri_tgt%seg(:), dim=1), ubound(this%ri_tgt%seg(:), dim=1)
            se(:, :) = this%ri_tgt%seg(g)%se(:, :)
            this%leafmap(se(xdim, LO):se(xdim, HI), se(ydim, LO):se(ydim, HI), se(zdim, LO):se(zdim, HI)) = .false.
         enddo
      endif

   end subroutine update_leafmap

end module grid_cont<|MERGE_RESOLUTION|>--- conflicted
+++ resolved
@@ -33,13 +33,9 @@
    use constants,         only: LO, HI
    use grid_cont_bnd,     only: segment
    use grid_cont_prolong, only: grid_container_prolong_t
-<<<<<<< HEAD
-   use refinement_flag,   only: ref_flag
 #if defined(GRAV) && defined(NBODY)
    use particle_types,    only: particle_set
 #endif /* GRAV && NBODY */
-=======
->>>>>>> 440edd95
 
    implicit none
 
@@ -74,9 +70,7 @@
 #endif /* GRAV && NBODY */
 
       ! Misc
-<<<<<<< HEAD
       integer(kind=8) :: SFC_id                                   !< position of the grid on space-filling curve
-      type(ref_flag) :: refine_flags                              !< refine or derefine this grid container?
       integer :: membership                                       !< How many cg lists use this grid piece?
       logical :: ignore_prolongation                              !< When .true. do not upgrade interior with incoming prolonged values
       logical :: is_old                                           !< .true. if a given grid existed prior to  upgrade_refinement call
@@ -87,20 +81,7 @@
       procedure          :: init_gc                               !< Initialization
       procedure          :: cleanup                               !< Deallocate all internals
       procedure          :: update_leafmap                        !< Check if the grid container has any parts covered by finer grids and update appropriate map
-      procedure          :: refinemap2SFC_list                    !< create list of SFC indices to be created from refine flags
-=======
-      integer(kind=8) :: SFC_id       !< position of the grid on space-filling curve
-      integer :: membership           !< How many cg lists use this grid piece?
-      logical :: ignore_prolongation  !< When .true. do not upgrade interior with incoming prolonged values
-      logical :: is_old               !< .true. if a given grid existed prior to  upgrade_refinement call
-      logical :: processed            !< for use in sweeps.F90
 
-   contains
-
-      procedure          :: init_gc         !< Initialization
-      procedure          :: cleanup         !< Deallocate all internals
-      procedure          :: update_leafmap  !< Check if the grid container has any parts covered by finer grids and update appropriate map
->>>>>>> 440edd95
 
    end type grid_container
 
