!
! PIERNIK Code Copyright (C) 2006 Michal Hanasz
!
!    This file is part of PIERNIK code.
!
!    PIERNIK is free software: you can redistribute it and/or modify
!    it under the terms of the GNU General Public License as published by
!    the Free Software Foundation, either version 3 of the License, or
!    (at your option) any later version.
!
!    PIERNIK is distributed in the hope that it will be useful,
!    but WITHOUT ANY WARRANTY; without even the implied warranty of
!    MERCHANTABILITY or FITNESS FOR A PARTICULAR PURPOSE.  See the
!    GNU General Public License for more details.
!
!    You should have received a copy of the GNU General Public License
!    along with PIERNIK.  If not, see <http://www.gnu.org/licenses/>.
!
!    Initial implementation of PIERNIK code was based on TVD split MHD code by
!    Ue-Li Pen
!        see: Pen, Arras & Wong (2003) for algorithm and
!             http://www.cita.utoronto.ca/~pen/MHD
!             for original source code "mhd.f90"
!
!    For full list of developers see $PIERNIK_HOME/license/pdt.txt
!
#include "piernik.h"

!> \brief Module containing the grid container type and its associated methods

module grid_cont

   use constants,        only: xdim, zdim, ndims, LO, HI, CENTER, INV_CENTER
   use fluxtypes,        only: fluxarray, fluxpoint
   use level_essentials, only: level_T
   use named_array,      only: named_array4d, named_array3d
   use refinement_flag,  only: ref_flag
   use real_vector,      only: real_vec_T

   implicit none

   private
   public :: grid_container, pr_segment, tgt_list, is_overlap, segment

   type(fluxpoint), target :: fpl, fpr, cpl, cpr

   !> \brief Specification of segment of data for boundary exchange
   type :: segment
      integer :: proc                                     !< target process
      integer(kind=8), dimension(xdim:zdim, LO:HI) :: se  !< range
      integer(kind=4) :: tag                              !< unique tag for data exchange
      real, allocatable, dimension(:,:,:)   :: buf        !< buffer for the 3D (scalar) data to be sent or received
      real, allocatable, dimension(:,:,:,:) :: buf4       !< buffer for the 4D (vector) data to be sent or received
      integer(kind=4), pointer :: req                     !< request ID, used for most asynchronous communication, such as fine-coarse flux exchanges
      integer(kind=8), dimension(xdim:zdim, LO:HI) :: se2 !< auxiliary range, used in cg_level_connected:vertical_bf_prep
      type(grid_container), pointer :: local              !< set this pointer to non-null when the exchange is local
   end type segment

   !> \brief coefficient-layer pair used for prolongation
   type :: c_layer
      integer :: layer                                                !< index of a layer with face-prolongation coefficient coeff
      real    :: coeff                                                !< coefficient for face prolongation
   end type c_layer

   !> \brief segment type for prolongation and restriction
   type, extends(segment) :: pr_segment
      type(c_layer), dimension(:), allocatable :: f_lay               !< face layers to contribute to the prolonged face value
   end type pr_segment

   !< \brief target list container for prolongations, restrictions and boundary exchanges
   type :: tgt_list
      type(segment), dimension(:), allocatable :: seg              !< a segment of data to be received or sent
   end type tgt_list

   !>
   !! \brief Multigrid-specific storage
   !!
   !! \details The FFT-related arrays here cannot be declared as named arrays in cg%q(:) because their size or type differ
   !!
   !! \todo Provide an initialization (procedure pointer) in multigrid gravity for these things when a cg is dynamically added
   !<
   type :: mg_arr
      ! storage
      real, allocatable, dimension(:,:,:)   :: bnd_x, bnd_y, bnd_z    !< given boundary values for potential; \todo make an array of pointers, indexed by (xdim:zdim)

      ! data for FFT multigrid self-gravity solver
      integer                                :: nxc                   !< first index (complex or real: fft(:,:,:) or fftr(:,:,:)) cell count
      complex, allocatable, dimension(:,:,:) :: fft                   !< a complex array for FFT operations (Fourier space)
      real,    allocatable, dimension(:,:,:) :: fftr                  !< a real array for FFT operations (Fourier space for sine transform)
      real,    allocatable, dimension(:,:,:) :: src                   !< an input array for FFT (real space data)
      real,    allocatable, dimension(:,:,:) :: Green3D               !< Green's function (0.5 * fft_norm / (kx + ky + kz))
      integer (kind = selected_int_kind(16)) :: planf, plani          !< FFT forward and inverse plans
      real                                   :: fft_norm              !< normalization factor

      ! geometrical factors
      !! \todo move to cg
      real    :: r, rx, ry, rz                                        !< geometric factors for relaxation (diffusion) used in approximate_solution_{rbgs,relax}*

   end type mg_arr

   !> \brief Array of boundary segments to exchange
   type :: bnd_list
      type(segment), dimension(:), allocatable :: seg !< segments
    contains
       procedure :: add_seg !< Add an new segment, reallocate if necessary
   end type bnd_list

   !> \brief Everything required for autonomous computation of a single sweep on a portion of the domain on a single process
   type :: grid_container

      ! Cell properties

      ! sizes
      real, dimension(ndims) :: dl                               !< array of %grid cell sizes in all directions, [ dx, dy, dz ]
      real :: dx                                                 !< length of the %grid cell in x-direction
      real :: dy                                                 !< length of the %grid cell in y-direction
      real :: dz                                                 !< length of the %grid cell in z-direction
      real :: dvol                                               !< volume of one %grid cell
      real :: dxy, dxz, dyz                                      !< cell surface area

      ! shortcuts
      real, dimension(ndims) :: idl                              !< array of inverted %grid cell sizes in all directions, 1./dl(:)
      real :: idx                                                !< inverted length of the %grid cell in x-direction
      real :: idy                                                !< inverted length of the %grid cell in y-direction
      real :: idz                                                !< inverted length of the %grid cell in z-direction
      real :: idx2, idy2, idz2                                   !< inverse of d{x,y,z} square
      real, dimension(ndims) :: idl2                             !< [ idx2, idy2, idz2 ]

      ! Grid properties

      ! cell count and position
      integer(kind=4), dimension(ndims) :: n_b                   !< [nxb, nyb, nzb]
      integer(kind=4) :: nxb                                     !< number of %grid cells in one block (without boundary cells) in x-direction
      integer(kind=4) :: nyb                                     !< number of %grid cells in one block (without boundary cells) in y-direction
      integer(kind=4) :: nzb                                     !< number of %grid cells in one block (without boundary cells) in z-direction
      class(level_T), pointer :: l                               !< level essential data

      ! shortcuts
      !> \todo Change kind from 4 to 8 to allow really deep refinements (effective resolution > 2**31, perhaps the other requirement will be default integer  kind = 8)
      integer(kind=4) :: is                                      !< index of the first %grid cell of physical domain in x-direction
      integer(kind=4) :: ie                                      !< index of the last %grid cell of physical domain in x-direction
      integer(kind=4) :: js                                      !< index of the first %grid cell of physical domain in y-direction
      integer(kind=4) :: je                                      !< index of the last %grid cell of physical domain in y-direction
      integer(kind=4) :: ks                                      !< index of the first %grid cell of physical domain in z-direction
      integer(kind=4) :: ke                                      !< index of the last %grid cell of physical domain in z-direction
      integer(kind=4) :: isb, ieb, jsb, jeb, ksb, keb            !< auxiliary indices for exchanging boundary data, (e.g. is:isb -> ie+1:nx, ieb:ie -> 1:nb)
!      integer(kind=4) :: il1, ih1, jl1, jh1, kl1, kh1            !< index of the first guardcell, adjacent to the active interior of the grid, l for low/left, h for high/right side
!      integer(kind=4) :: iln, ihn, jln, jhn, kln, khn            !< index of the n-th guardcell, furthest from the active interior of the grid, l for low/left, h for high/right side
      integer(kind=4), dimension(ndims, LO:HI)  :: ijkse         !< [[is,  js,  ks ], [ie,  je,  ke ]]
      integer(kind=4), dimension(ndims, LO:HI)  :: ijkseb        !< [[isb, jsb, ksb], [ieb, jeb, keb]]
      integer(kind=4), dimension(ndims, LO:HI)  :: lh1           !< [[il1, jl1, kl1], [ih1, jh1, kh1]]
      integer(kind=4), dimension(ndims, LO:HI)  :: lhn           !< [[iln, jln, kln], [ihn, jhn, khn]]
      integer(kind=4), dimension(ndims, LO:HI)  :: lh_out        !< ijkse expanded at the external boundaries to include external guardcells for contexts where AT_OUT_B is used
      integer(kind=4), dimension(ndims)         :: n_            !< number of %grid cells in one block in x-, y- and z-directions (n_b(:) + 2 * nb)
<<<<<<< HEAD
      integer(kind=8), dimension(ndims, LO:HI)  :: my_se         !< own segment. my_se(:,LO) = 0; my_se(:,HI) = dom%n_d(:) - 1 would cover entire domain on a base level
                                                                 !! my_se(:,LO) = 0; my_se(:,HI) = finest%level%n_d(:) -1 would cover entire domain on the most refined level
=======
      integer(kind=8), dimension(ndims, LO:HI) :: my_se          !< own segment. my_se(:,LO) = 0; my_se(:,HI) = dom%n_d(:) - 1 would cover entire domain on a base level
                                                                 !! my_se(:,LO) = 0; my_se(:,HI) = finest%level%l%n_d(:) -1 would cover entire domain on the most refined level
>>>>>>> d2b720f3
                                                                 !! DEPRECATED: will be equivalent to ijkse(:,:)

      ! Physical size and coordinates

      real, dimension(ndims, LO:HI) :: fbnd                      !< current block boundary positions

      type(real_vec_T), dimension(CENTER:INV_CENTER, ndims) :: coord !< all coordinates (CENTER, LEFT, RIGHT, INV_CENTER)
      ! shortcuts
      real, pointer, dimension(:) :: x                             !< array of x-positions of %grid cells centers
      real, pointer, dimension(:) :: y                             !< array of x-positions of %grid cells centers
      real, pointer, dimension(:) :: z                             !< array of x-positions of %grid cells centers
      real, pointer, dimension(:) :: inv_x                         !< array of invert x-positions of %grid cells centers
      real, pointer, dimension(:) :: inv_y                         !< array of invert y-positions of %grid cells centers
      real, pointer, dimension(:) :: inv_z                         !< array of invert z-positions of %grid cells centers

      ! External boundary conditions and internal boundaries

      integer(kind=4), dimension(ndims, LO:HI)           :: bnd         !< type of boundary conditions coded in integers
      type(bnd_list),  dimension(:),         allocatable :: i_bnd       !< description of incoming boundary data, the shape is (xdim:zdim)
      type(bnd_list),  dimension(:),         allocatable :: o_bnd       !< description of outgoing boundary data, the shape is (xdim:zdim)
      logical,         dimension(xdim:zdim, LO:HI)       :: ext_bnd     !< .false. for BND_PER and BND_MPI
      type(fluxarray), dimension(xdim:zdim, LO:HI)       :: finebnd     !< indices and flux arrays for fine/coarse flux updates on coarse side
      type(fluxarray), dimension(xdim:zdim, LO:HI)       :: coarsebnd   !< indices and flux arrays for fine/coarse flux updates on fine side

      ! Prolongation and restriction

      type(tgt_list) :: ri_tgt                                    !< description of incoming restriction data (this should be a linked list)
      type(tgt_list) :: ro_tgt                                    !< description of outgoing restriction data
      type(tgt_list) :: pi_tgt                                    !< description of incoming prolongation data
      type(tgt_list) :: po_tgt                                    !< description of outgoing prolongation data
      type(tgt_list) :: pib_tgt                                   !< description of incoming boundary prolongation data
      type(tgt_list) :: pob_tgt                                   !< description of outgoing boundary prolongation data
      type(tgt_list) :: rif_tgt                                   !< description of fluxes incoming from fine grid
      type(tgt_list) :: rof_tgt                                   !< description of fluxes outgoing to coarse grid
      real, allocatable, dimension(:,:,:) :: prolong_, prolong_x, prolong_xy !< auxiliary prolongation arrays for intermediate results
      real, dimension(:,:,:), pointer ::  prolong_xyz             !< auxiliary prolongation array for final result. OPT: Valgrind indicates that operations on array allocated on pointer might be slower than on ordinary arrays due to poorer L2 cache utilization
      logical, allocatable, dimension(:,:,:) :: leafmap           !< .true. when a cell is not covered by finer cells, .false. otherwise
      logical, allocatable, dimension(:,:,:) :: refinemap         !< .true. when a cell triggers refinement criteria, .false. otherwise

      ! Non-cartesian geometrical factors

      real, allocatable, dimension(:,:,:) :: gc_xdim             !< array of geometrical coefficients in x-direction
      real, allocatable, dimension(:,:,:) :: gc_ydim             !< array of geometrical coefficients in y-direction
      real, allocatable, dimension(:,:,:) :: gc_zdim             !< array of geometrical coefficients in z-direction

      ! Registered variables

      type(named_array3d), allocatable, dimension(:) :: q        !< 3D arrays such as gravitational potential pr user-defined quantities or gravitational potential
      type(named_array4d), allocatable, dimension(:) :: w        !< 4D arrays such as u, vector fields (b) or other vector/multi-scalar user-defined quantities

      ! handy shortcuts to some entries in q(:)
      real, dimension(:,:,:), pointer :: gpot    => null()       !< Array for sum of gravitational potential at t += dt
      real, dimension(:,:,:), pointer :: hgpot   => null()       !< Array for sum of gravitational potential at t += 0.5*dt
      real, dimension(:,:,:), pointer :: gp      => null()       !< Array for gravitational potential from external fields
      real, dimension(:,:,:), pointer :: sgp     => null()       !< Array for gravitational potential from multigrid or FFT solver
      real, dimension(:,:,:), pointer :: sgpm    => null()       !< Array for gravitational potential from multigrid or FFT solver at previous timestep saved by source_terms_grav.
      real, dimension(:,:,:), pointer :: cs_iso2 => null()       !< COMMENT ME
      real, dimension(:,:,:), pointer :: wa      => null()       !< Temporary array used for different purposes, usually has dimension (grid::nx, grid::ny, grid::nz)

      ! handy shortcuts to some entries in w(:)
      real, dimension(:,:,:,:), pointer :: u     => null()       !< Main array of all fluids' components
      real, dimension(:,:,:,:), pointer :: b     => null()       !< Main array of magnetic field's components

      ! Misc
      type(mg_arr), pointer :: mg                                !< multigrid arrays
      real :: vol                                                !< volume of the grid; BEWARE: for cylindrical geometry it needs to be integrated over x(:) to get real volume
      real :: dxmn                                               !< the smallest length of the %grid cell (among dx, dy, and dz)
      integer(kind=4) :: maxxyz                                  !< maximum number of %grid cells in any direction
      integer :: grid_id                                         !< index of own segment in own level decomposition, e.g. my_se(:,:) = base%level%dot%gse(proc)%c(grid_id)%se(:,:)
      integer(kind=8) :: SFC_id                                  !< position of the grid on space-filling curve
      type(ref_flag) :: refine_flags                             !< refine or derefine this grid container?
      integer :: membership                                      !< How many cg lists use this grid piece?
      logical :: ignore_prolongation                             !< When .true. do not upgrade interior with incoming prolonged values
      logical :: is_old                                          !< .true. if a given grid existed prior to  upgrade_refinement call
      logical :: processed                                       !< for use in sweeps.F90
      logical :: has_previous_timestep                           !< used to prevent timestep retries on freshly created blocks

   contains

      procedure          :: init_gc                              !< Initialization
      procedure          :: cleanup                              !< Deallocate all internals
      procedure, private :: set_coords                           !< Calculate arrays of coordinates along a given direction
      procedure, private :: add_all_na                           !< Register all known named arrays for this cg, sey up shortcuts to the crucial fields
      procedure          :: add_na                               !< Register a new 3D entry in current cg with given name.
      procedure          :: add_na_4d                            !< Register a new 4D entry in current cg with given name.
      procedure          :: update_leafmap                       !< Check if the grid container has any parts covered by finer grids and update appropriate map
      procedure          :: set_fluxpointers
      procedure          :: save_outfluxes
      procedure          :: prolong                              !< perform prolongation of the data stored in this%prolong_
      procedure          :: refinemap2SFC_list                   !< create list of SFC indices to be created from refine flags
      procedure          :: set_constant_b_field                 !< set constant magnetic field on whole block

   end type grid_container

   interface is_overlap
      module procedure is_overlap_simple, is_overlap_per
   end interface

contains

!>
!! \brief Initialization of the grid container
!!
!! \details This method sets up the grid container variables, coordinates and allocates basic arrays.
!! Everything related to the interior of grid container should be set here.
!! Things that are related to communication with other grid containers or global properties are set up in cg_level::init_all_new_cg.
!!
!! BEWARE: things like off and n_d are replicated across level (it was a cheap workaround for circular dependencies)
!! \todo invent something better that avoids both circular dependencies and replication of same data
!<

   subroutine init_gc(this, my_se, grid_id, l)

      use constants,        only: PIERNIK_INIT_DOMAIN, xdim, ydim, zdim, ndims, big_float, &
           &                      LO, HI, I_ONE, I_TWO, BND_MPI, BND_COR, GEO_XYZ, GEO_RPZ, dpi
      use dataio_pub,       only: die, warn, code_progress
      use domain,           only: dom
      use func,             only: operator(.equals.)
      use grid_helpers,     only: f2c
      use level_essentials, only: level_T
      use ordering,         only: SFC_order

      implicit none

      class(grid_container), target,   intent(inout) :: this  ! intent(out) would silently clear everything, that was already set
                                                              ! (also the fields in types derived from grid_container)
      integer(kind=8), dimension(:,:), intent(in) :: my_se    !< my segment
      integer,                         intent(in) :: grid_id  !< ID which should be unique across level
      class(level_T), pointer,         intent(in) :: l        !< level essential data

      integer :: i
      integer(kind=8), dimension(ndims, LO:HI) :: rn

      if (code_progress < PIERNIK_INIT_DOMAIN) call die("[grid_container:init_gc] MPI not initialized.")

      this%l          => l
      this%membership = 1
      this%grid_id    = grid_id
      this%my_se(:,:) = my_se(:, :)
      this%n_b(:)     = int(this%my_se(:, HI) - this%my_se(:, LO) + I_ONE, 4) ! Block 'physical' grid sizes
      this%SFC_id     = SFC_order(this%my_se(:, LO) - l%off)

      if (any(this%n_b(:) <= 0)) call die("[grid_container:init_gc] Mixed positive and non-positive grid sizes")

      ! Inherit the boundaries from the domain, then set MPI or SHEAR boundaries where applicable
      this%bnd(:,:) = dom%bnd(:,:)
<<<<<<< HEAD
      where (my_se(:, LO)         /= off(:)         ) this%bnd(:, LO) = BND_MPI
      where (my_se(:, HI) + I_ONE /= off(:) + n_d(:)) this%bnd(:, HI) = BND_MPI
      ! For periodic boundaries do not set BND_MPI when local domain spans through the whole computational domain in given direction.
      where (dom%periodic(:) .and. this%my_se(:, HI) + I_ONE /= n_d(:)) this%bnd(:, LO) = BND_MPI
      where (dom%periodic(:) .and. this%my_se(:, LO)         /= 0     ) this%bnd(:, HI) = BND_MPI
=======
      where (my_se(:, LO)   /= l%off(:)           ) this%bnd(:, LO) = BND_MPI
      where (this%h_cor1(:) /= l%off(:) + l%n_d(:)) this%bnd(:, HI) = BND_MPI
      ! For periodic boundaries do not set BND_MPI when local domain spans through the whole computational domain in given direction.
      where (dom%periodic(:) .and. this%h_cor1(:)    /= l%n_d(:)) this%bnd(:, LO) = BND_MPI
      where (dom%periodic(:) .and. this%my_se(:, LO) /= 0)        this%bnd(:, HI) = BND_MPI
>>>>>>> d2b720f3

      this%ext_bnd(:, :) = .false.
      do i = xdim, zdim
         if (dom%has_dir(i) .and. .not. dom%periodic(i)) then
<<<<<<< HEAD
            this%ext_bnd(i, LO) = (my_se(i, LO)         == off(i))
            this%ext_bnd(i, HI) = (my_se(i, HI) + I_ONE == off(i) + n_d(i)) !! \warning not true on AMR
=======
            this%ext_bnd(i, LO) = (my_se(i, LO)   == l%off(i))
            this%ext_bnd(i, HI) = (this%h_cor1(i) == l%off(i) + l%n_d(i)) !! \warning not true on AMR
>>>>>>> d2b720f3
         endif
      enddo

      ! For shear boundaries and some domain decompositions it is possible that a boundary can be mixed 'per' with 'mpi'

!      call inflate_req
      ! write_plot_hdf5 requires nproc entries for the status array

      if (any(dom%bnd(xdim:ydim, :) == BND_COR)) call die("[grid_container:init_gc] BND_COR unimplemented")
      if (any(dom%bnd(zdim, :) == BND_COR)) call die("[grid_container:init_gc] Corner BC not allowed for z-direction")

#ifdef SHEAR_BND
      call die("[grid_container:init_gc] Shear-pediodic boundary conditions unimplemented")
      ! This is possible to be implemented
#endif /* SHEAR_BND */

      do i = xdim, zdim
         if (dom%has_dir(i)) then
            if (this%n_b(i) < 1) call die("[grid_init_gc] Too many CPUs for such a small grid.")
            if (this%n_b(i) < dom%nb) call warn("[grid_init_gc] domain size in some directions is < nb, which may result in incomplete boundary cell update")
         endif
      enddo

      where (dom%has_dir(:))
         this%n_(:)        = this%n_b(:) + I_TWO * dom%nb       ! Block total grid size with guardcells
         this%ijkse(:, LO) = int(this%my_se(:, LO), kind=4)
         this%ijkse(:, HI) = int(this%my_se(:, HI), kind=4)
         this%ijkseb(:,LO) = this%ijkse(:, LO) + dom%nb - I_ONE
         this%ijkseb(:,HI) = this%ijkse(:, HI) - dom%nb + I_ONE
         this%lh1(:,LO)    = this%ijkse(:, LO) - I_ONE
         this%lh1(:,HI)    = this%ijkse(:, HI) + I_ONE
         this%lhn(:,LO)    = this%ijkse(:, LO) - dom%nb
         this%lhn(:,HI)    = this%ijkse(:, HI) + dom%nb
<<<<<<< HEAD
         this%dl(:)        = dom%L_(:) / n_d(:)
         this%fbnd(:, LO)  = dom%edge(:, LO) + this%dl(:) * (this%my_se(:, LO) - off(:))
         this%fbnd(:, HI)  = dom%edge(:, LO) + this%dl(:) * (this%my_se(:, HI) + I_ONE - off(:))
=======
         this%dl(:)        = dom%L_(:) / l%n_d(:)
         this%fbnd(:, LO)  = dom%edge(:, LO) + this%dl(:) * (this%my_se(:, LO) - l%off(:))
         this%fbnd(:, HI)  = dom%edge(:, LO) + this%dl(:) * (this%h_cor1(:) - l%off(:))
>>>>>>> d2b720f3
      elsewhere
         this%n_(:)        = 1
         this%ijkse(:, LO) = 0
         this%ijkse(:, HI) = 0
         this%ijkseb(:,LO) = this%ijkse(:, LO)
         this%ijkseb(:,HI) = this%ijkse(:, HI)
         this%lh1(:,LO)    = this%ijkse(:, LO)
         this%lh1(:,HI)    = this%ijkse(:, HI)
         this%lhn(:,LO)    = this%ijkse(:, LO)
         this%lhn(:,HI)    = this%ijkse(:, HI)
         this%dl(:)        = 1.0
         this%fbnd(:, LO)  = dom%edge(:, LO)
         this%fbnd(:, HI)  = dom%edge(:, HI)
      endwhere

      ! Compute indices that include external boundary cells
      ! Strangely, we ignore periodicity here, following what we had in restart_hdf5_v1::set_dims_for_restart

      this%lh_out = this%ijkse
      where (dom%has_dir(:) .and. (my_se(:, LO) == off(:)                 )) this%lh_out(:, LO) = this%lh_out(:, LO) - dom%nb
      where (dom%has_dir(:) .and. (my_se(:, HI) == off(:) + n_d(:) - I_ONE)) this%lh_out(:, HI) = this%lh_out(:, HI) + dom%nb
      !> \todo make sure the above works correctly with refinements

      if (any(this%dl .equals. 0.)) call die("[grid_container:init_gc] found cell size equal to 0.")

      this%isb = this%ijkseb(xdim, LO)
      this%ieb = this%ijkseb(xdim, HI)
      this%jsb = this%ijkseb(ydim, LO)
      this%jeb = this%ijkseb(ydim, HI)
      this%ksb = this%ijkseb(zdim, LO)
      this%keb = this%ijkseb(zdim, HI)

      select case (dom%geometry_type)
         case (GEO_XYZ)
            this%vol = product(this%fbnd(:, HI)-this%fbnd(:, LO), mask=dom%has_dir(:))
            this%dvol = product(this%dl(:), mask=dom%has_dir(:))
         case (GEO_RPZ)
            if (.not. dom%has_dir(ydim)) then
               this%dl(ydim) = dpi
               this%fbnd(ydim, :) = [ 0., dpi ]
            endif
            this%vol = 1.
            if (dom%has_dir(xdim)) this%vol = this%vol * (this%fbnd(xdim, HI)**2 - this%fbnd(xdim, LO)**2)/2.
            this%vol = this%vol * (this%fbnd(ydim, HI) - this%fbnd(ydim, LO))
            if (dom%has_dir(zdim)) this%vol = this%vol * (this%fbnd(zdim, HI) - this%fbnd(zdim, LO))
            this%dvol = product(this%dl(:), mask=(dom%has_dir(:) .or. [.false., .true., .false.])) ! multiply by actual radius to get true cell volume
      end select

      this%maxxyz = maxval(this%n_(:), mask=dom%has_dir(:))

      call this%set_coords

      this%dxmn = minval(this%dl(:), mask=dom%has_dir(:))

      ! some shortcuts for convenience
      this%idl(:) = 1./this%dl(:)

      this%dx = this%dl(xdim)
      this%dy = this%dl(ydim)
      this%dz = this%dl(zdim)

      this%idx = 1./this%dx
      this%idy = 1./this%dy
      this%idz = 1./this%dz

      !> \deprecated this%n[xyz]b are almost unused. \todo remove it
      this%nxb = this%n_b(xdim)
      this%nyb = this%n_b(ydim)
      this%nzb = this%n_b(zdim)

      this%is = this%ijkse(xdim, LO)
      this%js = this%ijkse(ydim, LO)
      this%ks = this%ijkse(zdim, LO)
      this%ie = this%ijkse(xdim, HI)
      this%je = this%ijkse(ydim, HI)
      this%ke = this%ijkse(zdim, HI)

      ! copied from multigrid
      this%dxy = 1.
      this%dxz = 1.
      this%dyz = 1.

      if (dom%has_dir(xdim)) then
         this%idx2  = 1. / this%dx**2                      ! auxiliary invariants
         this%dxy   = this%dxy * this%dx
         this%dxz   = this%dxz * this%dx
      else
         this%idx2  = 0.
      endif

      if (dom%has_dir(ydim)) then
         this%idy2  = 1. / this%dy**2
         this%dxy   = this%dxy * this%dy
         this%dyz   = this%dyz * this%dy
      else
         this%idy2  = 0.
      endif

      if (dom%has_dir(zdim)) then
         this%idz2  = 1. / this%dz**2
         this%dxz   = this%dxz * this%dz
         this%dyz   = this%dyz * this%dz
      else
         this%idz2  = 0.
      endif

      this%idl2 = [ this%idx2, this%idy2, this%idz2 ]
      nullify(this%prolong_xyz)
      if (allocated(this%prolong_) .or. allocated(this%prolong_x) .or. allocated(this%prolong_xy)) &
           call die("[grid_container:init_gc] prolong_* arrays already allocated")
      ! size of coarsened grid with guardcells, additional cell is required only when even-sized grid has odd offset

      rn = int(this%ijkse, kind=8)
      rn = f2c(rn)
      where (dom%has_dir(:))
         rn(:, LO) = rn(:, LO) - dom%nb
         rn(:, HI) = rn(:, HI) + dom%nb
         ! +1 is because of some simplifications in cg_level::prolong_q_1var in treating grids with odd offsets
      endwhere
      allocate(this%prolong_   (      rn(xdim, LO):      rn(xdim, HI),       rn(ydim, LO):      rn(ydim, HI),       rn(zdim, LO):      rn(zdim, HI)), &
           &   this%prolong_x  (this%lhn(xdim, LO):this%lhn(xdim, HI),       rn(ydim, LO):      rn(ydim, HI),       rn(zdim, LO):      rn(zdim, HI)), &
           &   this%prolong_xy (this%lhn(xdim, LO):this%lhn(xdim, HI), this%lhn(ydim, LO):this%lhn(ydim, HI),       rn(zdim, LO):      rn(zdim, HI)), &
           &   this%prolong_xyz(this%lhn(xdim, LO):this%lhn(xdim, HI), this%lhn(ydim, LO):this%lhn(ydim, HI), this%lhn(zdim, LO):this%lhn(zdim, HI)))
      allocate(this%leafmap  (this%ijkse(xdim, LO):this%ijkse(xdim, HI), this%ijkse(ydim, LO):this%ijkse(ydim, HI), this%ijkse(zdim, LO):this%ijkse(zdim, HI)), &
           &   this%refinemap(this%ijkse(xdim, LO):this%ijkse(xdim, HI), this%ijkse(ydim, LO):this%ijkse(ydim, HI), this%ijkse(zdim, LO):this%ijkse(zdim, HI)))

      this%prolong_   (:, :, :) = big_float
      this%prolong_x  (:, :, :) = big_float
      this%prolong_xy (:, :, :) = big_float
      this%prolong_xyz(:, :, :) = big_float
      this%leafmap    (:, :, :) = .true.
      this%refinemap  (:, :, :) = .false.
      call this%refine_flags%init
      this%ignore_prolongation = .false.
      this%is_old = .false.
      this%has_previous_timestep = .false.

      do i = LO, HI
         call this%finebnd  (xdim, i)%fainit([ this%js, this%je ], [ this%ks, this%ke ])
         call this%finebnd  (ydim, i)%fainit([ this%ks, this%ke ], [ this%is, this%ie ])
         call this%finebnd  (zdim, i)%fainit([ this%is, this%ie ], [ this%js, this%je ])
         call this%coarsebnd(xdim, i)%fainit([ this%js, this%je ], [ this%ks, this%ke ])
         call this%coarsebnd(ydim, i)%fainit([ this%ks, this%ke ], [ this%is, this%ie ])
         call this%coarsebnd(zdim, i)%fainit([ this%is, this%ie ], [ this%js, this%je ])
      enddo
      do i = xdim, zdim
         this%finebnd  (i, LO)%index = this%lhn(i, LO) - 1
         this%finebnd  (i, HI)%index = this%lhn(i, HI) + 1
         this%coarsebnd(i, LO)%index = this%lhn(i, LO) - 1
         this%coarsebnd(i, HI)%index = this%lhn(i, HI) + 1
      enddo

      call this%add_all_na

   end subroutine init_gc

!> \brief Calculate arrays of coordinates along a given direction

   subroutine set_coords(this)

      use constants,  only: LO, HI, half, one, zero, xdim, ydim, zdim, CENTER, LEFT, RIGHT, INV_CENTER
      use dataio_pub, only: die, warn
      use domain,     only: dom
      use func,       only: operator(.notequals.), operator(.equals.)

      implicit none

      class(grid_container), intent(inout) :: this !< grid container, where the arrays have to be set

      integer :: d, i
      integer, parameter :: safety_warn_factor = 1000 ! warn if a cell size is smaller than this * epsilon(coordinates)

      do d = xdim, zdim
         do i = CENTER, INV_CENTER
            if (this%coord(i, d)%associated()) call die("[grid_container:set_coords] a coordinate already allocated")
            call this%coord(i, d)%allocate(this%lhn(d, LO), this%lhn(d, HI))
         enddo

         if (dom%has_dir(d)) then
            this%coord(CENTER, d)%r(:) = this%fbnd(d, LO) + this%dl(d) * ([(i, i=this%lhn(d, LO), this%lhn(d, HI))] - this%ijkse(d, LO) + half)
         else
            this%coord(CENTER, d)%r(:) = half*(this%fbnd(d, LO) + this%fbnd(d, HI))
         endif

         this%coord(LEFT,  d)%r(:) = this%coord(CENTER, d)%r(:) - half*this%dl(d)
         this%coord(RIGHT, d)%r(:) = this%coord(CENTER, d)%r(:) + half*this%dl(d)

         where ( this%coord(CENTER, d)%r(:).notequals.zero )
            this%coord(INV_CENTER, d)%r(:) = one/this%coord(CENTER, d)%r(:)
         elsewhere
            this%coord(INV_CENTER, d)%r(:) = zero
         endwhere

         ! Generally nobody should substract one cell coordinate from another in code solvers. One should use cell sizes instead.
         ! The problem may arise when initial conditions are comparing coordinates to set something on the left or right side of some line.
         ! When the cell size is too small compared to the coordinates, such line cannot be properly calculated
         ! Note that since we force real kind=8, we can use a named constant instead of epsilon
         if ( any(this%coord(CENTER, d)%r(:) .equals. this%coord(LEFT,  d)%r(:)) .or. &
              any(this%coord(CENTER, d)%r(:) .equals. this%coord(RIGHT, d)%r(:)) ) call die("[grid_container:set_coords] cannot distinguish between center and face coordinates of a cell")
         if ( any(abs(this%coord(CENTER, d)%r(:)-this%coord(LEFT,  d)%r(:)) < safety_warn_factor*epsilon(this%coord(CENTER, d)%r(:))*this%coord(CENTER, d)%r(:)) .or. &
              any(abs(this%coord(CENTER, d)%r(:)-this%coord(RIGHT, d)%r(:)) < safety_warn_factor*epsilon(this%coord(CENTER, d)%r(:))*this%coord(CENTER, d)%r(:))) &
              call warn("[grid_container:set_coords] cell sizes are much smaller than coordinates. Inaccuracies in setting the initial conditions may happen.")
      enddo

      !--- Shortcuts --------------------
      ! left zone boundaries:  xl, yl, zl
      ! zone centers:          x,  y,  z
      ! right zone boundaries: xr, yr, zr

      this%x     => this%coord(CENTER,     xdim)%r
      this%y     => this%coord(CENTER,     ydim)%r
      this%z     => this%coord(CENTER,     zdim)%r

      this%inv_x => this%coord(INV_CENTER, xdim)%r
      this%inv_y => this%coord(INV_CENTER, ydim)%r
      this%inv_z => this%coord(INV_CENTER, zdim)%r

   end subroutine set_coords

!> \brief Routines that deallocates all internals of the grid container

   subroutine cleanup(this)

      use constants, only: xdim, zdim, CENTER, INV_CENTER, LO, HI

      implicit none

      class(grid_container), intent(inout) :: this !< object invoking type-bound procedure

      integer :: d, g, b, cdim
      integer, parameter :: nseg = 4*2
      type(tgt_list), dimension(nseg) :: rpio_tgt

      if (associated(this%x))     nullify(this%x)
      if (associated(this%y))     nullify(this%y)
      if (associated(this%z))     nullify(this%z)
      if (associated(this%inv_x)) nullify(this%inv_x)
      if (associated(this%inv_y)) nullify(this%inv_y)
      if (associated(this%inv_z)) nullify(this%inv_z)
      do cdim = xdim, zdim
         do b = CENTER, INV_CENTER
            call this%coord(b, cdim)%deallocate()
         enddo
      enddo

      if (allocated(this%gc_xdim)) deallocate(this%gc_xdim)
      if (allocated(this%gc_ydim)) deallocate(this%gc_ydim)
      if (allocated(this%gc_zdim)) deallocate(this%gc_zdim)

      if (allocated(this%i_bnd)) then
         do d = lbound(this%i_bnd, dim=1), ubound(this%i_bnd, dim=1)
            if (allocated(this%i_bnd(d)%seg)) deallocate(this%i_bnd(d)%seg)
         enddo
         deallocate(this%i_bnd)
      endif
      if (allocated(this%o_bnd)) then
         do d = lbound(this%o_bnd, dim=1), ubound(this%o_bnd, dim=1)
            if (allocated(this%o_bnd(d)%seg)) deallocate(this%o_bnd(d)%seg)
         enddo
         deallocate(this%o_bnd)
      endif

      rpio_tgt(1:nseg) = [ this%ri_tgt,  this%ro_tgt,  this%pi_tgt,  this%po_tgt, &
           &               this%pib_tgt, this%pob_tgt, this%rif_tgt, this%rof_tgt ]
      do b = 1, nseg
         if (allocated(rpio_tgt(b)%seg)) then
            do g = lbound(rpio_tgt(b)%seg, dim=1), ubound(rpio_tgt(b)%seg, dim=1)
               if (allocated(rpio_tgt(b)%seg(g)%buf)) deallocate(rpio_tgt(b)%seg(g)%buf)
            enddo
            deallocate(rpio_tgt(b)%seg)
         endif
      enddo

      if (allocated(this%q)) then
         do g = lbound(this%q(:), dim=1), ubound(this%q(:), dim=1)
            call this%q(g)%clean
         enddo
         deallocate(this%q)
      endif

      if (allocated(this%w)) then
         do g = lbound(this%w(:), dim=1), ubound(this%w(:), dim=1)
            call this%w(g)%clean
         enddo
         deallocate(this%w)
      endif

      ! arrays not handled through named_array feature
      if (associated(this%prolong_xyz)) deallocate(this%prolong_xyz)
      if (allocated(this%prolong_xy))   deallocate(this%prolong_xy)
      if (allocated(this%prolong_x))    deallocate(this%prolong_x)
      if (allocated(this%prolong_))     deallocate(this%prolong_)
      if (allocated(this%leafmap))      deallocate(this%leafmap)
      if (allocated(this%refinemap))    deallocate(this%refinemap)
      do d = xdim, zdim
         do g = LO, HI
            call this%finebnd  (d, g)%facleanup
            call this%coarsebnd(d, g)%facleanup
         enddo
      enddo

      call fpl%fpcleanup
      call fpr%fpcleanup
      call cpl%fpcleanup
      call cpr%fpcleanup

   end subroutine cleanup

!>
!! \brief is_overlap_per checks if two given blocks placed within a periodic domain are overlapping.
!!
!! \details to handle shearing box which is divided in y-direction at the edges, one has to provide another subroutine (is_overlap_per_shear) and add it to interface is_overlap
!<

   logical function is_overlap_per(this, other, periods) result(share)

      use constants,  only: xdim, ydim, zdim, LO, HI
      use domain,     only: dom

      implicit none

      integer(kind=8), dimension(xdim:zdim, LO:HI), intent(in) :: this    !< this box
      integer(kind=8), dimension(xdim:zdim, LO:HI), intent(in) :: other   !< the other box
      integer(kind=8), dimension(xdim:zdim),        intent(in) :: periods !< where >0 then the direction is periodic with the given number of cells

      integer :: i, j, k
      integer(kind=8), dimension(xdim:zdim, LO:HI) :: oth

      share = .false.
      do i = -1, 1
         if ((dom%has_dir(xdim) .or. periods(xdim)>0) .or. i==0) then
            oth(xdim, :) = other(xdim, :) + i*periods(xdim)
            do j = -1, 1
               if ((dom%has_dir(ydim) .or. periods(ydim)>0) .or. j==0) then
                  oth(ydim, :) = other(ydim, :) + j*periods(ydim)
                  do k = -1, 1
                     if ((dom%has_dir(zdim) .or. periods(zdim)>0) .or. k==0) then
                        oth(zdim, :) = other(zdim, :) + k*periods(zdim)
                        share = is_overlap_simple(this, oth) .or. share
                     endif
                  enddo
               endif
            enddo
         endif
      enddo

   end function is_overlap_per

!>
!! \brief is_overlap_simple checks if two given blocks placed within a nonperiodic domain are overlapping.
!! This routine is not supposed to take care of periodic domain - use is_overlap_per when you check overlap for boxes that cross the periodic domain boundary
!<

   logical function is_overlap_simple(this, other) result(share)

      use constants,  only: xdim, zdim, LO, HI
      use domain,     only: dom

      implicit none

      integer(kind=8), dimension(:, :), intent(in) :: this  !< this box
      integer(kind=8), dimension(:, :), intent(in) :: other !< the other box

      integer :: d

      share = .true.
      do d = xdim, zdim
         if (dom%has_dir(d)) share = share .and. (other(d, LO) <= this(d, HI)) .and. (other(d, HI) >= this(d, LO))
      enddo

   end function is_overlap_simple

!> \brief Register all known named arrays for this cg, sey up shortcuts to the crucial fields

   subroutine add_all_na(this)

      use named_array_list, only: qna, wna
#ifdef ISO
      use constants,   only: cs_i2_n
      use fluids_pub,  only: cs2_max
#endif /* ISO */

      implicit none

      class(grid_container), intent(inout) :: this  !< object invoking type-bound procedure

      integer :: i

      if (allocated(qna%lst)) then
         do i = lbound(qna%lst(:), dim=1), ubound(qna%lst(:), dim=1)
            call this%add_na(qna%lst(i)%multigrid)
         enddo
      endif
      if (allocated(wna%lst)) then
         do i = lbound(wna%lst(:), dim=1), ubound(wna%lst(:), dim=1)
            call this%add_na_4d(wna%lst(i)%dim4)
         enddo
      endif

      ! shortcuts
      this%u  => this%w(wna%fi)%arr
      this%b  => this%w(wna%bi)%arr
      this%wa => this%q(qna%wai)%arr
#ifdef ISO
      this%cs_iso2 => this%q(qna%ind(cs_i2_n))%arr
      if (associated(this%cs_iso2)) this%cs_iso2(:,:,:) = cs2_max   ! set cs2 with sane values on non-multigrid grid pieces
#endif /* ISO */

   end subroutine add_all_na

!>
!! \brief Register a new 3D entry in current cg with given name. Called from cg_list_glob::reg_var
!!
!! \warning This routine should not be called directly from user routines
!<
   subroutine add_na(this, multigrid)

      use constants,   only: base_level_id
      use named_array, only: named_array3d

      implicit none

      class(grid_container), intent(inout) :: this          !< object invoking type-bound procedure
      logical,               intent(in)    :: multigrid     !< If .true. then cg%q(:)%arr and cg%w(:)%arr are allocated also below base level

      type(named_array3d), allocatable, dimension(:) :: tmp

      if (.not. allocated(this%q)) then
         allocate(this%q(1))
      else
         allocate(tmp(lbound(this%q(:),dim=1):ubound(this%q(:), dim=1) + 1))
         tmp(:ubound(this%q(:), dim=1)) = this%q(:)
         call move_alloc(from=tmp, to=this%q)
      endif

      if (multigrid .or. this%l%id >= base_level_id) call this%q(ubound(this%q(:), dim=1))%init(this%lhn(:, LO), this%lhn(:, HI))

   end subroutine add_na

!>
!! \brief Register a new 4D entry in current cg with given name. Called from cg_list_glob::reg_var
!!
!! \warning This routine should not be called directly from user routines
!! \deprecated Almost duplicated code with add_na
!<
   subroutine add_na_4d(this, n)

      use constants,   only: base_level_id, INT4
      use named_array, only: named_array4d

      implicit none

      class(grid_container), intent(inout) :: this         !< object invoking type-bound procedure
      integer(kind=4),       intent(in)    :: n            !< Length of the vector quantity to be stored (first dimension of the array)

      type(named_array4d), allocatable, dimension(:) :: tmp

      if (.not. allocated(this%w)) then
         allocate(this%w(1))
      else
         allocate(tmp(lbound(this%w(:),dim=1):ubound(this%w(:), dim=1) + 1))
         tmp(:ubound(this%w(:), dim=1)) = this%w(:)
         call move_alloc(from=tmp, to=this%w)
      endif

      if (this%l%id >= base_level_id) call this%w(ubound(this%w(:), dim=1))%init( [1_INT4, this%lhn(:, LO)], [n, this%lhn(:, HI)] ) !< \deprecated magic integer

   end subroutine add_na_4d

!> \brief Check if the grid container has any parts covered by finer grids and update appropriate map

   subroutine update_leafmap(this)

      use constants, only: xdim, ydim, zdim, LO, HI

      implicit none

      class(grid_container), intent(inout) :: this !< object invoking type-bound procedure

      integer(kind=8), dimension(xdim:zdim, LO:HI) :: se
      integer :: g

      this%leafmap = .true.
      if (allocated(this%ri_tgt%seg)) then
         do g = lbound(this%ri_tgt%seg(:), dim=1), ubound(this%ri_tgt%seg(:), dim=1)
            se(:, :) = this%ri_tgt%seg(g)%se(:, :)
            this%leafmap(se(xdim, LO):se(xdim, HI), se(ydim, LO):se(ydim, HI), se(zdim, LO):se(zdim, HI)) = .false.
         enddo
      endif

   end subroutine update_leafmap

!> \brief Add a new segment, reallocate if necessary

   subroutine add_seg(this, proc, se, tag)

      use dataio_pub, only: die

      implicit none

      class(bnd_list),                              intent(inout) :: this !< object invoking type-bound procedure
      integer,                                      intent(in)    :: proc !< process to be communicated
      integer(kind=8), dimension(xdim:zdim, LO:HI), intent(in)    :: se   !< segment definition
      integer(kind=4),                              intent(in)    :: tag  !< tag for MPI calls

      type(segment), dimension(:), allocatable :: tmp
      integer :: g

      if (tag <0) call die("[grid_container:add_seg] tag<0")

      if (allocated(this%seg)) then
         allocate(tmp(lbound(this%seg, dim=1):ubound(this%seg, dim=1)+1))
         tmp(:ubound(this%seg, dim=1)) = this%seg
         call move_alloc(from=tmp, to=this%seg)
      else
         allocate(this%seg(1))
      endif

      g = ubound(this%seg, dim=1)

      this%seg(g)%proc = proc
      this%seg(g)%se = se
      this%seg(g)%tag = tag
      nullify(this%seg(g)%local)

   end subroutine add_seg

   subroutine set_fluxpointers(this, cdim, i1, i2, eflx)

      use constants,  only: LO, HI
      use fluxtypes,  only: ext_fluxes

      implicit none

      class(grid_container), intent(in)    :: this    !< object invoking type-bound procedure
      integer(kind=4),       intent(in)    :: cdim    !< direction of the flux
      integer,               intent(in)    :: i1      !< coordinate
      integer,               intent(in)    :: i2      !< coordinate
      type(ext_fluxes),      intent(inout) :: eflx

      if (this%finebnd(cdim, LO)%index(i1, i2) >= this%ijkse(cdim, LO)) then
         fpl = this%finebnd(cdim, LO)%fa2fp(i1, i2)
         if (.not. allocated(fpl%uflx)) call fpl%fpinit
         eflx%li => fpl
      else
         nullify(eflx%li)
      endif
      if (this%finebnd(cdim, HI)%index(i1, i2) <= this%ijkse(cdim, HI)) then
         fpr = this%finebnd(cdim, HI)%fa2fp(i1, i2)
         if (.not. allocated(fpr%uflx)) call fpr%fpinit
         eflx%ri => fpr
      else
         nullify(eflx%ri)
      endif

      if (this%coarsebnd(cdim, LO)%index(i1, i2) >= this%ijkse(cdim, LO)) then
         cpl%index = this%coarsebnd(cdim, LO)%index(i1, i2)
         if (.not. allocated(cpl%uflx)) call cpl%fpinit
         eflx%lo => cpl
      else
         nullify(eflx%lo)
      endif
      if (this%coarsebnd(cdim, HI)%index(i1, i2) <= this%ijkse(cdim, HI)) then
         cpr%index = this%coarsebnd(cdim, HI)%index(i1, i2)
         if (.not. allocated(cpr%uflx)) call cpr%fpinit
         eflx%ro => cpr
      else
         nullify(eflx%ro)
      endif

   end subroutine set_fluxpointers

   subroutine save_outfluxes(this, cdim, i1, i2, eflx)

      use constants,  only: LO, HI
      use fluxtypes,  only: ext_fluxes

      implicit none

      class(grid_container), intent(inout) :: this    !< object invoking type-bound procedure
      integer(kind=4),       intent(in)    :: cdim
      integer,               intent(in)    :: i1
      integer,               intent(in)    :: i2
      type(ext_fluxes),      intent(inout) :: eflx

      if (associated(eflx%lo)) call this%coarsebnd(cdim, LO)%fp2fa(eflx%lo, i1, i2)
      if (associated(eflx%ro)) call this%coarsebnd(cdim, HI)%fp2fa(eflx%ro, i1, i2)

   end subroutine save_outfluxes

!>
!! \brief perform high-order order prolongation interpolation of the data stored in this%prolong_
!!
!! \details
!! <table border="1" cellpadding="4" cellspacing="0">
!!   <tr><td> Cell-face prolongation stencils for fast convergence on uniform grid </td>
!!       <td> -1./12. </td><td> 7./12. </td><td> 7./12. </td><td> -1./12. </td><td> integral cubic </td></tr>
!!   <tr><td> Slightly slower convergence, less wide stencil  </td>
!!       <td>         </td><td> 1./2.  </td><td> 1./2.  </td><td>         </td><td> average; integral and direct linear </td></tr>
!! </table>
!!\n Prolongation of cell faces from cell centers are required for FFT local solver, red-black Gauss-Seidel relaxation don't use it.
!!
!!\n Cell-centered prolongation stencils, for odd fine cells, for even fine cells reverse the order.
!! <table border="1" cellpadding="4" cellspacing="0">
!!   <tr><td> 35./2048. </td><td> -252./2048. </td><td> 1890./2048. </td><td> 420./2048. </td><td> -45./2048. </td><td> direct quartic </td></tr>
!!   <tr><td>           </td><td>   -7./128.  </td><td>  105./128.  </td><td>  35./128.  </td><td>  -5./128.  </td><td> direct cubic </td></tr>
!!   <tr><td>           </td><td>   -3./32.   </td><td>   30./32.   </td><td>   5./32.   </td><td>            </td><td> direct quadratic </td></tr>
!!   <tr><td>           </td><td>             </td><td>    1.       </td><td>            </td><td>            </td><td> injection (0-th order), direct and integral approach </td></tr>
!!   <tr><td>           </td><td>             </td><td>    3./4.    </td><td>   1./4.    </td><td>            </td><td> linear, direct and integral approach </td></tr>
!!   <tr><td>           </td><td>   -1./8.    </td><td>    1.       </td><td>   1./8.    </td><td>            </td><td> integral quadratic </td></tr>
!!   <tr><td>           </td><td>   -5./64.   </td><td>   55./64.   </td><td>  17./64.   </td><td>  -3./64.   </td><td> integral cubic </td></tr>
!!   <tr><td>   3./128. </td><td>  -11./64.   </td><td>    1.       </td><td>  11./64.   </td><td>  -3./128.  </td><td> integral quartic </td></tr>
!! </table>
!!
!!\n General rule is that the second big positive coefficient should be assigned to closer neighbor of the coarse parent cell.
!!\n Thus a single coarse contributes to fine cells in the following way:
!! <table border="1" cellpadding="4" cellspacing="0">
!!   <tr><td> fine level   </td>
!!       <td> -3./128. </td><td> 3./128. </td><td> -11./64. </td><td>  11./64. </td><td> 1. </td><td> 1. </td>
!!       <td> 11./64. </td><td> -11./64. </td><td> 3./128.  </td><td> -3./128. </td><td> integral quartic coefficients </td></tr>
!!   <tr><td> coarse level </td>
!!       <td colspan="2">                </td><td colspan="2">                 </td><td colspan="2"> 1.  </td>
!!       <td colspan="2">                </td><td colspan="2">                 </td><td>                               </td></tr>
!! </table>
!!\n
!!\n The term "n-th order integral interpolation" here means that the prolonged values satisfy the following condition:
!!\n Integral over a cell of a n-th order polynomial fit to the nearest 5 points in each dimension on coarse level
!! is equal to the sum of similar integrals over fine cells covering the coarse cell.
!!\n
!!\n The term "n-th order direct interpolation" here means that the prolonged values are n-th order polynomial fit
!! to the nearest 5 points in each dimension on coarse level evaluated for fine cell centers.
!!\n
!!\n It seems that for 3D Cartesian grid with isolated boundaries and relaxation implemented in approximate_solution
!! direct quadratic and cubic interpolations give best norm reduction factors per V-cycle (maclaurin problem).
!!  For other boundary types, FFT implementation of approximate_solution, specific source distribution or
!!  some other multigrid scheme may give faster convergence rate.
!!\n
!!\n Estimated prolongation costs for integral quartic stencil:
!!\n  "gather" approach: loop over fine cells, each one collects weighted values from 5**3 coarse cells (125*n_fine multiplications
!!\n  "scatter" approach: loop over coarse cells, each one contributes weighted values to 10**3 fine cells (1000*n_coarse multiplications, roughly equal to cost of gather)
!!\n  "directionally split" approach: do the prolongation (either gather or scatter type) first in x direction (10*n_coarse multiplications -> 2*n_coarse intermediate cells
!!                                  result), then in y direction (10*2*n_coarse multiplications -> 4*n_coarse intermediate cells result), then in z direction
!!                                  (10*4*n_coarse multiplications -> 8*n_coarse = n_fine cells result). Looks like 70*n_coarse multiplications.
!!                                  Will require two additional arrays for intermediate results.
!!\n  "FFT" approach: do the convolution in Fourier space. Unfortunately it is not periodic box, so we cannot use power of 2 FFT sizes. No idea how fast or slow this can be.
!!\n
!!\n For AMR or nested grid low-order prolongation schemes (injection and linear interpolation at least) are known to produce artifacts
!! on fine-coarse boundaries. For uniform grid the simplest operators are probably the fastest and give best V-cycle convergence rates.
!<

   subroutine prolong(this, ind, cse, p_xyz)

      use constants,          only: xdim, ydim, zdim, zero, LO, HI, I_ZERO, I_ONE, I_TWO, I_THREE, O_INJ, O_LIN, O_D2, O_D3, O_D4, O_D5, O_D6, O_I2, O_I3, O_I4
      use dataio_pub,         only: die
      use domain,             only: dom
      use func,               only: operator(.notequals.)
      use grid_helpers,       only: c2f
      use named_array_list,   only: qna

      implicit none

      class(grid_container),                        intent(inout) :: this  !< object invoking type-bound procedure
      integer(kind=4),                              intent(in)    :: ind   !< index of cg%q(:) 3d array - variable to be prolonged
      integer(kind=8), dimension(xdim:zdim, LO:HI), intent(in)    :: cse   !< coarse segment
      logical,                                      intent(in)    :: p_xyz !< store the result in this%prolong_xyz when true, in this%q(ind)%arr otherwise

      integer :: stencil_range        !< how far to look for the data to be prolonged
      integer(kind=8), dimension(xdim:zdim) :: D
      integer(kind=8), dimension(xdim:zdim, LO:HI) :: fse ! fine segment
      real :: P_3, P_2, P_1, P0, P1, P2, P3 !< interpolation coefficients
      real, dimension(:,:,:), pointer :: pa3d

      if (p_xyz) then
         pa3d => this%prolong_xyz
      else
         pa3d => this%q(ind)%arr
      endif

      select case (qna%lst(ind)%ord_prolong)
         case (O_D6)
            P_3 = -231./65536. ; P_2 = 2002./65536.; P_1 = -9009./65536.; P0 = 60060./65536.; P1 = 15015./65536.; P2 = -2574./65536.; P3 = 273./65536.
         case (O_D5)
            P_3 = 0.;            P_2 = 77./8192.;    P_1 = -693./8192.;   P0 = 6930./8192.;   P1 = 2310./8192.;   P2 = -495./8192.;   P3 = 63./8192.
         case (O_D4)
            P_3 = 0.;            P_2 = 35./2048.;    P_1 = -252./2048.;   P0 = 1890./2048.;   P1 = 420./2048.;    P2 = -45./2048.;    P3 = 0.
         case (O_D3)
            P_3 = 0.;            P_2 = 0.;           P_1 = -7./128.;      P0 = 105./128.;     P1 = 35./128.;      P2 = -5./128.;      P3 = 0.
         case (O_D2)
            P_3 = 0.;            P_2 = 0.;           P_1 = -3./32.;       P0 = 30./32.;       P1 = 5./32.;        P2 = 0.;            P3 = 0.
         case (O_LIN)
            P_3 = 0.;            P_2 = 0.;           P_1 = 0.;            P0 = 3./4.;         P1 = 1./4.;         P2 = 0.;            P3 = 0.
         case (O_INJ)
            P_3 = 0.;            P_2 = 0.;           P_1 = 0.;            P0 = 1.;            P1 = 0.;            P2 = 0.;            P3 = 0.
         case (O_I2)
            P_3 = 0.;            P_2 = 0.;           P_1 = -1./8.;        P0 = 1.;            P1 = 1./8.;         P2 = 0.;            P3 = 0.
         case (O_I3)
            P_3 = 0.;            P_2 = 0.;           P_1 = -5./64.;       P0 = 55./64;        P1 = 17./64.;       P2 = -3./64.;       P3 = 0.
         case (O_I4)
            P_3 = 0.;            P_2 = 3./128.;      P_1 = -11./64.;      P0 = 1.;            P1 = 11./64.;       P2 = -3./128.;      P3 = 0.
         case default
            call die("[grid_container:prolong] Unsupported order")
            return
      end select

      ! this is just for optimization. Setting stencil_range = I_THREE should work correctly for all interpolations.
      stencil_range = I_ZERO
      if ((P_1.notequals.zero).or.(P1.notequals.zero)) stencil_range = I_ONE
      if ((P_2.notequals.zero).or.(P2.notequals.zero)) stencil_range = I_TWO
      if ((P_3.notequals.zero).or.(P3.notequals.zero)) stencil_range = I_THREE

      where (dom%has_dir(:))
         D(:) = 1
      elsewhere
         D(:) = 0
      endwhere

      !> \deprecated the comments below are quite old and may be outdated or inaccurate.
      ! When the grid offset is odd, the coarse data is shifted by half coarse cell (or one fine cell)
      ! odd(:) = int(mod(cg%off(:), int(refinement_factor, kind=8)), kind=4)
      ! When the grid offset is odd we need to apply mirrored prolongation stencil (swap even and odd stencils)
      ! when dom%nb is odd, one, most distant, layer of cells is not filled up

      fse = c2f(cse)

      ! Perform directional-split interpolation
      select case (stencil_range*dom%D_x) ! stencil_range or I_ZERO if .not. dom%has_dir(xdim)
         case (I_ZERO)
            this%prolong_x      (fse(xdim, LO):fse(xdim, HI):2, :, :) = &
                 this%prolong_  (cse(xdim, LO):cse(xdim, HI),   :, :)
            if (dom%has_dir(xdim)) &
                 this%prolong_x (fse(xdim, LO)+dom%D_x:fse(xdim, HI)+dom%D_x:2, :, :) = &
                 & this%prolong_(cse(xdim, LO):cse(xdim, HI),                   :, :)
         case (I_ONE)
            this%prolong_x          (fse(xdim, LO)        :fse(xdim, HI):2,         cse(ydim, LO)-dom%D_y:cse(ydim, HI)+dom%D_y, cse(zdim, LO)-dom%D_z:cse(zdim, HI)+dom%D_z) = &
                 +P1 * this%prolong_(cse(xdim, LO)-D(xdim):cse(xdim, HI)-D(xdim),   cse(ydim, LO)-dom%D_y:cse(ydim, HI)+dom%D_y, cse(zdim, LO)-dom%D_z:cse(zdim, HI)+dom%D_z) &
                 +P0 * this%prolong_(cse(xdim, LO)        :cse(xdim, HI),           cse(ydim, LO)-dom%D_y:cse(ydim, HI)+dom%D_y, cse(zdim, LO)-dom%D_z:cse(zdim, HI)+dom%D_z) &
                 +P_1* this%prolong_(cse(xdim, LO)+D(xdim):cse(xdim, HI)+D(xdim),   cse(ydim, LO)-dom%D_y:cse(ydim, HI)+dom%D_y, cse(zdim, LO)-dom%D_z:cse(zdim, HI)+dom%D_z)
            this%prolong_x          (fse(xdim, LO)+dom%D_x:fse(xdim, HI)+dom%D_x:2, cse(ydim, LO)-dom%D_y:cse(ydim, HI)+dom%D_y, cse(zdim, LO)-dom%D_z:cse(zdim, HI)+dom%D_z) = &
                 +P_1* this%prolong_(cse(xdim, LO)-D(xdim):cse(xdim, HI)-D(xdim),   cse(ydim, LO)-dom%D_y:cse(ydim, HI)+dom%D_y, cse(zdim, LO)-dom%D_z:cse(zdim, HI)+dom%D_z) &
                 +P0 * this%prolong_(cse(xdim, LO)        :cse(xdim, HI),           cse(ydim, LO)-dom%D_y:cse(ydim, HI)+dom%D_y, cse(zdim, LO)-dom%D_z:cse(zdim, HI)+dom%D_z) &
                 +P1 * this%prolong_(cse(xdim, LO)+D(xdim):cse(xdim, HI)+D(xdim),   cse(ydim, LO)-dom%D_y:cse(ydim, HI)+dom%D_y, cse(zdim, LO)-dom%D_z:cse(zdim, HI)+dom%D_z)
         case (I_TWO)
            this%prolong_x          (fse(xdim, LO)          :fse(xdim, HI):2,         cse(ydim, LO)-2*dom%D_y:cse(ydim, HI)+2*dom%D_y, cse(zdim, LO)-2*dom%D_z:cse(zdim, HI)+2*dom%D_z) = &
                 +P2 * this%prolong_(cse(xdim, LO)-2*D(xdim):cse(xdim, HI)-2*D(xdim), cse(ydim, LO)-2*dom%D_y:cse(ydim, HI)+2*dom%D_y, cse(zdim, LO)-2*dom%D_z:cse(zdim, HI)+2*dom%D_z) &
                 +P1 * this%prolong_(cse(xdim, LO)-  D(xdim):cse(xdim, HI)-  D(xdim), cse(ydim, LO)-2*dom%D_y:cse(ydim, HI)+2*dom%D_y, cse(zdim, LO)-2*dom%D_z:cse(zdim, HI)+2*dom%D_z) &
                 +P0 * this%prolong_(cse(xdim, LO)          :cse(xdim, HI),           cse(ydim, LO)-2*dom%D_y:cse(ydim, HI)+2*dom%D_y, cse(zdim, LO)-2*dom%D_z:cse(zdim, HI)+2*dom%D_z) &
                 +P_1* this%prolong_(cse(xdim, LO)+  D(xdim):cse(xdim, HI)+  D(xdim), cse(ydim, LO)-2*dom%D_y:cse(ydim, HI)+2*dom%D_y, cse(zdim, LO)-2*dom%D_z:cse(zdim, HI)+2*dom%D_z) &
                 +P_2* this%prolong_(cse(xdim, LO)+2*D(xdim):cse(xdim, HI)+2*D(xdim), cse(ydim, LO)-2*dom%D_y:cse(ydim, HI)+2*dom%D_y, cse(zdim, LO)-2*dom%D_z:cse(zdim, HI)+2*dom%D_z)
            this%prolong_x          (fse(xdim, LO)+dom%D_x  :fse(xdim, HI)+dom%D_x:2, cse(ydim, LO)-2*dom%D_y:cse(ydim, HI)+2*dom%D_y, cse(zdim, LO)-2*dom%D_z:cse(zdim, HI)+2*dom%D_z) = &
                 +P_2* this%prolong_(cse(xdim, LO)-2*D(xdim):cse(xdim, HI)-2*D(xdim), cse(ydim, LO)-2*dom%D_y:cse(ydim, HI)+2*dom%D_y, cse(zdim, LO)-2*dom%D_z:cse(zdim, HI)+2*dom%D_z) &
                 +P_1* this%prolong_(cse(xdim, LO)-  D(xdim):cse(xdim, HI)-  D(xdim), cse(ydim, LO)-2*dom%D_y:cse(ydim, HI)+2*dom%D_y, cse(zdim, LO)-2*dom%D_z:cse(zdim, HI)+2*dom%D_z) &
                 +P0 * this%prolong_(cse(xdim, LO)          :cse(xdim, HI),           cse(ydim, LO)-2*dom%D_y:cse(ydim, HI)+2*dom%D_y, cse(zdim, LO)-2*dom%D_z:cse(zdim, HI)+2*dom%D_z) &
                 +P1 * this%prolong_(cse(xdim, LO)+  D(xdim):cse(xdim, HI)+  D(xdim), cse(ydim, LO)-2*dom%D_y:cse(ydim, HI)+2*dom%D_y, cse(zdim, LO)-2*dom%D_z:cse(zdim, HI)+2*dom%D_z) &
                 +P2 * this%prolong_(cse(xdim, LO)+2*D(xdim):cse(xdim, HI)+2*D(xdim), cse(ydim, LO)-2*dom%D_y:cse(ydim, HI)+2*dom%D_y, cse(zdim, LO)-2*dom%D_z:cse(zdim, HI)+2*dom%D_z)
         case (I_THREE)
            this%prolong_x          (fse(xdim, LO)          :fse(xdim, HI):2,         cse(ydim, LO)-3*dom%D_y:cse(ydim, HI)+3*dom%D_y, cse(zdim, LO)-3*dom%D_z:cse(zdim, HI)+3*dom%D_z) = &
                 +P3 * this%prolong_(cse(xdim, LO)-3*D(xdim):cse(xdim, HI)-3*D(xdim), cse(ydim, LO)-3*dom%D_y:cse(ydim, HI)+3*dom%D_y, cse(zdim, LO)-3*dom%D_z:cse(zdim, HI)+3*dom%D_z) &
                 +P2 * this%prolong_(cse(xdim, LO)-2*D(xdim):cse(xdim, HI)-2*D(xdim), cse(ydim, LO)-3*dom%D_y:cse(ydim, HI)+3*dom%D_y, cse(zdim, LO)-3*dom%D_z:cse(zdim, HI)+3*dom%D_z) &
                 +P1 * this%prolong_(cse(xdim, LO)-  D(xdim):cse(xdim, HI)-  D(xdim), cse(ydim, LO)-3*dom%D_y:cse(ydim, HI)+3*dom%D_y, cse(zdim, LO)-3*dom%D_z:cse(zdim, HI)+3*dom%D_z) &
                 +P0 * this%prolong_(cse(xdim, LO)          :cse(xdim, HI),           cse(ydim, LO)-3*dom%D_y:cse(ydim, HI)+3*dom%D_y, cse(zdim, LO)-3*dom%D_z:cse(zdim, HI)+3*dom%D_z) &
                 +P_1* this%prolong_(cse(xdim, LO)+  D(xdim):cse(xdim, HI)+  D(xdim), cse(ydim, LO)-3*dom%D_y:cse(ydim, HI)+3*dom%D_y, cse(zdim, LO)-3*dom%D_z:cse(zdim, HI)+3*dom%D_z) &
                 +P_2* this%prolong_(cse(xdim, LO)+2*D(xdim):cse(xdim, HI)+2*D(xdim), cse(ydim, LO)-3*dom%D_y:cse(ydim, HI)+3*dom%D_y, cse(zdim, LO)-3*dom%D_z:cse(zdim, HI)+3*dom%D_z) &
                 +P_3* this%prolong_(cse(xdim, LO)+3*D(xdim):cse(xdim, HI)+3*D(xdim), cse(ydim, LO)-3*dom%D_y:cse(ydim, HI)+3*dom%D_y, cse(zdim, LO)-3*dom%D_z:cse(zdim, HI)+3*dom%D_z)
            this%prolong_x          (fse(xdim, LO)+dom%D_x  :fse(xdim, HI)+dom%D_x:2, cse(ydim, LO)-3*dom%D_y:cse(ydim, HI)+3*dom%D_y, cse(zdim, LO)-3*dom%D_z:cse(zdim, HI)+3*dom%D_z) = &
                 +P_3* this%prolong_(cse(xdim, LO)-3*D(xdim):cse(xdim, HI)-3*D(xdim), cse(ydim, LO)-3*dom%D_y:cse(ydim, HI)+3*dom%D_y, cse(zdim, LO)-3*dom%D_z:cse(zdim, HI)+3*dom%D_z) &
                 +P_2* this%prolong_(cse(xdim, LO)-2*D(xdim):cse(xdim, HI)-2*D(xdim), cse(ydim, LO)-3*dom%D_y:cse(ydim, HI)+3*dom%D_y, cse(zdim, LO)-3*dom%D_z:cse(zdim, HI)+3*dom%D_z) &
                 +P_1* this%prolong_(cse(xdim, LO)-  D(xdim):cse(xdim, HI)-  D(xdim), cse(ydim, LO)-3*dom%D_y:cse(ydim, HI)+3*dom%D_y, cse(zdim, LO)-3*dom%D_z:cse(zdim, HI)+3*dom%D_z) &
                 +P0 * this%prolong_(cse(xdim, LO)          :cse(xdim, HI),           cse(ydim, LO)-3*dom%D_y:cse(ydim, HI)+3*dom%D_y, cse(zdim, LO)-3*dom%D_z:cse(zdim, HI)+3*dom%D_z) &
                 +P1 * this%prolong_(cse(xdim, LO)+  D(xdim):cse(xdim, HI)+  D(xdim), cse(ydim, LO)-3*dom%D_y:cse(ydim, HI)+3*dom%D_y, cse(zdim, LO)-3*dom%D_z:cse(zdim, HI)+3*dom%D_z) &
                 +P2 * this%prolong_(cse(xdim, LO)+2*D(xdim):cse(xdim, HI)+2*D(xdim), cse(ydim, LO)-3*dom%D_y:cse(ydim, HI)+3*dom%D_y, cse(zdim, LO)-3*dom%D_z:cse(zdim, HI)+3*dom%D_z) &
                 +P3 * this%prolong_(cse(xdim, LO)+3*D(xdim):cse(xdim, HI)+3*D(xdim), cse(ydim, LO)-3*dom%D_y:cse(ydim, HI)+3*dom%D_y, cse(zdim, LO)-3*dom%D_z:cse(zdim, HI)+3*dom%D_z)
         case default
            call die("[grid_container:prolong] unsupported stencil size")
      end select

      select case (stencil_range*dom%D_y)
         case (I_ZERO)
            this%prolong_xy      (fse(xdim, LO):fse(xdim, HI), fse(ydim, LO):fse(ydim, HI):2, :) = &
                 this%prolong_x  (fse(xdim, LO):fse(xdim, HI), cse(ydim, LO):cse(ydim, HI),   :)
            if (dom%has_dir(ydim)) &
                 this%prolong_xy (fse(xdim, LO):fse(xdim, HI), fse(ydim, LO)+dom%D_y:fse(ydim, HI)+dom%D_y:2, :) = &
                 & this%prolong_x(fse(xdim, LO):fse(xdim, HI), cse(ydim, LO):cse(ydim, HI),                   :)
         case (I_ONE)
            this%prolong_xy           (fse(xdim, LO):fse(xdim, HI), fse(ydim, LO):fse(ydim, HI):2,               cse(zdim, LO)-dom%D_z:cse(zdim, HI)+dom%D_z) = &
                 + P1 * this%prolong_x(fse(xdim, LO):fse(xdim, HI), cse(ydim, LO)-D(ydim):cse(ydim, HI)-D(ydim), cse(zdim, LO)-dom%D_z:cse(zdim, HI)+dom%D_z) &
                 + P0 * this%prolong_x(fse(xdim, LO):fse(xdim, HI), cse(ydim, LO)        :cse(ydim, HI),         cse(zdim, LO)-dom%D_z:cse(zdim, HI)+dom%D_z) &
                 + P_1* this%prolong_x(fse(xdim, LO):fse(xdim, HI), cse(ydim, LO)+D(ydim):cse(ydim, HI)+D(ydim), cse(zdim, LO)-dom%D_z:cse(zdim, HI)+dom%D_z)
            this%prolong_xy           (fse(xdim, LO):fse(xdim, HI), fse(ydim, LO)+dom%D_y:fse(ydim, HI)+dom%D_y:2, cse(zdim, LO)-dom%D_z:cse(zdim, HI)+dom%D_z) = &
                 + P_1* this%prolong_x(fse(xdim, LO):fse(xdim, HI), cse(ydim, LO)-D(ydim):cse(ydim, HI)-D(ydim),   cse(zdim, LO)-dom%D_z:cse(zdim, HI)+dom%D_z) &
                 + P0 * this%prolong_x(fse(xdim, LO):fse(xdim, HI), cse(ydim, LO)        :cse(ydim, HI),           cse(zdim, LO)-dom%D_z:cse(zdim, HI)+dom%D_z) &
                 + P1 * this%prolong_x(fse(xdim, LO):fse(xdim, HI), cse(ydim, LO)+D(ydim):cse(ydim, HI)+D(ydim),   cse(zdim, LO)-dom%D_z:cse(zdim, HI)+dom%D_z)
         case (I_TWO)
            this%prolong_xy           (fse(xdim, LO):fse(xdim, HI), fse(ydim, LO)          :fse(ydim, HI):2,         cse(zdim, LO)-2*dom%D_z:cse(zdim, HI)+2*dom%D_z) = &
                 + P2 * this%prolong_x(fse(xdim, LO):fse(xdim, HI), cse(ydim, LO)-2*D(ydim):cse(ydim, HI)-2*D(ydim), cse(zdim, LO)-2*dom%D_z:cse(zdim, HI)+2*dom%D_z) &
                 + P1 * this%prolong_x(fse(xdim, LO):fse(xdim, HI), cse(ydim, LO)-  D(ydim):cse(ydim, HI)-  D(ydim), cse(zdim, LO)-2*dom%D_z:cse(zdim, HI)+2*dom%D_z) &
                 + P0 * this%prolong_x(fse(xdim, LO):fse(xdim, HI), cse(ydim, LO)          :cse(ydim, HI),           cse(zdim, LO)-2*dom%D_z:cse(zdim, HI)+2*dom%D_z) &
                 + P_1* this%prolong_x(fse(xdim, LO):fse(xdim, HI), cse(ydim, LO)+  D(ydim):cse(ydim, HI)+  D(ydim), cse(zdim, LO)-2*dom%D_z:cse(zdim, HI)+2*dom%D_z) &
                 + P_2* this%prolong_x(fse(xdim, LO):fse(xdim, HI), cse(ydim, LO)+2*D(ydim):cse(ydim, HI)+2*D(ydim), cse(zdim, LO)-2*dom%D_z:cse(zdim, HI)+2*dom%D_z)
            this%prolong_xy           (fse(xdim, LO):fse(xdim, HI), fse(ydim, LO)+dom%D_y  :fse(ydim, HI)+dom%D_y:2, cse(zdim, LO)-2*dom%D_z:cse(zdim, HI)+2*dom%D_z) = &
                 + P_2* this%prolong_x(fse(xdim, LO):fse(xdim, HI), cse(ydim, LO)-2*D(ydim):cse(ydim, HI)-2*D(ydim), cse(zdim, LO)-2*dom%D_z:cse(zdim, HI)+2*dom%D_z) &
                 + P_1* this%prolong_x(fse(xdim, LO):fse(xdim, HI), cse(ydim, LO)-  D(ydim):cse(ydim, HI)-  D(ydim), cse(zdim, LO)-2*dom%D_z:cse(zdim, HI)+2*dom%D_z) &
                 + P0 * this%prolong_x(fse(xdim, LO):fse(xdim, HI), cse(ydim, LO)          :cse(ydim, HI),           cse(zdim, LO)-2*dom%D_z:cse(zdim, HI)+2*dom%D_z) &
                 + P1 * this%prolong_x(fse(xdim, LO):fse(xdim, HI), cse(ydim, LO)+  D(ydim):cse(ydim, HI)+  D(ydim), cse(zdim, LO)-2*dom%D_z:cse(zdim, HI)+2*dom%D_z) &
                 + P2 * this%prolong_x(fse(xdim, LO):fse(xdim, HI), cse(ydim, LO)+2*D(ydim):cse(ydim, HI)+2*D(ydim), cse(zdim, LO)-2*dom%D_z:cse(zdim, HI)+2*dom%D_z)
         case (I_THREE)
            this%prolong_xy           (fse(xdim, LO):fse(xdim, HI), fse(ydim, LO)          :fse(ydim, HI):2,         cse(zdim, LO)-3*dom%D_z:cse(zdim, HI)+3*dom%D_z) = &
                 + P3 * this%prolong_x(fse(xdim, LO):fse(xdim, HI), cse(ydim, LO)-3*D(ydim):cse(ydim, HI)-3*D(ydim), cse(zdim, LO)-3*dom%D_z:cse(zdim, HI)+3*dom%D_z) &
                 + P2 * this%prolong_x(fse(xdim, LO):fse(xdim, HI), cse(ydim, LO)-2*D(ydim):cse(ydim, HI)-2*D(ydim), cse(zdim, LO)-3*dom%D_z:cse(zdim, HI)+3*dom%D_z) &
                 + P1 * this%prolong_x(fse(xdim, LO):fse(xdim, HI), cse(ydim, LO)-  D(ydim):cse(ydim, HI)-  D(ydim), cse(zdim, LO)-3*dom%D_z:cse(zdim, HI)+3*dom%D_z) &
                 + P0 * this%prolong_x(fse(xdim, LO):fse(xdim, HI), cse(ydim, LO)          :cse(ydim, HI),           cse(zdim, LO)-3*dom%D_z:cse(zdim, HI)+3*dom%D_z) &
                 + P_1* this%prolong_x(fse(xdim, LO):fse(xdim, HI), cse(ydim, LO)+  D(ydim):cse(ydim, HI)+  D(ydim), cse(zdim, LO)-3*dom%D_z:cse(zdim, HI)+3*dom%D_z) &
                 + P_2* this%prolong_x(fse(xdim, LO):fse(xdim, HI), cse(ydim, LO)+2*D(ydim):cse(ydim, HI)+2*D(ydim), cse(zdim, LO)-3*dom%D_z:cse(zdim, HI)+3*dom%D_z) &
                 + P_3* this%prolong_x(fse(xdim, LO):fse(xdim, HI), cse(ydim, LO)+3*D(ydim):cse(ydim, HI)+3*D(ydim), cse(zdim, LO)-3*dom%D_z:cse(zdim, HI)+3*dom%D_z)
            this%prolong_xy           (fse(xdim, LO):fse(xdim, HI), fse(ydim, LO)+dom%D_y  :fse(ydim, HI)+dom%D_y:2, cse(zdim, LO)-3*dom%D_z:cse(zdim, HI)+3*dom%D_z) = &
                 + P_3* this%prolong_x(fse(xdim, LO):fse(xdim, HI), cse(ydim, LO)-3*D(ydim):cse(ydim, HI)-3*D(ydim), cse(zdim, LO)-3*dom%D_z:cse(zdim, HI)+3*dom%D_z) &
                 + P_2* this%prolong_x(fse(xdim, LO):fse(xdim, HI), cse(ydim, LO)-2*D(ydim):cse(ydim, HI)-2*D(ydim), cse(zdim, LO)-3*dom%D_z:cse(zdim, HI)+3*dom%D_z) &
                 + P_1* this%prolong_x(fse(xdim, LO):fse(xdim, HI), cse(ydim, LO)-  D(ydim):cse(ydim, HI)-  D(ydim), cse(zdim, LO)-3*dom%D_z:cse(zdim, HI)+3*dom%D_z) &
                 + P0 * this%prolong_x(fse(xdim, LO):fse(xdim, HI), cse(ydim, LO)          :cse(ydim, HI),           cse(zdim, LO)-3*dom%D_z:cse(zdim, HI)+3*dom%D_z) &
                 + P1 * this%prolong_x(fse(xdim, LO):fse(xdim, HI), cse(ydim, LO)+  D(ydim):cse(ydim, HI)+  D(ydim), cse(zdim, LO)-3*dom%D_z:cse(zdim, HI)+3*dom%D_z) &
                 + P2 * this%prolong_x(fse(xdim, LO):fse(xdim, HI), cse(ydim, LO)+2*D(ydim):cse(ydim, HI)+2*D(ydim), cse(zdim, LO)-3*dom%D_z:cse(zdim, HI)+3*dom%D_z) &
                 + P3 * this%prolong_x(fse(xdim, LO):fse(xdim, HI), cse(ydim, LO)+3*D(ydim):cse(ydim, HI)+3*D(ydim), cse(zdim, LO)-3*dom%D_z:cse(zdim, HI)+3*dom%D_z)
         case default
            call die("[grid_container:prolong] unsupported stencil size")
      end select

      select case (stencil_range*dom%D_z)
         case (I_ZERO)
            pa3d                  (fse(xdim, LO):fse(xdim, HI), fse(ydim, LO):fse(ydim, HI), fse(zdim, LO):fse(zdim, HI):2) = &
                 this%prolong_xy  (fse(xdim, LO):fse(xdim, HI), fse(ydim, LO):fse(ydim, HI), cse(zdim, LO):cse(zdim, HI))
            if (dom%has_dir(zdim)) &
                 pa3d             (fse(xdim, LO):fse(xdim, HI), fse(ydim, LO):fse(ydim, HI), fse(zdim, LO)+dom%D_z:fse(zdim, HI)+dom%D_z:2) = &
                 & this%prolong_xy(fse(xdim, LO):fse(xdim, HI), fse(ydim, LO):fse(ydim, HI), cse(zdim, LO):cse(zdim, HI))
         case (I_ONE)
            pa3d                       (fse(xdim, LO):fse(xdim, HI), fse(ydim, LO):fse(ydim, HI), fse(zdim, LO)        :fse(zdim, HI):2) = &
                 + P1 * this%prolong_xy(fse(xdim, LO):fse(xdim, HI), fse(ydim, LO):fse(ydim, HI), cse(zdim, LO)-D(zdim):cse(zdim, HI)-D(zdim)) &
                 + P0 * this%prolong_xy(fse(xdim, LO):fse(xdim, HI), fse(ydim, LO):fse(ydim, HI), cse(zdim, LO)        :cse(zdim, HI)        ) &
                 + P_1* this%prolong_xy(fse(xdim, LO):fse(xdim, HI), fse(ydim, LO):fse(ydim, HI), cse(zdim, LO)+D(zdim):cse(zdim, HI)+D(zdim))
            pa3d                       (fse(xdim, LO):fse(xdim, HI), fse(ydim, LO):fse(ydim, HI), fse(zdim, LO)+dom%D_z:fse(zdim, HI)+dom%D_z:2) = &
                 + P_1* this%prolong_xy(fse(xdim, LO):fse(xdim, HI), fse(ydim, LO):fse(ydim, HI), cse(zdim, LO)-D(zdim):cse(zdim, HI)-D(zdim)) &
                 + P0 * this%prolong_xy(fse(xdim, LO):fse(xdim, HI), fse(ydim, LO):fse(ydim, HI), cse(zdim, LO)        :cse(zdim, HI)        ) &
                 + P1 * this%prolong_xy(fse(xdim, LO):fse(xdim, HI), fse(ydim, LO):fse(ydim, HI), cse(zdim, LO)+D(zdim):cse(zdim, HI)+D(zdim))
         case (I_TWO)
            pa3d                       (fse(xdim, LO):fse(xdim, HI), fse(ydim, LO):fse(ydim, HI), fse(zdim, LO)          :fse(zdim, HI):2) = &
                 + P2 * this%prolong_xy(fse(xdim, LO):fse(xdim, HI), fse(ydim, LO):fse(ydim, HI), cse(zdim, LO)-2*D(zdim):cse(zdim, HI)-2*D(zdim)) &
                 + P1 * this%prolong_xy(fse(xdim, LO):fse(xdim, HI), fse(ydim, LO):fse(ydim, HI), cse(zdim, LO)-  D(zdim):cse(zdim, HI)-  D(zdim)) &
                 + P0 * this%prolong_xy(fse(xdim, LO):fse(xdim, HI), fse(ydim, LO):fse(ydim, HI), cse(zdim, LO)          :cse(zdim, HI)          ) &
                 + P_1* this%prolong_xy(fse(xdim, LO):fse(xdim, HI), fse(ydim, LO):fse(ydim, HI), cse(zdim, LO)+  D(zdim):cse(zdim, HI)+  D(zdim)) &
                 + P_2* this%prolong_xy(fse(xdim, LO):fse(xdim, HI), fse(ydim, LO):fse(ydim, HI), cse(zdim, LO)+2*D(zdim):cse(zdim, HI)+2*D(zdim))
            pa3d                       (fse(xdim, LO):fse(xdim, HI), fse(ydim, LO):fse(ydim, HI), fse(zdim, LO)+dom%D_z  :fse(zdim, HI)+dom%D_z:2) = &
                 + P_2* this%prolong_xy(fse(xdim, LO):fse(xdim, HI), fse(ydim, LO):fse(ydim, HI), cse(zdim, LO)-2*D(zdim):cse(zdim, HI)-2*D(zdim)) &
                 + P_1* this%prolong_xy(fse(xdim, LO):fse(xdim, HI), fse(ydim, LO):fse(ydim, HI), cse(zdim, LO)-  D(zdim):cse(zdim, HI)-  D(zdim)) &
                 + P0 * this%prolong_xy(fse(xdim, LO):fse(xdim, HI), fse(ydim, LO):fse(ydim, HI), cse(zdim, LO)          :cse(zdim, HI)          ) &
                 + P1 * this%prolong_xy(fse(xdim, LO):fse(xdim, HI), fse(ydim, LO):fse(ydim, HI), cse(zdim, LO)+  D(zdim):cse(zdim, HI)+  D(zdim)) &
                 + P2 * this%prolong_xy(fse(xdim, LO):fse(xdim, HI), fse(ydim, LO):fse(ydim, HI), cse(zdim, LO)+2*D(zdim):cse(zdim, HI)+2*D(zdim))
         case (I_THREE)
            pa3d                       (fse(xdim, LO):fse(xdim, HI), fse(ydim, LO):fse(ydim, HI), fse(zdim, LO)          :fse(zdim, HI):2) = &
                 + P3 * this%prolong_xy(fse(xdim, LO):fse(xdim, HI), fse(ydim, LO):fse(ydim, HI), cse(zdim, LO)-3*D(zdim):cse(zdim, HI)-3*D(zdim)) &
                 + P2 * this%prolong_xy(fse(xdim, LO):fse(xdim, HI), fse(ydim, LO):fse(ydim, HI), cse(zdim, LO)-2*D(zdim):cse(zdim, HI)-2*D(zdim)) &
                 + P1 * this%prolong_xy(fse(xdim, LO):fse(xdim, HI), fse(ydim, LO):fse(ydim, HI), cse(zdim, LO)-  D(zdim):cse(zdim, HI)-  D(zdim)) &
                 + P0 * this%prolong_xy(fse(xdim, LO):fse(xdim, HI), fse(ydim, LO):fse(ydim, HI), cse(zdim, LO)          :cse(zdim, HI)          ) &
                 + P_1* this%prolong_xy(fse(xdim, LO):fse(xdim, HI), fse(ydim, LO):fse(ydim, HI), cse(zdim, LO)+  D(zdim):cse(zdim, HI)+  D(zdim)) &
                 + P_2* this%prolong_xy(fse(xdim, LO):fse(xdim, HI), fse(ydim, LO):fse(ydim, HI), cse(zdim, LO)+2*D(zdim):cse(zdim, HI)+2*D(zdim)) &
                 + P_3* this%prolong_xy(fse(xdim, LO):fse(xdim, HI), fse(ydim, LO):fse(ydim, HI), cse(zdim, LO)+3*D(zdim):cse(zdim, HI)+3*D(zdim))
            pa3d                       (fse(xdim, LO):fse(xdim, HI), fse(ydim, LO):fse(ydim, HI), fse(zdim, LO)+dom%D_z  :fse(zdim, HI)+dom%D_z:2) = &
                 + P_3* this%prolong_xy(fse(xdim, LO):fse(xdim, HI), fse(ydim, LO):fse(ydim, HI), cse(zdim, LO)-3*D(zdim):cse(zdim, HI)-3*D(zdim)) &
                 + P_2* this%prolong_xy(fse(xdim, LO):fse(xdim, HI), fse(ydim, LO):fse(ydim, HI), cse(zdim, LO)-2*D(zdim):cse(zdim, HI)-2*D(zdim)) &
                 + P_1* this%prolong_xy(fse(xdim, LO):fse(xdim, HI), fse(ydim, LO):fse(ydim, HI), cse(zdim, LO)-  D(zdim):cse(zdim, HI)-  D(zdim)) &
                 + P0 * this%prolong_xy(fse(xdim, LO):fse(xdim, HI), fse(ydim, LO):fse(ydim, HI), cse(zdim, LO)          :cse(zdim, HI)          ) &
                 + P1 * this%prolong_xy(fse(xdim, LO):fse(xdim, HI), fse(ydim, LO):fse(ydim, HI), cse(zdim, LO)+  D(zdim):cse(zdim, HI)+  D(zdim)) &
                 + P2 * this%prolong_xy(fse(xdim, LO):fse(xdim, HI), fse(ydim, LO):fse(ydim, HI), cse(zdim, LO)+2*D(zdim):cse(zdim, HI)+2*D(zdim)) &
                 + P3 * this%prolong_xy(fse(xdim, LO):fse(xdim, HI), fse(ydim, LO):fse(ydim, HI), cse(zdim, LO)+3*D(zdim):cse(zdim, HI)+3*D(zdim))
         case default
            call die("[grid_container:prolong] unsupported stencil size")
      end select
      ! Alternatively, an FFT convolution may be employed after injection. No idea at what stencil size the FFT is faster. It is finite size for sure :-)

   end subroutine prolong

!< \brief Create list of SFC indices to be created from refine flags

   subroutine refinemap2SFC_list(this)

      use constants,  only: refinement_factor, xdim, ydim, zdim, I_ONE
      use dataio_pub, only: die, warn
      use domain,     only: AMR_bsize

      implicit none

      class(grid_container), intent(inout) :: this !< object invoking type-bound procedure

      integer :: i, j, k, ifs, ife, jfs, jfe, kfs, kfe
      enum, bind(C)
         enumerator :: NONE, REFINE, LEAF
      end enum
      integer :: type
      logical, save :: warned = .false.

      this%refinemap = this%refinemap .and. this%leafmap
      type = NONE
      if (any(this%refinemap)) then
         type = REFINE
      else if (this%refine_flags%refine) then
         type = LEAF
         if (.not. warned) then
            warned = .true.
            call warn("[grid_container:refinemap2SFC_list] direct use of cg%refine_flags%refine is deprecated")
         endif
      endif

      if (type == NONE) return

      if (any(AMR_bsize == 0)) return ! this routine works only with blocky AMR

      do i = int(((this%is - this%l%off(xdim))*refinement_factor) / AMR_bsize(xdim)), int(((this%ie - this%l%off(xdim))*refinement_factor + I_ONE) / AMR_bsize(xdim))
         ifs = max(int(this%is), int(this%l%off(xdim)) + (i*AMR_bsize(xdim))/refinement_factor)
         ife = min(int(this%ie), int(this%l%off(xdim)) + ((i+I_ONE)*AMR_bsize(xdim)-I_ONE)/refinement_factor)

         do j = int(((this%js - this%l%off(ydim))*refinement_factor) / AMR_bsize(ydim)), int(((this%je - this%l%off(ydim))*refinement_factor + I_ONE) / AMR_bsize(ydim))
            jfs = max(int(this%js), int(this%l%off(ydim)) + (j*AMR_bsize(ydim))/refinement_factor)
            jfe = min(int(this%je), int(this%l%off(ydim)) + ((j+I_ONE)*AMR_bsize(ydim)-I_ONE)/refinement_factor)

            do k = int(((this%ks - this%l%off(zdim))*refinement_factor) / AMR_bsize(zdim)), int(((this%ke - this%l%off(zdim))*refinement_factor + I_ONE) / AMR_bsize(zdim))
               kfs = max(int(this%ks), int(this%l%off(zdim)) + (k*AMR_bsize(zdim))/refinement_factor)
               kfe = min(int(this%ke), int(this%l%off(zdim)) + ((k+I_ONE)*AMR_bsize(zdim)-I_ONE)/refinement_factor)
               select case (type)
                  case (REFINE)
                     if (any(this%refinemap(ifs:ife, jfs:jfe, kfs:kfe))) call this%refine_flags%add(this%l%id+I_ONE, int([i, j, k]*AMR_bsize, kind=8)+refinement_factor*this%l%off, refinement_factor*this%l%off)
                  case (LEAF)
                     if (all(this%leafmap(ifs:ife, jfs:jfe, kfs:kfe))) then
                        call this%refine_flags%add(this%l%id+I_ONE, int([i, j, k]*AMR_bsize, kind=8)+refinement_factor*this%l%off, refinement_factor*this%l%off)
                     else if (any(this%leafmap(ifs:ife, jfs:jfe, kfs:kfe))) then
                        call die("[grid_container:refinemap2SFC_list] cannot refine partially leaf parf of the grid")
                     endif
                  case default
                     call die("[grid_container:refinemap2SFC_list] invalid type")
               end select
            enddo
         enddo
      enddo
      this%refinemap = .false.

   end subroutine refinemap2SFC_list

!< \brief set constant magnetic field on whole block

   subroutine set_constant_b_field(this, b)

      use constants,  only: xdim, zdim

      implicit none

      class(grid_container),      intent(inout) :: this !< object invoking type-bound procedure
      real, dimension(xdim:zdim), intent(in)    :: b    !< the value of the magnetic field vector in whole block

      integer :: d

      if (associated(this%b)) then
         do d = xdim, zdim
            this%b(d, this%is:this%ie, this%js:this%je, this%ks:this%ke) = b(d)
         enddo
      endif

   end subroutine set_constant_b_field

end module grid_cont<|MERGE_RESOLUTION|>--- conflicted
+++ resolved
@@ -152,13 +152,8 @@
       integer(kind=4), dimension(ndims, LO:HI)  :: lhn           !< [[iln, jln, kln], [ihn, jhn, khn]]
       integer(kind=4), dimension(ndims, LO:HI)  :: lh_out        !< ijkse expanded at the external boundaries to include external guardcells for contexts where AT_OUT_B is used
       integer(kind=4), dimension(ndims)         :: n_            !< number of %grid cells in one block in x-, y- and z-directions (n_b(:) + 2 * nb)
-<<<<<<< HEAD
       integer(kind=8), dimension(ndims, LO:HI)  :: my_se         !< own segment. my_se(:,LO) = 0; my_se(:,HI) = dom%n_d(:) - 1 would cover entire domain on a base level
                                                                  !! my_se(:,LO) = 0; my_se(:,HI) = finest%level%n_d(:) -1 would cover entire domain on the most refined level
-=======
-      integer(kind=8), dimension(ndims, LO:HI) :: my_se          !< own segment. my_se(:,LO) = 0; my_se(:,HI) = dom%n_d(:) - 1 would cover entire domain on a base level
-                                                                 !! my_se(:,LO) = 0; my_se(:,HI) = finest%level%l%n_d(:) -1 would cover entire domain on the most refined level
->>>>>>> d2b720f3
                                                                  !! DEPRECATED: will be equivalent to ijkse(:,:)
 
       ! Physical size and coordinates
@@ -305,30 +300,17 @@
 
       ! Inherit the boundaries from the domain, then set MPI or SHEAR boundaries where applicable
       this%bnd(:,:) = dom%bnd(:,:)
-<<<<<<< HEAD
-      where (my_se(:, LO)         /= off(:)         ) this%bnd(:, LO) = BND_MPI
-      where (my_se(:, HI) + I_ONE /= off(:) + n_d(:)) this%bnd(:, HI) = BND_MPI
+      where (my_se(:, LO)         /= l%off(:)           ) this%bnd(:, LO) = BND_MPI
+      where (my_se(:, HI) + I_ONE /= l%off(:) + l%n_d(:)) this%bnd(:, HI) = BND_MPI
       ! For periodic boundaries do not set BND_MPI when local domain spans through the whole computational domain in given direction.
-      where (dom%periodic(:) .and. this%my_se(:, HI) + I_ONE /= n_d(:)) this%bnd(:, LO) = BND_MPI
-      where (dom%periodic(:) .and. this%my_se(:, LO)         /= 0     ) this%bnd(:, HI) = BND_MPI
-=======
-      where (my_se(:, LO)   /= l%off(:)           ) this%bnd(:, LO) = BND_MPI
-      where (this%h_cor1(:) /= l%off(:) + l%n_d(:)) this%bnd(:, HI) = BND_MPI
-      ! For periodic boundaries do not set BND_MPI when local domain spans through the whole computational domain in given direction.
-      where (dom%periodic(:) .and. this%h_cor1(:)    /= l%n_d(:)) this%bnd(:, LO) = BND_MPI
-      where (dom%periodic(:) .and. this%my_se(:, LO) /= 0)        this%bnd(:, HI) = BND_MPI
->>>>>>> d2b720f3
+      where (dom%periodic(:) .and. this%my_se(:, HI) + I_ONE /= l%n_d(:)) this%bnd(:, LO) = BND_MPI
+      where (dom%periodic(:) .and. this%my_se(:, LO)         /= 0       ) this%bnd(:, HI) = BND_MPI
 
       this%ext_bnd(:, :) = .false.
       do i = xdim, zdim
          if (dom%has_dir(i) .and. .not. dom%periodic(i)) then
-<<<<<<< HEAD
-            this%ext_bnd(i, LO) = (my_se(i, LO)         == off(i))
-            this%ext_bnd(i, HI) = (my_se(i, HI) + I_ONE == off(i) + n_d(i)) !! \warning not true on AMR
-=======
-            this%ext_bnd(i, LO) = (my_se(i, LO)   == l%off(i))
-            this%ext_bnd(i, HI) = (this%h_cor1(i) == l%off(i) + l%n_d(i)) !! \warning not true on AMR
->>>>>>> d2b720f3
+            this%ext_bnd(i, LO) = (my_se(i, LO)         == l%off(i))
+            this%ext_bnd(i, HI) = (my_se(i, HI) + I_ONE == l%off(i) + l%n_d(i))
          endif
       enddo
 
@@ -362,15 +344,9 @@
          this%lh1(:,HI)    = this%ijkse(:, HI) + I_ONE
          this%lhn(:,LO)    = this%ijkse(:, LO) - dom%nb
          this%lhn(:,HI)    = this%ijkse(:, HI) + dom%nb
-<<<<<<< HEAD
-         this%dl(:)        = dom%L_(:) / n_d(:)
-         this%fbnd(:, LO)  = dom%edge(:, LO) + this%dl(:) * (this%my_se(:, LO) - off(:))
-         this%fbnd(:, HI)  = dom%edge(:, LO) + this%dl(:) * (this%my_se(:, HI) + I_ONE - off(:))
-=======
          this%dl(:)        = dom%L_(:) / l%n_d(:)
-         this%fbnd(:, LO)  = dom%edge(:, LO) + this%dl(:) * (this%my_se(:, LO) - l%off(:))
-         this%fbnd(:, HI)  = dom%edge(:, LO) + this%dl(:) * (this%h_cor1(:) - l%off(:))
->>>>>>> d2b720f3
+         this%fbnd(:, LO)  = dom%edge(:, LO) + this%dl(:) * (this%my_se(:, LO)         - l%off(:))
+         this%fbnd(:, HI)  = dom%edge(:, LO) + this%dl(:) * (this%my_se(:, HI) + I_ONE - l%off(:))
       elsewhere
          this%n_(:)        = 1
          this%ijkse(:, LO) = 0
@@ -390,8 +366,8 @@
       ! Strangely, we ignore periodicity here, following what we had in restart_hdf5_v1::set_dims_for_restart
 
       this%lh_out = this%ijkse
-      where (dom%has_dir(:) .and. (my_se(:, LO) == off(:)                 )) this%lh_out(:, LO) = this%lh_out(:, LO) - dom%nb
-      where (dom%has_dir(:) .and. (my_se(:, HI) == off(:) + n_d(:) - I_ONE)) this%lh_out(:, HI) = this%lh_out(:, HI) + dom%nb
+      where (dom%has_dir(:) .and. (my_se(:, LO) == l%off(:)                   )) this%lh_out(:, LO) = this%lh_out(:, LO) - dom%nb
+      where (dom%has_dir(:) .and. (my_se(:, HI) == l%off(:) + l%n_d(:) - I_ONE)) this%lh_out(:, HI) = this%lh_out(:, HI) + dom%nb
       !> \todo make sure the above works correctly with refinements
 
       if (any(this%dl .equals. 0.)) call die("[grid_container:init_gc] found cell size equal to 0.")
