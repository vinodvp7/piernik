!
! PIERNIK Code Copyright (C) 2006 Michal Hanasz
!
!    This file is part of PIERNIK code.
!
!    PIERNIK is free software: you can redistribute it and/or modify
!    it under the terms of the GNU General Public License as published by
!    the Free Software Foundation, either version 3 of the License, or
!    (at your option) any later version.
!
!    PIERNIK is distributed in the hope that it will be useful,
!    but WITHOUT ANY WARRANTY; without even the implied warranty of
!    MERCHANTABILITY or FITNESS FOR A PARTICULAR PURPOSE.  See the
!    GNU General Public License for more details.
!
!    You should have received a copy of the GNU General Public License
!    along with PIERNIK.  If not, see <http://www.gnu.org/licenses/>.
!
!    Initial implementation of PIERNIK code was based on TVD split MHD code by
!    Ue-Li Pen
!        see: Pen, Arras & Wong (2003) for algorithm and
!             http://www.cita.utoronto.ca/~pen/MHD
!             for original source code "mhd.f90"
!
!    For full list of developers see $PIERNIK_HOME/license/pdt.txt
!
#include "piernik.h"

!>
!! \brief This module contains variables and initialization routines related to
!!     * load balancing,
!!     * excluding poorly performing threads,
!!     * logging measured cg-related costs.
!<

module load_balance

   use cg_cost_data, only: cost_labels
   use constants,    only: cbuff_len

   implicit none

   public  ! QA_WARN no secrets are kept here

   ! namelist parameters
   !   balance
   real,                     protected :: balance_cg        !< Use the cg-associated costs in rebalance routine as weights. Value <= 0. means no cost weighting (assume all cg of equal weight), use 1. for full cost weighting.
   real,                     protected :: balance_host      !< Use averaged cg MHD costs to account for differing host speed. Value <=0 disables thread speed estimate (assume all hosts equally fast), use 1. for fully speed-weighted rebalance.
   logical,                  protected :: balance_thread    !< If .true. then use balance_host for each thread separately (CPU affinity has to be ensured outside of Piernik).
   character(len=cbuff_len), protected :: cost_to_balance   !< One of [ cg_cost_data:cost_labels, "all", "none" ], default: "all", ToDo: enable selected subset.
   real,                     protected :: balance_levels    !< If 1. then prioritize intra-level balancing for multigrid

   !   verbosity
   integer(kind=4),          protected :: verbosity         !< Enumerated from 0: none, summary, detailed, elaborate
   integer(kind=4),          protected :: verbosity_nstep   !< How often to inform about cg costs
   integer(kind=4)                     :: umsg_verbosity    !< Verbosity level requested by user msg

   !   thread exclusion
   logical,                  protected :: enable_exclusion  !< When .true. then threads detected as underperforming will be excluded for load balancing
   character(len=cbuff_len), protected :: watch_cost        !< Which cg cost to watch for anomalously slow hosts? One of [ cg_cost_data:cost_labels, "none" ], default: "MHD"
   real,                     protected :: exclusion_thr     !< Exclusion threshold
   logical,                  protected :: flexible_balance  !< can alter some parameters in this module if uneven load balancing is detected
   real,                     protected :: imbalance_tol     !< don't warn if load balance fits the range [imbalance_tol, 1./imbalance_tol]
   integer(kind=4),          protected :: n_rebalance       !< rebalance every n steps
   real,                     protected :: oop_thr           !< Maximum allowed ratio of Out-of-Place grid pieces (according to current ordering scheme)

   namelist /BALANCE/ balance_cg, balance_host, balance_thread, cost_to_balance, balance_levels, &
        &             verbosity, verbosity_nstep, flexible_balance, imbalance_tol, &
        &             enable_exclusion, watch_cost, exclusion_thr, n_rebalance, oop_thr

   logical, dimension(lbound(cost_labels,1):ubound(cost_labels,1)) :: cost_mask  !< translated from cost_to_balance
   integer(kind=4) :: watch_ind  !< which index to watch for exclusion in case of anomalously slow hosts

   enum, bind(C)
      enumerator :: VB_NONE = 0, VB_SUMMARY, VB_HOST, VB_DETAILED, VB_ELABORATE  !< verbosity levels
   end enum

   integer(kind=4), parameter :: r_rebalance = 2  !< routine rebalance 2 steps after start or restart
   logical :: rebalance_asap  !< flag to suggest rebalancing

contains

!>
!! \brief Initialization of parameters of load balance mechanics
!!
!! @b BALANCE
!! \n \n
!! <table border="+1">
!!   <tr><td> balance_cg       </td><td> 0.       </td><td> real        </td><td> \copydoc load_balance::balance_cg       </td></tr>
!!   <tr><td> balance_host     </td><td> 0.       </td><td> real        </td><td> \copydoc load_balance::balance_host     </td></tr>
!!   <tr><td> balance_thread   </td><td> .false.  </td><td> logical     </td><td> \copydoc load_balance::balance_thread   </td></tr>
!!   <tr><td> cost_to_balance  </td><td> "all"    </td><td> character() </td><td> \copydoc load_balance::cost_to_balance  </td></tr>
!!   <tr><td> balance_levels   </td><td> 0.       </td><td> real        </td><td> \copydoc load_balance::balance_levels   </td></tr>
!!   <tr><td> verbosity        </td><td> 2        </td><td> integer     </td><td> \copydoc load_balance::verbosity        </td></tr>
!!   <tr><td> verbosity_nstep  </td><td> 0        </td><td> integer     </td><td> \copydoc load_balance::verbosity_nstep  </td></tr>
!!   <tr><td> enable_exclusion </td><td> .false.  </td><td> logical     </td><td> \copydoc load_balance::enable_exclusion </td></tr>
!!   <tr><td> watch_cost       </td><td> "MHD"    </td><td> character() </td><td> \copydoc load_balance::watch_cost       </td></tr>
!!   <tr><td> exclusion_thr    </td><td> 3.       </td><td> real        </td><td> \copydoc load_balance::exclusion_thr    </td></tr>
!!   <tr><td> flexible_balance </td><td> .false.  </td><td> logical     </td><td> \copydoc load_balance::flexible_balance </td></tr>
!!   <tr><td> imbalance_tol    </td><td> 0.8      </td><td> real        </td><td> \copydoc load_balance::imbalance_tol    </td></tr>
!!   <tr><td> n_rebalance      </td><td> huge     </td><td> integer     </td><td> \copydoc load_balance::n_rebalance      </td></tr>
!!   <tr><td> oop_thr          </td><td> 0.05     </td><td> real        </td><td> \copydoc load_balance::oop_thr          </td></tr>
!! </table>
!! \n \n
!<
   subroutine init_load_balance

<<<<<<< HEAD
=======
      use bcast,      only: piernik_MPI_Bcast
>>>>>>> 1d0d7c82
      use constants,  only: INVALID, cbuff_len, I_ONE, V_VERBOSE
      use dataio_pub, only: nh      ! QA_WARN required for diff_nml
      use dataio_pub, only: msg, printinfo, warn
      use mpisetup,   only: cbuff, ibuff, lbuff, rbuff, master, slave

      implicit none

      real,    parameter :: intolerable_perf = 3., insane_factor = 2.
      integer            :: ind

      ! No code_progress dependencies apart from PIERNIK_INIT_MPI (obvious for our use of namelist)

      ! Namelist defaults
      balance_cg       = 0.
      balance_host     = 0.
      balance_levels   = 0.
      balance_thread   = .false.
      cost_to_balance  = "all"
      verbosity        = VB_HOST
      verbosity_nstep  = huge(1_4)
      enable_exclusion = .false.
      watch_cost       = "MHD"
      exclusion_thr    = intolerable_perf
      flexible_balance = .false.
      imbalance_tol    = 0.8
      n_rebalance      = huge(I_ONE)
      oop_thr          = 0.05

      if (master) then

         if (.not.nh%initialized) call nh%init()
         open(newunit=nh%lun, file=nh%tmp1, status="unknown")
         write(nh%lun,nml=BALANCE)
         close(nh%lun)
         open(newunit=nh%lun, file=nh%par_file)
         nh%errstr=""
         read(unit=nh%lun, nml=BALANCE, iostat=nh%ierrh, iomsg=nh%errstr)
         close(nh%lun)
         call nh%namelist_errh(nh%ierrh, "BALANCE")
         read(nh%cmdl_nml,nml=BALANCE, iostat=nh%ierrh)
         call nh%namelist_errh(nh%ierrh, "BALANCE", .true.)
         open(newunit=nh%lun, file=nh%tmp2, status="unknown")
         write(nh%lun,nml=BALANCE)
         close(nh%lun)
         call nh%compare_namelist()

         cbuff(1) = cost_to_balance
         cbuff(2) = watch_cost

         ibuff(1) = verbosity
         ibuff(2) = verbosity_nstep
         ibuff(3) = n_rebalance

         lbuff(1) = balance_thread
         lbuff(2) = enable_exclusion
         lbuff(3) = flexible_balance

         rbuff(1) = exclusion_thr
         rbuff(2) = balance_cg
         rbuff(3) = balance_host
         rbuff(4) = balance_levels
         rbuff(5) = imbalance_tol
         rbuff(6) = oop_thr

      endif

      call piernik_MPI_Bcast(cbuff, cbuff_len)
      call piernik_MPI_Bcast(ibuff)
      call piernik_MPI_Bcast(lbuff)
      call piernik_MPI_Bcast(rbuff)

      if (slave) then

         cost_to_balance  = cbuff(1)
         watch_cost       = cbuff(2)

         verbosity        = ibuff(1)
         verbosity_nstep  = ibuff(2)
         n_rebalance      = ibuff(3)

         balance_thread   = lbuff(1)
         enable_exclusion = lbuff(2)
         flexible_balance = lbuff(3)

         exclusion_thr    = rbuff(1)
         balance_cg       = rbuff(2)
         balance_host     = rbuff(3)
         balance_levels   = rbuff(4)
         imbalance_tol    = rbuff(5)
         oop_thr          = rbuff(6)

      endif

      ! decode strings
      watch_ind = decode_cost(watch_cost)

      cost_mask(:) = .false.
      ind = decode_cost(cost_to_balance)
      if (ind == INVALID) then
         if (trim(cost_to_balance) == "all") cost_mask(:) = .true.
      else
         cost_mask(ind) = .true.
      endif

      !sanitizing
      if (exclusion_thr <= 1.) then
         if (master) call warn("[load_balance] exclusion_thr <= 1. (disabling)")
         exclusion_thr = huge(1.)
      endif

      if (verbosity_nstep <= 0) verbosity_nstep = huge(1_4)

      if (balance_host > 1.) then
         if (balance_host > insane_factor) then
            if (master) call warn("[load_balance] balance_host >> 1. (reducing to 1.)")
            balance_host = 1.
         else
            if (master) call warn("[load_balance] balance_host > 1. may lead to unexpected behavior of load balancer")
         endif
      endif

      if (balance_cg > 1.) then
         if (balance_cg > insane_factor) then
            if (master) call warn("[load_balance] balance_cg >> 1. (reducing to 1.)")
            balance_cg = 1.
         else
            if (master) call warn("[load_balance] balance_cg > 1. may lead to unexpected behavior of load balancer")
         endif
      endif

      if (balance_levels > 1.) then
         if (balance_levels > insane_factor) then
            if (master) call warn("[load_balance] balance_levels >> 1. (reducing to 1.)")
            balance_levels = 1.
         else
            if (master) call warn("[load_balance] balance_levels > 1. may lead to unexpected behavior of load balancer")
         endif
      endif

      if (master) then
         if (any(cost_mask) .and. (balance_cg > 0. .or. balance_host > 0.)) then
            write(msg, '(a)')"[load_balance] Auto-balance enabled: "
            if (balance_host > 0.) write(msg(len_trim(msg)+1:), '(a,f5.2,a)') &
                 " balance_host = ", balance_host, " (" // trim(merge("thread", "host  ", balance_thread)) // "-based)"
            if (balance_cg > 0.) write(msg(len_trim(msg)+1:), '(a,f5.2)') " balance_cg = ", balance_cg
            call printinfo(msg, V_VERBOSE)
         endif
         if (watch_ind /= INVALID .and. enable_exclusion) then
            write(msg, '(a,f4.1,a)')"[load_balance] Thread exclusion enabled (threshold = ", exclusion_thr, ")"
            call printinfo(msg, V_VERBOSE)
         endif
      endif

      umsg_verbosity = VB_NONE
      if (imbalance_tol > 1.) imbalance_tol = 1. / imbalance_tol  ! normalize to [0. : 1.] range

      if (flexible_balance) then
         balance_thread = .true.
         if (balance_host > 0.) call warn("[load_balance] flexible_balance enforced balance_host = 1.")
         balance_host = 1.
#ifdef NBODY
         if (balance_cg <= epsilon(1.)) then
            ! Setting balance_cg to a non-0. value may help to minimize walltime for unbalanced particle setups.
            ! * The value 1.0 will try to equalize cg costs across all processes but since the particle operations don't
            !   overlap well with other computations, the wall time is not guaranteed to improve. Perhaps it may even
            !   degrade.
            ! * The value 0.5, that was usually close to the observable optimum in tests and may be treates as
            ! a conservative, safe choice.
            ! By running the code with balance_cg set to 1.0, 0.5 and 0.1 you should be able to estimate where to look
            ! for the minimum. It seems that 0.75 may beat the 0.5 and 1.0 by few percent.
            balance_cg = 0.5
            write(msg, '(a,f6.3,a)')"[load_balance] flexible_balance enforced balance_cg =", balance_cg, " but it is advised to check also other values up to 1.0 and estimate is the optimal value."
            if (master) call warn(msg)
            ! OPT: Generally, the problem with load balance of particles in Piernik is hard, at least for current
            ! implmentation. Possible ways to consider:
            ! * Rearrange particle computations in a way that will allow for overlap with other costly operations.
            !   Personally, I don't have idea to what extent it is possible if at all.
            ! * Remove the concept of ghost particles. This should significantly reduce the amount of work associated
            !   with particles and thus will reduce the imbalance. For proper communication of the TSC map, one would
            !   need to write modified boundary exchange routines that would compute sums on overlapping boundary
            !   regions. Special care is needed on fine-coarse boundaries to correctly account for projecting TSC onto
            !   grid of different cell size.
            ! * Write a dedicated load balancing and offload whole "ghost cg" with particles to particle-deficient
            !   threads and communicate the density and potential fields. This may work nicely when the number of
            !   particles on a cg exceeds the number of its cells. For most dense particle clumps consider offloading
            !   only subsets of particles. The ratios or thresholds at which the offloading should occur has to be
            !   determined, but it may require relatively small changes to the code.
            ! * Exploit shared memory benefits and maintain the list of particles as a property of a host (set of
            !   threads) rather than property of a cg. Requires big chamges in the codebase. If MPI-3 would be used
            !   as a shared memory enabler, then it should be possible to perform the migration to shared  memory use
            !   in parts and start from the particles as most benefit is expected here. It is also possible to perform
            !   a conditional migration and enable the shared memory only when the code runs on a single host.
            !   This will be still quite beneficial for medium-sized runs, that may fit single machine.
            !   After validating single-machine shared memory code it may be relatively easy to go for general case as
            !   the inter-host communication would be analogous to what we have in Piernik now with the communication
            !   between threads. Using shared memory should be also beneficial for other parts of the code:
            !   * a lot of boundary exchanges could be performed as a direct memory copy,
            !   * some memory copies related to global reductions may be even avoided (e.g. in the multipole algorithm),
            !   * it is possible to achieve better cache utilisation by parallel processing of a single cg, which may
            !     also result in less transfers between CPU and RAM memory.
         endif
#endif /* NBODY */
      endif

      rebalance_asap = .false.

   contains

      function decode_cost(str) result(cost_ind)

         use cg_cost_data, only: cost_labels
         use constants,    only: cbuff_len, INVALID

         implicit none

         character(len=cbuff_len), intent(in) :: str  !< string to decode

         integer(kind=4) :: cost_ind  !< index in costs related to str
         integer(kind=4) :: i

         cost_ind = INVALID
         do i = lbound(cost_labels, 1), ubound(cost_labels, 1)
            if (trim(cost_labels(i)) == trim(str)) then
               cost_ind = i
               exit
            endif
         enddo

      end function decode_cost

   end subroutine init_load_balance

end module load_balance<|MERGE_RESOLUTION|>--- conflicted
+++ resolved
@@ -105,10 +105,7 @@
 !<
    subroutine init_load_balance
 
-<<<<<<< HEAD
-=======
       use bcast,      only: piernik_MPI_Bcast
->>>>>>> 1d0d7c82
       use constants,  only: INVALID, cbuff_len, I_ONE, V_VERBOSE
       use dataio_pub, only: nh      ! QA_WARN required for diff_nml
       use dataio_pub, only: msg, printinfo, warn
