--- conflicted
+++ resolved
@@ -123,13 +123,8 @@
       balance_levels   = 0.
       balance_thread   = .false.
       cost_to_balance  = "all"
-<<<<<<< HEAD
-      verbosity        = V_HOST
+      verbosity        = VB_HOST
       verbosity_nstep  = huge(1_4)
-=======
-      verbosity        = VB_HOST
-      verbosity_nstep  = 0
->>>>>>> 7c666c01
       enable_exclusion = .false.
       watch_cost       = "MHD"
       exclusion_thr    = intolerable_perf
@@ -263,8 +258,7 @@
          endif
       endif
 
-<<<<<<< HEAD
-      umsg_verbosity = V_NONE
+      umsg_verbosity = VB_NONE
       if (imbalance_tol > 1.) imbalance_tol = 1. / imbalance_tol  ! normalize to [0. : 1.] range
 
       if (flexible_balance) then
@@ -316,9 +310,6 @@
       endif
 
       rebalance_asap = .false.
-=======
-      umsg_verbosity = VB_NONE
->>>>>>> 7c666c01
 
    contains
 
