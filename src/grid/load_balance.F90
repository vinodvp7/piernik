!
! PIERNIK Code Copyright (C) 2006 Michal Hanasz
!
!    This file is part of PIERNIK code.
!
!    PIERNIK is free software: you can redistribute it and/or modify
!    it under the terms of the GNU General Public License as published by
!    the Free Software Foundation, either version 3 of the License, or
!    (at your option) any later version.
!
!    PIERNIK is distributed in the hope that it will be useful,
!    but WITHOUT ANY WARRANTY; without even the implied warranty of
!    MERCHANTABILITY or FITNESS FOR A PARTICULAR PURPOSE.  See the
!    GNU General Public License for more details.
!
!    You should have received a copy of the GNU General Public License
!    along with PIERNIK.  If not, see <http://www.gnu.org/licenses/>.
!
!    Initial implementation of PIERNIK code was based on TVD split MHD code by
!    Ue-Li Pen
!        see: Pen, Arras & Wong (2003) for algorithm and
!             http://www.cita.utoronto.ca/~pen/MHD
!             for original source code "mhd.f90"
!
!    For full list of developers see $PIERNIK_HOME/license/pdt.txt
!
#include "piernik.h"

!>
!! \brief This module contains variables and initialization routines related to
!!     * load balancing,
!!     * excluding poorly performing threads,
!!     * logging measured cg-related costs.
!<

module load_balance

   use cg_cost_data, only: cost_labels
   use constants,    only: cbuff_len

   implicit none

   public  ! QA_WARN no secrets are kept here

   ! namelist parameters
   !   balance
   real,                     protected :: balance_cg        !< Use the cg-associated costs in rebalance routine as weights. Value <= 0. means no cost weighting (assume all cg of equal weight), use 1. for full cost weighting.
   real,                     protected :: balance_host      !< Use averaged cg MHD costs to account for differing host speed. Value <=0 disables thread speed estimate (assume all hosts equally fast), use 1. for fully speed-weighted rebalance.
   logical,                  protected :: balance_thread    !< If .true. then use balance_host for each thread separately (CPU affinity has to be ensured outside of Piernik).
   character(len=cbuff_len), protected :: cost_to_balance   !< One of [ cg_cost_data:cost_labels, "all", "none" ], default: "all", ToDo: enable selected subset.
   real,                     protected :: balance_levels    !< If 1. then prioritize intra-level balancing for multigrid

   !   verbosity
   integer(kind=4),          protected :: verbosity         !< Enumerated from 0: none, summary, detailed, elaborate
   integer(kind=4),          protected :: verbosity_nstep   !< How often to inform about cg costs
   integer(kind=4)                     :: umsg_verbosity    !< Verbosity level requested by user msg

   !   thread exclusion
   logical,                  protected :: enable_exclusion  !< When .true. then threads detected as underperforming will be excluded for load balancing
   character(len=cbuff_len), protected :: watch_cost        !< Which cg cost to watch for anomalously slow hosts? One of [ cg_cost_data:cost_labels, "none" ], default: "MHD"
   real,                     protected :: exclusion_thr     !< Exclusion threshold
   logical,                  protected :: flexible_balance  !< can alter some parameters in this module if uneven load balancing is detected
   real,                     protected :: imbalance_tol     !< don't warn if load balance fits the range [imbalance_tol, 1./imbalance_tol]
   integer(kind=4),          protected :: n_rebalance       !< rebalance every n steps
   real,                     protected :: oop_thr           !< Maximum allowed ratio of Out-of-Place grid pieces (according to current ordering scheme)

   namelist /BALANCE/ balance_cg, balance_host, balance_thread, cost_to_balance, balance_levels, &
        &             verbosity, verbosity_nstep, flexible_balance, imbalance_tol, &
        &             enable_exclusion, watch_cost, exclusion_thr, n_rebalance, oop_thr

   logical, dimension(lbound(cost_labels,1):ubound(cost_labels,1)) :: cost_mask  !< translated from cost_to_balance
   integer(kind=4) :: watch_ind  !< which index to watch for exclusion in case of anomalously slow hosts

   enum, bind(C)
      enumerator :: VB_NONE = 0, VB_SUMMARY, VB_HOST, VB_DETAILED, VB_ELABORATE  !< verbosity levels
   end enum

   integer(kind=4), parameter :: r_rebalance = 2  !< routine rebalance 2 steps after start or restart
   logical :: rebalance_asap  !< flag to suggest rebalancing

contains

!>
!! \brief Initialization of parameters of load balance mechanics
!!
!! @b BALANCE
!! \n \n
!! <table border="+1">
!!   <tr><td> balance_cg       </td><td> 0.       </td><td> real        </td><td> \copydoc load_balance::balance_cg       </td></tr>
!!   <tr><td> balance_host     </td><td> 0.       </td><td> real        </td><td> \copydoc load_balance::balance_host     </td></tr>
!!   <tr><td> balance_thread   </td><td> .false.  </td><td> logical     </td><td> \copydoc load_balance::balance_thread   </td></tr>
!!   <tr><td> cost_to_balance  </td><td> "all"    </td><td> character() </td><td> \copydoc load_balance::cost_to_balance  </td></tr>
!!   <tr><td> balance_levels   </td><td> 0.       </td><td> real        </td><td> \copydoc load_balance::balance_levels   </td></tr>
!!   <tr><td> verbosity        </td><td> 2        </td><td> integer     </td><td> \copydoc load_balance::verbosity        </td></tr>
!!   <tr><td> verbosity_nstep  </td><td> 0        </td><td> integer     </td><td> \copydoc load_balance::verbosity_nstep  </td></tr>
!!   <tr><td> enable_exclusion </td><td> .false.  </td><td> logical     </td><td> \copydoc load_balance::enable_exclusion </td></tr>
!!   <tr><td> watch_cost       </td><td> "MHD"    </td><td> character() </td><td> \copydoc load_balance::watch_cost       </td></tr>
!!   <tr><td> exclusion_thr    </td><td> 3.       </td><td> real        </td><td> \copydoc load_balance::exclusion_thr    </td></tr>
!!   <tr><td> flexible_balance </td><td> .false.  </td><td> logical     </td><td> \copydoc load_balance::flexible_balance </td></tr>
!!   <tr><td> imbalance_tol    </td><td> 0.8      </td><td> real        </td><td> \copydoc load_balance::imbalance_tol    </td></tr>
!!   <tr><td> n_rebalance      </td><td> huge     </td><td> integer     </td><td> \copydoc load_balance::n_rebalance      </td></tr>
!!   <tr><td> oop_thr          </td><td> 0.05     </td><td> real        </td><td> \copydoc load_balance::oop_thr          </td></tr>
!! </table>
!! \n \n
!<
   subroutine init_load_balance

<<<<<<< HEAD
      use constants,  only: INVALID, cbuff_len, I_ONE
=======
      use constants,  only: INVALID, cbuff_len, V_VERBOSE
>>>>>>> 67790ed8
      use dataio_pub, only: nh      ! QA_WARN required for diff_nml
      use dataio_pub, only: msg, printinfo, warn
      use mpisetup,   only: cbuff, ibuff, lbuff, rbuff, master, slave, piernik_MPI_Bcast

      implicit none

      real,    parameter :: intolerable_perf = 3., insane_factor = 2.
      integer            :: ind

      ! No code_progress dependencies apart from PIERNIK_INIT_MPI (obvious for our use of namelist)

      ! Namelist defaults
      balance_cg       = 0.
      balance_host     = 0.
      balance_levels   = 0.
      balance_thread   = .false.
      cost_to_balance  = "all"
      verbosity        = VB_HOST
      verbosity_nstep  = huge(1_4)
      enable_exclusion = .false.
      watch_cost       = "MHD"
      exclusion_thr    = intolerable_perf
      flexible_balance = .false.
      imbalance_tol    = 0.8
      n_rebalance      = huge(I_ONE)
      oop_thr          = 0.05

      if (master) then

         if (.not.nh%initialized) call nh%init()
         open(newunit=nh%lun, file=nh%tmp1, status="unknown")
         write(nh%lun,nml=BALANCE)
         close(nh%lun)
         open(newunit=nh%lun, file=nh%par_file)
         nh%errstr=""
         read(unit=nh%lun, nml=BALANCE, iostat=nh%ierrh, iomsg=nh%errstr)
         close(nh%lun)
         call nh%namelist_errh(nh%ierrh, "BALANCE")
         read(nh%cmdl_nml,nml=BALANCE, iostat=nh%ierrh)
         call nh%namelist_errh(nh%ierrh, "BALANCE", .true.)
         open(newunit=nh%lun, file=nh%tmp2, status="unknown")
         write(nh%lun,nml=BALANCE)
         close(nh%lun)
         call nh%compare_namelist()

         cbuff(1) = cost_to_balance
         cbuff(2) = watch_cost

         ibuff(1) = verbosity
         ibuff(2) = verbosity_nstep
         ibuff(3) = n_rebalance

         lbuff(1) = balance_thread
         lbuff(2) = enable_exclusion
         lbuff(3) = flexible_balance

         rbuff(1) = exclusion_thr
         rbuff(2) = balance_cg
         rbuff(3) = balance_host
         rbuff(4) = balance_levels
         rbuff(5) = imbalance_tol
         rbuff(6) = oop_thr

      endif

      call piernik_MPI_Bcast(cbuff, cbuff_len)
      call piernik_MPI_Bcast(ibuff)
      call piernik_MPI_Bcast(lbuff)
      call piernik_MPI_Bcast(rbuff)

      if (slave) then

         cost_to_balance  = cbuff(1)
         watch_cost       = cbuff(2)

         verbosity        = ibuff(1)
         verbosity_nstep  = ibuff(2)
         n_rebalance      = ibuff(3)

         balance_thread   = lbuff(1)
         enable_exclusion = lbuff(2)
         flexible_balance = lbuff(3)

         exclusion_thr    = rbuff(1)
         balance_cg       = rbuff(2)
         balance_host     = rbuff(3)
         balance_levels   = rbuff(4)
         imbalance_tol    = rbuff(5)
         oop_thr          = rbuff(6)

      endif

      ! decode strings
      watch_ind = decode_cost(watch_cost)

      cost_mask(:) = .false.
      ind = decode_cost(cost_to_balance)
      if (ind == INVALID) then
         if (trim(cost_to_balance) == "all") cost_mask(:) = .true.
      else
         cost_mask(ind) = .true.
      endif

      !sanitizing
      if (exclusion_thr <= 1.) then
         if (master) call warn("[load_balance] exclusion_thr <= 1. (disabling)")
         exclusion_thr = huge(1.)
      endif

      if (verbosity_nstep <= 0) verbosity_nstep = huge(1_4)

      if (balance_host > 1.) then
         if (balance_host > insane_factor) then
            if (master) call warn("[load_balance] balance_host >> 1. (reducing to 1.)")
            balance_host = 1.
         else
            if (master) call warn("[load_balance] balance_host > 1. may lead to unexpected behavior of load balancer")
         endif
      endif

      if (balance_cg > 1.) then
         if (balance_cg > insane_factor) then
            if (master) call warn("[load_balance] balance_cg >> 1. (reducing to 1.)")
            balance_cg = 1.
         else
            if (master) call warn("[load_balance] balance_cg > 1. may lead to unexpected behavior of load balancer")
         endif
      endif

      if (balance_levels > 1.) then
         if (balance_levels > insane_factor) then
            if (master) call warn("[load_balance] balance_levels >> 1. (reducing to 1.)")
            balance_levels = 1.
         else
            if (master) call warn("[load_balance] balance_levels > 1. may lead to unexpected behavior of load balancer")
         endif
      endif

      if (master) then
         if (any(cost_mask) .and. (balance_cg > 0. .or. balance_host > 0.)) then
            write(msg, '(a)')"[load_balance] Auto-balance enabled: "
            if (balance_host > 0.) write(msg(len_trim(msg)+1:), '(a,f5.2,a)') &
                 " balance_host = ", balance_host, " (" // trim(merge("thread", "host  ", balance_thread)) // "-based)"
            if (balance_cg > 0.) write(msg(len_trim(msg)+1:), '(a,f5.2)') " balance_cg = ", balance_cg
            call printinfo(msg, V_VERBOSE)
         endif
         if (watch_ind /= INVALID .and. enable_exclusion) then
            write(msg, '(a,f4.1,a)')"[load_balance] Thread exclusion enabled (threshold = ", exclusion_thr, ")"
            call printinfo(msg, V_VERBOSE)
         endif
      endif

      umsg_verbosity = VB_NONE
      if (imbalance_tol > 1.) imbalance_tol = 1. / imbalance_tol  ! normalize to [0. : 1.] range

      if (flexible_balance) then
         balance_thread = .true.
         if (balance_host > 0.) call warn("[load_balance] flexible_balance enforced balance_host = 1.")
         balance_host = 1.
#ifdef NBODY
         if (balance_cg <= epsilon(1.)) then
            ! Setting balance_cg to a non-0. value may help to minimize walltime for unbalanced particle setups.
            ! * The value 1.0 will try to equalize cg costs across all processes but since the particle operations don't
            !   overlap well with other computations, the wall time is not guaranteed to improve. Perhaps it may even
            !   degrade.
            ! * The value 0.5, that was usually close to the observable optimum in tests and may be treates as
            ! a conservative, safe choice.
            ! By running the code with balance_cg set to 1.0, 0.5 and 0.1 you should be able to estimate where to look
            ! for the minimum. It seems that 0.75 may beat the 0.5 and 1.0 by few percent.
            balance_cg = 0.5
            write(msg, '(a,f6.3,a)')"[load_balance] flexible_balance enforced balance_cg =", balance_cg, " but it is advised to check also other values up to 1.0 and estimate is the optimal value."
            if (master) call warn(msg)
            ! OPT: Generally, the problem with load balance of particles in Piernik is hard, at least for current
            ! implmentation. Possible ways to consider:
            ! * Rearrange particle computations in a way that will allow for overlap with other costly operations.
            !   Personally, I don't have idea to what extent it is possible if at all.
            ! * Remove the concept of ghost particles. This should significantly reduce the amount of work associated
            !   with particles and thus will reduce the imbalance. For proper communication of the TSC map, one would
            !   need to write modified boundary exchange routines that would compute sums on overlapping boundary
            !   regions. Special care is needed on fine-coarse boundaries to correctly account for projecting TSC onto
            !   grid of different cell size.
            ! * Write a dedicated load balancing and offload whole "ghost cg" with particles to particle-deficient
            !   threads and communicate the density and potential fields. This may work nicely when the number of
            !   particles on a cg exceeds the number of its cells. For most dense particle clumps consider offloading
            !   only subsets of particles. The ratios or thresholds at which the offloading should occur has to be
            !   determined, but it may require relatively small changes to the code.
            ! * Exploit shared memory benefits and maintain the list of particles as a property of a host (set of
            !   threads) rather than property of a cg. Requires big chamges in the codebase. If MPI-3 would be used
            !   as a shared memory enabler, then it should be possible to perform the migration to shared  memory use
            !   in parts and start from the particles as most benefit is expected here. It is also possible to perform
            !   a conditional migration and enable the shared memory only when the code runs on a single host.
            !   This will be still quite beneficial for medium-sized runs, that may fit single machine.
            !   After validating single-machine shared memory code it may be relatively easy to go for general case as
            !   the inter-host communication would be analogous to what we have in Piernik now with the communication
            !   between threads. Using shared memory should be also beneficial for other parts of the code:
            !   * a lot of boundary exchanges could be performed as a direct memory copy,
            !   * some memory copies related to global reductions may be even avoided (e.g. in the multipole algorithm),
            !   * it is possible to achieve better cache utilisation by parallel processing of a single cg, which may
            !     also result in less transfers between CPU and RAM memory.
         endif
#endif /* NBODY */
      endif

      rebalance_asap = .false.

   contains

      function decode_cost(str) result(cost_ind)

         use cg_cost_data, only: cost_labels
         use constants,    only: cbuff_len, INVALID

         implicit none

         character(len=cbuff_len), intent(in) :: str  !< string to decode

         integer(kind=4) :: cost_ind  !< index in costs related to str
         integer(kind=4) :: i

         cost_ind = INVALID
         do i = lbound(cost_labels, 1), ubound(cost_labels, 1)
            if (trim(cost_labels(i)) == trim(str)) then
               cost_ind = i
               exit
            endif
         enddo

      end function decode_cost

   end subroutine init_load_balance

end module load_balance<|MERGE_RESOLUTION|>--- conflicted
+++ resolved
@@ -105,11 +105,7 @@
 !<
    subroutine init_load_balance
 
-<<<<<<< HEAD
-      use constants,  only: INVALID, cbuff_len, I_ONE
-=======
-      use constants,  only: INVALID, cbuff_len, V_VERBOSE
->>>>>>> 67790ed8
+      use constants,  only: INVALID, cbuff_len, I_ONE, V_VERBOSE
       use dataio_pub, only: nh      ! QA_WARN required for diff_nml
       use dataio_pub, only: msg, printinfo, warn
       use mpisetup,   only: cbuff, ibuff, lbuff, rbuff, master, slave, piernik_MPI_Bcast
