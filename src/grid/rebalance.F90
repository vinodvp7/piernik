--- conflicted
+++ resolved
@@ -308,17 +308,10 @@
          if (s / real(sum(cnt_gp)) > oop_thr) rebalance_necessary = .true.
          if (s > 0) then
             write(fmt, *)"(2(a,i2),a,", size(cnt_mv), "i", int(log10(real(maxval([cnt_mv, 1]))))+3, ",a,", &
-<<<<<<< HEAD
                  &                      size(cnt_gp), "i", int(log10(real(maxval([cnt_gp, 1]))))+3, ",a,f6.3,a)"
             write(msg, fmt)"Rebalance: ^", lbound(cnt_gp, 1), " .. ", ubound(cnt_gp, 1), " OutOfPlace grids = [", cnt_mv, " ] / [ ", cnt_gp, &
                  " ] (", s/real(sum(cnt_gp)), " -> " // trim(merge("reshuffling)       ", "skipping reshuffle)", rebalance_necessary))
-            call printinfo(msg)
-=======
-                 &                      size(cnt_gp), "i", int(log10(real(maxval([cnt_gp, 1]))))+3, ",2a)"
-            write(msg, fmt)"Rebalance: ^", lbound(cnt_gp, 1), " .. ", ubound(cnt_gp, 1), " OutOfPlace grids = [", cnt_mv, " ] / [ ", cnt_gp, " ] ", &
-                 trim(merge("(reshuffling)       ", "(skipping reshuffle)", rebalance_necessary))
             call printinfo(msg, V_VERBOSE)
->>>>>>> 694e3857
          endif
 
          if (.not. rebalance_necessary) s = 0.
