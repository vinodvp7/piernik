--- conflicted
+++ resolved
@@ -341,7 +341,13 @@
 
    end subroutine set_n_updAMR
 
-!> \brief Apply automatic refinement citeria
+!>
+!! \brief Apply automatic refinement citeria
+!!
+!! \details The leaves argument should normally be cg_leaves::leaves. W cannot use it directly here because of circular dependencies
+!! Note that if you pass only subset of leaves (i.e. single level or somehow filtered cg list), the (de)refinement will be marked only on that list. 
+!! The rest of the domain will stay unaffected or be corrected for refinement defects.
+!<
 
    subroutine auto_refine_derefine(leaves)
 
@@ -352,13 +358,9 @@
 
       implicit none
 
-<<<<<<< HEAD
+      class(cg_list_T), intent(inout) :: leaves
+
       integer :: i
-=======
-      class(cg_list_T), intent(inout) :: leaves
-
-      integer :: i, iv, ic
->>>>>>> ae828248
       logical :: var3d
       type(cg_list_element), pointer :: cgl
       real, dimension(:,:,:), pointer :: p3d
