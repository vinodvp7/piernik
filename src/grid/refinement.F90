--- conflicted
+++ resolved
@@ -120,11 +120,7 @@
 !<
    subroutine init_refinement
 
-<<<<<<< HEAD
-      use constants,  only: base_level_id, PIERNIK_INIT_DOMAIN, xdim, ydim, zdim, I_ZERO, I_ONE, I_TWO, LO, HI, cbuff_len, refinement_factor, INVALID
-=======
-      use constants,  only: base_level_id, PIERNIK_INIT_DOMAIN, xdim, ydim, zdim, I_ZERO, I_ONE, LO, HI, cbuff_len, refinement_factor, INVALID, V_VERBOSE
->>>>>>> 694e3857
+      use constants,  only: base_level_id, PIERNIK_INIT_DOMAIN, xdim, ydim, zdim, I_ZERO, I_ONE, I_TWO, LO, HI, cbuff_len, refinement_factor, INVALID, V_VERBOSE
       use dataio_pub, only: die, code_progress, warn, msg, printinfo, nh
       use domain,     only: dom
       use mpisetup,   only: cbuff, ibuff, lbuff, rbuff, master, slave, piernik_MPI_Bcast
