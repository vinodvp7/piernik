!
! PIERNIK Code Copyright (C) 2006 Michal Hanasz
!
!    This file is part of PIERNIK code.
!
!    PIERNIK is free software: you can redistribute it and/or modify
!    it under the terms of the GNU General Public License as published by
!    the Free Software Foundation, either version 3 of the License, or
!    (at your option) any later version.
!
!    PIERNIK is distributed in the hope that it will be useful,
!    but WITHOUT ANY WARRANTY; without even the implied warranty of
!    MERCHANTABILITY or FITNESS FOR A PARTICULAR PURPOSE.  See the
!    GNU General Public License for more details.
!
!    You should have received a copy of the GNU General Public License
!    along with PIERNIK.  If not, see <http://www.gnu.org/licenses/>.
!
!    Initial implementation of PIERNIK code was based on TVD split MHD code by
!    Ue-Li Pen
!        see: Pen, Arras & Wong (2003) for algorithm and
!             http://www.cita.utoronto.ca/~pen/MHD
!             for original source code "mhd.f90"
!
!    For full list of developers see $PIERNIK_HOME/license/pdt.txt
!
#include "piernik.h"

!> \brief This module contains variables and initialization routines related to refinement

module refinement

   use constants,       only: ndims, LO, HI
   use refinement_flag, only: level_min, level_max

   implicit none

   private
<<<<<<< HEAD
   public :: n_updAMR, allow_face_rstep, allow_corner_rstep, oop_thr, refine_points, &
        &    refine_boxes, init_refinement, emergency_fix, set_n_updAMR, strict_SFC_ordering, prefer_n_bruteforce

=======
   public :: level_max, level_min, n_updAMR, allow_face_rstep, allow_corner_rstep, oop_thr, refine_points, refine_boxes, &
        &    init_refinement, ref_flag, emergency_fix, set_n_updAMR, strict_SFC_ordering, prefer_n_bruteforce

   type :: ref_flag
      logical :: refine   !> a request to refine
      logical :: derefine !> a request to derefine
    contains
      procedure :: sanitize
   end type ref_flag

   integer(kind=4), protected :: level_min           !< minimum allowed refinement
   integer(kind=4), protected :: level_max           !< maximum allowed refinement (don't need to be reached if not necessary)
>>>>>>> 16c320ae
   integer(kind=4), protected :: n_updAMR            !< how often to update the refinement structure
   logical,         protected :: allow_face_rstep    !< Allows >1 refinement step across faces (do not use it for any physical problems)
   logical,         protected :: allow_corner_rstep  !< Allows >1 refinement step across edges and corners (do not use it for any physical problems)
   logical,         protected :: strict_SFC_ordering !< Enforce strict SFC ordering to allow optimized neighbour search
   real,            protected :: oop_thr             !< Maximum allowed ratio of Out-of-Place grid pieces (according to current ordering scheme)
   logical,         protected :: prefer_n_bruteforce !< if .false. then try DFC algorithms for neighbor searches

   ! some refinement primitives
   integer, parameter :: nshapes = 10

   !> \brief Refinement point
   type :: ref_point
      integer(kind=4)        :: level  !> desired level of refinement
      real, dimension(ndims) :: coords !> coordinates, where to refine
   end type ref_point
   type(ref_point), dimension(nshapes), protected :: refine_points

   !> \brief Refinement box
   type :: ref_box
      integer(kind=4)               :: level  !> desired level of refinement
      real, dimension(ndims, LO:HI) :: coords !> coordinates, where to refine
   end type ref_box
   type(ref_box), dimension(nshapes), protected :: refine_boxes

   logical :: emergency_fix !< set to .true. if you want to call update_refinement ASAP

   namelist /AMR/ level_min, level_max, n_updAMR, allow_face_rstep, allow_corner_rstep, strict_SFC_ordering, &
        &         prefer_n_bruteforce, oop_thr, refine_points, refine_boxes

contains

!> \brief Initialization of parameters of refinement mechanics

   subroutine init_refinement

      use constants,  only: base_level_id, PIERNIK_INIT_DOMAIN, xdim, ydim, zdim, I_ONE, LO, HI
      use dataio_pub, only: nh      ! QA_WARN required for diff_nml
      use dataio_pub, only: die, code_progress, warn
      use domain,     only: AMR_bsize, dom
      use mpisetup,   only: ibuff, lbuff, rbuff, master, slave, piernik_MPI_Bcast

      implicit none

      integer :: d
      logical :: allow_AMR

      if (code_progress < PIERNIK_INIT_DOMAIN) call die("[refinement:init_refinement] Domain not initialized.")

      level_min = base_level_id
      level_max = level_min
      n_updAMR  = huge(I_ONE)
      allow_face_rstep    = .false.
      allow_corner_rstep  = .false.
      strict_SFC_ordering = .false.
      allow_AMR = .true.
      prefer_n_bruteforce = .false.
      oop_thr = 0.1
      do d = xdim, zdim
         if (dom%has_dir(d))  then
            if (AMR_bsize(d) < dom%nb) then
               if (allow_AMR .and. master) call warn("[refinement:init_refinement] Refinements disabled (AMR_bsize too small)")
               allow_AMR = .false.
            else
               if (mod(dom%n_d(d), AMR_bsize(d)) /= 0) then
                  if (allow_AMR .and. master) call warn("[refinement:init_refinement] Refinements disabled (domain not divisible by AMR_bsize)")
                  allow_AMR = .false.
               endif
            endif
         endif
      enddo
      refine_points(:) = ref_point(base_level_id-1, [ 0., 0., 0.] )
      refine_boxes (:) = ref_box  (base_level_id-1, reshape([ 0., 0., 0., 0., 0., 0.], [ndims, HI-LO+I_ONE] ) )

      if (1 + 9*nshapes > ubound(rbuff, dim=1)) call die("[refinement:init_refinement] increase rbuff size") ! should be detected at compile time but it is only a warning
      if (master) then

         if (.not.nh%initialized) call nh%init()
         open(newunit=nh%lun, file=nh%tmp1, status="unknown")
         write(nh%lun,nml=AMR)
         close(nh%lun)
         open(newunit=nh%lun, file=nh%par_file)
         nh%errstr=""
         read(unit=nh%lun, nml=AMR, iostat=nh%ierrh, iomsg=nh%errstr)
         close(nh%lun)
         call nh%namelist_errh(nh%ierrh, "AMR")
         read(nh%cmdl_nml,nml=AMR, iostat=nh%ierrh)
         call nh%namelist_errh(nh%ierrh, "AMR", .true.)
         open(newunit=nh%lun, file=nh%tmp2, status="unknown")
         write(nh%lun,nml=AMR)
         close(nh%lun)
         call nh%compare_namelist()

         ! sanitizing
         if (allow_AMR) then
            level_min = max(level_min, base_level_id)
            level_max = max(level_max, level_min)
         else
            level_min = base_level_id
            level_max = base_level_id
            n_updAMR  = huge(I_ONE)
         endif
         where (.not. dom%has_dir(:)) AMR_bsize(:) = huge(1)

         ibuff(1) = level_min
         ibuff(2) = level_max
         ibuff(3) = n_updAMR
         ibuff(4        :3+  nshapes) = refine_points(:)%level
         ibuff(4+nshapes:3+2*nshapes) = refine_boxes (:)%level

         lbuff(1) = allow_face_rstep
         lbuff(2) = allow_corner_rstep
         lbuff(3) = allow_AMR
         lbuff(4) = strict_SFC_ordering
         lbuff(5) = prefer_n_bruteforce

         rbuff(1) = oop_thr
         rbuff(2          :1+  nshapes) = refine_points(:)%coords(xdim)
         rbuff(2+  nshapes:1+2*nshapes) = refine_points(:)%coords(ydim)
         rbuff(2+2*nshapes:1+3*nshapes) = refine_points(:)%coords(zdim)
         rbuff(2+3*nshapes:1+4*nshapes) = refine_boxes (:)%coords(xdim, LO)
         rbuff(2+4*nshapes:1+5*nshapes) = refine_boxes (:)%coords(xdim, HI)
         rbuff(2+5*nshapes:1+6*nshapes) = refine_boxes (:)%coords(ydim, LO)
         rbuff(2+6*nshapes:1+7*nshapes) = refine_boxes (:)%coords(ydim, HI)
         rbuff(2+7*nshapes:1+8*nshapes) = refine_boxes (:)%coords(zdim, LO)
         rbuff(2+8*nshapes:1+9*nshapes) = refine_boxes (:)%coords(zdim, HI)

      endif

      call piernik_MPI_Bcast(ibuff)
      call piernik_MPI_Bcast(lbuff)
      call piernik_MPI_Bcast(rbuff)

      if (slave) then

         level_min = ibuff(1)
         level_max = ibuff(2)
         n_updAMR  = ibuff(3)
         refine_points(:)%level = ibuff(4        :3+  nshapes)
         refine_boxes (:)%level = ibuff(4+nshapes:3+2*nshapes)

         allow_face_rstep    = lbuff(1)
         allow_corner_rstep  = lbuff(2)
         allow_AMR           = lbuff(3)
         strict_SFC_ordering = lbuff(4)
         prefer_n_bruteforce = lbuff(5)

         oop_thr = rbuff(1)
         refine_points(:)%coords(xdim)     = rbuff(2          :1+  nshapes)
         refine_points(:)%coords(ydim)     = rbuff(2+  nshapes:1+2*nshapes)
         refine_points(:)%coords(zdim)     = rbuff(2+2*nshapes:1+3*nshapes)
         refine_boxes (:)%coords(xdim, LO) = rbuff(2+3*nshapes:1+4*nshapes)
         refine_boxes (:)%coords(xdim, HI) = rbuff(2+4*nshapes:1+5*nshapes)
         refine_boxes (:)%coords(ydim, LO) = rbuff(2+5*nshapes:1+6*nshapes)
         refine_boxes (:)%coords(ydim, HI) = rbuff(2+6*nshapes:1+7*nshapes)
         refine_boxes (:)%coords(zdim, LO) = rbuff(2+7*nshapes:1+8*nshapes)
         refine_boxes (:)%coords(zdim, HI) = rbuff(2+8*nshapes:1+9*nshapes)

      endif

      if (.not. allow_AMR) AMR_bsize=0

      ! Such large refinements may require additional work in I/O routines, visualization, computing MPI tags and so on.
      if (level_max > 40) call warn("[refinement:init_refinement] BEWARE: At such large refinements, integer overflows may happen under certain conditions.")

      emergency_fix = .false.

   end subroutine init_refinement

!> \brief Change the protected parameter n_updAMR

   subroutine set_n_updAMR(n)

      use dataio_pub, only: die
      use mpisetup,   only: piernik_MPI_Bcast

      implicit none

      integer(kind=4), intent(in) :: n

      integer(kind=4) :: nn

      nn = n
      call piernik_MPI_Bcast(nn)
      if (nn /= n) call die("[refinement:set_n_updAMR] n_updAMR goes out of sync")
      n_updAMR = nn

   end subroutine set_n_updAMR

end module refinement<|MERGE_RESOLUTION|>--- conflicted
+++ resolved
@@ -36,24 +36,9 @@
    implicit none
 
    private
-<<<<<<< HEAD
    public :: n_updAMR, allow_face_rstep, allow_corner_rstep, oop_thr, refine_points, &
         &    refine_boxes, init_refinement, emergency_fix, set_n_updAMR, strict_SFC_ordering, prefer_n_bruteforce
 
-=======
-   public :: level_max, level_min, n_updAMR, allow_face_rstep, allow_corner_rstep, oop_thr, refine_points, refine_boxes, &
-        &    init_refinement, ref_flag, emergency_fix, set_n_updAMR, strict_SFC_ordering, prefer_n_bruteforce
-
-   type :: ref_flag
-      logical :: refine   !> a request to refine
-      logical :: derefine !> a request to derefine
-    contains
-      procedure :: sanitize
-   end type ref_flag
-
-   integer(kind=4), protected :: level_min           !< minimum allowed refinement
-   integer(kind=4), protected :: level_max           !< maximum allowed refinement (don't need to be reached if not necessary)
->>>>>>> 16c320ae
    integer(kind=4), protected :: n_updAMR            !< how often to update the refinement structure
    logical,         protected :: allow_face_rstep    !< Allows >1 refinement step across faces (do not use it for any physical problems)
    logical,         protected :: allow_corner_rstep  !< Allows >1 refinement step across edges and corners (do not use it for any physical problems)
