!
! PIERNIK Code Copyright (C) 2006 Michal Hanasz
!
!    This file is part of PIERNIK code.
!
!    PIERNIK is free software: you can redistribute it and/or modify
!    it under the terms of the GNU General Public License as published by
!    the Free Software Foundation, either version 3 of the License, or
!    (at your option) any later version.
!
!    PIERNIK is distributed in the hope that it will be useful,
!    but WITHOUT ANY WARRANTY; without even the implied warranty of
!    MERCHANTABILITY or FITNESS FOR A PARTICULAR PURPOSE.  See the
!    GNU General Public License for more details.
!
!    You should have received a copy of the GNU General Public License
!    along with PIERNIK.  If not, see <http://www.gnu.org/licenses/>.
!
!    Initial implementation of PIERNIK code was based on TVD split MHD code by
!    Ue-Li Pen
!        see: Pen, Arras & Wong (2003) for algorithm and
!             http://www.cita.utoronto.ca/~pen/MHD
!             for original source code "mhd.f90"
!
!    For full list of developers see $PIERNIK_HOME/license/pdt.txt
!
#include "piernik.h"

!> \brief This module contains routines for managing refinement and derefinement on the domain

module refinement_update

   implicit none

   private
   public :: update_refinement

contains

!> \brief Apply all (de)refinement criteria: user, automatic and by primitive geometric shapes

   subroutine scan_for_refinements

      use all_boundaries,        only: all_bnd, all_bnd_vital_q
      use cg_leaves,             only: leaves
<<<<<<< HEAD
=======
      use cg_level_connected,    only: cg_level_connected_t
      use cg_level_finest,       only: finest
!      use cg_list,               only: cg_list_element
>>>>>>> 86f1deca
      use cg_list_global,        only: all_cg
      use constants,             only: I_ONE, pSUM
      use dataio_pub,            only: msg, printinfo
      use mpisetup,              only: master, piernik_MPI_Allreduce
      use unified_ref_crit_list, only: urc_list
      use user_hooks,            only: problem_refine_derefine

      implicit none

<<<<<<< HEAD
      logical, parameter :: verbose = .true.  ! be verbose for now, later we may want to be able to make it quiet
=======
      type(cg_level_connected_t), pointer :: curl
!      type(cg_list_element),      pointer :: cgl
>>>>>>> 86f1deca
      enum, bind(C)
         enumerator :: PROBLEM
         enumerator :: URC
      end enum
      integer, dimension(PROBLEM:URC) :: cnt

      cnt = 0

      call prepare_ref

      ! We have to guarantee up-to-date guardcells on all vital fields
      call all_bnd ! \todo find a way to minimize calling this - perhaps manage a flag that says whether the boundaries are up to date or not
      call all_bnd_vital_q

      if (associated(problem_refine_derefine)) then
         call problem_refine_derefine ! call user routine first, so it cannot alter flags set by automatic routines
         if (verbose) call sanitize_all_ref_flags  ! don't trust user routines too much :->
      endif

      if (verbose) then
         cnt(PROBLEM) = all_cg%count_ref_flags()
         call piernik_MPI_Allreduce(cnt(PROBLEM), pSUM)
      endif

      call urc_list%all_mark(leaves%first)
      call sanitize_all_ref_flags

      if (verbose) then
         cnt(URC) = all_cg%count_ref_flags()
         call piernik_MPI_Allreduce(cnt(URC), pSUM)

         if (cnt(ubound(cnt, dim=1)) > 0) then
            write(msg,'(a,2i6,a)')"[refinement_update:scan_for_refinements] User routine and URC marked ", &
                 &                cnt(PROBLEM), cnt(PROBLEM+I_ONE:URC)-cnt(PROBLEM:URC-I_ONE), " block(s) for refinement, respectively."
            if (master) call printinfo(msg)
         endif
      endif

      call ref_flags_to_ref_list

   contains

      !> \brief Initialize refinement flags and other data structures

      subroutine prepare_ref

<<<<<<< HEAD
         use cg_level_connected, only: cg_level_connected_T
         use cg_level_finest,    only: finest
=======
      use cg_list,            only: cg_list_element
      use cg_level_base,      only: base
      use cg_level_connected, only: cg_level_connected_t
>>>>>>> 86f1deca

         implicit none

<<<<<<< HEAD
         type(cg_level_connected_T), pointer :: curl
=======
      type(cg_list_element), pointer :: cgl
      type(cg_level_connected_t), pointer :: curl
>>>>>>> 86f1deca

         curl => finest%level
         do while (associated(curl))
            call curl%deallocate_patches
            curl => curl%coarser
         enddo
         call all_cg%clear_ref_flags

      end subroutine prepare_ref

      !>
      !! \brief Convert refinement requests to list of blocks
      !!
      !! \todo remove loop over levels and use just leaves
      !! \todo convert this to URC routine
      !<

      subroutine ref_flags_to_ref_list

         use cg_list,            only: cg_list_element
         use cg_level_base,      only: base
         use cg_level_connected, only: cg_level_connected_T

         implicit none

         type(cg_list_element), pointer :: cgl
         type(cg_level_connected_T), pointer :: curl

         curl => base%level
         do while (associated(curl))
            cgl => curl%first
            do while (associated(cgl))
               call cgl%cg%refinemap2SFC_list ! assumed that it is called only once and the blocks aren't doubly added
               cgl => cgl%nxt
            enddo
            curl => curl%finer
         enddo

      end subroutine ref_flags_to_ref_list

      !>
      !! \brief Sanitize refinement requests
      !!
      !! \todo convert this to URC routine
      !<

      subroutine sanitize_all_ref_flags

<<<<<<< HEAD
         use cg_list,            only: cg_list_element
         use cg_level_base,      only: base
         use cg_level_connected, only: cg_level_connected_T
=======
      use cg_list,            only: cg_list_element
      use cg_level_base,      only: base
      use cg_level_connected, only: cg_level_connected_t
>>>>>>> 86f1deca

         implicit none

<<<<<<< HEAD
         type(cg_list_element), pointer :: cgl
         type(cg_level_connected_T), pointer :: curl
=======
      type(cg_list_element), pointer :: cgl
      type(cg_level_connected_t), pointer :: curl
>>>>>>> 86f1deca

         !> \todo communicate refines from coarse to fine blocks to prevent oscillations that might occur when there is derefinement request on fine, when coarse requests refinement

         curl => base%level
         do while (associated(curl))
            cgl => curl%first
            do while (associated(cgl))
               cgl%cg%refine_flags%refine = cgl%cg%refine_flags%refine .or. &
                    any(cgl%cg%refinemap(cgl%cg%is:cgl%cg%ie, cgl%cg%js:cgl%cg%je, cgl%cg%ks:cgl%cg%ke) .and. cgl%cg%leafmap)
               call cgl%cg%refine_flags%sanitize(cgl%cg%l%id)
               cgl => cgl%nxt
            enddo
            curl => curl%finer
         enddo

      end subroutine sanitize_all_ref_flags

   end subroutine scan_for_refinements

!>
!! \brief Update the refinement topology
!<

!#define DEBUG_DUMPS

   subroutine update_refinement(act_count, refinement_fixup_only)

      use all_boundaries,        only: all_bnd, all_bnd_vital_q
      use cg_leaves,             only: leaves
      use cg_list,               only: cg_list_element
      use cg_level_base,         only: base
      use cg_level_connected,    only: cg_level_connected_t
      use cg_level_finest,       only: finest
      use cg_list_global,        only: all_cg
      use constants,             only: pLOR, pLAND, pSUM
      use dataio_pub,            only: warn, die
      use global,                only: nstep
      use grid_cont,             only: grid_container
      use list_of_cg_lists,      only: all_lists
      use mpisetup,              only: piernik_MPI_Allreduce!, proc
      use refinement,            only: n_updAMR, emergency_fix
      use unified_ref_crit_list, only: urc_list
#ifdef GRAV
      use gravity,              only: update_gp
#endif /* GRAV */
#ifdef DEBUG_DUMPS
      use data_hdf5,            only: write_hdf5
#endif /* DEBUG_DUMPS */

      implicit none

      integer, optional, intent(out) :: act_count             !< counts number of blocks refined or deleted
      logical, optional, intent(in)  :: refinement_fixup_only !< When present and .true. then do not check refinement criteria, do only correction, if necessary.

      integer :: nciter
      integer, parameter :: nciter_max = 100 ! should be more than refinement levels
      logical :: some_refined, derefined
      type(cg_list_element), pointer :: cgl, aux
      type(cg_level_connected_t), pointer :: curl
      type(grid_container),  pointer :: cg
      logical :: correct, full_update

      if (present(act_count)) act_count = 0

      full_update = .true.
      if (present(refinement_fixup_only)) full_update = .not. refinement_fixup_only

      call finest%level%restrict_to_base ! implies update of leafmap

      if (n_updAMR <= 0) return
      if (mod(nstep, n_updAMR) /= 0 .and. .not. emergency_fix) return

      call all_cg%prevent_prolong
      call all_cg%set_is_old
      curl => finest%level
      do while (associated(curl))
         curl%recently_changed = .false.
         curl => curl%coarser
      enddo

      if (full_update) then
         call scan_for_refinements

         ! do the refinements first
         curl => base%level
         do while (associated(curl))
            cgl => curl%first
            do while (associated(cgl))
               if (any(cgl%cg%leafmap)) then
                  if (cgl%cg%refine_flags%refine) then
                     call refine_one_grid(curl, cgl)
                     if (present(act_count)) act_count = act_count + 1
                     cgl%cg%refine_flags%refine = .false.
                  endif
               endif
               cgl => cgl%nxt
            enddo

            call finest%equalize !> \todo Try to split this loop here and place this call between the loops

            !> \todo merge small blocks into larger ones
            if (associated(curl%finer)) then
               call curl%finer%init_all_new_cg
               call curl%finer%deallocate_patches
               call curl%finer%sync_ru
               call curl%prolong
            endif

            curl => curl%finer
         enddo

         call all_cg%mark_orphans

         call leaves%update(" (  refine  ) ")
      endif

      ! fix the structures, mark grids for refinement (and unmark derefinements) due to refinement restrictions.
      ! With clever use of SFC properties this part can be done together with refine stage above - everything can be determined in sanitize_all_ref_flags for regular refinement update.
      ! For refinement update due to domain expansion, everything can be fixed in the expansion routine.
      call fix_refinement(correct)
      call piernik_MPI_Allreduce(correct, pLAND)
      nciter = 0
      do while (.not. correct)

         call all_cg%prevent_prolong

         curl => finest%level
         do while (associated(curl))
            call curl%deallocate_patches
            curl => curl%coarser
         enddo

         curl => finest%level%coarser
         do while (associated(curl) .and. curl%l%id >= base%level%l%id)
            some_refined = .false.
            cgl => curl%first
            do while (associated(cgl))
               if (cgl%cg%refine_flags%refine) then
                  if (finest%level%l%id <= cgl%cg%l%id) call warn("[refinement_update:update_refinement] growing too fast!")
!                  write(msg,*)"addp ^",curl%l%id," ^^",curl%l%id+1," @[]",cgl%cg%my_se(:, LO)*refinement_factor, " []",cgl%cg%n_b(:)*refinement_factor
                  if (associated(curl%finer)) then
                     call refine_one_grid(curl, cgl)
                     if (present(act_count)) act_count = act_count + 1
                     some_refined = .true.
                  else
                     call warn("[refinement_update:update_refinement] nowhere to add!")
                  endif
                  cgl%cg%refine_flags%refine = .false.
               endif
               cgl => cgl%nxt
            enddo

            call piernik_MPI_Allreduce(some_refined, pLOR)
            if (some_refined) then
               call curl%finer%init_all_new_cg
               call curl%finer%sync_ru
               call curl%deallocate_patches
               !call finest%equalize
               call curl%prolong
               call all_cg%mark_orphans
            endif

            curl => curl%coarser
         enddo

         ! sync structure before trying to fix it
         call leaves%update(" (correcting) ")
         !call all_cg%clear_ref_flags  ! this was preventing proper derefinement in sedov
         ! \todo implement 1-pass correcting
         call fix_refinement(correct)
         call piernik_MPI_Allreduce(correct, pLAND)
         if (.not. correct) nciter = nciter + 1
         if (nciter > nciter_max) then
            call die("[refinement_update:update_refinement] Cannot converge to correct structure. Too many iterations.")
            correct = .true.
         endif
      enddo

      ! Now try to derefine any excess of refinement.
      ! Derefinement saves memory and CPU usage, but it is of lowest priority here.
      ! Note that it may happen that some grids scheduled to be derefined have triggered refinement topology corrections in the code above - it is not a big issue.
      ! Just go through derefinement stage once and don't try to do too much here at once.
      ! Any excess of refinement will be handled in next call to this routine anyway.
      if (full_update) then

         curl => finest%level
         do while (associated(curl) .and. .not. associated(curl, base%level))
            cgl => curl%first
            derefined = .false.
            do while (associated(cgl))
               aux => cgl ! Auxiliary pointer makes it easier to loop over the list of grids when some of the elements are disappearing
               cgl => cgl%nxt
               if (aux%cg%refine_flags%derefine) then
                  if (aux%cg%is_old) then ! forgetting fresh blocks is not good because their data hasn't been properly initialized yet
                     if (all(aux%cg%leafmap)) then
                        cg => aux%cg
                        call all_lists%forget(cg)
                        if (present(act_count)) act_count = act_count + 1
                        curl%recently_changed = .true.
                        derefined = .true.
                     endif
                  endif
               endif
            enddo
            call piernik_MPI_Allreduce(derefined, pLOR)
            if (derefined) call curl%init_all_new_cg ! no new cg to really initialize, but some other routines need to be called to refresh datastructures
            !> \todo replace call curl%init_all_new_cg by something cheaper
            call curl%sync_ru
            curl => curl%coarser
         enddo
         ! sync structure
         call leaves%balance_and_update(" ( derefine ) ")
         call fix_refinement

      endif

      ! Check refinement topology and crash if anything got broken
      call fix_refinement(correct)
      if (.not. correct) call die("[refinement_update:update_refinement] Refinement defects still present")

      call all_bnd

      call urc_list%plot_mark(leaves%first)

      !> \todo call the update of cs_i2 and other vital variables if and only if something has changed
      !> \todo add another flag to named_array_list::na_var so the user can also specify fields that need boundary updates on fine/coarse boundaries
      call all_bnd_vital_q
#ifdef GRAV
      call update_gp
#endif /* GRAV */

      call all_cg%enable_prolong
      if (present(act_count)) call piernik_MPI_Allreduce(act_count, pSUM)

#ifdef DEBUG_DUMPS
      call write_hdf5
#endif /* DEBUG_DUMPS */

      emergency_fix = .false.

   end subroutine update_refinement

!> \brief Refine a single grid piece. Pay attention wheter it is already refined

   subroutine refine_one_grid(curl, cgl)

      use cg_level_connected, only: cg_level_connected_t
      use cg_level_finest,    only: finest
      use cg_list,            only: cg_list_element
      use constants,          only: refinement_factor, LO, HI, ndims
      use refinement,         only: bsize
      use dataio_pub,         only: warn, die
      use mergebox,           only: wmap

      implicit none

      type(cg_level_connected_t), pointer, intent(inout) :: curl
      type(cg_list_element),      pointer, intent(in)    :: cgl

      type(wmap) :: lmap
      integer(kind=8), dimension(ndims, LO:HI)  :: box_8   !< temporary storage
      integer :: b
      logical, save :: warned = .false.

      if (.not. any(cgl%cg%leafmap)) then
         call warn("[refinement_update:refine_one_grid] Attempting to refine a grid that is completely refined")
         return
      endif

      if (.not. associated(curl%finer)) call finest%add_finer
      if (size(cgl%cg%refine_flags%SFC_refine_list) > 0) then ! we've got detailed map!
         do b = lbound(cgl%cg%refine_flags%SFC_refine_list, dim=1), ubound(cgl%cg%refine_flags%SFC_refine_list, dim=1)
            if (cgl%cg%refine_flags%SFC_refine_list(b)%level == curl%finer%l%id) then
               call curl%finer%add_patch(int(bsize, kind=8), cgl%cg%refine_flags%SFC_refine_list(b)%off)
            else
               call die("[refinement_update:refine_one_grid] wrong level!")
            endif
         enddo
         call cgl%cg%refine_flags%init ! it is safer to forget it now
      else
         if (.not. warned) then
            warned = .true.
            call warn("[refinement_update:refine_one_grid] populating refine_flags%SFC_refine_list before refining a grid is strongly encouraged")
         endif
         if (.not. all(cgl%cg%leafmap)) then ! decompose the partially refined grid container into boxes that contain all leafcells
            box_8 = int(cgl%cg%ijkse, kind=8)
            call lmap%init(box_8)
            lmap%map(cgl%cg%is:cgl%cg%ie, cgl%cg%js:cgl%cg%je, cgl%cg%ks:cgl%cg%ke) = cgl%cg%leafmap(:,:,:)
            call lmap%find_boxes
            do b = lbound(lmap%blist%blist, dim=1), ubound(lmap%blist%blist, dim=1)
               call curl%finer%add_patch(int((lmap%blist%blist(b)%b(:,HI)-lmap%blist%blist(b)%b(:,LO)+1)*refinement_factor, kind=8), lmap%blist%blist(b)%b(:,LO)*refinement_factor)
            enddo
            call lmap%cleanup
         else
            call curl%finer%add_patch(int(cgl%cg%n_b(:)*refinement_factor, kind=8), cgl%cg%my_se(:, LO)*refinement_factor)
         endif
      endif

   end subroutine refine_one_grid

!>
!! \brief Apply some rules to fix refinement defects
!!
!! \details Important! Requires updated cg_leafmap!
!<

   subroutine fix_refinement(correct)

      use cg_level_finest,  only: finest
      use cg_list,          only: cg_list_element
!      use cg_list_global,   only: all_cg
      use cg_leaves,        only: leaves
      use constants,        only: xdim, ydim, zdim, I_ONE!, I_TWO, LO, HI
      use dataio_pub,       only: die, warn, msg!, printinfo
      use domain,           only: dom
      use named_array_list, only: qna
!      use cg_level_base, only: base
#ifdef DEBUG_DUMPS
      use constants,        only: pLOR
      use mpisetup,         only: piernik_MPI_Allreduce
      use data_hdf5,        only: write_hdf5
#endif /* DEBUG_DUMPS */

      implicit none

      logical, optional, intent(out) :: correct !< Flag to tell that corrections are required.

      type(cg_list_element), pointer :: cgl
      integer ::  i, j, k
      integer :: lleaf, lnear, range
      logical :: failed
      enum, bind(C)
         enumerator :: INSIDE   = -1
         enumerator :: OUTSIDE  =  0
         enumerator :: BOUNDARY =  1
      end enum

      if (present(correct)) correct = .true.
      failed = .false.

      !> \todo check for excess or refinement levels

      ! Put a level number to the working array, restrict it and exchange internal boundaries
      cgl => leaves%first
      do while (associated(cgl))
         cgl%cg%wa = cgl%cg%l%id
         cgl => cgl%nxt
      enddo
      call finest%level%restrict_to_base_q_1var(qna%wai)

!!$      curl => base%level
!!$      do while (associated(curl))
!!$         call curl%clear_boundaries(ind, value=10.)
!!$         call curl%prolong_bnd_from_coarser(ind)
!!$         call curl%level_3d_boundaries(ind, nb, area_type, bnd_type, corners)
!!$!         call curl%arr3d_boundaries(ind, nb, area_type, bnd_type, corners)
!!$         curl => curl%finer
!!$      enddo
      call leaves%leaf_arr3d_boundaries(qna%wai)

      range = 1
      ! range = min((dom%nb+I_ONE)/I_TWO + all_cg%ord_prolong_nb, dom%nb)
      ! (dom%nb+1)/2 + all_cg%ord_prolong_nb is a range of influence of coarse to fine levels - it can be suitable if we were looking for too low levels in the neighbourhood
      ! ATM we're looking for high levels, so range = 1 seems to be appropriate

      ! detect high refinements near leafmap and alter refinement flags appropriately
      cgl => leaves%first
      do while (associated(cgl))
         if (any(cgl%cg%leafmap)) then
            cgl%cg%prolong_xyz = OUTSIDE
            lleaf = -huge(1)

            ! find the level of refinement on the leaf part and mark it with a negative value
            do k = lbound(cgl%cg%leafmap, dim=3), ubound(cgl%cg%leafmap, dim=3)
               do j = lbound(cgl%cg%leafmap, dim=2), ubound(cgl%cg%leafmap, dim=2)
                  do i = lbound(cgl%cg%leafmap, dim=1), ubound(cgl%cg%leafmap, dim=1)
                     if (cgl%cg%leafmap(i, j, k)) then
                        if (lleaf == -huge(1)) then
                           lleaf = int(cgl%cg%wa(i, j, k))
                        else
                           if (lleaf /= int(cgl%cg%wa(i, j, k)) .or. lleaf /= cgl%cg%l%id) call die("[refinement_update:fix_refinement] Inconsistent level map")
                        endif
                        cgl%cg%prolong_xyz(i,j,k) = INSIDE
                     endif
                  enddo
               enddo
            enddo

            ! find the border of the leaf map and mark it with positive value
            do k = lbound(cgl%cg%leafmap, dim=3)-dom%D_z, ubound(cgl%cg%leafmap, dim=3)+dom%D_z
               do j = lbound(cgl%cg%leafmap, dim=2)-dom%D_y, ubound(cgl%cg%leafmap, dim=2)+dom%D_y
                  do i = lbound(cgl%cg%leafmap, dim=1)-dom%D_x, ubound(cgl%cg%leafmap, dim=1)+dom%D_x
                     if (int(cgl%cg%prolong_xyz(i, j, k)) == OUTSIDE) then
                        if (dom%has_dir(xdim)) then
                           if (int(cgl%cg%prolong_xyz(i+1, j, k)) /= 0) cgl%cg%prolong_xyz(i+1, j, k) = BOUNDARY
                           if (int(cgl%cg%prolong_xyz(i-1, j, k)) /= 0) cgl%cg%prolong_xyz(i-1, j, k) = BOUNDARY
                        endif
                        if (dom%has_dir(ydim)) then
                           if (int(cgl%cg%prolong_xyz(i, j+1, k)) /= 0) cgl%cg%prolong_xyz(i, j+1, k) = BOUNDARY
                           if (int(cgl%cg%prolong_xyz(i, j-1, k)) /= 0) cgl%cg%prolong_xyz(i, j-1, k) = BOUNDARY
                        endif
                        if (dom%has_dir(zdim)) then
                           if (int(cgl%cg%prolong_xyz(i, j, k+1)) /= 0) cgl%cg%prolong_xyz(i, j, k+1) = BOUNDARY
                           if (int(cgl%cg%prolong_xyz(i, j, k-1)) /= 0) cgl%cg%prolong_xyz(i, j, k-1) = BOUNDARY
                        endif
                     endif
                  enddo
               enddo
            enddo

            !find highest refinement level witin a "range" cells from the border of the leaf map
! dirty check
!!$            if (maxval(cgl%cg%wa) > 10) then
!!$               do k = lbound(cgl%cg%wa, dim=3), ubound(cgl%cg%wa, dim=3)
!!$                  do j = lbound(cgl%cg%wa, dim=2), ubound(cgl%cg%wa, dim=2)
!!$                     do i = lbound(cgl%cg%wa, dim=1), ubound(cgl%cg%wa, dim=1)
!!$                        if (cgl%cg%wa(i,j,k) > 10) write(msg,*)"ur:fr WA(",i,j,k,") = ",cgl%cg%wa(i,j,k)
!!$                     enddo
!!$                  enddo
!!$               enddo
!!$            endif

            if (allocated(cgl%cg%refine_flags%SFC_refine_list)) then
               deallocate(cgl%cg%refine_flags%SFC_refine_list)
               allocate(cgl%cg%refine_flags%SFC_refine_list(0))
            endif
            cgl%cg%refinemap = .false.
            cgl%cg%refine_flags%refine = .false. ! too late for refinements due to user request
            do k = lbound(cgl%cg%leafmap, dim=3), ubound(cgl%cg%leafmap, dim=3)
               do j = lbound(cgl%cg%leafmap, dim=2), ubound(cgl%cg%leafmap, dim=2)
                  do i = lbound(cgl%cg%leafmap, dim=1), ubound(cgl%cg%leafmap, dim=1)
                     if (int(cgl%cg%prolong_xyz(i, j, k)) == BOUNDARY) then
                        lnear = int(min(huge(I_ONE)/10.,maxval(cgl%cg%wa(i-range*dom%D_x:i+range*dom%D_x, j-range*dom%D_y:j+range*dom%D_y, k-range*dom%D_z:k+range*dom%D_z))))
                        if (lnear > lleaf) then
                           cgl%cg%refine_flags%derefine = .false.
                           if (lnear > lleaf+1 .and. lnear <= finest%level%l%id) then
                              cgl%cg%refinemap(i, j, k) = .true.
                              if (present(correct)) correct = .false.
                           endif
                        endif

                     endif
                  enddo
               enddo
            enddo
            call cgl%cg%refinemap2SFC_list
            call cgl%cg%refine_flags%sanitize(cgl%cg%l%id)

            if (any(cgl%cg%refinemap) .and. .not. present(correct)) then
               write(msg,'(a,i3,a,6i5,a,i3)')"[refinement_update:fix_refinement] neighbour level ^",lnear," at [",cgl%cg%my_se,"] ^",cgl%cg%l%id
               call warn(msg)
               failed = .true.
            endif

         else
            cgl%cg%refine_flags%refine = .false.
         endif
         cgl => cgl%nxt
      enddo

#ifdef DEBUG_DUMPS
      call piernik_MPI_Allreduce(failed, pLOR)
#endif /* DEBUG_DUMPS */
      if (failed) then
#ifdef DEBUG_DUMPS
         call write_hdf5
#endif /* DEBUG_DUMPS */
         call die("[refinement_update:fix_refinement] Refinement defects found.")
      endif
!!$      call leaves%corners2wa(qna%wai)

   end subroutine fix_refinement

end module refinement_update

!!$!> \brief Add a new level - refine whole domain
!!$
!!$   subroutine refine_domain
!!$
!!$#if defined(__INTEL_COMPILER)
!!$   !! \deprecated remove this clause as soon as Intel Compiler gets required
!!$   !! features and/or bug fixes
!!$      use cg_level_connected, only: cg_level_connected_t  ! QA_WARN INTEL
!!$#endif /* __INTEL_COMPILER */
!!$      use cg_level_finest, only: finest
!!$      use dataio_pub,      only: msg, printinfo
!!$      use mpisetup,        only: master
!!$
!!$      implicit none
!!$
!!$      if (master) then
!!$         write(msg, '(a,i3)')"[refinement_update:refine_domain] refining level ",finest%level%l%id
!!$         call printinfo(msg)
!!$      endif
!!$
!!$      !> \todo Check if finest is a complete level first
!!$
!!$      call finest%add_finer
!!$      call finest%level%add_patch
!!$      call finest%level%init_all_new_cg
!!$      call finest%level%coarser%prolong
!!$
!!$   end subroutine refine_domain
!!$
!!$!> \brief Mark finest level for derefinement
!!$
!!$   subroutine derefine_domain
!!$
!!$      use cg_level_finest, only: finest
!!$      use cg_list,         only: cg_list_element
!!$      use dataio_pub,      only: msg, printinfo
!!$      use mpisetup,        only: master
!!$
!!$      implicit none
!!$
!!$      type(cg_list_element), pointer :: cgl
!!$
!!$      if (master) then
!!$         write(msg, '(a,i3)')"[refinement_update:derefine_domain] derefining level ",finest%level%l%id
!!$         call printinfo(msg)
!!$      endif
!!$      call finest%level%restrict
!!$
!!$      cgl => finest%level%first
!!$      do while (associated(cgl))
!!$         cgl%cg%refine_flags%refine   = .false.
!!$         cgl%cg%refine_flags%derefine = .true.
!!$         cgl => cgl%nxt
!!$      enddo
!!$
!!$   end subroutine derefine_domain<|MERGE_RESOLUTION|>--- conflicted
+++ resolved
@@ -43,12 +43,6 @@
 
       use all_boundaries,        only: all_bnd, all_bnd_vital_q
       use cg_leaves,             only: leaves
-<<<<<<< HEAD
-=======
-      use cg_level_connected,    only: cg_level_connected_t
-      use cg_level_finest,       only: finest
-!      use cg_list,               only: cg_list_element
->>>>>>> 86f1deca
       use cg_list_global,        only: all_cg
       use constants,             only: I_ONE, pSUM
       use dataio_pub,            only: msg, printinfo
@@ -58,12 +52,7 @@
 
       implicit none
 
-<<<<<<< HEAD
       logical, parameter :: verbose = .true.  ! be verbose for now, later we may want to be able to make it quiet
-=======
-      type(cg_level_connected_t), pointer :: curl
-!      type(cg_list_element),      pointer :: cgl
->>>>>>> 86f1deca
       enum, bind(C)
          enumerator :: PROBLEM
          enumerator :: URC
@@ -110,23 +99,12 @@
 
       subroutine prepare_ref
 
-<<<<<<< HEAD
-         use cg_level_connected, only: cg_level_connected_T
+         use cg_level_connected, only: cg_level_connected_t
          use cg_level_finest,    only: finest
-=======
-      use cg_list,            only: cg_list_element
-      use cg_level_base,      only: base
-      use cg_level_connected, only: cg_level_connected_t
->>>>>>> 86f1deca
 
          implicit none
 
-<<<<<<< HEAD
-         type(cg_level_connected_T), pointer :: curl
-=======
-      type(cg_list_element), pointer :: cgl
-      type(cg_level_connected_t), pointer :: curl
->>>>>>> 86f1deca
+         type(cg_level_connected_t), pointer :: curl
 
          curl => finest%level
          do while (associated(curl))
@@ -175,25 +153,14 @@
 
       subroutine sanitize_all_ref_flags
 
-<<<<<<< HEAD
          use cg_list,            only: cg_list_element
          use cg_level_base,      only: base
-         use cg_level_connected, only: cg_level_connected_T
-=======
-      use cg_list,            only: cg_list_element
-      use cg_level_base,      only: base
-      use cg_level_connected, only: cg_level_connected_t
->>>>>>> 86f1deca
+         use cg_level_connected, only: cg_level_connected_t
 
          implicit none
 
-<<<<<<< HEAD
          type(cg_list_element), pointer :: cgl
-         type(cg_level_connected_T), pointer :: curl
-=======
-      type(cg_list_element), pointer :: cgl
-      type(cg_level_connected_t), pointer :: curl
->>>>>>> 86f1deca
+         type(cg_level_connected_t), pointer :: curl
 
          !> \todo communicate refines from coarse to fine blocks to prevent oscillations that might occur when there is derefinement request on fine, when coarse requests refinement
 
