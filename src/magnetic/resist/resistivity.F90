--- conflicted
+++ resolved
@@ -340,13 +340,10 @@
          cgl => leaves%first
          do while (associated(cgl))
             cg => cgl%cg
-<<<<<<< HEAD
             call cg%costs%start
 
-            dt_eta = min(dt_eta, cfl_resist * cg%dxmn**2 / (2. * etamax%val))
-=======
             dt_eta = min(dt_eta, cfl_resist * cg%dxmn2 / (2. * etamax%val))
->>>>>>> 2f21a73a
+
 #ifndef ISO
 #ifdef IONIZED
             eta => cg%q(qna%ind(eta_n))%span(cg%ijkse)
