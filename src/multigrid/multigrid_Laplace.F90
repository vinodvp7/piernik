!
! PIERNIK Code Copyright (C) 2006 Michal Hanasz
!
!    This file is part of PIERNIK code.
!
!    PIERNIK is free software: you can redistribute it and/or modify
!    it under the terms of the GNU General Public License as published by
!    the Free Software Foundation, either version 3 of the License, or
!    (at your option) any later version.
!
!    PIERNIK is distributed in the hope that it will be useful,
!    but WITHOUT ANY WARRANTY; without even the implied warranty of
!    MERCHANTABILITY or FITNESS FOR A PARTICULAR PURPOSE.  See the
!    GNU General Public License for more details.
!
!    You should have received a copy of the GNU General Public License
!    along with PIERNIK.  If not, see <http://www.gnu.org/licenses/>.
!
!    Initial implementation of PIERNIK code was based on TVD split MHD code by
!    Ue-Li Pen
!        see: Pen, Arras & Wong (2003) for algorithm and
!             http://www.cita.utoronto.ca/~pen/MHD
!             for original source code "mhd.f90"
!
!    For full list of developers see $PIERNIK_HOME/license/pdt.txt
!

#include "piernik.h"

!> \brief Multigrid Laplace operator selector routines

module multigrid_Laplace
! pulled by MULTIGRID && SELF_GRAV

   implicit none

   private
   public :: residual, approximate_solution_relax, vT_A_v, ord_laplacian, ord_laplacian_outer

   integer(kind=4) :: ord_laplacian          !< Laplace operator order; allowed values are 2, -4 (default) and 4 (not fully implemented)
   integer(kind=4) :: ord_laplacian_outer    !< Laplace operator order for isolated boundaries (useful as long as -4 is not fully implemented)

contains

!> \brief Select appropriate order of laplacian, depending on which solve operation we're on

   function ordL()

      use multigridvars, only: grav_bnd, bnd_givenval

      implicit none

      integer(kind=4) :: ordL

      ordL = ord_laplacian
      if (grav_bnd == bnd_givenval) ordL = ord_laplacian_outer

   end function ordL

!>
!! \brief Select requested routine for calculation of the residuum for the Poisson equation.
!!
!! \details Different orders of the Laplace operator result in different quality of the approximation of potential
!! * Second order (O_I2) is the simplest operator (3-point in 1D, 5-point in 2D and 7-point in 3D). Its error is proportional to cg%dx**2
!! * Fourth order (O_I4) has width of 5 cells in each direction (5, 9 and 13-points in 1D, 2D and 3D, respectively). Its error is proportional to cg%dx**4.
!!   The value of its coefficients depends on interpretation of variables (e.g. point values, integral over cell)
!! * Fourth order Mehrstellen (-O_I4) is compact (takes 3, 9, and 27 solution values in 1D, 2D and 3D),
!!   but requires values of adjacent source cells as well (3, 5 and 7 points in 1D, 2D and 3D).
!!   Its error is proportional to cg%dx**4 and tends to be smaller than the error of simple fourth order operator by a factor of 3..4.
!!   \todo check how the coefficients depend on interpretation of cell values (center point values vs integral over cell)
!!
!! Note that each kind of Laplace operator requires its own approximate solver (relaxation scheme, Green function for FFT) for optimal convergence.
!! \warning Relaxation is not implemented for the fourth order operator.
!<

   subroutine residual(cg_llst, src, soln, def)

      use cg_list_bnd,         only: cg_list_bnd_t
      use constants,           only: O_I2, O_I4, PPP_MG
      use dataio_pub,          only: die
      use multigrid_Laplace2,  only: residual2
      use multigrid_Laplace4,  only: residual4
      use multigrid_Laplace4M, only: residual_Mehrstellen
      use ppp,                 only: ppp_main

      implicit none

      class(cg_list_bnd_t), intent(inout) :: cg_llst !< pointer to a list of grids for which we approximate the solution
      integer(kind=4),      intent(in) :: src     !< index of source in cg%q(:)
      integer(kind=4),      intent(in) :: soln    !< index of solution in cg%q(:)
      integer(kind=4),      intent(in) :: def     !< index of defect in cg%q(:)

      character(len=*), parameter :: res_label = "grav_MG_residual"

<<<<<<< HEAD
      call ppp_main%start(res_label)
=======
      call ppp_main%start(res_label, PPP_MG)
>>>>>>> 003c835c
      if (any(def == [ src, soln ])) call die("[multigrid_Laplace:residual] Cannot put the result into one of the input fields.") ! Use %q_copy method in such case
      select case (ordL())
         case (O_I2)
            call residual2(cg_llst, src, soln, def)
         case (O_I4)
            call residual4(cg_llst, src, soln, def)
         case (-O_I4)
            call residual_Mehrstellen(cg_llst, src, soln, def)
         case default
            call die("[multigrid_Laplace:residual] The order of Laplacian must be equal to 2, 4 or -4")
      end select
<<<<<<< HEAD
      call ppp_main%stop(res_label)
=======
      call ppp_main%stop(res_label, PPP_MG)
>>>>>>> 003c835c

   end subroutine residual

!>
!! \brief Relaxation selector routine.
!!
!! \details The relaxation routines are the most costly routine in a serial run. Try to find optimal values for nsmoo.
!! The relaxation routines also depends a lot on communication, which may limit scalability of the multigrid.
!<

   subroutine approximate_solution_relax(curl, src, soln, nsmoo)

      use cg_level_connected,  only: cg_level_connected_t
      use constants,           only: O_I2, O_I4
      use dataio_pub,          only: die
      use multigrid_Laplace2,  only: approximate_solution_rbgs2
      use multigrid_Laplace4,  only: approximate_solution_relax4
      use multigrid_Laplace4M, only: approximate_solution_relax4M

      implicit none

      type(cg_level_connected_t), pointer, intent(inout) :: curl  !< pointer to a level for which we approximate the solution
      integer(kind=4),                     intent(in)    :: src   !< index of source in cg%q(:)
      integer(kind=4),                     intent(in)    :: soln  !< index of solution in cg%q(:)
      integer(kind=4),                     intent(in)    :: nsmoo !< Number of smoothing operations to perform

      select case (ordL())
         case (O_I2)
            call approximate_solution_rbgs2  (curl, src, soln, nsmoo)
         case (O_I4)
            call approximate_solution_relax4 (curl, src, soln, nsmoo)
         case (-O_I4)
            call approximate_solution_relax4M(curl, src, soln, nsmoo)
         case default
            call die("[multigrid_Laplace:approximate_solution_relax] The order of Laplacian must be equal to 2, 4 or -4")
      end select

   end subroutine approximate_solution_relax

!> \brief Selector for v*Laplacian(v) routine

   real function vT_A_v(var)

      use cg_leaves,          only: leaves
      use cg_list_global,     only: all_cg
      use constants,          only: O_I2, GEO_XYZ, ndims, INVALID, dsetnamelen
      use dataio_pub,         only: warn
      use domain,             only: dom
      use mpisetup,           only: master
      use multigrid_Laplace2, only: vT_A_v_2
      use named_array_list,   only: qna

      implicit none

      integer(kind=4), intent(in) :: var   !< Variable on which we want to calculate the operation

      logical, save :: firstcall = .true.
      character(len=dsetnamelen), parameter :: cg_L_n = "cg_L"
      integer(kind=4), save :: cg_L = INVALID

      if (dom%geometry_type == GEO_XYZ .and. ordL() == O_I2 .and. dom%eff_dim == ndims) then
         vT_A_v = vT_A_v_2(var)
      else
         if (firstcall) then
            if (master) call warn("[multigrid_Laplace:vT_A_v] No direct support for v*Laplacian(v) operation. Using workaround (a bit more expensive).")
            call all_cg%reg_var(cg_L_n)
            cg_L = qna%ind(cg_L_n)
         endif
         firstcall = .false.
         call leaves%set_q_value(qna%wai, 0.)
         call residual(leaves, qna%wai, var, cg_L)
         vT_A_v = -leaves%scalar_product(var, cg_L)
      endif

   end function vT_A_v

end module multigrid_Laplace<|MERGE_RESOLUTION|>--- conflicted
+++ resolved
@@ -92,11 +92,7 @@
 
       character(len=*), parameter :: res_label = "grav_MG_residual"
 
-<<<<<<< HEAD
-      call ppp_main%start(res_label)
-=======
       call ppp_main%start(res_label, PPP_MG)
->>>>>>> 003c835c
       if (any(def == [ src, soln ])) call die("[multigrid_Laplace:residual] Cannot put the result into one of the input fields.") ! Use %q_copy method in such case
       select case (ordL())
          case (O_I2)
@@ -108,11 +104,7 @@
          case default
             call die("[multigrid_Laplace:residual] The order of Laplacian must be equal to 2, 4 or -4")
       end select
-<<<<<<< HEAD
-      call ppp_main%stop(res_label)
-=======
       call ppp_main%stop(res_label, PPP_MG)
->>>>>>> 003c835c
 
    end subroutine residual
 
