!
! PIERNIK Code Copyright (C) 2006 Michal Hanasz
!
!    This file is part of PIERNIK code.
!
!    PIERNIK is free software: you can redistribute it and/or modify
!    it under the terms of the GNU General Public License as published by
!    the Free Software Foundation, either version 3 of the License, or
!    (at your option) any later version.
!
!    PIERNIK is distributed in the hope that it will be useful,
!    but WITHOUT ANY WARRANTY; without even the implied warranty of
!    MERCHANTABILITY or FITNESS FOR A PARTICULAR PURPOSE.  See the
!    GNU General Public License for more details.
!
!    You should have received a copy of the GNU General Public License
!    along with PIERNIK.  If not, see <http://www.gnu.org/licenses/>.
!
!    Initial implementation of PIERNIK code was based on TVD split MHD code by
!    Ue-Li Pen
!        see: Pen, Arras & Wong (2003) for algorithm and
!             http://www.cita.utoronto.ca/~pen/MHD
!             for original source code "mhd.f90"
!
!    For full list of developers see $PIERNIK_HOME/license/pdt.txt
!
#include "piernik.h"

!>
!! \brief Main particle module
!!
!! This module contains all particle related things that are needed by the rest
!! of the code. No other module should directly import anything from particle_*
!<

module particle_pub
! pulled by NBODY

   use constants, only: cbuff_len

   implicit none

   private
   public :: init_particles, cleanup_particles
   public :: eps, lf_c, ignore_dt_fluid, is_setacc_cic, is_setacc_int, is_setacc_tsc, mask_gpot1b, dump_diagnose, r_soft, twodtscheme, default_ti, time_integrator

   real    :: lf_c               !< timestep should depends of grid and velocities of particles (used to extrapolation of the gravitational potential)
   logical :: ignore_dt_fluid    !< option to test only nbody part of the code, never true by default
   logical :: dump_diagnose        !< dump diagnose for each particle to a seperate log file
   logical :: twodtscheme
   logical :: is_setacc_cic, is_setacc_int, is_setacc_tsc, mask_gpot1b
   real    :: eps, r_soft
   character(len=cbuff_len)            :: time_integrator
   character(len=cbuff_len), parameter :: default_ti = "none"

contains

!> \brief Read namelist of particle parameters
   subroutine init_particles

<<<<<<< HEAD
=======
      use bcast,         only: piernik_MPI_Bcast
>>>>>>> 1d0d7c82
      use constants,     only: I_NGP, I_CIC, I_TSC, V_INFO
      use dataio_pub,    only: msg, die, printinfo, nh
      use mpisetup,      only: master, slave, cbuff, ibuff, lbuff, rbuff
      use particle_func, only: check_ord
      use particle_maps, only: set_map

      implicit none

      character(len=cbuff_len)            :: interpolation_scheme
      character(len=cbuff_len), parameter :: default_is = "ngp"

      character(len=cbuff_len) :: acc_interp_method  !< acceleration interpolation method
      integer                  :: order              !< order of Lagrange polynomials (if acc_interp_method = 'lagrange')

      namelist /PARTICLES/ time_integrator, interpolation_scheme, acc_interp_method, lf_c, eps, mask_gpot1b, ignore_dt_fluid, dump_diagnose

      time_integrator      = default_ti
      interpolation_scheme = default_is

      acc_interp_method    = 'cic'
      lf_c                 = 1.0
      eps                  = 0.1
      r_soft               = 0.0
      twodtscheme          = .false.
      ignore_dt_fluid      = .false.
      dump_diagnose        = .false.
#ifdef NBODY_GRIDDIRECT
      mask_gpot1b          = .true.
#else /* !NBODY_GRIDDIRECT */
      mask_gpot1b          = .false.
#endif /* !NBODY_GRIDDIRECT */

      if (master) then
         if (.not.nh%initialized) call nh%init()
         open(newunit=nh%lun, file=nh%tmp1, status="unknown")
         write(nh%lun,nml=PARTICLES)
         close(nh%lun)
         open(newunit=nh%lun, file=nh%par_file)
         nh%errstr=""
         read(unit=nh%lun, nml=PARTICLES, iostat=nh%ierrh, iomsg=nh%errstr)
         close(nh%lun)
         call nh%namelist_errh(nh%ierrh, "PARTICLES")
         read(nh%cmdl_nml,nml=PARTICLES, iostat=nh%ierrh)
         call nh%namelist_errh(nh%ierrh, "PARTICLES", .true.)
         open(newunit=nh%lun, file=nh%tmp2, status="unknown")
         write(nh%lun,nml=PARTICLES)
         close(nh%lun)
         call nh%compare_namelist()

         cbuff(1) = time_integrator
         cbuff(2) = interpolation_scheme
         cbuff(3) = acc_interp_method

         rbuff(1) = lf_c
         rbuff(2) = eps
         rbuff(3) = r_soft

         lbuff(1) = mask_gpot1b
         lbuff(2) = twodtscheme
         lbuff(3) = ignore_dt_fluid
         lbuff(4) = dump_diagnose
      endif

      call piernik_MPI_Bcast(cbuff, cbuff_len)
      call piernik_MPI_Bcast(ibuff)
      call piernik_MPI_Bcast(lbuff)
      call piernik_MPI_Bcast(rbuff)

      if (slave) then
         time_integrator      = cbuff(1)
         interpolation_scheme = cbuff(2)
         acc_interp_method    = cbuff(3)

         lf_c                 = rbuff(1)
         eps                  = rbuff(2)
         r_soft               = rbuff(3)

         mask_gpot1b          = lbuff(1)
         twodtscheme          = lbuff(2)
         ignore_dt_fluid      = lbuff(3)
         dump_diagnose        = lbuff(4)
      endif

      select case (trim(interpolation_scheme))
         case ('ngp', 'NGP', 'neareast grid point')
            call set_map(I_NGP)
         case ('cic', 'CIC', 'cloud in cell')
            call set_map(I_CIC)
         case ('tsc', 'TSC', 'triangular shaped cloud')
            call set_map(I_TSC)
         case default
            write(msg, '(3a)')"[particle_pub:init_particles] Unknown interpolation scheme '",trim(interpolation_scheme),"'"
            call die(msg)
      end select

      is_setacc_int = .false.
      is_setacc_cic = .false.
      is_setacc_tsc = .false.
      select case (acc_interp_method)
         case ('lagrange', 'Lagrange', 'polynomials')
            is_setacc_int = .true.
            order = 4
            call check_ord(order)
            msg = "[particle_pub:init_particles] Acceleration interpolation method: Lagrange polynomials"
         case ('cic', 'CIC')
            is_setacc_cic = .true.
            msg = "[particle_pub:init_particles] Acceleration interpolation method: CIC"
         case ('tsc', 'TSC')
            is_setacc_tsc = .true.
            msg = "[particle_pub:init_particles] Acceleration interpolation method: TSC"
      end select
      if (master) call printinfo(trim(msg), V_INFO)

   end subroutine init_particles

!> \brief Deallocate pset

   subroutine cleanup_particles

      implicit none

      ! no need to do anything here

   end subroutine cleanup_particles

end module particle_pub<|MERGE_RESOLUTION|>--- conflicted
+++ resolved
@@ -58,10 +58,7 @@
 !> \brief Read namelist of particle parameters
    subroutine init_particles
 
-<<<<<<< HEAD
-=======
       use bcast,         only: piernik_MPI_Bcast
->>>>>>> 1d0d7c82
       use constants,     only: I_NGP, I_CIC, I_TSC, V_INFO
       use dataio_pub,    only: msg, die, printinfo, nh
       use mpisetup,      only: master, slave, cbuff, ibuff, lbuff, rbuff
