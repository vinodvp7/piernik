!
! PIERNIK Code Copyright (C) 2006 Michal Hanasz
!
!    This file is part of PIERNIK code.
!
!    PIERNIK is free software: you can redistribute it and/or modify
!    it under the terms of the GNU General Public License as published by
!    the Free Software Foundation, either version 3 of the License, or
!    (at your option) any later version.
!
!    PIERNIK is distributed in the hope that it will be useful,
!    but WITHOUT ANY WARRANTY; without even the implied warranty of
!    MERCHANTABILITY or FITNESS FOR A PARTICULAR PURPOSE.  See the
!    GNU General Public License for more details.
!
!    You should have received a copy of the GNU General Public License
!    along with PIERNIK.  If not, see <http://www.gnu.org/licenses/>.
!
!    Initial implementation of PIERNIK code was based on TVD split MHD code by
!    Ue-Li Pen
!        see: Pen, Arras & Wong (2003) for algorithm and
!             http://www.cita.utoronto.ca/~pen/MHD
!             for original source code "mhd.f90"
!
!    For full list of developers see $PIERNIK_HOME/license/pdt.txt
!
#include "piernik.h"

!>
!! \brief Diagnostics of particle module
!!
!! This module contains particle diagnostics related things that are needed by I/O and debug routines.
!<

module particle_utils
! pulled by NBODY

   implicit none

   private
   public :: max_pvel_1d, add_part_in_proper_cg, print_all_particles, is_part_in_cg
   public :: max_pacc_3d, particle_diagnostics, twodtscheme, dump_diagnose, tot_energy, d_energy, tot_angmom, d_angmom, count_all_particles, global_count_all_particles, part_leave_cg

   real    :: tot_angmom           !< angular momentum of set of the particles
   real    :: tot_energy           !< total energy of set of the particles
   real    :: d_energy             !< error of energy of set of the particles in succeeding timesteps
   real    :: d_angmom             !< error of angular momentum in succeeding timesteps
   logical :: twodtscheme
<<<<<<< HEAD
   logical :: dump_diagnose        !< dump diagnose for each particle to a seperate log file
   integer(kind=4), parameter :: npf = 14  !< number of single particle fields
=======
   logical :: dump_diagnose        !< dump diagnose for each particle to a separate log file
   integer(kind=4), parameter :: npf = 12  !< number of single particle fields
>>>>>>> 94eb9460

contains

   subroutine print_all_particles

      !use cg_leaves, only: leaves
      !use cg_list,   only: cg_list_element

      implicit none

      !type(cg_list_element), pointer :: cgl

      !!!!!!!!!Does nothing for now

      !cgl => leaves%first
      !do while (associated(cgl))
      !   call cgl%cg%pset%print
      !   cgl => cgl%nxt
      !enddo

   end subroutine print_all_particles

   subroutine max_pvel_1d(cg, max_v)

      use constants, only: ndims, xdim, zdim, zero
      use grid_cont, only: grid_container
      use particle_types, only: particle

      implicit none

      type(grid_container), pointer, intent(in)  :: cg
      type(particle), pointer                    :: pset
      real, dimension(ndims),        intent(out) :: max_v
      integer(kind=4)                            :: cdim
      real                                       :: v_tmp

      !Better way to do this? Was easier with arrays
      max_v = zero
      do cdim = xdim, zdim
         pset => cg%pset%first
         do while (associated(pset))
            v_tmp = abs(pset%pdata%vel(cdim))
            if (v_tmp > max_v(cdim)) max_v(cdim) = v_tmp
            pset => pset%nxt
         enddo
      enddo

   end subroutine max_pvel_1d

   subroutine max_pacc_3d(cg, max_pacc)

      use constants, only: big, CENTER, half, LO, xdim, zdim, zero
      use grid_cont, only: grid_container
      use mpisetup,  only: proc
      use types,     only: value
      use particle_types, only: particle

      implicit none

      type(grid_container), pointer, intent(in)  :: cg
      type(particle), pointer                    :: pset
      type(value),                   intent(out) :: max_pacc
      real                                       :: acc2, max_acc
      integer(kind=4) :: cdim

      max_pacc%assoc = big

      max_acc  = zero
      pset => cg%pset%first
      do while (associated(pset))
         acc2 = sum(pset%pdata%acc(:)**2)
         if (acc2 > max_acc) then
            max_acc = acc2
            max_pacc%coords(:) = pset%pdata%pos(:)
            !max_pacc%proc = i !> \todo it might be an information about extremum particle, but the scheme of log file is to print the process number
         endif
         pset => pset%nxt
      enddo
      max_pacc%val = sqrt(max_acc)
      do cdim = xdim, zdim
         max_pacc%loc(cdim) = int( half + (max_pacc%coords(cdim) - cg%coord(CENTER,cdim)%r(cg%ijkse(cdim, LO))) * cg%idl(cdim) )
      enddo
      max_pacc%proc = proc

   end subroutine max_pacc_3d

   subroutine particle_diagnostics(regular)

#ifdef VERBOSE
      use dataio_pub, only: msg, printinfo
      use mpisetup,   only: master
#endif /* VERBOSE */

      implicit none

      logical, intent(in) :: regular              !< govern shorter diagnostics
      real, save          :: init_energy          !< total initial energy of set of the particles
      real, save          :: init_angmom          !< initial angular momentum of set of the particles
      logical, save       :: first_run_lf = .true.

      if (dump_diagnose .and. regular) call dump_particles_to_textfile

#ifdef VERBOSE
      regular = .false.
#endif /* VERBOSE */
      if (regular) return

      call get_angmom_totener(tot_angmom, tot_energy)

      if (first_run_lf) then
         init_energy = tot_energy
         init_angmom = tot_angmom
         first_run_lf = .false.
      endif
      d_energy = log_error(tot_energy, init_energy)
      d_angmom = log_error(tot_angmom, init_angmom)

#ifdef VERBOSE
      if (master) then
         write(msg,'(a,3(1x,e12.5))') '[particle_utils:particle_diagnostics] Total energy: initial, current, error ', init_energy, tot_energy, d_energy
         call printinfo(msg)
         write(msg,'(a,3(1x,e12.5))') '[particle_utils:particle_diagnostics] ang_momentum: initial, current, error ', init_angmom, tot_angmom, d_angmom
         call printinfo(msg)
      endif
#endif /* VERBOSE */

   end subroutine particle_diagnostics

   real function log_error(vcurr,vinit)

      use constants, only: zero
      use func,      only: operator(.equals.)

      implicit none

      real, intent(in) :: vcurr, vinit

      if (vinit .equals. zero) then
         log_error = vcurr
         return
      endif
      log_error = (vcurr - vinit) / vinit
      if (log_error .equals. zero) then
         log_error = zero
      else
         log_error = log(abs(log_error))
      endif

   end function log_error

   subroutine get_angmom_totener(ang_momentum, total_energy)

      use cg_leaves,      only: leaves
      use cg_list,        only: cg_list_element
      use constants,      only: pSUM, xdim, ydim, zdim, zero
      use mpisetup,       only: piernik_MPI_Allreduce
      use particle_types, only: particle

      implicit none

      real, intent(out)              :: ang_momentum
      real, intent(out)              :: total_energy !< total energy of set of particles
      real                           :: L1, L2, L3
      type(cg_list_element), pointer :: cgl
      type(particle), pointer        :: pset

      ang_momentum = zero
      total_energy = zero

      cgl => leaves%first
      do while (associated(cgl))

         pset => cgl%cg%pset%first
         do while (associated(pset))
            associate( part => pset%pdata )
               L1 = part%pos(ydim) * part%vel(zdim) - part%pos(zdim) * part%vel(ydim)
               L2 = part%pos(zdim) * part%vel(xdim) - part%pos(xdim) * part%vel(zdim)
               L3 = part%pos(xdim) * part%vel(ydim) - part%pos(ydim) * part%vel(xdim)
               ang_momentum = ang_momentum + part%mass * sqrt(L1**2 + L2**2 + L3**2)
               total_energy = total_energy + part%energy
            end associate
            pset => pset%nxt
         enddo

         cgl => cgl%nxt
      enddo

      call piernik_MPI_Allreduce(total_energy, pSUM)
      call piernik_MPI_Allreduce(ang_momentum, pSUM)

   end subroutine get_angmom_totener

   subroutine is_part_in_cg(cg, pos, in, phy, out)

      use constants,     only: LO, HI, ndims, xdim, ydim, zdim, I_ONE, LEFT, RIGHT
      use domain,        only: dom
      use grid_cont,     only: grid_container
      use particle_func, only: particle_in_area

      implicit none

      type(grid_container), pointer, intent(in)  :: cg
      real, dimension(ndims),        intent(in)  :: pos
      logical,                       intent(out) :: in, phy, out
      real, dimension(ndims,2)                   :: bnd1, bnd2

      in  = .false.
      phy = .false.
      out = .false.

      !There is probably a better way to write this
      bnd1(:,1) = [cg%coord(LEFT, xdim)%r(cg%lh1(xdim,LO)), cg%coord(LEFT, ydim)%r(cg%lh1(ydim,LO)), cg%coord(LEFT, zdim)%r(cg%lh1(zdim,LO))]
      bnd1(:,2) = [cg%coord(RIGHT,xdim)%r(cg%lh1(xdim,HI)), cg%coord(RIGHT,ydim)%r(cg%lh1(ydim,HI)), cg%coord(RIGHT,zdim)%r(cg%lh1(zdim,HI))]

      bnd2(:,1) = [cg%coord(LEFT, xdim)%r(cg%ijkse(xdim,LO)+I_ONE), cg%coord(LEFT, ydim)%r(cg%ijkse(ydim,LO)+I_ONE), cg%coord(LEFT, zdim)%r(cg%ijkse(zdim,LO)+I_ONE)]
      bnd2(:,2) = [cg%coord(RIGHT,xdim)%r(cg%ijkse(xdim,HI)-I_ONE), cg%coord(RIGHT,ydim)%r(cg%ijkse(ydim,HI)-I_ONE), cg%coord(RIGHT,zdim)%r(cg%ijkse(zdim,HI)-I_ONE)]

      if (particle_in_area(pos, bnd2))    in  = .true.
      if (particle_in_area(pos, cg%fbnd)) phy = .true.
      !Ghost particle
      if (particle_in_area(pos,bnd1))     out = .true.
      if (.not. particle_in_area(pos, dom%edge)) then
         call cg_outside_dom(pos, cg%fbnd, phy)
         if (phy) then
            in  = .true.
            out = .true.
         endif
      endif

   end subroutine is_part_in_cg

   subroutine cg_outside_dom(pos, fbnd, phy)

      use constants, only: LO, HI, ndims, xdim, zdim
      use domain,    only: dom
      use func,      only: operator(.equals.), operator(.notequals.)

      implicit none

      real, dimension(ndims),       intent(in)  :: pos
      real, dimension(ndims,LO:HI), intent(in)  :: fbnd
      logical,                      intent(out) :: phy
      integer                                   :: cdim, k, count, count2, count3
      integer, dimension(ndims)                 :: tmp

      phy = .false.
      count2 = 0
      do cdim = xdim, zdim
         if (pos(cdim) < dom%edge(cdim,LO)) then
            count2 = count2 + 1
            tmp(cdim) = LO
         else if (pos(cdim) > dom%edge(cdim,HI)) then
            count2 = count2 + 1
            tmp(cdim) = HI
         else
            tmp(cdim) = 0
         endif
      enddo

      !CORNER
      if (count2 == 3) then
         count3 = 0
         do cdim = xdim, zdim
            if (fbnd(cdim,tmp(cdim)) .equals. dom%edge(cdim,tmp(cdim))) count3 = count3 + 1
         enddo
         if (count3 == 3) phy = .true.
         return

      !EDGE
      else if (count2 == 2) then
         do cdim = xdim, zdim
            if (tmp(cdim) /= 0) then
               if (fbnd(cdim,tmp(cdim)) .notequals. dom%edge(cdim,tmp(cdim))) return
            else
               if ( (pos(cdim) < fbnd(cdim,LO)) .or. (pos(cdim) > fbnd(cdim,HI)) ) return
            endif
         enddo
         phy = .true.
         return

      !FACE
      else
         do cdim = xdim, zdim
            if ( ((pos(cdim) < dom%edge(cdim,LO)) .and. (fbnd(cdim,LO) .equals. dom%edge(cdim,LO))) .or. (((pos(cdim) > dom%edge(cdim,HI)) .and. (fbnd(cdim,HI) .equals. dom%edge(cdim,HI)))) ) then
               count = 0
               do k = xdim, zdim
                  if (k /= cdim) then
                     if ( (pos(k) > fbnd(k,LO)) .and. (pos(k) < fbnd(k,HI)) ) then
                        count = count + 1
                     endif
                  endif
               enddo
               if (count == 2) then
                  phy = .true.
                  return
               endif
            endif

         enddo
      endif

   end subroutine cg_outside_dom

   subroutine add_part_in_proper_cg(pid, mass, pos, vel, acc, ener, tform, tdyn)

      use cg_leaves,  only: leaves
      use cg_list,    only: cg_list_element
      use constants,  only: ndims

      implicit none

      integer(kind=4),        intent(in) :: pid
      real, dimension(ndims), intent(in) :: pos, vel
      real, dimension(ndims), intent(in) :: acc
      real,                   intent(in) :: ener
      real,                   intent(in) :: mass, tform, tdyn
      type(cg_list_element), pointer     :: cgl
      logical                            :: in,phy,out

      cgl => leaves%first
      do while (associated(cgl))
         call is_part_in_cg(cgl%cg, pos, in, phy, out)
         if (phy .or. out) then
            call cgl%cg%pset%add(pid, mass, pos, vel, acc, ener, in, phy, out, tform, tdyn)
            return
         endif

         cgl => cgl%nxt
      enddo

   end subroutine add_part_in_proper_cg

   ! Sends leaving particles between processors, and creates ghosts
   subroutine part_leave_cg()

      use cg_leaves,     only: leaves
      use cg_level_base, only: base
      use cg_list,       only: cg_list_element
      use constants,     only: ndims, I_ONE, I_TWO, LO, HI, PPP_PART
      use dataio_pub,    only: die
      use domain,        only: dom, is_refined
      use grid_cont,     only: grid_container
      use MPIF,          only: MPI_DOUBLE_PRECISION, MPI_INTEGER, MPI_COMM_WORLD
      use MPIFUN,        only: MPI_Alltoall, MPI_Alltoallv
      use mpisetup,      only: proc, err_mpi, FIRST, LAST
      use ppp,           only: ppp_main
      use particle_func, only: particle_in_area
      use particle_types, only: particle

      implicit none

      integer(kind=4), dimension(FIRST:LAST) :: nsend, nrecv, counts, countr, disps, dispr
      integer                            :: i, j, ind, b
      integer(kind=4)                    :: pid
      real, dimension(ndims)             :: pos, vel, acc
      real, dimension(:), allocatable    :: part_info, part_info2
      real                               :: mass, ener, tform, tdyn
      type(cg_list_element), pointer     :: cgl
      type(grid_container),  pointer     :: cg
      type(particle), pointer            :: pset, pset2
      logical                            :: in, phy, out, phy_out
      character(len=*), parameter        :: ts_label = "leave_cg"

      if (is_refined) call die("[particle_utils:part_leave_cg] AMR not implemented yet")

      call ppp_main%start(ts_label, PPP_PART)

      nsend = 0
      nrecv = 0

      !Count number of particles to be sent
      cgl => leaves%first
      do while (associated(cgl))
         cg => cgl%cg
         do j = FIRST, LAST
            pset => cg%pset%first
            do while (associated(pset))
               if (j == proc) then
                  pset => pset%nxt
                  cycle
               endif
               if (.not. pset%pdata%in) then
                  ! TO CHECK: PARTICLES CHANGING CG OUTSIDE DOMAIN?
                  associate ( gsej => base%level%dot%gse(j) )
                     do b = lbound(gsej%c(:), dim=1), ubound(gsej%c(:), dim=1)
                        if (particle_in_area(pset%pdata%pos, [(gsej%c(b)%se(:,LO) - dom%n_d(:)/2. - I_ONE) * cg%dl(:), (gsej%c(b)%se(:,HI) - dom%n_d(:)/2. + I_TWO)*cg%dl(:)])) then
                           nsend(j) = nsend(j) + I_ONE ! WON'T WORK in AMR!!!
                        else if (pset%pdata%outside) then
                           call cg_outside_dom(pset%pdata%pos, [(gsej%c(b)%se(:,LO) - dom%n_d(:)/2.) * cg%dl(:), (gsej%c(b)%se(:,HI) - dom%n_d(:)/2. + I_ONE) * cg%dl(:)], phy_out)
                           if (phy_out) nsend(j) = nsend(j) + I_ONE
                        endif
                     enddo
                  end associate
               endif
               pset => pset%nxt
            enddo
         enddo
         cgl => cgl%nxt
      enddo

      !Exchange information about particles numbers to be sent / received
      call MPI_Alltoall(nsend, I_ONE, MPI_INTEGER, nrecv, I_ONE, MPI_INTEGER, MPI_COMM_WORLD, err_mpi)

      !Store data of particles to be sent
      allocate(part_info(sum(nsend(:))*npf))
      ind = 1
      cgl => leaves%first
      do while (associated(cgl))
         associate( cg => cgl%cg )
            do j = FIRST, LAST
               pset => cg%pset%first
               do while (associated(pset))
                  if (j == proc) then
                     pset => pset%nxt
                     cycle ! TO DO IN AMR: ADD PARTICLES CHANGING CG INSIDE PROCESSOR
                  endif
                  if (.not. pset%pdata%in) then
                     associate ( gsej => base%level%dot%gse(j) )
                        do b = lbound(gsej%c(:), dim=1), ubound(gsej%c(:), dim=1)
                           if (particle_in_area(pset%pdata%pos, [(gsej%c(b)%se(:,LO) - dom%n_d(:)/2. - I_ONE) * cg%dl(:), (gsej%c(b)%se(:,HI) - dom%n_d(:)/2. + I_TWO)*cg%dl(:)])) then
                              part_info(ind:ind+npf-1) = collect_single_part_fields(ind, pset%pdata)
                           else if (pset%pdata%outside) then
                              call cg_outside_dom(pset%pdata%pos, [(gsej%c(b)%se(:,LO) - dom%n_d(:)/2.) * cg%dl(:), (gsej%c(b)%se(:,HI) - dom%n_d(:)/2. + I_ONE) * cg%dl(:)], phy_out)
                              if (phy_out) part_info(ind:ind+npf-1) = collect_single_part_fields(ind, pset%pdata)
                           endif
                        enddo
                     end associate
                  endif
                  pset => pset%nxt
               enddo
            enddo

            !Remove particles out of cg
            pset => cg%pset%first
            do while (associated(pset))
               if (.not. pset%pdata%out) then
                  pset2 => pset%nxt
                  call cg%pset%remove(pset)
                  pset => pset2
                  cycle
               endif
               pset => pset%nxt
            enddo

         end associate
         cgl => cgl%nxt
      enddo

      !Send / receive particle data
      counts = npf*nsend
      allocate(part_info2(sum(nrecv)*npf))
      countr = npf*nrecv
      disps(FIRST) = 0
      dispr(FIRST) = 0
      do j = FIRST+I_ONE,LAST
         disps(j) = disps(j-1) + counts(j-1)
         dispr(j) = dispr(j-1) + countr(j-1)
      enddo

      call MPI_Alltoallv(part_info, counts, disps, MPI_DOUBLE_PRECISION, part_info2, countr, dispr, MPI_DOUBLE_PRECISION, MPI_COMM_WORLD, err_mpi)

      !Add particles in cgs
      cgl => leaves%first
      do while (associated(cgl))
         associate(cg => cgl%cg)
            ind = 1
            do j = FIRST, LAST
               if (nrecv(j) /= 0) then
                  do i = 1, nrecv(j)
                     pos = part_info2(ind+2:ind+4)
                     call is_part_in_cg(cg, pos, in, phy, out) ! TO DO IN AMR USE GRID_ID TO CUT THE SEARCH SHORT
                     if (.not. out) then
                        print *, 'error, particle', part_info2(ind), 'cannot be attributed!' ! NON-AMR ONLY
                     endif
                     if (out) then
                        pid = nint(part_info2(ind), kind=4)
                        mass = part_info2(ind+1)
                        vel  = part_info2(ind+5:ind+7)
                        acc  = part_info2(ind+8:ind+10)
                        ener = part_info2(ind+11)
                        tform= part_info2(ind+12)
                        tdyn = part_info2(ind+13)
                        call cg%pset%add(pid, mass, pos, vel, acc, ener, in, phy, out, tform, tdyn)
                     endif
                     ind = ind + npf
                  enddo
               endif
            enddo
         end associate
         cgl => cgl%nxt
      enddo

      deallocate(part_info2)
      deallocate(part_info)

      call ppp_main%stop(ts_label, PPP_PART)

   end subroutine part_leave_cg

   function collect_single_part_fields(ind, p) result(pinfo)

      use particle_types, only: particle_data

      implicit none

      real, dimension(npf)          :: pinfo
      integer,        intent(inout) :: ind
      type(particle_data), intent(in)    :: p

      pinfo(1)    = p%pid
      if (.not. (pinfo(1) >=1)) print *, 'error, id cannot be zero', ind, pinfo(1)
      pinfo(2)    = p%mass
      pinfo(3:5)  = p%pos
      pinfo(6:8)  = p%vel
      pinfo(9:11) = p%acc
      pinfo(12)   = p%energy
      pinfo(13)   = p%tform
      pinfo(14)   = p%tdyn

      ind = ind + npf

   end function collect_single_part_fields

   integer(kind=4) function count_all_particles() result(pcount)

      use cg_leaves,      only: leaves
      use cg_list,        only: cg_list_element
      use constants,      only: I_ONE
      use particle_types, only: particle

      implicit none

      type(cg_list_element), pointer :: cgl
      type(particle), pointer    :: pset

      pcount = 0
      cgl => leaves%first
      do while (associated(cgl))
         pset => cgl%cg%pset%first
         do while (associated(pset))
            if (pset%pdata%phy) pcount = pcount + I_ONE
            pset => pset%nxt
         enddo
         cgl => cgl%nxt
      enddo

   end function count_all_particles

   integer(kind=4) function global_count_all_particles() result(gpcount)

      use constants, only: pSUM
      use mpisetup,  only: piernik_MPI_Allreduce

      implicit none

      gpcount = count_all_particles()
      call piernik_MPI_Allreduce(gpcount, pSUM)

   end function global_count_all_particles

   subroutine dump_particles_to_textfile

      use cg_leaves,        only: leaves
      use cg_list,          only: cg_list_element
      use constants,        only: cwdlen, half, ndims
      use dataio_pub,       only: log_wr, nrestart, problem_name, run_id
      use global,           only: t, dt
      use particle_gravity, only: get_acc_model
      use particle_types,   only: particle

      implicit none

      real                           :: kdt
      real, dimension(ndims)         :: acc2
      integer                        :: i, lun_out
      character(len=cwdlen)          :: plog_file
      type(cg_list_element), pointer :: cgl
      type(particle), pointer        :: pset

      kdt = dt ; if (.not.twodtscheme) kdt = half * dt

      write(plog_file,'(6a,i3.3,a)') trim(log_wr),'/',trim(problem_name),'_',trim(run_id),'_',nrestart,'_out.log'
      open(newunit=lun_out, file=plog_file, status='unknown',  position='append')
      cgl => leaves%first
      do while (associated(cgl))

         pset => cgl%cg%pset%first
         do while (associated(pset))
            associate( part => pset%pdata )
               call get_acc_model(part%pos, part%mass, acc2)
               write(lun_out, '(a,I3.3,1X,19(E13.6,1X))') 'particle', i, t, kdt, part%mass, part%pos, part%vel, part%acc, acc2(:), part%energy
            end associate
            pset => pset%nxt
         enddo

         cgl => cgl%nxt
      enddo
      close(lun_out)

   end subroutine dump_particles_to_textfile

end module particle_utils<|MERGE_RESOLUTION|>--- conflicted
+++ resolved
@@ -46,13 +46,8 @@
    real    :: d_energy             !< error of energy of set of the particles in succeeding timesteps
    real    :: d_angmom             !< error of angular momentum in succeeding timesteps
    logical :: twodtscheme
-<<<<<<< HEAD
    logical :: dump_diagnose        !< dump diagnose for each particle to a seperate log file
    integer(kind=4), parameter :: npf = 14  !< number of single particle fields
-=======
-   logical :: dump_diagnose        !< dump diagnose for each particle to a separate log file
-   integer(kind=4), parameter :: npf = 12  !< number of single particle fields
->>>>>>> 94eb9460
 
 contains
 
