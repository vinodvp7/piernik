--- conflicted
+++ resolved
@@ -58,25 +58,16 @@
       real, dimension(ndims),        intent(in)  :: pos
       logical,                       intent(in)  :: indomain
       logical,                       intent(out) :: in, phy, out, fin
-<<<<<<< HEAD
-      integer(kind=4), dimension(ndims)          :: ijk
-=======
       integer(kind=8), dimension(ndims)          :: ijk
->>>>>>> 5e05eef6
 
       in  = particle_in_area(pos, cg%bnd_in)
       phy = particle_in_area(pos, cg%fbnd)
       out = particle_in_area(pos, cg%bnd_out)   ! Ghost particle
 
       ijk = ijk_of_particle(pos, dom%edge(:,LO), cg%idl)
-<<<<<<< HEAD
-
-      ijk = max(ijk, cg%ijkse(:,LO))
-      ijk = min(ijk, cg%ijkse(:,HI))
-=======
+
       ijk = max(ijk, int(cg%ijkse(:,LO), kind=8))
       ijk = min(ijk, int(cg%ijkse(:,HI), kind=8))
->>>>>>> 5e05eef6
       fin = cg%leafmap(ijk(xdim), ijk(ydim), ijk(zdim))
 
       if (indomain) return
@@ -159,11 +150,7 @@
       do while (associated(cgl))
          call cgl%cg%costs%start
          call is_part_in_cg(cgl%cg, pos, indomain, in, phy, out, fin)
-<<<<<<< HEAD
-         toadd = (phy .and. fin) .or. (out .and. .not. (in .or. fin)) ! finest refinement level for partilels in (including outside particles) OR pariticles for all refinement levels in a area of internal boundaries (including fine-coarse)
-=======
          toadd = out .and. fin
->>>>>>> 5e05eef6
 #ifdef NBODY_CHECK_PID
          if (toadd) then
             pset => cgl%cg%pset%first
