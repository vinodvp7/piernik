!
! PIERNIK Code Copyright (C) 2006 Michal Hanasz
!
!    This file is part of PIERNIK code.
!
!    PIERNIK is free software: you can redistribute it and/or modify
!    it under the terms of the GNU General Public License as published by
!    the Free Software Foundation, either version 3 of the License, or
!    (at your option) any later version.
!
!    PIERNIK is distributed in the hope that it will be useful,
!    but WITHOUT ANY WARRANTY; without even the implied warranty of
!    MERCHANTABILITY or FITNESS FOR A PARTICULAR PURPOSE.  See the
!    GNU General Public License for more details.
!
!    You should have received a copy of the GNU General Public License
!    along with PIERNIK.  If not, see <http://www.gnu.org/licenses/>.
!
!    Initial implementation of PIERNIK code was based on TVD split MHD code by
!    Ue-Li Pen
!        see: Pen, Arras & Wong (2003) for algorithm and
!             http://www.cita.utoronto.ca/~pen/MHD
!             for original source code "mhd.f90"
!
!    For full list of developers see $PIERNIK_HOME/license/pdt.txt
!
#include "piernik.h"

!>
!! \brief Star formation feedback + stellar particle formation
!!
!<
module star_formation
! pulled by NBODY

<<<<<<< HEAD
  private
  public :: init_SF, SF, initialize_id, attribute_id, pid_gen, dmass_stars

  integer(kind=4)       :: pid_gen, maxpid, dpid
  real                  :: dens_thr, temp_thr, eps_sf, mass_SN, max_part_mass
  integer(kind=4)       :: n_SN
  logical               :: kick
  real                  :: dmass_stars
=======
   use constants, only: dsetnamelen

   implicit none

   private
   public :: SF, initialize_id, attribute_id, pid_gen, dmass_stars
>>>>>>> 0f78532c

   integer(kind=4), parameter            :: giga = 1000000000
   integer(kind=4)                       :: pid_gen, maxpid, dpid
   real                                  :: dmass_stars, dens_thr
   character(len=dsetnamelen), parameter :: sfr_n   = "SFR_n"

  namelist /STAR_FORMATION_CONTROL/ kick, dens_thr, temp_thr, eps_sf, mass_SN, n_SN, max_part_mass

contains

<<<<<<< HEAD

!-----------------------------------------------------------------------------

   subroutine init_SF

      use dataio_pub,   only: nh, printinfo
      use mpisetup,     only: ibuff, lbuff, rbuff, master, slave, piernik_MPI_Bcast

      implicit none

#ifdef VERBOSE
      if (master) call printinfo("[star_formation:init_SF] Commencing star_formation module initialization")
#endif /* VERBOSE */

      kick             = .true.        ! Momentum injection before energy injection
      dens_thr         = 0.035         ! Density threshold for star formation
      temp_thr         = 1.0e4         ! Maximum Temperature for star formation
      eps_sf           = 0.1           ! Star formation efficiency
      mass_SN          = 100.0         ! Mass of star forming gas triggering one SNe
      n_SN             = 1000          ! Threshold of number of SN needed to inject the corresponding energy
      max_part_mass    = mass_SN * n_SN

      if (master) then

         if (.not.nh%initialized) call nh%init()
         open(newunit=nh%lun, file=nh%tmp1, status="unknown")
         write(nh%lun,nml=STAR_FORMATION_CONTROL)
         close(nh%lun)
         open(newunit=nh%lun, file=nh%par_file)
         nh%errstr=''
         read(unit=nh%lun, nml=STAR_FORMATION_CONTROL, iostat=nh%ierrh, iomsg=nh%errstr)
         close(nh%lun)
         call nh%namelist_errh(nh%ierrh, "STAR_FORMATION_CONTROL")
         read(nh%cmdl_nml,nml=STAR_FORMATION_CONTROL, iostat=nh%ierrh)
         call nh%namelist_errh(nh%ierrh, "STAR_FORMATION_CONTROL", .true.)
         open(newunit=nh%lun, file=nh%tmp2, status="unknown")
         write(nh%lun,nml=STAR_FORMATION_CONTROL)
         close(nh%lun)
         call nh%compare_namelist()

         lbuff(1) = kick

         rbuff(1) = dens_thr
         rbuff(2) = temp_thr
         rbuff(3) = eps_sf
         rbuff(4) = mass_SN
         rbuff(5) = max_part_mass

         ibuff(1) = n_SN

      endif

      call piernik_MPI_Bcast(lbuff)
      call piernik_MPI_Bcast(ibuff)
      call piernik_MPI_Bcast(rbuff)

      if (slave) then

         kick = lbuff(1)

         dens_thr = rbuff(1)
         temp_thr = rbuff(2)
         eps_sf  = rbuff(3)
         mass_SN = rbuff(4)
         max_part_mass = rbuff(5)

         n_SN = ibuff(1)

      endif

   end subroutine init_SF

!-----------------------------------------------------------------------------



  subroutine SF(forward)
=======
   subroutine SF(forward)
>>>>>>> 0f78532c

      use cg_leaves,        only: leaves
      use cg_list,          only: cg_list_element
      use constants,        only: ndims, xdim, ydim, zdim, LO, HI, CENTER, pi, nbdn_n
      use domain,           only: dom
      use fluidindex,       only: flind
      use fluidtypes,       only: component_fluid
      use func,             only: ekin
      use global,           only: t, dt
      use grid_cont,        only: grid_container
      use named_array_list, only: qna
      use particle_func,    only: particle_in_area, ijk_of_particle, l_neighb_part, r_neighb_part
      use particle_types,   only: particle
      use particle_utils,   only: is_part_in_cg
      use units,            only: newtong, cm, sek, gram, erg
#ifdef COSM_RAYS
<<<<<<< HEAD
    use cr_data,               only: icr_H1, cr_table, cr_index
    use initcosmicrays,        only: iarr_crn, cr_active, cr_eff
#endif /* COSM_RAYS */
    use fluidindex,            only: flind
    use fluidtypes,            only: component_fluid
    use global,                only: t, dt
    use grid_cont,             only: grid_container
    use named_array_list,      only: wna, qna
    use particle_types,        only: particle
    use particle_utils,        only: is_part_in_cg
#ifdef THERM
    use thermal,               only: itemp
#endif /* THERM */
    use units,                 only: newtong, cm, sek, gram
#if defined(THERM) || defined(COSM_RAYS)
    use units,                 only: erg
#endif /* defined(THERM) || defined(COSM_RAYS) */
#ifdef CRESP
      use cresp_crspectrum, only: cresp_get_scaled_init_spectrum
      use initcosmicrays,   only: iarr_cre_n, iarr_cre_e
      use initcrspectrum,   only: cresp, cre_eff, e_small, use_cresp
#endif /* CRESP */

    implicit none

    logical, intent(in)                                :: forward
    type(cg_list_element), pointer                     :: cgl
    type(grid_container),  pointer                     :: cg
    type(particle), pointer                            :: pset
    class(component_fluid), pointer                    :: pfl
    integer                                            :: ifl, i, j, k, i1, j1, k1
    real                                               :: sf_dens, c_tau_ff, frac, mass_SN_tot, sn_ener_add, e_tot_sn
    logical                                            :: fed
    integer(kind=4)                                    :: pid, ig
    real, dimension(ndims)                             :: pos, vel, acc
    real                                               :: mass, ener, tdyn, tbirth, padd, t1, fact, stage
    logical                                            :: in, phy, out
    if (.not. forward) return

    mass_SN_tot = mass_SN * n_SN
    dmass_stars = 0.0
    ig = qna%ind(nbdn_n)

    cgl => leaves%first
    do while (associated(cgl))
       cg => cgl%cg
       do ifl = 1, flind%fluids
          pfl => flind%all_fluids(ifl)%fl
          do i = cg%ijkse(xdim,LO), cg%ijkse(xdim,HI)
             do j = cg%ijkse(ydim,LO), cg%ijkse(ydim,HI)
                do k = cg%ijkse(zdim,LO), cg%ijkse(zdim,HI)
                   if (cg%u(pfl%idn,i,j,k) .gt. dens_thr) then
#ifdef THERM
                      if (cg%q(itemp)%arr(i,j,k) .lt. temp_thr) then
#endif /* THERM */
                         fed = .false.
                         c_tau_ff = sqrt(3.*pi/(32.*newtong))
                         sf_dens = eps_sf / c_tau_ff * cg%u(pfl%idn,i,j,k)**(3./2.)
                         pset => cg%pset%first
                         do while (associated(pset))
                            if (cg%coord(LO,xdim)%r(i) .lt. pset%pdata%pos(1) .and. cg%coord(HI,xdim)%r(i) .gt. pset%pdata%pos(1)) then
                               if (cg%coord(LO,ydim)%r(j) .lt. pset%pdata%pos(2) .and. cg%coord(HI,ydim)%r(j) .gt. pset%pdata%pos(2)) then
                                  if (cg%coord(LO,zdim)%r(k) .lt. pset%pdata%pos(3) .and. cg%coord(HI,zdim)%r(k) .gt. pset%pdata%pos(3)) then

                                     if ((pset%pdata%tform .ge. -10.0) .and. (pset%pdata%mass .lt. max_part_mass)) then
                                        stage = aint(pset%pdata%mass/mass_SN_tot)
                                        frac = sf_dens * 2*dt / cg%u(pfl%idn, i, j, k)
                                        pset%pdata%vel(1:3) = (pset%pdata%mass *pset%pdata%vel(1:3) + frac * cg%u(pfl%imx:pfl%imz,i,j,k) * cg%dvol) / (pset%pdata%mass + sf_dens * cg%dvol * 2*dt)
                                        pset%pdata%mass     =  pset%pdata%mass + sf_dens * cg%dvol * 2*dt
                                        dmass_stars = dmass_stars + sf_dens * cg%dvol * 2*dt
                                        cg%q(qna%ind("SFR_n"))%arr(i,j,k)  = cg%q(qna%ind("SFR_n"))%arr(i,j,k) + sf_dens * cg%dvol * 2*dt
                                        cg%u(pfl%ien, i, j, k)          = (1-frac) * cg%u(pfl%ien, i, j, k) !- frac * ekin(cg%u(pfl%imx,i,j,k), cg%u(pfl%imy,i,j,k), cg%u(pfl%imz,i,j,k), cg%u(pfl%idn, i, j, k))
                                        cg%w(wna%fi)%arr(pfl%idn,i,j,k) = (1 - frac) * cg%w(wna%fi)%arr(pfl%idn,i,j,k)
                                        cg%u(pfl%imx:pfl%imz, i, j, k)  = (1 - frac) * cg%u(pfl%imx:pfl%imz, i, j, k)
                                        if (aint(pset%pdata%mass/mass_SN_tot) .gt. stage) then
                                           if (.not. kick) then
#if defined(THERM) || defined(COSM_RAYS)
                                              sn_ener_add = (aint(pset%pdata%mass/mass_SN_tot) - stage) * n_SN * 10.0**51 * erg / cg%dvol
#endif /* defined(THERM) || defined(COSM_RAYS) */
#ifdef THERM
                                              cg%u(pfl%ien,i,j,k) = cg%u(pfl%ien,i,j,k)  + sn_ener_add * (1-cr_eff*cr_active) ! adding SN energy
#endif /* THERM */
#ifdef COSM_RAYS
                                              if (cr_active > 0.0) cg%u(iarr_crn(cr_index(icr_H1 )),i,j,k) = cg%u(iarr_crn(cr_index(icr_H1 )),i,j,k) + cr_eff * sn_ener_add
#endif /* COSM_RAYS */
#ifdef TRACER
                                              cg%u(flind%trc%beg,i,j,k) = cg%w(wna%fi)%arr(pfl%idn,i,j,k)
#endif /* TRACER */
#ifdef CRESP
                                              if (use_cresp) then
                                                 e_tot_sn = sn_ener_add * cr_eff *cre_eff
                                                 cresp%n = 0.0;  cresp%e = 0.0
                                                 if (e_tot_sn .gt. e_small) then     !< fill cells only when total passed energy is greater than e_small
                                                    call cresp_get_scaled_init_spectrum(cresp%n, cresp%e, e_tot_sn) !< injecting source spectrum scaled with e_tot_sn
                                                    cg%u(iarr_cre_n,i,j,k) = cg%u(iarr_cre_n,i,j,k) + cresp%n
                                                    cg%u(iarr_cre_e,i,j,k) = cg%u(iarr_cre_e,i,j,k) + cresp%e
                                                 endif
                                              endif
#endif /* CRESP */
                                           endif
                                           pset%pdata%tform = t
                                        endif
                                        fed = .true.
                                        exit
                                     endif
                                  endif
                               endif
                            endif
                            pset => pset%nxt
                         enddo
                         if (.not. fed) then
                            call attribute_id(pid)
                            pos(1) = cg%coord(CENTER, xdim)%r(i)
                            pos(2) = cg%coord(CENTER, ydim)%r(j)
                            pos(3) = cg%coord(CENTER, zdim)%r(k)
                            mass   = sf_dens * cg%dvol * 2*dt
                            frac   = mass / cg%u(pfl%idn, i, j, k) / cg%dvol
                            vel(1) = cg%u(pfl%imx, i, j, k) / cg%w(wna%fi)%arr(pfl%idn,i,j,k)
                            vel(2) = cg%u(pfl%imy, i, j, k) / cg%w(wna%fi)%arr(pfl%idn,i,j,k)
                            vel(3) = cg%u(pfl%imz, i, j, k) / cg%w(wna%fi)%arr(pfl%idn,i,j,k)
                            acc(:)=0.0
                            ener = 0.0
                            tdyn = sqrt(3*pi/(32*newtong*(cg%w(wna%fi)%arr(pfl%idn,i,j,k))+cgl%cg%q(ig)%arr(i,j,k)))
                            call is_part_in_cg(cg, pos, .true., in, phy, out)
                            dmass_stars = dmass_stars + mass
                            cg%q(qna%ind("SFR_n"))%arr(i,j,k)  = cg%q(qna%ind("SFR_n"))%arr(i,j,k) + sf_dens* cg%dvol * 2*dt
                            cg%u(pfl%ien, i, j, k)          = (1-frac) * cg%u(pfl%ien, i, j, k) !- frac * ekin(cg%u(pfl%imx,i,j,k), cg%u(pfl%imy,i,j,k), cg%u(pfl%imz,i,j,k), cg%u(pfl%idn, i, j, k))
                            cg%w(wna%fi)%arr(pfl%idn,i,j,k) = (1 - frac) * cg%w(wna%fi)%arr(pfl%idn,i,j,k)
                            cg%u(pfl%imx:pfl%imz, i, j, k)  = (1 - frac) * cg%u(pfl%imx:pfl%imz, i, j, k)
                            tbirth = -10
                            if (mass .gt. mass_SN_tot) then
                               if (.not. kick) then
#if defined(THERM) || defined(COSM_RAYS)
                                  sn_ener_add = (aint(mass/mass_SN_tot) - stage) * n_SN * 10.0**51 * erg / cg%dvol
#endif /* defined(THERM) || defined(COSM_RAYS) */
#ifdef THERM
                                  cg%u(pfl%ien,i,j,k) = cg%u(pfl%ien,i,j,k)  + sn_ener_add * (1.0 - cr_eff*cr_active) ! adding SN energy
#endif /* THERM */
#ifdef COSM_RAYS
                                  if (cr_active > 0.0) cg%u(iarr_crn(cr_index(icr_H1 )),i,j,k) = cg%u(iarr_crn(cr_index(icr_H1 )),i,j,k) + cr_eff * sn_ener_add
#endif /* COSM_RAYS */
#ifdef TRACER
                                  cg%u(flind%trc%beg, i,j,k) = cg%w(wna%fi)%arr(pfl%idn,i,j,k)
#endif /* TRACER */
#ifdef CRESP
                                  if (use_cresp) then
                                     e_tot_sn = sn_ener_add * cr_eff *cre_eff
                                     cresp%n = 0.0;  cresp%e = 0.0
                                     if (e_tot_sn .gt. e_small) then     !< fill cells only when total passed energy is greater than e_small
                                        call cresp_get_scaled_init_spectrum(cresp%n, cresp%e, e_tot_sn) !< injecting source spectrum scaled with e_tot_sn
                                        cg%u(iarr_cre_n,i,j,k) = cg%u(iarr_cre_n,i,j,k) + cresp%n
                                        cg%u(iarr_cre_e,i,j,k) = cg%u(iarr_cre_e,i,j,k) + cresp%e
                                     endif
                                  endif
#endif /* CRESP */
                               endif
                               tbirth = t
                            endif
                            call cg%pset%add(pid, mass, pos, vel, acc, ener, in, phy, out, tbirth, tdyn)
                         endif
#ifdef THERM
                      endif
#endif /* THERM */
                   endif
                enddo
             enddo
          enddo
       enddo
! KICK
       if (kick) then
          pset => cg%pset%first
          do while (associated(pset))
             if (t .lt. pset%pdata%tform + 10) then
                t1 = t - pset%pdata%tform
                do ifl = 1, flind%fluids
                   pfl => flind%all_fluids(ifl)%fl
                   do i = cg%ijkse(xdim,LO), cg%ijkse(xdim,HI)
                      if (cg%coord(LO,xdim)%r(i) .lt. pset%pdata%pos(1)+cg%dx .and. cg%coord(HI,xdim)%r(i) .gt. pset%pdata%pos(1)-cg%dx) then
                         do j = cg%ijkse(ydim,LO), cg%ijkse(ydim,HI)
                            if (cg%coord(LO,ydim)%r(j) .lt. pset%pdata%pos(2)+cg%dy .and. cg%coord(HI,ydim)%r(j) .gt. pset%pdata%pos(2)-cg%dy) then
                               do k = cg%ijkse(zdim,LO), cg%ijkse(zdim,HI)
                                  if (cg%coord(LO,zdim)%r(k) .lt. pset%pdata%pos(3)+cg%dz .and. cg%coord(HI,zdim)%r(k) .gt. pset%pdata%pos(3)-cg%dz) then
                                     i1 = nint((pset%pdata%pos(1)-cg%coord(CENTER,xdim)%r(i)) / cg%dx)
                                     j1 = nint((pset%pdata%pos(2)-cg%coord(CENTER,ydim)%r(j)) / cg%dy)
                                     k1 = nint((pset%pdata%pos(3)-cg%coord(CENTER,zdim)%r(k)) / cg%dz)
                                     fact = 0.0
                                     if (abs(i1)+abs(j1)+abs(k1) .gt. 0.0) fact = 1.0 / sqrt(real(abs(i1) + abs(j1) + abs(k1)))
                                     if (t1 .lt. 6.5) then
                                        padd = pset%pdata%mass * 1.8 * 10.0**40 *gram * cm /sek * (1/0.5)**0.38 *2*dt/6.5 / cg%dvol / 26  ! see Agertz+2013
                                        !else
                                        !   padd = 3.6 * 10**4 * pset%pdata%mass/200 * 2*dt/40.0 / cg%dvol / 26    ! should use initial mass, not current mass
                                        !endif

                                        ! Momentum kick
                                        cg%u(pfl%ien,i,j,k) = cg%u(pfl%ien,i,j,k) - 0.5*(cg%u(pfl%imx,i,j,k)**2 +cg%u(pfl%imy,i,j,k)**2 + cg%u(pfl%imz,i,j,k)**2)/cg%u(pfl%idn,i,j,k)  ! remove ekin
                                        cg%u(pfl%imx,i,j,k) = cg%u(pfl%imx,i,j,k) + fact * i1 * padd
                                        cg%u(pfl%imy,i,j,k) = cg%u(pfl%imy,i,j,k) + fact * j1 * padd
                                        cg%u(pfl%imz,i,j,k) = cg%u(pfl%imz,i,j,k) + fact * k1 * padd
                                        cg%u(pfl%ien,i,j,k) = cg%u(pfl%ien,i,j,k) + 0.5*(cg%u(pfl%imx,i,j,k)**2 +cg%u(pfl%imy,i,j,k)**2 + cg%u(pfl%imz,i,j,k)**2)/cg%u(pfl%idn,i,j,k)  ! add new ekin
                                     endif
                                     if ((t1-dt < 6.5) .and. ((t1+dt) .gt. 6.5)) then    ! Instantaneous injection Agertz
#ifdef TRACER
                                        cg%u(flind%trc%beg, i,j,k) = cg%u(pfl%idn,i,j,k)
#endif /* TRACER */
                                        if (abs(i1) + abs(j1) + abs(k1) == 0) then
#if defined(THERM) || defined(COSM_RAYS)
                                           sn_ener_add = (aint(pset%pdata%mass/mass_SN_tot) - stage) * n_SN * 10.0**51 * erg / cg%dvol
#endif /* defined(THERM) || defined(COSM_RAYS) */
#ifdef THERM
                                              cg%u(pfl%ien,i,j,k) = cg%u(pfl%ien,i,j,k)  + sn_ener_add * (1.0 - cr_eff*cr_active) ! adding SN energy
#endif /* THERM */
#ifdef COSM_RAYS
                                              if (cr_active > 0.0) cg%u(iarr_crn(cr_index(icr_H1 )),i,j,k) = cg%u(iarr_crn(cr_index(icr_H1 )),i,j,k) + cr_eff * sn_ener_add
#endif /* COSM_RAYS */
#ifdef CRESP
                                              if (use_cresp) then
                                                 e_tot_sn = sn_ener_add * cr_eff *cre_eff
                                                 cresp%n = 0.0;  cresp%e = 0.0
                                                 if (e_tot_sn .gt. e_small) then     !< fill cells only when total passed energy is greater than e_small
                                                    call cresp_get_scaled_init_spectrum(cresp%n, cresp%e, e_tot_sn) !< injecting source spectrum scaled with e_tot_sn
                                                    cg%u(iarr_cre_n,i,j,k) = cg%u(iarr_cre_n,i,j,k) + cresp%n
                                                    cg%u(iarr_cre_e,i,j,k) = cg%u(iarr_cre_e,i,j,k) + cresp%e
                                                 endif
                                              endif
#endif /* CRESP */
                                        endif
                                     endif
                                  endif
                               enddo
                            endif
                         enddo
                      endif
                   enddo
                enddo
             endif
             pset => pset%nxt
          enddo
       endif
=======
      use initcosmicrays,   only: cr_active
#endif /* COSM_RAYS */

      implicit none

      logical, intent(in)               :: forward
      type(cg_list_element), pointer    :: cgl
      type(grid_container),  pointer    :: cg
      type(particle), pointer           :: pset
      class(component_fluid), pointer   :: pfl
      integer(kind=4)                   :: pid, ig, ir, n_SN, ifl, i, j, k, aijk1
      integer(kind=4), dimension(ndims) :: ijk1, ijkp, ijkl, ijkr
      real, dimension(ndims)            :: pos, vel, acc
      real, dimension(ndims,LO:HI)      :: sector
      real                              :: sf_dens2dt, c_tau_ff, sfdf, eps_sf, frac, mass_SN, mass, ener, tdyn, tbirth, padd, t1, tj, stage, en_SN, en_SN01, en_SN09, mfdv, tini, tinj, fpadd
      logical                           :: in, phy, out, fin, fed, kick, tcond1, tcond2

      if (.not. forward) return

      tini     = 10.0
      tinj     = 6.5
      fpadd    = 1.8e40 * gram * cm /sek * 2.**0.38 * 2 * dt / tinj / 26  ! see Agertz+2013
      dens_thr = 0.035
      eps_sf   = 0.1
      n_SN     = 1000
      kick     = .false.

      mass_SN  = 100.0 * n_SN
      en_SN    = n_SN * 10.0**51 * erg
      en_SN01  = 0.1 * en_SN
#ifdef COSM_RAYS
      en_SN09  = (1 - 0.1 * cr_active) * en_SN
#else /* !COSM_RAYS */
      en_SN09  = 0.0
#endif /* !COSM_RAYS */
      c_tau_ff = sqrt(3.*pi/(32.*newtong))
      sfdf     = eps_sf / c_tau_ff * 2 * dt

      dmass_stars = 0.0
      ig = qna%ind(nbdn_n)
      ir = qna%ind(sfr_n)
      cgl => leaves%first
      do while (associated(cgl))
         cg => cgl%cg
         do ifl = 1, flind%fluids
            pfl => flind%all_fluids(ifl)%fl
            do i = cg%ijkse(xdim,LO), cg%ijkse(xdim,HI)
               sector(xdim,:) = [cg%coord(LO,xdim)%r(i-1), cg%coord(HI,xdim)%r(i+1)]
               do j = cg%ijkse(ydim,LO), cg%ijkse(ydim,HI)
                  sector(ydim,:) = [cg%coord(LO,ydim)%r(j-1), cg%coord(HI,ydim)%r(j+1)]
                  do k = cg%ijkse(zdim,LO), cg%ijkse(zdim,HI)
                     sector(zdim,:) = [cg%coord(LO,zdim)%r(k-1), cg%coord(HI,zdim)%r(k+1)]
                     if (.not.check_threshold(cg, pfl%idn, i, j, k)) cycle
                     fed = .false.
                     sf_dens2dt = sfdf * cg%u(pfl%idn,i,j,k)**(3./2.)
                     mass       = sf_dens2dt * cg%dvol
                     pset => cg%pset%first
                     do while (associated(pset))
                        if ((pset%pdata%tform + tini >= 0.0) .and. (pset%pdata%mass < mass_SN)) then
                           if (particle_in_area(pset%pdata%pos, sector)) then
                              stage = aint(pset%pdata%mass / mass_SN)
                              frac = sf_dens2dt / cg%u(pfl%idn,i,j,k)
                              pset%pdata%vel      = (pset%pdata%mass * pset%pdata%vel + frac * cg%u(pfl%imx:pfl%imz,i,j,k) * cg%dvol) / (pset%pdata%mass + mass)
                              pset%pdata%mass     =  pset%pdata%mass + mass
                              call sf_fed(cg, pfl, i, j, k, ir, mass, 1 - frac)
                              if (aint(pset%pdata%mass / mass_SN) > stage) then
                                 if (.not. kick) then
                                    mfdv = (aint(pset%pdata%mass / mass_SN) - stage) / cg%dvol
                                    call sf_inject(cg, pfl%ien, i, j, k, mfdv * en_SN09, mfdv * en_SN01)
                                 endif
                                 pset%pdata%tform = t
                              endif
                              fed = .true.
                              exit
                           endif
                        endif
                        pset => pset%nxt
                     enddo
                     if (.not. fed) then
                        call attribute_id(pid)
                        pos = [cg%coord(CENTER, xdim)%r(i), cg%coord(CENTER, ydim)%r(j), cg%coord(CENTER, zdim)%r(k)]
                        vel = cg%u(pfl%imx:pfl%imz,i,j,k) / cg%u(pfl%idn,i,j,k)
                        frac = sf_dens2dt / cg%u(pfl%idn,i,j,k)
                        acc  = 0.0
                        ener = 0.0
                        tdyn = sqrt(3 * pi / (32 * newtong * cg%u(pfl%idn,i,j,k) + cg%q(ig)%arr(i,j,k)))
                        call is_part_in_cg(cg, pos, .true., in, phy, out, fin)
                        call sf_fed(cg, pfl, i, j, k, ir, mass, 1 - frac)
                        tbirth = -tini
                        if (mass > mass_SN) then
                           if (.not. kick) then
                              mfdv = aint(mass/mass_SN) / cg%dvol
                              call sf_inject(cg, pfl%ien, i, j, k, mfdv * en_SN09, mfdv * en_SN01)
                           endif
                           tbirth = t
                        endif
                        call cg%pset%add(pid, mass, pos, vel, acc, ener, in, phy, out, fin, tbirth, tdyn)
                     endif
                  enddo
               enddo
            enddo
         enddo
! KICK
         if (kick) then
            pset => cg%pset%first
            do while (associated(pset))
               t1 = t - pset%pdata%tform
               tj = t1 - tinj
               tcond1 = (tj < 0.0)
               tcond2 = (abs(tj) < dt)
               if (t1 < tini .and. (tcond1 .or. tcond2)) then
                  ijkp = ijk_of_particle(pset%pdata%pos, dom%edge(:,LO), cg%idl)
                  ijkl = l_neighb_part(ijkp, cg%ijkse(:,LO))
                  ijkr = r_neighb_part(ijkp, cg%ijkse(:,HI))
                  do ifl = 1, flind%fluids
                     pfl => flind%all_fluids(ifl)%fl
                     do i = ijkl(xdim), ijkr(xdim)
                        do j = ijkl(ydim), ijkr(ydim)
                           do k = ijkl(zdim), ijkr(zdim)
                              ijk1 = nint((pset%pdata%pos - [cg%coord(CENTER,xdim)%r(i), cg%coord(CENTER,ydim)%r(j), cg%coord(CENTER,zdim)%r(k)]) * cg%idl, kind=4)
                              aijk1 = sum(abs(ijk1))
                              if (aijk1 > 0.0 .and. tcond1) then
                                 padd = pset%pdata%mass * fpadd / cg%dvol / sqrt(real(aijk1))
                              !else
                              !   padd = 3.6 * 10**4 * pset%pdata%mass/200 * 2*dt/40.0 / cg%dvol / 26    ! should use initial mass, not current mass
                              !endif

                                 ! Momentum kick
                                 cg%u(pfl%ien,i,j,k) = cg%u(pfl%ien,i,j,k) - ekin(cg%u(pfl%imx,i,j,k), cg%u(pfl%imy,i,j,k), cg%u(pfl%imz,i,j,k), cg%u(pfl%idn,i,j,k))
                                 cg%u(pfl%imx:pfl%imz,i,j,k) = cg%u(pfl%imx:pfl%imz,i,j,k) + ijk1 * padd
                                 cg%u(pfl%ien,i,j,k) = cg%u(pfl%ien,i,j,k) + ekin(cg%u(pfl%imx,i,j,k), cg%u(pfl%imy,i,j,k), cg%u(pfl%imz,i,j,k), cg%u(pfl%idn,i,j,k))
                              else if (aijk1 == 0 .and. tcond2) then    ! Instantaneous injection Agertz
                                 mfdv = aint(pset%pdata%mass / mass_SN) / cg%dvol
                                 call sf_inject(cg, pfl%ien, i, j, k, mfdv * en_SN09, mfdv * en_SN01)
                              endif
                           enddo
                        enddo
                     enddo
                  enddo
               endif
               pset => pset%nxt
            enddo
         endif

         cgl => cgl%nxt
      enddo

   end subroutine SF

   subroutine sf_fed(cg, pfl, i, j, k, ir, mass, frac1)

      use fluidtypes, only: component_fluid
      use grid_cont,  only: grid_container

      implicit none

      type(grid_container),   pointer :: cg
      class(component_fluid), pointer :: pfl
      integer(kind=4),     intent(in) :: i, j, k, ir
      real,                intent(in) :: mass, frac1

      dmass_stars                 = dmass_stars         + mass
      cg%q(ir)%arr(i,j,k)         = cg%q(ir)%arr(i,j,k) + mass
      cg%u(pfl%ien,i,j,k)         = frac1 * cg%u(pfl%ien,i,j,k) !- frac * ekin(cg%u(pfl%imx,i,j,k), cg%u(pfl%imy,i,j,k), cg%u(pfl%imz,i,j,k), cg%u(pfl%idn,i,j,k))
      cg%u(pfl%idn,i,j,k)         = frac1 * cg%u(pfl%idn,i,j,k)
      cg%u(pfl%imx:pfl%imz,i,j,k) = frac1 * cg%u(pfl%imx:pfl%imz,i,j,k)

   end subroutine sf_fed

   subroutine sf_inject(cg, ien, i, j, k, mft, mfcr)

      use grid_cont,      only: grid_container
#ifdef COSM_RAYS
      use cr_data,        only: icr_H1, cr_table
      use initcosmicrays, only: iarr_crn, cr_active
#endif /* COSM_RAYS */

      implicit none

      type(grid_container), pointer :: cg
      integer(kind=4),   intent(in) :: ien, i, j, k
      real,              intent(in) :: mft, mfcr

#ifdef THERM
      cg%u(ien,i,j,k) = cg%u(ien,i,j,k)  + mft  ! adding SN energy
#endif /* THERM */
#ifdef COSM_RAYS
      if (cr_active > 0.0) cg%u(iarr_crn(cr_table(icr_H1)),i,j,k) = cg%u(iarr_crn(cr_table(icr_H1)),i,j,k) + mfcr  ! adding CR
#endif /* COSM_RAYS */

      return
      if (cg%u(ien,i,j,k) > mft * mfcr) return ! suppress compiler warnings on unused arguments

   end subroutine sf_inject

   logical function check_threshold(cg, idn, i, j, k) result(thres)

      use grid_cont, only: grid_container
#ifdef THERM
      use thermal,   only: itemp
#endif /* THERM */
>>>>>>> 0f78532c

      implicit none

      type(grid_container), pointer :: cg
      integer(kind=4),   intent(in) :: idn, i, j, k

      thres = (cg%u(idn,i,j,k) > dens_thr)
#ifdef THERM
      thres = thres .and. (cg%q(itemp)%arr(i,j,k) < 10**4)
#endif /* THERM */

end function check_threshold

   subroutine initialize_id()

      use mpisetup, only: proc, nproc

<<<<<<< HEAD
    dpid = int(giga/nproc, kind=4)
    pid_gen =  proc * dpid
=======
      implicit none
>>>>>>> 0f78532c

      dpid = int(giga/nproc, kind=4)
      pid_gen = proc * dpid
      !maxpid = (proc+1) * dpid
      !print *, proc, pid_gen, maxpid, dpid

   end subroutine initialize_id

   subroutine attribute_id(pid)

      use constants, only: I_ONE
      use mpisetup,  only: proc, nproc

      implicit none

      integer(kind=4), intent(out)    :: pid

      dpid = int(giga/nproc, kind=4)
      maxpid = (proc + I_ONE) * dpid
      if (pid_gen >= maxpid) maxpid = (proc+I_ONE) * dpid + giga

      pid_gen = pid_gen + I_ONE
      if (pid_gen >= maxpid) then
         print *, 'pool of pid full for proc ', proc, pid_gen, maxpid
         pid_gen = proc * dpid + giga
         maxpid = (proc + I_ONE) * dpid + giga
      endif
      pid = pid_gen

   end subroutine attribute_id

end module star_formation<|MERGE_RESOLUTION|>--- conflicted
+++ resolved
@@ -33,36 +33,26 @@
 module star_formation
 ! pulled by NBODY
 
-<<<<<<< HEAD
-  private
-  public :: init_SF, SF, initialize_id, attribute_id, pid_gen, dmass_stars
-
-  integer(kind=4)       :: pid_gen, maxpid, dpid
-  real                  :: dens_thr, temp_thr, eps_sf, mass_SN, max_part_mass
-  integer(kind=4)       :: n_SN
-  logical               :: kick
-  real                  :: dmass_stars
-=======
    use constants, only: dsetnamelen
 
    implicit none
 
    private
-   public :: SF, initialize_id, attribute_id, pid_gen, dmass_stars
->>>>>>> 0f78532c
+   public :: init_SF, SF, initialize_id, attribute_id, pid_gen, dmass_stars
 
    integer(kind=4), parameter            :: giga = 1000000000
    integer(kind=4)                       :: pid_gen, maxpid, dpid
-   real                                  :: dmass_stars, dens_thr
+   real                  :: dens_thr, temp_thr, eps_sf, mass_SN, max_part_mass
+   integer(kind=4)       :: n_SN
+   logical               :: kick
+   real                  :: dmass_stars
    character(len=dsetnamelen), parameter :: sfr_n   = "SFR_n"
 
-  namelist /STAR_FORMATION_CONTROL/ kick, dens_thr, temp_thr, eps_sf, mass_SN, n_SN, max_part_mass
+   namelist /STAR_FORMATION_CONTROL/ kick, dens_thr, temp_thr, eps_sf, mass_SN, n_SN, max_part_mass
 
 contains
 
-<<<<<<< HEAD
-
-!-----------------------------------------------------------------------------
+
 
    subroutine init_SF
 
@@ -136,11 +126,7 @@
 !-----------------------------------------------------------------------------
 
 
-
-  subroutine SF(forward)
-=======
    subroutine SF(forward)
->>>>>>> 0f78532c
 
       use cg_leaves,        only: leaves
       use cg_list,          only: cg_list_element
@@ -157,246 +143,6 @@
       use particle_utils,   only: is_part_in_cg
       use units,            only: newtong, cm, sek, gram, erg
 #ifdef COSM_RAYS
-<<<<<<< HEAD
-    use cr_data,               only: icr_H1, cr_table, cr_index
-    use initcosmicrays,        only: iarr_crn, cr_active, cr_eff
-#endif /* COSM_RAYS */
-    use fluidindex,            only: flind
-    use fluidtypes,            only: component_fluid
-    use global,                only: t, dt
-    use grid_cont,             only: grid_container
-    use named_array_list,      only: wna, qna
-    use particle_types,        only: particle
-    use particle_utils,        only: is_part_in_cg
-#ifdef THERM
-    use thermal,               only: itemp
-#endif /* THERM */
-    use units,                 only: newtong, cm, sek, gram
-#if defined(THERM) || defined(COSM_RAYS)
-    use units,                 only: erg
-#endif /* defined(THERM) || defined(COSM_RAYS) */
-#ifdef CRESP
-      use cresp_crspectrum, only: cresp_get_scaled_init_spectrum
-      use initcosmicrays,   only: iarr_cre_n, iarr_cre_e
-      use initcrspectrum,   only: cresp, cre_eff, e_small, use_cresp
-#endif /* CRESP */
-
-    implicit none
-
-    logical, intent(in)                                :: forward
-    type(cg_list_element), pointer                     :: cgl
-    type(grid_container),  pointer                     :: cg
-    type(particle), pointer                            :: pset
-    class(component_fluid), pointer                    :: pfl
-    integer                                            :: ifl, i, j, k, i1, j1, k1
-    real                                               :: sf_dens, c_tau_ff, frac, mass_SN_tot, sn_ener_add, e_tot_sn
-    logical                                            :: fed
-    integer(kind=4)                                    :: pid, ig
-    real, dimension(ndims)                             :: pos, vel, acc
-    real                                               :: mass, ener, tdyn, tbirth, padd, t1, fact, stage
-    logical                                            :: in, phy, out
-    if (.not. forward) return
-
-    mass_SN_tot = mass_SN * n_SN
-    dmass_stars = 0.0
-    ig = qna%ind(nbdn_n)
-
-    cgl => leaves%first
-    do while (associated(cgl))
-       cg => cgl%cg
-       do ifl = 1, flind%fluids
-          pfl => flind%all_fluids(ifl)%fl
-          do i = cg%ijkse(xdim,LO), cg%ijkse(xdim,HI)
-             do j = cg%ijkse(ydim,LO), cg%ijkse(ydim,HI)
-                do k = cg%ijkse(zdim,LO), cg%ijkse(zdim,HI)
-                   if (cg%u(pfl%idn,i,j,k) .gt. dens_thr) then
-#ifdef THERM
-                      if (cg%q(itemp)%arr(i,j,k) .lt. temp_thr) then
-#endif /* THERM */
-                         fed = .false.
-                         c_tau_ff = sqrt(3.*pi/(32.*newtong))
-                         sf_dens = eps_sf / c_tau_ff * cg%u(pfl%idn,i,j,k)**(3./2.)
-                         pset => cg%pset%first
-                         do while (associated(pset))
-                            if (cg%coord(LO,xdim)%r(i) .lt. pset%pdata%pos(1) .and. cg%coord(HI,xdim)%r(i) .gt. pset%pdata%pos(1)) then
-                               if (cg%coord(LO,ydim)%r(j) .lt. pset%pdata%pos(2) .and. cg%coord(HI,ydim)%r(j) .gt. pset%pdata%pos(2)) then
-                                  if (cg%coord(LO,zdim)%r(k) .lt. pset%pdata%pos(3) .and. cg%coord(HI,zdim)%r(k) .gt. pset%pdata%pos(3)) then
-
-                                     if ((pset%pdata%tform .ge. -10.0) .and. (pset%pdata%mass .lt. max_part_mass)) then
-                                        stage = aint(pset%pdata%mass/mass_SN_tot)
-                                        frac = sf_dens * 2*dt / cg%u(pfl%idn, i, j, k)
-                                        pset%pdata%vel(1:3) = (pset%pdata%mass *pset%pdata%vel(1:3) + frac * cg%u(pfl%imx:pfl%imz,i,j,k) * cg%dvol) / (pset%pdata%mass + sf_dens * cg%dvol * 2*dt)
-                                        pset%pdata%mass     =  pset%pdata%mass + sf_dens * cg%dvol * 2*dt
-                                        dmass_stars = dmass_stars + sf_dens * cg%dvol * 2*dt
-                                        cg%q(qna%ind("SFR_n"))%arr(i,j,k)  = cg%q(qna%ind("SFR_n"))%arr(i,j,k) + sf_dens * cg%dvol * 2*dt
-                                        cg%u(pfl%ien, i, j, k)          = (1-frac) * cg%u(pfl%ien, i, j, k) !- frac * ekin(cg%u(pfl%imx,i,j,k), cg%u(pfl%imy,i,j,k), cg%u(pfl%imz,i,j,k), cg%u(pfl%idn, i, j, k))
-                                        cg%w(wna%fi)%arr(pfl%idn,i,j,k) = (1 - frac) * cg%w(wna%fi)%arr(pfl%idn,i,j,k)
-                                        cg%u(pfl%imx:pfl%imz, i, j, k)  = (1 - frac) * cg%u(pfl%imx:pfl%imz, i, j, k)
-                                        if (aint(pset%pdata%mass/mass_SN_tot) .gt. stage) then
-                                           if (.not. kick) then
-#if defined(THERM) || defined(COSM_RAYS)
-                                              sn_ener_add = (aint(pset%pdata%mass/mass_SN_tot) - stage) * n_SN * 10.0**51 * erg / cg%dvol
-#endif /* defined(THERM) || defined(COSM_RAYS) */
-#ifdef THERM
-                                              cg%u(pfl%ien,i,j,k) = cg%u(pfl%ien,i,j,k)  + sn_ener_add * (1-cr_eff*cr_active) ! adding SN energy
-#endif /* THERM */
-#ifdef COSM_RAYS
-                                              if (cr_active > 0.0) cg%u(iarr_crn(cr_index(icr_H1 )),i,j,k) = cg%u(iarr_crn(cr_index(icr_H1 )),i,j,k) + cr_eff * sn_ener_add
-#endif /* COSM_RAYS */
-#ifdef TRACER
-                                              cg%u(flind%trc%beg,i,j,k) = cg%w(wna%fi)%arr(pfl%idn,i,j,k)
-#endif /* TRACER */
-#ifdef CRESP
-                                              if (use_cresp) then
-                                                 e_tot_sn = sn_ener_add * cr_eff *cre_eff
-                                                 cresp%n = 0.0;  cresp%e = 0.0
-                                                 if (e_tot_sn .gt. e_small) then     !< fill cells only when total passed energy is greater than e_small
-                                                    call cresp_get_scaled_init_spectrum(cresp%n, cresp%e, e_tot_sn) !< injecting source spectrum scaled with e_tot_sn
-                                                    cg%u(iarr_cre_n,i,j,k) = cg%u(iarr_cre_n,i,j,k) + cresp%n
-                                                    cg%u(iarr_cre_e,i,j,k) = cg%u(iarr_cre_e,i,j,k) + cresp%e
-                                                 endif
-                                              endif
-#endif /* CRESP */
-                                           endif
-                                           pset%pdata%tform = t
-                                        endif
-                                        fed = .true.
-                                        exit
-                                     endif
-                                  endif
-                               endif
-                            endif
-                            pset => pset%nxt
-                         enddo
-                         if (.not. fed) then
-                            call attribute_id(pid)
-                            pos(1) = cg%coord(CENTER, xdim)%r(i)
-                            pos(2) = cg%coord(CENTER, ydim)%r(j)
-                            pos(3) = cg%coord(CENTER, zdim)%r(k)
-                            mass   = sf_dens * cg%dvol * 2*dt
-                            frac   = mass / cg%u(pfl%idn, i, j, k) / cg%dvol
-                            vel(1) = cg%u(pfl%imx, i, j, k) / cg%w(wna%fi)%arr(pfl%idn,i,j,k)
-                            vel(2) = cg%u(pfl%imy, i, j, k) / cg%w(wna%fi)%arr(pfl%idn,i,j,k)
-                            vel(3) = cg%u(pfl%imz, i, j, k) / cg%w(wna%fi)%arr(pfl%idn,i,j,k)
-                            acc(:)=0.0
-                            ener = 0.0
-                            tdyn = sqrt(3*pi/(32*newtong*(cg%w(wna%fi)%arr(pfl%idn,i,j,k))+cgl%cg%q(ig)%arr(i,j,k)))
-                            call is_part_in_cg(cg, pos, .true., in, phy, out)
-                            dmass_stars = dmass_stars + mass
-                            cg%q(qna%ind("SFR_n"))%arr(i,j,k)  = cg%q(qna%ind("SFR_n"))%arr(i,j,k) + sf_dens* cg%dvol * 2*dt
-                            cg%u(pfl%ien, i, j, k)          = (1-frac) * cg%u(pfl%ien, i, j, k) !- frac * ekin(cg%u(pfl%imx,i,j,k), cg%u(pfl%imy,i,j,k), cg%u(pfl%imz,i,j,k), cg%u(pfl%idn, i, j, k))
-                            cg%w(wna%fi)%arr(pfl%idn,i,j,k) = (1 - frac) * cg%w(wna%fi)%arr(pfl%idn,i,j,k)
-                            cg%u(pfl%imx:pfl%imz, i, j, k)  = (1 - frac) * cg%u(pfl%imx:pfl%imz, i, j, k)
-                            tbirth = -10
-                            if (mass .gt. mass_SN_tot) then
-                               if (.not. kick) then
-#if defined(THERM) || defined(COSM_RAYS)
-                                  sn_ener_add = (aint(mass/mass_SN_tot) - stage) * n_SN * 10.0**51 * erg / cg%dvol
-#endif /* defined(THERM) || defined(COSM_RAYS) */
-#ifdef THERM
-                                  cg%u(pfl%ien,i,j,k) = cg%u(pfl%ien,i,j,k)  + sn_ener_add * (1.0 - cr_eff*cr_active) ! adding SN energy
-#endif /* THERM */
-#ifdef COSM_RAYS
-                                  if (cr_active > 0.0) cg%u(iarr_crn(cr_index(icr_H1 )),i,j,k) = cg%u(iarr_crn(cr_index(icr_H1 )),i,j,k) + cr_eff * sn_ener_add
-#endif /* COSM_RAYS */
-#ifdef TRACER
-                                  cg%u(flind%trc%beg, i,j,k) = cg%w(wna%fi)%arr(pfl%idn,i,j,k)
-#endif /* TRACER */
-#ifdef CRESP
-                                  if (use_cresp) then
-                                     e_tot_sn = sn_ener_add * cr_eff *cre_eff
-                                     cresp%n = 0.0;  cresp%e = 0.0
-                                     if (e_tot_sn .gt. e_small) then     !< fill cells only when total passed energy is greater than e_small
-                                        call cresp_get_scaled_init_spectrum(cresp%n, cresp%e, e_tot_sn) !< injecting source spectrum scaled with e_tot_sn
-                                        cg%u(iarr_cre_n,i,j,k) = cg%u(iarr_cre_n,i,j,k) + cresp%n
-                                        cg%u(iarr_cre_e,i,j,k) = cg%u(iarr_cre_e,i,j,k) + cresp%e
-                                     endif
-                                  endif
-#endif /* CRESP */
-                               endif
-                               tbirth = t
-                            endif
-                            call cg%pset%add(pid, mass, pos, vel, acc, ener, in, phy, out, tbirth, tdyn)
-                         endif
-#ifdef THERM
-                      endif
-#endif /* THERM */
-                   endif
-                enddo
-             enddo
-          enddo
-       enddo
-! KICK
-       if (kick) then
-          pset => cg%pset%first
-          do while (associated(pset))
-             if (t .lt. pset%pdata%tform + 10) then
-                t1 = t - pset%pdata%tform
-                do ifl = 1, flind%fluids
-                   pfl => flind%all_fluids(ifl)%fl
-                   do i = cg%ijkse(xdim,LO), cg%ijkse(xdim,HI)
-                      if (cg%coord(LO,xdim)%r(i) .lt. pset%pdata%pos(1)+cg%dx .and. cg%coord(HI,xdim)%r(i) .gt. pset%pdata%pos(1)-cg%dx) then
-                         do j = cg%ijkse(ydim,LO), cg%ijkse(ydim,HI)
-                            if (cg%coord(LO,ydim)%r(j) .lt. pset%pdata%pos(2)+cg%dy .and. cg%coord(HI,ydim)%r(j) .gt. pset%pdata%pos(2)-cg%dy) then
-                               do k = cg%ijkse(zdim,LO), cg%ijkse(zdim,HI)
-                                  if (cg%coord(LO,zdim)%r(k) .lt. pset%pdata%pos(3)+cg%dz .and. cg%coord(HI,zdim)%r(k) .gt. pset%pdata%pos(3)-cg%dz) then
-                                     i1 = nint((pset%pdata%pos(1)-cg%coord(CENTER,xdim)%r(i)) / cg%dx)
-                                     j1 = nint((pset%pdata%pos(2)-cg%coord(CENTER,ydim)%r(j)) / cg%dy)
-                                     k1 = nint((pset%pdata%pos(3)-cg%coord(CENTER,zdim)%r(k)) / cg%dz)
-                                     fact = 0.0
-                                     if (abs(i1)+abs(j1)+abs(k1) .gt. 0.0) fact = 1.0 / sqrt(real(abs(i1) + abs(j1) + abs(k1)))
-                                     if (t1 .lt. 6.5) then
-                                        padd = pset%pdata%mass * 1.8 * 10.0**40 *gram * cm /sek * (1/0.5)**0.38 *2*dt/6.5 / cg%dvol / 26  ! see Agertz+2013
-                                        !else
-                                        !   padd = 3.6 * 10**4 * pset%pdata%mass/200 * 2*dt/40.0 / cg%dvol / 26    ! should use initial mass, not current mass
-                                        !endif
-
-                                        ! Momentum kick
-                                        cg%u(pfl%ien,i,j,k) = cg%u(pfl%ien,i,j,k) - 0.5*(cg%u(pfl%imx,i,j,k)**2 +cg%u(pfl%imy,i,j,k)**2 + cg%u(pfl%imz,i,j,k)**2)/cg%u(pfl%idn,i,j,k)  ! remove ekin
-                                        cg%u(pfl%imx,i,j,k) = cg%u(pfl%imx,i,j,k) + fact * i1 * padd
-                                        cg%u(pfl%imy,i,j,k) = cg%u(pfl%imy,i,j,k) + fact * j1 * padd
-                                        cg%u(pfl%imz,i,j,k) = cg%u(pfl%imz,i,j,k) + fact * k1 * padd
-                                        cg%u(pfl%ien,i,j,k) = cg%u(pfl%ien,i,j,k) + 0.5*(cg%u(pfl%imx,i,j,k)**2 +cg%u(pfl%imy,i,j,k)**2 + cg%u(pfl%imz,i,j,k)**2)/cg%u(pfl%idn,i,j,k)  ! add new ekin
-                                     endif
-                                     if ((t1-dt < 6.5) .and. ((t1+dt) .gt. 6.5)) then    ! Instantaneous injection Agertz
-#ifdef TRACER
-                                        cg%u(flind%trc%beg, i,j,k) = cg%u(pfl%idn,i,j,k)
-#endif /* TRACER */
-                                        if (abs(i1) + abs(j1) + abs(k1) == 0) then
-#if defined(THERM) || defined(COSM_RAYS)
-                                           sn_ener_add = (aint(pset%pdata%mass/mass_SN_tot) - stage) * n_SN * 10.0**51 * erg / cg%dvol
-#endif /* defined(THERM) || defined(COSM_RAYS) */
-#ifdef THERM
-                                              cg%u(pfl%ien,i,j,k) = cg%u(pfl%ien,i,j,k)  + sn_ener_add * (1.0 - cr_eff*cr_active) ! adding SN energy
-#endif /* THERM */
-#ifdef COSM_RAYS
-                                              if (cr_active > 0.0) cg%u(iarr_crn(cr_index(icr_H1 )),i,j,k) = cg%u(iarr_crn(cr_index(icr_H1 )),i,j,k) + cr_eff * sn_ener_add
-#endif /* COSM_RAYS */
-#ifdef CRESP
-                                              if (use_cresp) then
-                                                 e_tot_sn = sn_ener_add * cr_eff *cre_eff
-                                                 cresp%n = 0.0;  cresp%e = 0.0
-                                                 if (e_tot_sn .gt. e_small) then     !< fill cells only when total passed energy is greater than e_small
-                                                    call cresp_get_scaled_init_spectrum(cresp%n, cresp%e, e_tot_sn) !< injecting source spectrum scaled with e_tot_sn
-                                                    cg%u(iarr_cre_n,i,j,k) = cg%u(iarr_cre_n,i,j,k) + cresp%n
-                                                    cg%u(iarr_cre_e,i,j,k) = cg%u(iarr_cre_e,i,j,k) + cresp%e
-                                                 endif
-                                              endif
-#endif /* CRESP */
-                                        endif
-                                     endif
-                                  endif
-                               enddo
-                            endif
-                         enddo
-                      endif
-                   enddo
-                enddo
-             endif
-             pset => pset%nxt
-          enddo
-       endif
-=======
       use initcosmicrays,   only: cr_active
 #endif /* COSM_RAYS */
 
@@ -407,24 +153,19 @@
       type(grid_container),  pointer    :: cg
       type(particle), pointer           :: pset
       class(component_fluid), pointer   :: pfl
-      integer(kind=4)                   :: pid, ig, ir, n_SN, ifl, i, j, k, aijk1
+      integer(kind=4)                   :: pid, ig, ir, ifl, i, j, k, aijk1
       integer(kind=4), dimension(ndims) :: ijk1, ijkp, ijkl, ijkr
       real, dimension(ndims)            :: pos, vel, acc
       real, dimension(ndims,LO:HI)      :: sector
-      real                              :: sf_dens2dt, c_tau_ff, sfdf, eps_sf, frac, mass_SN, mass, ener, tdyn, tbirth, padd, t1, tj, stage, en_SN, en_SN01, en_SN09, mfdv, tini, tinj, fpadd
-      logical                           :: in, phy, out, fin, fed, kick, tcond1, tcond2
+      real                              :: sf_dens2dt, c_tau_ff, sfdf, frac, mass_SN_tot, mass, ener, tdyn, tbirth, padd, t1, tj, stage, en_SN, en_SN01, en_SN09, mfdv, tini, tinj, fpadd
+      logical                           :: in, phy, out, fin, fed, tcond1, tcond2
 
       if (.not. forward) return
 
       tini     = 10.0
       tinj     = 6.5
       fpadd    = 1.8e40 * gram * cm /sek * 2.**0.38 * 2 * dt / tinj / 26  ! see Agertz+2013
-      dens_thr = 0.035
-      eps_sf   = 0.1
-      n_SN     = 1000
-      kick     = .false.
-
-      mass_SN  = 100.0 * n_SN
+      mass_SN_tot = mass_SN * n_SN
       en_SN    = n_SN * 10.0**51 * erg
       en_SN01  = 0.1 * en_SN
 #ifdef COSM_RAYS
@@ -444,27 +185,27 @@
          do ifl = 1, flind%fluids
             pfl => flind%all_fluids(ifl)%fl
             do i = cg%ijkse(xdim,LO), cg%ijkse(xdim,HI)
-               sector(xdim,:) = [cg%coord(LO,xdim)%r(i-1), cg%coord(HI,xdim)%r(i+1)]
+               sector(xdim,:) = [cg%coord(LO,xdim)%r(i), cg%coord(HI,xdim)%r(i)]
                do j = cg%ijkse(ydim,LO), cg%ijkse(ydim,HI)
-                  sector(ydim,:) = [cg%coord(LO,ydim)%r(j-1), cg%coord(HI,ydim)%r(j+1)]
+                  sector(ydim,:) = [cg%coord(LO,ydim)%r(j), cg%coord(HI,ydim)%r(j)]
                   do k = cg%ijkse(zdim,LO), cg%ijkse(zdim,HI)
-                     sector(zdim,:) = [cg%coord(LO,zdim)%r(k-1), cg%coord(HI,zdim)%r(k+1)]
+                     sector(zdim,:) = [cg%coord(LO,zdim)%r(k), cg%coord(HI,zdim)%r(k)]
                      if (.not.check_threshold(cg, pfl%idn, i, j, k)) cycle
                      fed = .false.
                      sf_dens2dt = sfdf * cg%u(pfl%idn,i,j,k)**(3./2.)
                      mass       = sf_dens2dt * cg%dvol
                      pset => cg%pset%first
                      do while (associated(pset))
-                        if ((pset%pdata%tform + tini >= 0.0) .and. (pset%pdata%mass < mass_SN)) then
+                        if ((pset%pdata%tform + tini >= 0.0) .and. (pset%pdata%mass < max_part_mass)) then
                            if (particle_in_area(pset%pdata%pos, sector)) then
-                              stage = aint(pset%pdata%mass / mass_SN)
+                              stage = aint(pset%pdata%mass / mass_SN_tot)
                               frac = sf_dens2dt / cg%u(pfl%idn,i,j,k)
                               pset%pdata%vel      = (pset%pdata%mass * pset%pdata%vel + frac * cg%u(pfl%imx:pfl%imz,i,j,k) * cg%dvol) / (pset%pdata%mass + mass)
                               pset%pdata%mass     =  pset%pdata%mass + mass
                               call sf_fed(cg, pfl, i, j, k, ir, mass, 1 - frac)
-                              if (aint(pset%pdata%mass / mass_SN) > stage) then
+                              if (aint(pset%pdata%mass / mass_SN_tot) > stage) then
                                  if (.not. kick) then
-                                    mfdv = (aint(pset%pdata%mass / mass_SN) - stage) / cg%dvol
+                                    mfdv = (aint(pset%pdata%mass / mass_SN_tot) - stage) / cg%dvol
                                     call sf_inject(cg, pfl%ien, i, j, k, mfdv * en_SN09, mfdv * en_SN01)
                                  endif
                                  pset%pdata%tform = t
@@ -486,9 +227,9 @@
                         call is_part_in_cg(cg, pos, .true., in, phy, out, fin)
                         call sf_fed(cg, pfl, i, j, k, ir, mass, 1 - frac)
                         tbirth = -tini
-                        if (mass > mass_SN) then
+                        if (mass > mass_SN_tot) then
                            if (.not. kick) then
-                              mfdv = aint(mass/mass_SN) / cg%dvol
+                              mfdv = aint(mass/mass_SN_tot) / cg%dvol
                               call sf_inject(cg, pfl%ien, i, j, k, mfdv * en_SN09, mfdv * en_SN01)
                            endif
                            tbirth = t
@@ -520,16 +261,13 @@
                               aijk1 = sum(abs(ijk1))
                               if (aijk1 > 0.0 .and. tcond1) then
                                  padd = pset%pdata%mass * fpadd / cg%dvol / sqrt(real(aijk1))
-                              !else
-                              !   padd = 3.6 * 10**4 * pset%pdata%mass/200 * 2*dt/40.0 / cg%dvol / 26    ! should use initial mass, not current mass
-                              !endif
 
                                  ! Momentum kick
-                                 cg%u(pfl%ien,i,j,k) = cg%u(pfl%ien,i,j,k) - ekin(cg%u(pfl%imx,i,j,k), cg%u(pfl%imy,i,j,k), cg%u(pfl%imz,i,j,k), cg%u(pfl%idn,i,j,k))
+                                 cg%u(pfl%ien,i,j,k) = cg%u(pfl%ien,i,j,k) - ekin(cg%u(pfl%imx,i,j,k), cg%u(pfl%imy,i,j,k), cg%u(pfl%imz,i,j,k), cg%u(pfl%idn,i,j,k))  ! remove ekin
                                  cg%u(pfl%imx:pfl%imz,i,j,k) = cg%u(pfl%imx:pfl%imz,i,j,k) + ijk1 * padd
-                                 cg%u(pfl%ien,i,j,k) = cg%u(pfl%ien,i,j,k) + ekin(cg%u(pfl%imx,i,j,k), cg%u(pfl%imy,i,j,k), cg%u(pfl%imz,i,j,k), cg%u(pfl%idn,i,j,k))
+                                 cg%u(pfl%ien,i,j,k) = cg%u(pfl%ien,i,j,k) + ekin(cg%u(pfl%imx,i,j,k), cg%u(pfl%imy,i,j,k), cg%u(pfl%imz,i,j,k), cg%u(pfl%idn,i,j,k))  ! add new ekin
                               else if (aijk1 == 0 .and. tcond2) then    ! Instantaneous injection Agertz
-                                 mfdv = aint(pset%pdata%mass / mass_SN) / cg%dvol
+                                 mfdv = aint(pset%pdata%mass / mass_SN_tot) / cg%dvol
                                  call sf_inject(cg, pfl%ien, i, j, k, mfdv * en_SN09, mfdv * en_SN01)
                               endif
                            enddo
@@ -573,6 +311,11 @@
       use cr_data,        only: icr_H1, cr_table
       use initcosmicrays, only: iarr_crn, cr_active
 #endif /* COSM_RAYS */
+#ifdef CRESP
+      use cresp_crspectrum, only: cresp_get_scaled_init_spectrum
+      use initcosmicrays,   only: iarr_cre_n, iarr_cre_e
+      use initcrspectrum,   only: cresp, cre_eff, e_small, use_cresp
+#endif /* CRESP */
 
       implicit none
 
@@ -586,6 +329,20 @@
 #ifdef COSM_RAYS
       if (cr_active > 0.0) cg%u(iarr_crn(cr_table(icr_H1)),i,j,k) = cg%u(iarr_crn(cr_table(icr_H1)),i,j,k) + mfcr  ! adding CR
 #endif /* COSM_RAYS */
+#ifdef TRACER
+      cg%u(flind%trc%beg,i,j,k) = cg%w(wna%fi)%arr(pfl%idn,i,j,k)
+#endif /* TRACER */
+#ifdef CRESP
+      if (use_cresp) then
+         e_tot_sn = sn_ener_add * cr_eff *cre_eff
+         cresp%n = 0.0;  cresp%e = 0.0
+         if (e_tot_sn .gt. e_small) then     !< fill cells only when total passed energy is greater than e_small
+            call cresp_get_scaled_init_spectrum(cresp%n, cresp%e, e_tot_sn) !< injecting source spectrum scaled with e_tot_sn
+            cg%u(iarr_cre_n,i,j,k) = cg%u(iarr_cre_n,i,j,k) + cresp%n
+            cg%u(iarr_cre_e,i,j,k) = cg%u(iarr_cre_e,i,j,k) + cresp%e
+         endif
+      endif
+#endif /* CRESP */
 
       return
       if (cg%u(ien,i,j,k) > mft * mfcr) return ! suppress compiler warnings on unused arguments
@@ -598,7 +355,6 @@
 #ifdef THERM
       use thermal,   only: itemp
 #endif /* THERM */
->>>>>>> 0f78532c
 
       implicit none
 
@@ -607,7 +363,7 @@
 
       thres = (cg%u(idn,i,j,k) > dens_thr)
 #ifdef THERM
-      thres = thres .and. (cg%q(itemp)%arr(i,j,k) < 10**4)
+      thres = thres .and. (cg%q(itemp)%arr(i,j,k) < temp_thr)
 #endif /* THERM */
 
 end function check_threshold
@@ -616,17 +372,10 @@
 
       use mpisetup, only: proc, nproc
 
-<<<<<<< HEAD
-    dpid = int(giga/nproc, kind=4)
-    pid_gen =  proc * dpid
-=======
-      implicit none
->>>>>>> 0f78532c
+      implicit none
 
       dpid = int(giga/nproc, kind=4)
       pid_gen = proc * dpid
-      !maxpid = (proc+1) * dpid
-      !print *, proc, pid_gen, maxpid, dpid
 
    end subroutine initialize_id
 
