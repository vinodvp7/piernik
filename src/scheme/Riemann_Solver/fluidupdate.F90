--- conflicted
+++ resolved
@@ -663,11 +663,11 @@
            b_cc_r(:,nx) = b_cc_r(:,nx-1)
 
            if(present(dpsi)) then
-<<<<<<< HEAD
+
               psi_l = psi__l + dpsi
-=======
+
               psi_l = psi__r + dpsi
->>>>>>> 3599c8b3
+
               psi_r(:,1:nx-1) = psi__l(:,2:nx) + dpsi(:,2:nx)
            else
               psi_l = psi__r
@@ -703,15 +703,14 @@
 #ifdef GLM
            psi_flux = glm_psi_flux(psi__l,b_ccl) - glm_psi_flux(psi__r,b_ccr)
            psi_l(:,2:nx) = psi__r(:,2:nx) + half*dtodx*psi_flux(size(psi,1):,2:nx)
-<<<<<<< HEAD
-           !psi_l(:,1) = psi__l(:,2)
+
+           
            psi_l(:,1) = psi_l(:,2)
            psi_r(:,1:nx-1) = psi__l(:,2:nx) + half*dtodx*psi_flux(size(psi,1):,2:nx)
-           !psi_r(:,nx) = psi__r(:,nx-1)
-=======
+           
            psi_l(:,1) = psi_l(:,2)
            psi_r(:,1:nx-1) = psi__l(:,2:nx) + half*dtodx*psi_flux(size(psi,1):,2:nx)
->>>>>>> 3599c8b3
+
            psi_r(:,nx) = psi_r(:,nx-1)
 #endif
            ql = utoq(u_l,b_cc_l)
