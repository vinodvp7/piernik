!
! PIERNIK Code Copyright (C) 2006 Michal Hanasz
!
!    This file is part of PIERNIK code.
!
!    PIERNIK is free software: you can redistribute it and/or modify
!    it under the terms of the GNU General Public License as published by
!    the Free Software Foundation, either version 3 of the License, or
!    (at your option) any later version.
!
!    PIERNIK is distributed in the hope that it will be useful,
!    but WITHOUT ANY WARRANTY; without even the implied warranty of
!    MERCHANTABILITY or FITNESS FOR A PARTICULAR PURPOSE.  See the
!    GNU General Public License for more details.
!
!    You should have received a copy of the GNU General Public License
!    along with PIERNIK.  If not, see <http://www.gnu.org/licenses/>.
!
!    Initial implementation of PIERNIK code was based on TVD split MHD code by
!    Ue-Li Pen
!        see: Pen, Arras & Wong (2003) for algorithm and
!             http://www.cita.utoronto.ca/~pen/MHD
!             for original source code "mhd.f90"
!
!    For full list of developers see $PIERNIK_HOME/license/pdt.txt
!
!    HLLD Riemann solver for ideal magnetohydrodynamics
!    Varadarajan Parthasarathy, CAMK, Warszawa. 2015.
!    Dr. Artur Gawryszczak, CAMK, Warszawa.
!--------------------------------------------------------------------------------------------------------------

#include "piernik.def"

module fluidupdate
! pulled by RIEMANN

  implicit none
  private
  public :: fluid_update

contains

  subroutine fluid_update

    use cg_list,        only: cg_list_element
    use cg_leaves,      only: leaves
    use constants,      only: xdim, zdim
    use domain,         only: dom
    use all_boundaries, only: all_bnd
    use global,         only: skip_sweep, dt, dtm, t
    use user_hooks,     only: problem_customize_solution
    use dataio_pub,     only: halfstep

    implicit none

    logical, save                   :: first_run = .true.
    type(cg_list_element), pointer  :: cgl
    integer(kind=4)                 :: ddim


    halfstep = .false.
    if (first_run) then
       dtm = 0.0
    else
       dtm = dt
    endif
    t = t + dt

    ! ToDo: check if changes of execution order here (block loop, direction loop, boundary update can change
    ! cost or allow for reduction of required guardcells
    cgl => leaves%first
    do while (associated(cgl))

       do ddim = xdim, zdim, 1
          ! Warning: 2.5D MHD may need all directional calls anyway
          if (.not. skip_sweep(ddim) .and. dom%has_dir(ddim)) call sweep_dsplit(cgl%cg,dt,ddim)
       enddo
       if (associated(problem_customize_solution)) call problem_customize_solution(.true.)
       cgl => cgl%nxt
    enddo
    call all_bnd

    t = t + dt
    dtm = dt
    halfstep = .true.

    cgl => leaves%first
    do while (associated(cgl))

       do ddim = zdim, xdim, -1
          if (.not. skip_sweep(ddim) .and. dom%has_dir(ddim)) call sweep_dsplit(cgl%cg,dt,ddim)
       enddo
       if (associated(problem_customize_solution)) call problem_customize_solution(.false.)
       cgl => cgl%nxt
    enddo
    call all_bnd

    if (first_run) first_run = .false.

  end subroutine fluid_update

!-------------------------------------------------------------------------------------------------------------------

  subroutine sweep_dsplit(cg, dt, ddim)

    use constants,        only: pdims, xdim, zdim, ORTHO1, ORTHO2, LO, HI
    use dataio_pub,       only: die
    use fluidindex,       only: iarr_all_swp, iarr_mag_swp
    use global,           only: h_solver
    use grid_cont,        only: grid_container
    use named_array_list, only: wna
    use dataio_pub,       only: warn

    implicit none

    interface
       subroutine solver_1d(f_data, b_data, dt_dx)
          implicit none
          real, dimension(:,:), intent(inout) :: f_data
          real, dimension(:,:), intent(inout) :: b_data
          real,                 intent(in)    :: dt_dx
       end subroutine solver_1d
    end interface

    type(grid_container), pointer, intent(in) :: cg
    real,                          intent(in) :: dt
    integer(kind=4),               intent(in) :: ddim

    real, dimension(size(cg%u,1), cg%n_(ddim)) :: u1d
    real, dimension(xdim:zdim, cg%n_(ddim))   :: b_cc1d
    real, dimension(:,:), pointer             :: pu, pb
    integer                                   :: i1, i2
    logical, save                             :: firstcall = .true.

    procedure(solver_1d), pointer, save :: solve => NULL()

    if (firstcall) then
       select case (h_solver)
          case ("muscl")
             solve => muscl
          case ("rk2")
             solve => rk2
          case ("rk2_muscl")
             solve => rk2_muscl
          case ("euler")
             solve => euler
          case ("heun")
             solve => heun
          case ("rk4")
             solve => rk4
          case default
             call die("[fluidupdate:sweep_dsplit] No recognized solver")
       end select
    endif
    firstcall = .false.

    do i2 = cg%lhn(pdims(ddim, ORTHO2), LO), cg%lhn(pdims(ddim,ORTHO2), HI)
       do i1 = cg%lhn(pdims(ddim, ORTHO1), LO), cg%lhn(pdims(ddim, ORTHO1), HI)
          pu => cg%w(wna%fi)%get_sweep(ddim,i1,i2)
          pb => cg%w(wna%bi)%get_sweep(ddim,i1,i2)
          u1d(iarr_all_swp(ddim,:),:) = pu(:,:)
          b_cc1d(iarr_mag_swp(ddim,:),:) = pb(:,:)
          call solve(u1d,b_cc1d, dt/cg%dl(ddim))
          pu(:,:) = u1d(iarr_all_swp(ddim,:),:)
          pb(:,:) = b_cc1d(iarr_mag_swp(ddim,:),:)
       enddo
    enddo

  end subroutine sweep_dsplit

!---------------------------------------------------------------------------------------------------------------------

  function calculate_slope_vanleer(u) result(dq)

      implicit none

      real, dimension(:,:), intent(in)     :: u

      real, dimension(size(u,1),size(u,2)) :: dlft, drgt, dcen, dq
      integer :: n


      n = size(u,2)

      dlft(:,2:n)   = (u(:,2:n) - u(:,1:n-1)) ; dlft(:,1) = dlft(:,2)    ! (14.38)
      drgt(:,1:n-1) = dlft(:,2:n) ;             drgt(:,n) = drgt(:,n-1)

      dcen = dlft*drgt

      where (dcen>0.0)
         dq = 2.0*dcen / (dlft+drgt)       ! (14.54)
      elsewhere
         dq = 0.0
      endwhere

   end function calculate_slope_vanleer

!-----------------------------------------------------------------------------------------------------------------------

   function utoq(u,b_cc) result(q)

     use constants,  only: one, half, xdim, zdim
     use fluidindex, only: flind
     use fluidtypes, only: component_fluid
     use func,       only: ekin

     implicit none

     real, dimension(:,:),   intent(in)    :: u , b_cc

     real, dimension(size(u,1),size(u,2))  :: q
     integer  :: p

     class(component_fluid), pointer       :: fl

     do p = 1, flind%fluids
        fl => flind%all_fluids(p)%fl

        q(fl%idn,:) =  u(fl%idn,:)
        q(fl%imx,:) =  u(fl%imx,:)/u(fl%idn,:)
        q(fl%imy,:) =  u(fl%imy,:)/u(fl%idn,:)
        q(fl%imz,:) =  u(fl%imz,:)/u(fl%idn,:)
        ! J.CoPhy 208 (2005),Pg 317, Eq. 2. Gas pressure: p = (gamma-1)*(e-half*rho*v^2-half*B^2) and Total pressure: p_T = p + half*B^2. (1) and (2) are markers for HD and MHD.
        if (fl%has_energy) then
<<<<<<< HEAD
           ! q(fl%ien,:) =  fl%gam_1*(u(fl%ien,:) - ekin(u(fl%imx,:), u(fl%imy,:), u(fl%imz,:), u(fl%idn,:)))
           ! if (fl%is_magnetized) then
           !    q(fl%ien,:) =  q(fl%ien,:) + (one - half*fl%gam) * sum(b_cc(xdim:zdim,:)**2, dim=1)
           q(fl%ien,:) =  fl%gam_1*(u(fl%ien,:) - ekin(u(fl%imx,:), u(fl%imy,:), u(fl%imz,:), u(fl%idn,:)))
           if (fl%is_magnetized) &
                q(fl%ien,:) =  q(fl%ien,:) - half * fl%gam_1 * sum(b_cc(xdim:zdim,:)**2, dim=1)
        endif
=======
            q(fl%ien,:) =  fl%gam_1*(u(fl%ien,:) - ekin(u(fl%imx,:), u(fl%imy,:), u(fl%imz,:), u(fl%idn,:))) ! Primitive variable for gas pressure (p) without magnetic fields. (1)
            if (fl%is_magnetized) then
               q(fl%ien,:) =  q(fl%ien,:) - half*fl%gam_1*sum(b_cc(xdim:zdim,:)**2, dim=1) ! Primitive variable for gas pressure (p) with magnetic fields. The requirement of total pressure is dealt in the fluxes and hlld routines. (2)
            endif
         endif
>>>>>>> 1beee0d5
     
     enddo

   end function utoq

  !-------------------------------------------------------------------------------------------------

  subroutine heun(u,b_cc, dtodx)

    use constants,   only: half, xdim, zdim
    use fluidindex,  only: flind
    use fluidtypes,  only: component_fluid
    use hlld,        only: riemann_hlld

    implicit none

    real, dimension(:,:),           intent(inout)   :: u
    real, dimension(:,:),           intent(inout)   :: b_cc
    real,                           intent(in)      :: dtodx

    class(component_fluid), pointer                 :: fl
    real, dimension(xdim:zdim,size(u,2)), target    :: b_ccl, b_ccr, mag_cc
    real, dimension(xdim:zdim,size(u,2)), target    :: db
    real, dimension(size(u,1),size(u,2)), target    :: flx, ql, qr, du, ul, ur, u_l, u_r
    real, dimension(:,:), pointer                   :: p_flx, p_bcc, p_bccl, p_bccr, p_ql, p_qr
    integer                                         :: nx
    real, dimension(size(u,1),size(u,2))            :: du1

    nx  = size(u,2)

    call u_slope_q(u)
    call riemann_wrap
    du1(:,2:nx) = dtodx*(flx(:,1:nx-1) - flx(:,2:nx))
    du1(:,1) = du1(:,2) ; du1(:,nx) = du1(:,nx-1)

    call u_slope_q(u+du1)
    call riemann_wrap
    u(:,2:nx) = u(:,2:nx) + half*(du1(:,2:nx) + dtodx*(flx(:,1:nx-1) - flx(:,2:nx)))
    u(:,1) = u(:,2) ; u(:,nx) = u(:,nx-1)

    contains

       subroutine u_slope_q(uu)

          implicit none

          real, dimension(:,:), intent(in) :: uu

          du  = calculate_slope_vanleer(uu)
          ul  = uu - half*du
          ur  = uu + half*du

          db  = calculate_slope_vanleer(b_cc)
          b_ccl = b_cc - half*db
          b_ccr = b_cc + half*db

          mag_cc = b_cc

          u_l = ur
          u_r(:,1:nx-1) = ul(:,2:nx)
          u_r(:,nx) = u_r(:,nx-1)

          ql = utoq(u_l,b_ccl)
          qr = utoq(u_r,b_ccr)

       end subroutine u_slope_q

       subroutine riemann_wrap()

          implicit none

          integer :: i

          do i = 1, flind%fluids
             fl    => flind%all_fluids(i)%fl
             p_flx => flx(fl%beg:fl%end,:)
             p_ql  => ql(fl%beg:fl%end,:)
             p_qr  => qr(fl%beg:fl%end,:)
             p_bcc => mag_cc(xdim:zdim,:)
             p_bccl => b_ccl(xdim:zdim,:)
             p_bccr => b_ccr(xdim:zdim,:)
             call riemann_hlld(nx, p_flx, p_ql, p_qr, p_bcc, p_bccl, p_bccr, fl%gam)
          enddo

       end subroutine riemann_wrap

    end subroutine heun

  !-------------------------------------------------------------------------------------------------

  subroutine rk4(u,b_cc, dtodx)

    use constants,   only: half, xdim, zdim
    use fluidindex,  only: flind
    use fluidtypes,  only: component_fluid
    use hlld,        only: riemann_hlld

    implicit none

    real, dimension(:,:),           intent(inout)   :: u
    real, dimension(:,:),           intent(inout)   :: b_cc
    real,                           intent(in)      :: dtodx

    class(component_fluid), pointer                 :: fl
    real, dimension(xdim:zdim,size(u,2)), target    :: b_ccl, b_ccr, mag_cc
    real, dimension(xdim:zdim,size(u,2)), target    :: db
    real, dimension(size(u,1),size(u,2)), target    :: flx, ql, qr, du, ul, ur, u_l, u_r
    real, dimension(:,:), pointer                   :: p_flx, p_bcc, p_bccl, p_bccr, p_ql, p_qr
    integer                                         :: nx
    real, dimension(size(u,1),size(u,2))            :: du1, du2, du3

    nx  = size(u,2)

    call u_slope_q(u)
    call riemann_wrap
    du1(:,2:nx) = dtodx*(flx(:,1:nx-1) - flx(:,2:nx))
    du1(:,1) = du1(:,2) ; du1(:,nx) = du1(:,nx-1)

    call u_slope_q(u+half*du1)
    call riemann_wrap
    du2(:,2:nx) = dtodx*(flx(:,1:nx-1) - flx(:,2:nx))
    du2(:,1) = du2(:,2) ; du2(:,nx) = du2(:,nx-1)

    call u_slope_q(u+half*du2)
    call riemann_wrap
    du3(:,2:nx) = dtodx*(flx(:,1:nx-1) - flx(:,2:nx))
    du3(:,1) = du3(:,2) ; du3(:,nx) = du3(:,nx-1)

    call u_slope_q(u+du3)
    call riemann_wrap
    u(:,2:nx) = u(:,2:nx) + (du1(:,2:nx) + 2*du2(:,2:nx) + 2*du3(:,2:nx) + dtodx*(flx(:,1:nx-1) - flx(:,2:nx)))/6.
    u(:,1) = u(:,2) ; u(:,nx) = u(:,nx-1)

    contains

       subroutine u_slope_q(uu)

          implicit none

          real, dimension(:,:), intent(in) :: uu

          du  = calculate_slope_vanleer(uu)
          ul  = uu - half*du
          ur  = uu + half*du

          db  = calculate_slope_vanleer(b_cc)
          b_ccl = b_cc - half*db
          b_ccr = b_cc + half*db

          mag_cc = b_cc

          u_l = ur
          u_r(:,1:nx-1) = ul(:,2:nx)
          u_r(:,nx) = u_r(:,nx-1)

          ql = utoq(u_l,b_ccl)
          qr = utoq(u_r,b_ccr)

       end subroutine u_slope_q

       subroutine riemann_wrap()

          implicit none

          integer :: i

          do i = 1, flind%fluids
             fl    => flind%all_fluids(i)%fl
             p_flx => flx(fl%beg:fl%end,:)
             p_ql  => ql(fl%beg:fl%end,:)
             p_qr  => qr(fl%beg:fl%end,:)
             p_bcc => mag_cc(xdim:zdim,:)
             p_bccl => b_ccl(xdim:zdim,:)
             p_bccr => b_ccr(xdim:zdim,:)
             call riemann_hlld(nx, p_flx, p_ql, p_qr, p_bcc, p_bccl, p_bccr, fl%gam)
          enddo

       end subroutine riemann_wrap

  end subroutine rk4

  !-------------------------------------------------------------------------------------------------
  ! Gives very sharp advection, especially for CFL=0.5, seems to produce a lot of noise

  subroutine euler(u,b_cc, dtodx)

    use constants,   only: half, xdim, zdim
    use dataio_pub,  only: die
    use fluidindex,  only: flind
    use fluidtypes,  only: component_fluid
    use hlld,        only: riemann_hlld

    implicit none

    real, dimension(:,:),           intent(inout)   :: u
    real, dimension(:,:),           intent(inout)   :: b_cc
    real,                           intent(in)      :: dtodx

    class(component_fluid), pointer                 :: fl
    real, dimension(xdim:zdim,size(u,2)), target    :: b_cc_l, b_cc_r, mag_cc, b0
    real, dimension(xdim:zdim,size(u,2))            :: db, b_ccl, b_ccr
    real, dimension(size(u,1),size(u,2)), target    :: flx, ql, qr
    real, dimension(size(u,1),size(u,2))            :: du, ul, ur, u_l, u_r
    real, dimension(:,:), pointer                   :: p_flx, p_bcc, p_bccl, p_bccr, p_ql, p_qr
    integer                                         :: nx, i

    nx  = size(u,2)
    if (size(b_cc,2) /= nx) call die("[fluidupdate:rk2] size b_cc and u mismatch")

    mag_cc = huge(1.)

    du  = calculate_slope_vanleer(u)
    ul  = u - half*du
    ur  = u + half*du

    db  = calculate_slope_vanleer(b_cc)
    b_ccl = b_cc - half*db
    b_ccr = b_cc + half*db

    u_l = ur
    u_r(:,1:nx-1) = ul(:,2:nx)
    u_r(:,nx) = u_r(:,nx-1)

    b_cc_l = b_ccr
    b_cc_r(:,1:nx-1) = b_ccl(:,2:nx)
    b_cc_r(:,nx) = b_cc_r(:,nx-1)

    ql = utoq(u_l,b_ccl)
    qr = utoq(u_r,b_ccr)

    ! Just the slope is used to feed Riemann solver
    do i = 1, flind%fluids
       fl    => flind%all_fluids(i)%fl
       p_flx => flx(fl%beg:fl%end,:)
       p_ql  => ql(fl%beg:fl%end,:)
       p_qr  => qr(fl%beg:fl%end,:)
       p_bcc => mag_cc(xdim:zdim,:)
       if (fl%is_magnetized) then
          p_bccl => b_cc_l(xdim:zdim,:)
          p_bccr => b_cc_r(xdim:zdim,:)
       else ! ignore all magnetic field
          b0 = 0.
          p_bccl => b0
          p_bccr => b0
       end if
       call riemann_hlld(nx, p_flx, p_ql, p_qr, p_bcc, p_bccl, p_bccr, fl%gam)
    enddo

    u(:,2:nx) = u(:,2:nx) + dtodx*(flx(:,1:nx-1) - flx(:,2:nx))
    u(:,1) = u(:,2)
    u(:,nx) = u(:,nx-1)

    b_cc(:,2:nx) = b_cc(:,2:nx) + dtodx*(mag_cc(:,1:nx-1) - mag_cc(:,2:nx))
    b_cc(:,1) = b_cc(:,2)
    b_cc(:,nx) = b_cc(:,nx-1)

  end subroutine euler

  !---------------------------------------------------------------------------------------------------------------------------------------------------------

  subroutine muscl(u,b_cc, dtodx)

    use constants,   only: half, xdim, zdim
    use dataio_pub,  only: die
    use fluidindex,  only: flind
    use fluidtypes,  only: component_fluid
    use hlld,        only: fluxes, riemann_hlld

    implicit none

    real, dimension(:,:),           intent(inout)   :: u
    real, dimension(:,:),           intent(inout)   :: b_cc
    real,                           intent(in)      :: dtodx

    class(component_fluid), pointer                           :: fl
    real, dimension(size(b_cc,1),size(u,2)), target           :: b_cc_l, b_cc_r, mag_cc, b0
    real, dimension(size(b_cc,1),size(u,2))                   :: db, b_ccl, b_ccr
    real, dimension(size(u,1),size(u,2))                      :: du, ul, ur, u_l, u_r
    real, dimension(size(u,1)+size(b_cc,1),size(u,2)), target :: flx
    real, dimension(size(u,1),size(u,2)), target              :: ql, qr
    real, dimension(:,:), pointer                             :: p_flx, p_bcc, p_bccl, p_bccr, p_ql, p_qr
    integer                                                   :: nx, i

    nx  = size(u,2)
    if (size(b_cc,2) /= nx) call die("[fluidupdate:muscl] size b_cc and u mismatch")

    mag_cc = huge(1.)

    du  = calculate_slope_vanleer(u)
    ul  = u - half*du
    ur  = u + half*du

    db  = calculate_slope_vanleer(b_cc)
    b_ccl = b_cc - half*db
    b_ccr = b_cc + half*db

    flx  = fluxes(ul,b_ccl) - fluxes(ur,b_ccr)

    u_l = ur + half*dtodx*flx(:size(u,1),:)
    u_r(:,1:nx-1) = ul(:,2:nx) + half*dtodx*flx(:size(u,1),2:nx)
    u_r(:,nx) = u_r(:,nx-1)

    b_cc_l(:,2:nx) = b_ccr(:,2:nx) + half*dtodx*flx(size(u,1)+1:,2:nx)
    b_cc_l(:,1) = b_cc_l(:,2)
    b_cc_r(:,1:nx-1) = b_ccl(:,2:nx) + half*dtodx*flx(size(u,1)+1:,2:nx)
    b_cc_r(:,nx) = b_cc_r(:,nx-1)

    ql = utoq(u_l,b_ccl)
    qr = utoq(u_r,b_ccr)

    do i = 1, flind%fluids
       fl    => flind%all_fluids(i)%fl
       p_flx => flx(fl%beg:fl%end,:)  
       p_ql  => ql(fl%beg:fl%end,:)
       p_qr  => qr(fl%beg:fl%end,:)
       p_bcc => mag_cc(xdim:zdim,:)
       if (fl%is_magnetized) then
          p_bccl => b_cc_l(xdim:zdim,:)
          p_bccr => b_cc_r(xdim:zdim,:)
       else ! ignore all magnetic field
          b0 = 0.
          p_bccl => b0
          p_bccr => b0
       end if
       call riemann_hlld(nx, p_flx, p_ql, p_qr, p_bcc, p_bccl, p_bccr, fl%gam)
    enddo

    u(:,2:nx) = u(:,2:nx) + dtodx*(flx(:size(u,1),1:nx-1) - flx(:size(u,1),2:nx))
    u(:,1) = u(:,2)
    u(:,nx) = u(:,nx-1)

    b_cc(:,2:nx) = b_cc(:,2:nx) + dtodx*(mag_cc(:,1:nx-1) - mag_cc(:,2:nx))
    b_cc(:,1) = b_cc(:,2)
    b_cc(:,nx) = b_cc(:,nx-1)

  end subroutine muscl

  ! --------------------------------------------------------------------------------------------------------------------------------------------------------

  subroutine rk2(u, b_cc, dtodx)

    use constants,   only: half, xdim, zdim
    use dataio_pub,  only: die
    use fluidindex,  only: flind
    use fluidtypes,  only: component_fluid
    use hlld,        only: riemann_hlld

    implicit none

    real, dimension(:,:),           intent(inout)   :: u
    real, dimension(:,:),           intent(inout)   :: b_cc
    real,                           intent(in)      :: dtodx

    class(component_fluid), pointer                    :: fl
    real, dimension(size(b_cc,1),size(b_cc,2)), target :: b_cc_l, b_cc_r, mag_cc, b0
    real, dimension(size(b_cc,1),size(b_cc,2))         :: db, b_ccl, b_ccr
    real, dimension(size(u,1),size(u,2)), target       :: flx, ql, qr
    real, dimension(size(u,1),size(u,2))               :: du, ul, ur, u_l, u_r
    real, dimension(:,:), pointer                      :: p_flx, p_bcc, p_bccl, p_bccr, p_ql, p_qr
    integer                                            :: nx, i

    nx  = size(u,2)
    if (size(b_cc,2) /= nx) call die("[fluidupdate:rk2] size b_cc and u mismatch")

    mag_cc = huge(1.)

    du  = calculate_slope_vanleer(u)
    ul  = u - half*du
    ur  = u + half*du

    db  = calculate_slope_vanleer(b_cc)
    b_ccl = b_cc - half*db
    b_ccr = b_cc + half*db

    u_l = ur
    u_r(:,1:nx-1) = ul(:,2:nx)
    u_r(:,nx) = u_r(:,nx-1)

    b_cc_l = b_ccr
    b_cc_r(:,1:nx-1) = b_ccl(:,2:nx)
    b_cc_r(:,nx) = b_cc_r(:,nx-1)

    ql = utoq(u_l,b_cc_l)
    qr = utoq(u_r,b_cc_r)

    ! Just the slope is used to feed 1st call to Riemann solver
    do i = 1, flind%fluids
       fl     => flind%all_fluids(i)%fl
       p_flx  => flx(fl%beg:fl%end,:)
       p_ql   => ql(fl%beg:fl%end,:)
       p_qr   => qr(fl%beg:fl%end,:)
       p_bcc  => mag_cc(xdim:zdim,:)
       if (fl%is_magnetized) then
          p_bccl => b_cc_l(xdim:zdim,:)
          p_bccr => b_cc_r(xdim:zdim,:)
       else ! ignore all magnetic field
          b0 = 0.
          p_bccl => b0
          p_bccr => b0
       end if
       call riemann_hlld(nx, p_flx, p_ql, p_qr, p_bcc, p_bccl, p_bccr, fl%gam)
    enddo

    ! Now we advance the left and right states by half timestep.
    ! The slope is already calculated and can be reused
    u_l(:,2:nx) = ur(:,2:nx) + half*dtodx*(flx(:,1:nx-1) - flx(:,2:nx))
    u_l(:,1) = u_l(:,2)

    u_r(:,1:nx-1) = ul(:,2:nx) + half*dtodx*(flx(:,1:nx-1) - flx(:,2:nx))
    u_r(:,nx) = u_r(:,nx-1)

    b_cc_l(:,2:nx) = b_ccr(:,2:nx) + half*dtodx*(mag_cc(:,1:nx-1) - mag_cc(:,2:nx))
    b_cc_l(:,1) = b_cc_l(:,2)
    b_cc_r(:,1:nx-1) = b_ccl(:,2:nx) + half*dtodx*(mag_cc(:,1:nx-1) - mag_cc(:,2:nx))
    b_cc_r(:,nx) = b_cc_r(:,nx-1)

    ql = utoq(u_l,b_ccl)
    qr = utoq(u_r,b_ccr)

    ! second call for Riemann problem uses states evolved to half timestep
    do i = 1, flind%fluids
       fl    => flind%all_fluids(i)%fl
       p_flx => flx(fl%beg:fl%end,:)
       p_ql  => ql(fl%beg:fl%end,:)
       p_qr  => qr(fl%beg:fl%end,:)
       p_bcc => mag_cc(xdim:zdim,:)
       if (fl%is_magnetized) then
          p_bccl => b_cc_l(xdim:zdim,:)
          p_bccr => b_cc_r(xdim:zdim,:)
       else ! ignore all magnetic field
          b0 = 0.
          p_bccl => b0
          p_bccr => b0
       end if
       call riemann_hlld(nx, p_flx, p_ql, p_qr, p_bcc, p_bccl, p_bccr, fl%gam)
    enddo

    u(:,2:nx) = u(:,2:nx) + dtodx*(flx(:,1:nx-1) - flx(:,2:nx))
    u(:,1) = u(:,2)
    u(:,nx) = u(:,nx-1)

    b_cc(:,2:nx) = b_cc(:,2:nx) + dtodx*(mag_cc(:,1:nx-1) - mag_cc(:,2:nx))
    b_cc(:,1) = b_cc(:,2)
    b_cc(:,nx) = b_cc(:,nx-1)

  end subroutine rk2

  !---------------------------------------------------------------------------------------------------------------------

  subroutine rk2_muscl(u,b_cc, dtodx)

    use constants,   only: half, xdim, zdim
    use fluidindex,  only: flind
    use fluidtypes,  only: component_fluid
    use hlld,        only: fluxes, riemann_hlld

    implicit none

    real, dimension(:,:),           intent(inout)   :: u
    real, dimension(:,:),           intent(inout)   :: b_cc
    real,                           intent(in)      :: dtodx

    class(component_fluid), pointer                           :: fl
    real, dimension(size(b_cc,1),size(u,2)), target           :: b_ccl, b_ccr, mag_cc
    real, dimension(size(b_cc,1),size(u,2)), target           :: db
    real, dimension(size(u,1),size(u,2))                      :: u_l, u_r
    real, dimension(size(u,1)+size(b_cc,1),size(u,2)), target :: flx
    real, dimension(size(u,1),size(u,2)), target              :: ql, qr, du, ul, ur
    real, dimension(:,:), pointer                             :: p_flx, p_bcc, p_bccl, p_bccr, p_ql, p_qr
    integer                                                   :: nx, i
    real, dimension(size(u,1),size(u,2))                      :: uhalf

    nx  = size(u,2)

    du  = calculate_slope_vanleer(u)
    ul  = u - half*du
    ur  = u + half*du

    db  = calculate_slope_vanleer(b_cc)
    b_ccl = b_cc - half*db
    b_ccr = b_cc + half*db

    flx  = fluxes(ul,b_ccl) - fluxes(ur,b_ccr)

    u_l = ur + half*dtodx*flx(:size(u,1),:)
    u_r(:,1:nx-1) = ul(:,2:nx) + half*dtodx*flx(:size(u,1),2:nx)
    u_r(:,nx) = u_r(:,nx-1)

    ql = utoq(u_l,b_ccl)
    qr = utoq(u_r,b_ccr)

    ! MUSCL-Hancock is used to feed 1st call to Riemann solver
    do i = 1, flind%fluids
       fl    => flind%all_fluids(i)%fl
       p_flx => flx(fl%beg:fl%end,:)
       p_ql  => ql(fl%beg:fl%end,:)
       p_qr  => qr(fl%beg:fl%end,:)
       p_bcc => mag_cc(xdim:zdim,:)
       p_bccl => b_ccl(xdim:zdim,:)
       p_bccr => b_ccr(xdim:zdim,:)
       call riemann_hlld(nx, p_flx, p_ql, p_qr, p_bcc, p_bccl, p_bccr, fl%gam)
    enddo

    ! Now we can calculate state for half-timestep and recalculate slopes
    uhalf(:,2:nx) = u(:,2:nx) + half*dtodx*(flx(:size(u,1),1:nx-1) - flx(:size(u,1),2:nx))
    uhalf(:,1) = uhalf(:,2) ; uhalf(:,nx) = uhalf(:,nx-1)

    du  = calculate_slope_vanleer(uhalf)
    ul = uhalf - half*du
    ur = uhalf + half*du

    db  = calculate_slope_vanleer(b_cc)
    b_ccl = b_cc - half*db
    b_ccr = b_cc + half*db

    u_l = ur
    u_r(:,1:nx-1) = ul(:,2:nx)
    u_r(:,nx) = u_r(:,nx-1)

    ql = utoq(u_l,b_ccl)
    qr = utoq(u_r,b_ccr)

    ! second call for Riemann problem needs just the slope from states evolved to half timestep
    do i = 1, flind%fluids
       fl    => flind%all_fluids(i)%fl
       p_flx => flx(fl%beg:fl%end,:)
       p_ql  => ql(fl%beg:fl%end,:)
       p_qr  => qr(fl%beg:fl%end,:)
       p_bcc => mag_cc(xdim:zdim,:)
       p_bccl => b_ccl(xdim:zdim,:)
       p_bccr => b_ccr(xdim:zdim,:)
       call riemann_hlld(nx, p_flx, p_ql, p_qr, p_bcc, p_bccl, p_bccr, fl%gam)
    enddo

    u(:,2:nx) = u(:,2:nx) + dtodx*(flx(:size(u,1),1:nx-1) - flx(:size(u,1),2:nx))
    u(:,1) = u(:,2)
    u(:,nx) = u(:,nx-1)

  end subroutine rk2_muscl

!----------------------------------------------------------------------------------------------------------------------------------

end module fluidupdate<|MERGE_RESOLUTION|>--- conflicted
+++ resolved
@@ -222,21 +222,11 @@
         q(fl%imz,:) =  u(fl%imz,:)/u(fl%idn,:)
         ! J.CoPhy 208 (2005),Pg 317, Eq. 2. Gas pressure: p = (gamma-1)*(e-half*rho*v^2-half*B^2) and Total pressure: p_T = p + half*B^2. (1) and (2) are markers for HD and MHD.
         if (fl%has_energy) then
-<<<<<<< HEAD
-           ! q(fl%ien,:) =  fl%gam_1*(u(fl%ien,:) - ekin(u(fl%imx,:), u(fl%imy,:), u(fl%imz,:), u(fl%idn,:)))
-           ! if (fl%is_magnetized) then
-           !    q(fl%ien,:) =  q(fl%ien,:) + (one - half*fl%gam) * sum(b_cc(xdim:zdim,:)**2, dim=1)
-           q(fl%ien,:) =  fl%gam_1*(u(fl%ien,:) - ekin(u(fl%imx,:), u(fl%imy,:), u(fl%imz,:), u(fl%idn,:)))
-           if (fl%is_magnetized) &
-                q(fl%ien,:) =  q(fl%ien,:) - half * fl%gam_1 * sum(b_cc(xdim:zdim,:)**2, dim=1)
-        endif
-=======
             q(fl%ien,:) =  fl%gam_1*(u(fl%ien,:) - ekin(u(fl%imx,:), u(fl%imy,:), u(fl%imz,:), u(fl%idn,:))) ! Primitive variable for gas pressure (p) without magnetic fields. (1)
             if (fl%is_magnetized) then
                q(fl%ien,:) =  q(fl%ien,:) - half*fl%gam_1*sum(b_cc(xdim:zdim,:)**2, dim=1) ! Primitive variable for gas pressure (p) with magnetic fields. The requirement of total pressure is dealt in the fluxes and hlld routines. (2)
             endif
-         endif
->>>>>>> 1beee0d5
+        endif
      
      enddo
 
