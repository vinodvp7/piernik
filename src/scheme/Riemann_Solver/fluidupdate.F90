!
! PIERNIK Code Copyright (C) 2006 Michal Hanasz
!
!    This file is part of PIERNIK code.
!
!    PIERNIK is free software: you can redistribute it and/or modify
!    it under the terms of the GNU General Public License as published by
!    the Free Software Foundation, either version 3 of the License, or
!    (at your option) any later version.
!
!    PIERNIK is distributed in the hope that it will be useful,
!    but WITHOUT ANY WARRANTY; without even the implied warranty of
!    MERCHANTABILITY or FITNESS FOR A PARTICULAR PURPOSE.  See the
!    GNU General Public License for more details.
!
!    You should have received a copy of the GNU General Public License
!    along with PIERNIK.  If not, see <http://www.gnu.org/licenses/>.
!
!    Initial implementation of PIERNIK code was based on TVD split MHD code by
!    Ue-Li Pen
!        see: Pen, Arras & Wong (2003) for algorithm and
!             http://www.cita.utoronto.ca/~pen/MHD
!             for original source code "mhd.f90"
!
!    For full list of developers see $PIERNIK_HOME/license/pdt.txt
!
!    HLLD Riemann solver for ideal magnetohydrodynamics
!    Varadarajan Parthasarathy, CAMK, Warszawa. 2015.
!    Dr. Artur Gawryszczak, CAMK, Warszawa.
!
!    Energy fix up routines for CT and its related comments are not used in the current version.
!    The algorithm is simply present for experimental purposes.
!--------------------------------------------------------------------------------------------------------------

#include "piernik.def"

module fluidupdate
! pulled by RIEMANN

  implicit none
  private
  public :: fluid_update

contains

!>
!! \brief Advance the solution by two timesteps using directional splitting
!!
!! Spaghetti warning: copied from rtvd_split
!<

  subroutine fluid_update

    use constants,    only: GEO_XYZ, DIVB_HDC
    use dataio_pub,   only: halfstep, die, warn
    use domain,       only: dom, is_refined
    use fluidindex,   only: flind
    use fluxlimiters, only: set_limiters
    use global,       only: dt, dtm, t, limiter, limiter_b, divB_0_method
    use mass_defect,  only: update_magic_mass
    use mpisetup,     only: master
    use hdc,          only: update_chspeed

    implicit none

    integer(kind=4) :: nmag, i
    logical, save   :: first_run = .true.

    ! is_multicg should be safe
    if (is_refined) call die("[fluid_update] This Rieman solver is not compatible with mesh refinements yet!")
    if (dom%geometry_type /= GEO_XYZ) call die("[fluid_update] Non-cartesian geometry is not implemented yet in this Riemann solver.")
#ifdef GRAV
#  error Graviy is not implemented yet in this Riemann solver.
#endif /* GRAV */
#ifdef ISO
#  error Isothermal EOS is not implemented yet in this Riemann solver.
#endif /* ISO */
    nmag = 0
    do i = 1, flind%fluids
       if (flind%all_fluids(i)%fl%is_magnetized) nmag = nmag + 1
    enddo
    if (nmag > 1) call die("[fluidupdate:fluid_update] At most one magnetized fluid is implemented")

!!!call repeat_fluidstep

    if (divB_0_method == DIVB_HDC) call update_chspeed
    halfstep = .false.
    if (first_run) then
       dtm = 0.0
       call set_limiters(limiter, limiter_b)
       if (master) call warn("[fluid_update] This is an experimental implementation of the Riemann solver. Expect unexpected.")
    else
       dtm = dt
    endif
    t = t + dt
    call make_3sweeps(.true.) ! X -> Y -> Z

! Sources should be hooked to problem_customize_solution with forward argument

    halfstep = .true.
    t = t + dt
    dtm = dt
    call make_3sweeps(.false.) ! Z -> Y -> X
    call update_magic_mass

    if (first_run) first_run = .false.

  end subroutine fluid_update

!-------------------------------------------------------------------------------------------------------------------

  subroutine make_3sweeps(forward)

    use constants,      only: xdim, zdim, I_ONE, DIVB_HDC
    use global,         only: divB_0_method, use_hdc_3D
    use hdc,            only: eglm, glm_3D
    use user_hooks,     only: problem_customize_solution
#if defined(COSM_RAYS) && defined(MULTIGRID)
    use all_boundaries,      only: all_fluid_boundaries
    use initcosmicrays,      only: use_split
    use multigrid_diffusion, only: multigrid_solve_diff
#endif /* COSM_RAYS && MULTIGRID */

    implicit none

    logical, intent(in) :: forward  !< If .true. then do X->Y->Z sweeps, if .false. then reverse that order

    integer(kind=4)                 :: ddim

#if defined(COSM_RAYS) && defined(MULTIGRID)
    if (.not. use_split) then
       call multigrid_solve_diff
       call all_fluid_boundaries
    endif
#endif /* COSM_RAYS && MULTIGRID */

    if (forward) then
       do ddim = xdim, zdim, 1
          call make_sweep(ddim, forward)
       enddo
    else
       do ddim = zdim, xdim, -I_ONE
          call make_sweep(ddim, forward)
       enddo
    endif
    if (associated(problem_customize_solution)) call problem_customize_solution(forward)

    if (divB_0_method == DIVB_HDC) then
       if (use_hdc_3D) call glm_3D
       call eglm
    endif

  end subroutine make_3sweeps

!-------------------------------------------------------------------------------------------------------------------

  subroutine make_sweep(dir, forward)

    use all_boundaries, only: all_bnd
    use cg_leaves,      only: leaves
    use cg_list,        only: cg_list_element
    use domain,         only: dom
    use global,         only: skip_sweep, dt, force_cc_mag
#ifdef COSM_RAYS
    use crdiffusion,    only: cr_diff
    use initcosmicrays, only: use_split
#endif /* COSM_RAYS */
#ifdef MAGNETIC
    use constants,      only: DIVB_CT
    use global,         only: divB_0_method
#endif /* MAGNETIC */

    implicit none

    integer(kind=4), intent(in) :: dir      !< direction, one of xdim, ydim, zdim
    logical,         intent(in) :: forward  !< if .false. then reverse operation order in the sweep

    type(cg_list_element), pointer  :: cgl

    ! ToDo: check if changes of execution order here (block loop, direction loop, boundary update can change
    ! cost or allow for reduction of required guardcells
    if (.not. force_cc_mag) call bfc2bcc

    if (dom%has_dir(dir)) then
       if (.not. forward) then
#ifdef COSM_RAYS
          if (use_split) call cr_diff(dir)
#endif /* COSM_RAYS */
#ifdef MAGNETIC
          if (divB_0_method == DIVB_CT) call magfield(dir)
#endif /* MAGNETIC */
       endif

       cgl => leaves%first
       do while (associated(cgl))
          ! Warning: 2.5D MHD may need all directional calls anyway
          if (.not. skip_sweep(dir)) call sweep_dsplit(cgl%cg,dt,dir)
          cgl => cgl%nxt
       enddo

       call all_bnd
       if (forward) then
#ifdef MAGNETIC
          if (divB_0_method == DIVB_CT) call magfield(dir)
#endif /* MAGNETIC */
#ifdef COSM_RAYS
          if (use_split) call cr_diff(dir)
#endif /* COSM_RAYS */
       endif

    endif

  end subroutine make_sweep

!-------------------------------------------------------------------------------------------------------------------

#ifdef MAGNETIC
   subroutine magfield(dir)

      use ct,          only: advectb
      use constants,   only: ndims, I_ONE
      use dataio_pub,  only: die
      use global,      only: force_cc_mag
#ifdef RESISTIVE
      use resistivity, only: diffuseb
#endif /* RESISTIVE */

       implicit none

       integer(kind=4), intent(in) :: dir

       integer(kind=4)             :: bdir, dstep

       if (force_cc_mag) call die("[fluidupdate:magfield] forcing cell-centered magnetic field is not allowed for constrained transport")

       do dstep = 0, 1
          bdir  = I_ONE + mod(dir+dstep,ndims)
          call advectb(bdir, dir)
#ifdef RESISTIVE
         call diffuseb(bdir, dir)
#endif /* RESISTIVE */
         call mag_add(dir, bdir)
      enddo

   end subroutine magfield

!-------------------------------------------------------------------------------------------------------------------

 subroutine mag_add(dim1, dim2)

      use cg_leaves,        only: leaves
      use cg_list,          only: cg_list_element
      use dataio_pub,       only: die
      use global,           only: force_cc_mag
      use grid_cont,        only: grid_container
      use all_boundaries,   only: all_mag_boundaries
      use user_hooks,       only: custom_emf_bnd
#ifdef RESISTIVE
     use constants,        only: wcu_n
     use dataio_pub,       only: die
     use domain,           only: is_multicg
     use named_array_list, only: qna
#endif /* RESISTIVE */

      implicit none

      integer(kind=4), intent(in)    :: dim1, dim2

      type(cg_list_element), pointer :: cgl
      type(grid_container),  pointer :: cg
#ifdef RESISTIVE
      real, dimension(:,:,:), pointer :: wcu
#endif /* RESISTIVE */

      if (force_cc_mag) call die("[fluidupdate:mag_add] forcing cell-centered magnetic field is not allowed for constrained transport")

      cgl => leaves%first
      do while (associated(cgl))
         cg => cgl%cg
#ifdef RESISTIVE
! DIFFUSION FULL STEP
         wcu => cg%q(qna%ind(wcu_n))%arr
         if (is_multicg) call die("[fluidupdate:mag_add] multiple grid pieces per processor not implemented yet") ! not tested custom_emf_bnd
         if (associated(custom_emf_bnd)) call custom_emf_bnd(wcu)
         cg%b(dim2,:,:,:) = cg%b(dim2,:,:,:) -              wcu*cg%idl(dim1)
         cg%b(dim2,:,:,:) = cg%b(dim2,:,:,:) + pshift(wcu,dim1)*cg%idl(dim1)
         cg%b(dim1,:,:,:) = cg%b(dim1,:,:,:) +              wcu*cg%idl(dim2)
         cg%b(dim1,:,:,:) = cg%b(dim1,:,:,:) - pshift(wcu,dim2)*cg%idl(dim2)
#endif /* RESISTIVE */
! ADVECTION FULL STEP
         if (associated(custom_emf_bnd)) call custom_emf_bnd(cg%wa)
         cg%b(dim2,:,:,:) = cg%b(dim2,:,:,:) - cg%wa*cg%idl(dim1)
         cg%wa = mshift(cg%wa,dim1)
         cg%b(dim2,:,:,:) = cg%b(dim2,:,:,:) + cg%wa*cg%idl(dim1)
         cg%b(dim1,:,:,:) = cg%b(dim1,:,:,:) - cg%wa*cg%idl(dim2)
         cg%wa = pshift(cg%wa,dim2)
         cg%b(dim1,:,:,:) = cg%b(dim1,:,:,:) + cg%wa*cg%idl(dim2)
         cgl => cgl%nxt
      enddo

      call all_mag_boundaries

   end subroutine mag_add

!-------------------------------------------------------------------------------------------------------------------

!>
!! \brief Function pshift makes one-cell, forward circular shift of 3D array in any direction
!! \param tab input array
!! \param d direction of the shift, where 1,2,3 corresponds to \a x,\a y,\a z respectively
!! \return real, dimension(size(tab,1),size(tab,2),size(tab,3))
!!
!! The function was written in order to significantly improve
!! the performance at the cost of the flexibility of original \p CSHIFT.
!<
   function pshift(tab, d)

      use dataio_pub,    only: warn

      implicit none

      real, dimension(:,:,:), intent(inout) :: tab
      integer(kind=4),        intent(in)    :: d

      integer :: ll
      real, dimension(size(tab,1),size(tab,2),size(tab,3)) :: pshift

      ll = size(tab,d)

      if (ll==1) then
         pshift = tab
         return
      endif

      if (d==1) then
         pshift(1:ll-1,:,:) = tab(2:ll,:,:); pshift(ll,:,:) = tab(1,:,:)
      else if (d==2) then
         pshift(:,1:ll-1,:) = tab(:,2:ll,:); pshift(:,ll,:) = tab(:,1,:)
      else if (d==3) then
         pshift(:,:,1:ll-1) = tab(:,:,2:ll); pshift(:,:,ll) = tab(:,:,1)
      else
         call warn('[fluidupdate:pshift]: Dim ill defined in pshift!')
      endif

      return
   end function pshift

!>
!! \brief Function mshift makes one-cell, backward circular shift of 3D array in any direction
!! \param tab input array
!! \param d direction of the shift, where 1,2,3 corresponds to \a x,\a y,\a z respectively
!! \return real, dimension(size(tab,1),size(tab,2),size(tab,3))
!!
!! The function was written in order to significantly improve
!! the performance at the cost of the flexibility of original \p CSHIFT.
!<
   function mshift(tab,d)

      use dataio_pub,    only: warn

      implicit none

      real, dimension(:,:,:), intent(inout) :: tab
      integer(kind=4),        intent(in)    :: d

      integer :: ll
      real, dimension(size(tab,1) , size(tab,2) , size(tab,3)) :: mshift

      ll = size(tab,d)

      if (ll==1) then
         mshift = tab
         return
      endif

      if (d==1) then
         mshift(2:ll,:,:) = tab(1:ll-1,:,:); mshift(1,:,:) = tab(ll,:,:)
      else if (d==2) then
         mshift(:,2:ll,:) = tab(:,1:ll-1,:); mshift(:,1,:) = tab(:,ll,:)
      else if (d==3) then
         mshift(:,:,2:ll) = tab(:,:,1:ll-1); mshift(:,:,1) = tab(:,:,ll)
      else
         call warn('[fluidupdate:mshift]: Dim ill defined in mshift!')
      endif

      return
   end function mshift

#endif /* MAGNETIC */

!-------------------------------------------------------------------------------------------------------------------

  subroutine bfc2bcc

     use cg_leaves,        only: leaves
     use cg_list,          only: cg_list_element
     use constants,        only: xdim, ydim, zdim, LO, HI, half
     use dataio_pub,       only: die
     use domain,           only: dom
     use global,           only: force_cc_mag
     use grid_cont,        only: grid_container
     use named_array_list, only: wna

     implicit none

     type(cg_list_element), pointer :: cgl
     type(grid_container),  pointer :: cg

     if (force_cc_mag) call die("[fluidupdate:bfc2bcc] no  point in converting cell-centered magnetic field to cell centers like it was face-centered")

     cgl => leaves%first
     do while (associated(cgl))
        cg => cgl%cg

        cg%w(wna%bcci)%arr(:,:,:,:) = half * cg%b(:, :, :, :)

        cg%w(wna%bcci)%arr(xdim, cg%lhn(xdim, LO):cg%lhn(xdim, HI)-1, :, :) = &
             cg%w(wna%bcci)%arr(xdim, cg%lhn(xdim, LO):cg%lhn(xdim, HI)-1, :, :) + &
             half * cg%b(xdim, cg%lhn(xdim, LO)+dom%D_x:cg%lhn(xdim, HI)-1+dom%D_x, :, :)

        cg%w(wna%bcci)%arr(ydim, :,cg%lhn(ydim, LO):cg%lhn(ydim, HI)-1, :) = &
             cg%w(wna%bcci)%arr(ydim, :, cg%lhn(ydim, LO):cg%lhn(ydim, HI)-1, :) + &
             half * cg%b(ydim, :, cg%lhn(ydim, LO)+dom%D_y:cg%lhn(ydim, HI)-1+dom%D_y, :)

        cg%w(wna%bcci)%arr(zdim, :, :, cg%lhn(zdim, LO):cg%lhn(zdim, HI)-1) = &
             cg%w(wna%bcci)%arr(zdim, :, :, cg%lhn(zdim, LO):cg%lhn(zdim, HI)-1) + &
             half * cg%b(zdim, :, :, cg%lhn(zdim, LO)+dom%D_z:cg%lhn(zdim, HI)-1+dom%D_z)

        cgl => cgl%nxt
     enddo

  end subroutine bfc2bcc

  subroutine sweep_dsplit(cg, dt, ddim)

    use constants,        only: pdims, xdim, zdim, ORTHO1, ORTHO2, LO, HI, psi_n, INVALID
    use fluidindex,       only: iarr_all_swp, iarr_mag_swp
    use global,           only: force_cc_mag
    use grid_cont,        only: grid_container
    use named_array_list, only: wna, qna
    use cg_leaves,        only: leaves
#ifdef COSM_RAYS
    use crhelpers,        only: div_v, set_div_v1d
    use fluidindex,       only: flind
#endif /* COSM_RAYS */

    implicit none

    type(grid_container), pointer, intent(in) :: cg
    real,                          intent(in) :: dt
    integer(kind=4),               intent(in) :: ddim

    real, dimension(size(cg%u,1), cg%n_(ddim)) :: u1d
    real, dimension(xdim:zdim, cg%n_(ddim))    :: b_cc1d
    real, dimension(1, cg%n_(ddim))            :: psi_d ! artificial rank-2 to conform to flux limiter interface
    real, dimension(:,:), pointer              :: pu, pb
    integer                                    :: i1, i2
    integer                                    :: bi
    real, dimension(:), pointer                :: ppsi
    integer                                    :: psii
    real, dimension(:), pointer                :: div_v1d => null()

    if (force_cc_mag) then
       bi = wna%bi
    else
       bi = wna%bcci
    endif

    psii = INVALID
    if (qna%exists(psi_n)) psii = qna%ind(psi_n)
    psi_d = 0.
    nullify(ppsi)

#ifdef COSM_RAYS
    call div_v(flind%ion%pos, cg)
#endif /* COSM_RAYS */

    do i2 = cg%lhn(pdims(ddim, ORTHO2), LO), cg%lhn(pdims(ddim,ORTHO2), HI)
       do i1 = cg%lhn(pdims(ddim, ORTHO1), LO), cg%lhn(pdims(ddim, ORTHO1), HI)
          pu => cg%w(wna%fi)%get_sweep(ddim,i1,i2)
          u1d(iarr_all_swp(ddim,:),:) = pu(:,:)
          pb => cg%w(bi)%get_sweep(ddim,i1,i2)
          b_cc1d(iarr_mag_swp(ddim,:),:) = pb(:,:)
#ifdef COSM_RAYS
          call set_div_v1d(div_v1d, ddim, i1, i2, cg)
#endif /* COSM_RAYS */
          if (psii /= INVALID) then
             ppsi => cg%q(psii)%get_sweep(ddim,i1,i2)
             psi_d(1, :) = ppsi(:)
             call solve(u1d, b_cc1d, dt/cg%dl(ddim), psi_d, div_v1d)
             ppsi(:) = psi_d(1,:)
          else
             call solve(u1d, b_cc1d, dt/cg%dl(ddim), psi_d, div_v1d)
          endif
          pu(:,:) = u1d(iarr_all_swp(ddim,:),:)
          pb(:,:) = b_cc1d(iarr_mag_swp(ddim,:),:) ! ToDo figure out how to manage CT energy fixup without extra storage
       enddo
    enddo

    if (qna%exists(psi_n)) call leaves%leaf_arr3d_boundaries(qna%ind(psi_n))
    !! ToDo: check if it can be called less often and without corners

  end subroutine sweep_dsplit

!---------------------------------------------------------------------------------------------------------------------

  subroutine solve(u, b_cc, dtodx, psi, div_v1d)

     use constants,  only: half
     use dataio_pub, only: die
     use global,     only: h_solver

     implicit none

     real, dimension(:,:), intent(inout) :: u
     real, dimension(:,:), intent(inout) :: b_cc
     real,                 intent(in)    :: dtodx
     real, dimension(:,:), intent(inout) :: psi
     real, dimension(:), pointer, intent(in) :: div_v1d

     real, dimension(size(b_cc,1),size(b_cc,2)), target :: b_cc_l, b_cc_r, mag_cc
     real, dimension(size(b_cc,1),size(b_cc,2))         :: b_ccl, b_ccr, db1, db2, db3
     real, dimension(size(u,1),size(u,2)), target       :: flx, ql, qr
     real, dimension(size(u,1),size(u,2))               :: ul, ur, du1, du2, du3

     real, dimension(size(psi,1),size(psi,2))           :: psi__l, psi__r, dpsi1, dpsi2, dpsi3
     real, dimension(size(psi,1),size(psi,2)), target   :: psi_l, psi_r
     real, dimension(size(psi,1),size(psi,2)),target    :: psi_cc
<<<<<<< HEAD
     
=======

>>>>>>> 18e1def5

     integer                                            :: nx

     nx  = size(u,2)
     if (size(b_cc,2) /= nx) call die("[fluidupdate:rk2] size b_cc and u mismatch")
     mag_cc = huge(1.)

     ! Only muscl and rk2 schemes should be considered for production use.
     ! Other schemes are left here for educational purposes, just to show how to construct alternative approaches.
     select case (h_solver)
        case ("muscl")
           call slope
           call ulr_fluxes_qlr
           call riemann_wrap
           call update
        case ("rk2")
           call slope
           call ulr_to_qlr                     ! Just the slope is used to feed 1st call to Riemann solver
           call riemann_wrap                   ! Now we advance the left and right states by half timestep.
           call du_db(du1, db1,dpsi1)               ! The slope is already calculated and can be reused
           call ulr_to_qlr(half*du1, half*db1,half*dpsi1)
           call riemann_wrap                   ! second call for Riemann problem uses states evolved to half timestep
           call update
        case ("rk2_s")                         ! RK2 with alternative approach to calculating slopes for 2nd step
           call slope
           call ulr_to_qlr
           call riemann_wrap
           call du_db(du1, db1,dpsi1)
           call slope(half*du1, half*db1,half*dpsi1)
           call ulr_to_qlr
           call riemann_wrap
           call update
        case ("rk2_muscl")
           call slope
           call ulr_fluxes_qlr
           call riemann_wrap                   ! MUSCL-Hancock is used to feed 1st call to Riemann solver
           call du_db(du1, db1,dpsi1)          ! Now we can calculate state for half-timestep and recalculate slopes
           call ulr_to_qlr(half*du1, half*db1,half*dpsi1)
           call riemann_wrap                   ! second call for Riemann problem needs just the slope from states evolved to half timestep
           call update
        case ("rk2_muscl_s")                   ! MUSCL-RK2 with alternative approach to calculating slopes for 2nd step
           call slope
           call ulr_fluxes_qlr
           call riemann_wrap
           call du_db(du1, db1,dpsi1)
           call slope(half*du1,half*db1,half*dpsi1)
           call ulr_to_qlr
           call riemann_wrap
           call update
        case ("euler")                         ! Gives quite sharp advection, especially for CFL=0.5, but it is unstable and produces a lot of noise. Do not use, except for educational purposes.
           call slope
           call ulr_to_qlr
           call riemann_wrap
           call update
        case ("heun")
           call slope
           call ulr_to_qlr
           call riemann_wrap
           call du_db(du1, db1,dpsi1)
           call ulr_to_qlr(du1, db1,dpsi1)
           call riemann_wrap
           call update([1., 1.])
        case ("rk4")
           call slope
           call ulr_to_qlr
           call riemann_wrap
           call du_db(du1, db1,dpsi1)
           call ulr_to_qlr(half*du1, half*db1,half*dpsi1)
           call riemann_wrap
           call du_db(du2, db2,dpsi2)
           call ulr_to_qlr(half*du2, half*db2,half*dpsi2)
           call riemann_wrap
           call du_db(du3, db3,dpsi3)
           call ulr_to_qlr(du3, db3,dpsi3)
           call riemann_wrap
           call update([1., 1., 2., 2.])
        case ("rk4_s")                         ! RK4 with alternative approach to calculating slopes for 2nd-4th step
           call slope
           call ulr_to_qlr
           call riemann_wrap
           call du_db(du1, db1,dpsi1)
           call slope(half*du1, half*db1, half*dpsi1)
           call ulr_to_qlr
           call riemann_wrap
           call du_db(du2, db2,dpsi2)
           call slope(half*du2, half*db2, half*dpsi2)
           call ulr_to_qlr
           call riemann_wrap
           call du_db(du3, db3, dpsi3)
           call slope(du3, db3, dpsi3)
           call ulr_to_qlr
           call riemann_wrap
           call update([1., 1., 2., 2.])
        case default
           call die("[fluidupdate:sweep_dsplit] No recognized solver")
     end select

     contains

       ! some shortcuts

        subroutine slope(uu, bb, pp)

           use constants,    only: half, xdim, DIVB_HDC
           use dataio_pub,   only: die
           use fluxlimiters, only: flimiter, blimiter
           use global,       only: divB_0_method

           implicit none

           real, optional, dimension(size(u,1),size(u,2)),       intent(in) :: uu
           real, optional, dimension(size(b_cc,1),size(b_cc,2)), intent(in) :: bb
           real, optional, dimension(size(psi,1),size(psi,2)),   intent(in) :: pp


           real, dimension(size(u,1),size(u,2))       :: du
           real, dimension(size(b_cc,1),size(b_cc,2)) :: db

           if ((present(uu) .neqv. present(bb)) .or. (present(bb) .neqv. present(pp))) &
                call die("[fluidupdate:solve:slope] either none or all optional arguments must be present")

           if (present(uu)) then
              du  = flimiter(u + uu)
              ul  = u + uu - half*du
              ur  = u + uu + half*du
           else
              du  = flimiter(u)
              ul  = u - half*du
              ur  = u + half*du
           endif

           if (present(bb)) then
              db  = blimiter(b_cc + bb)
              b_ccl = b_cc + bb - half*db
              b_ccr = b_cc + bb + half*db
           else
              db  = blimiter(b_cc)
              b_ccl = b_cc - half*db
              b_ccr = b_cc + half*db
           endif

           if (divB_0_method == DIVB_HDC) then
              if (present(pp)) then
                 psi__l = psi + pp
              else
                 psi__l = psi
              endif
              psi__r = psi__l
              if (present(bb)) then
                 b_ccl(xdim, :) = b_cc(xdim, :) + bb(xdim, :)
              else
                 b_ccl(xdim, :) = b_cc(xdim, :)
              endif
              b_ccr(xdim, :) = b_ccl(xdim, :)
           endif


        end subroutine slope

        subroutine ulr_to_qlr(du, db, dpsi)

           use constants,  only: DIVB_HDC
           use dataio_pub, only: die
           use global,     only: divB_0_method

           implicit none

           real, optional, dimension(size(u,1),size(u,2)),       intent(in) :: du
           real, optional, dimension(size(b_cc,1),size(b_cc,2)), intent(in) :: db
           real, optional, dimension(size(psi,1),size(psi,2)),   intent(in) :: dpsi

           real, dimension(size(u,1),size(u,2))               :: u_l, u_r

           if ((present(du) .neqv. present(db)) .or. (present(db) .neqv. present(dpsi))) &
                call die("[fluidupdate:solve:slope] either none or all optional arguments must be present")

           if (present(du)) then
              u_l = ur + du
              u_r(:,1:nx-1) = ul(:,2:nx) + du(:,2:nx)
           else
              u_l = ur
              u_r(:,1:nx-1) = ul(:,2:nx)
           endif
           u_r(:,nx) = u_r(:,nx-1)

           if (present(db)) then
              b_cc_l = b_ccr + db
              b_cc_r(:,1:nx-1) = b_ccl(:,2:nx) + db(:,2:nx)
           else
              b_cc_l = b_ccr
              b_cc_r(:,1:nx-1) = b_ccl(:,2:nx)
           endif
           b_cc_r(:,nx) = b_cc_r(:,nx-1)

           if (divB_0_method == DIVB_HDC) then
              if (present(dpsi)) then
                 psi_l = psi__r + dpsi
                 psi_r(:,1:nx-1) = psi__l(:,2:nx) + dpsi(:,2:nx)
              else
                 psi_l = psi__r
                 psi_r(:,1:nx-1) = psi__l(:,2:nx)
              endif
              psi_r(:,nx) = psi_r(:,nx-1)
           endif

           ql = utoq(u_l,b_cc_l)
           qr = utoq(u_r,b_cc_r)

        end subroutine ulr_to_qlr

        subroutine ulr_fluxes_qlr

           use constants,  only: DIVB_HDC
           use hlld,       only: fluxes
           use global,     only: divB_0_method

           implicit none

           real, dimension(size(u,1)+size(b_cc,1)+size(psi,1),size(u,2)), target :: flx
           real, dimension(size(u,1),size(u,2))                                  :: u_l, u_r

           flx  = fluxes(ul,b_ccl,psi__l) - fluxes(ur,b_ccr,psi__r)

           u_l = ur + half*dtodx*flx(:size(u,1),:)
           u_r(:,1:nx-1) = ul(:,2:nx) + half*dtodx*flx(:size(u,1),2:nx)
           u_r(:,nx) = u_r(:,nx-1)

           b_cc_l(:,2:nx) = b_ccr(:,2:nx) + half*dtodx*flx(size(u,1)+1:size(u,1)+size(b_cc,1),2:nx)
           b_cc_l(:,1) = b_cc_l(:,2)
           b_cc_r(:,1:nx-1) = b_ccl(:,2:nx) + half*dtodx*flx(size(u,1)+1:size(u,1)+size(b_cc,1),2:nx)
           b_cc_r(:,nx) = b_cc_r(:,nx-1)

           if (divB_0_method == DIVB_HDC) then
              psi_l(1,2:nx) = psi__r(1,2:nx) + half*dtodx*flx(size(u,1)+size(b_cc,1)+1,2:nx)
              psi_l(:,1) = psi_l(:,2)
              psi_r(1,1:nx-1) = psi__l(1,2:nx) + half*dtodx*flx(size(u,1)+size(b_cc,1)+1,2:nx)
              psi_r(:,nx) = psi_r(:,nx-1)
           endif
           ql = utoq(u_l,b_cc_l)
           qr = utoq(u_r,b_cc_r)

        end subroutine ulr_fluxes_qlr

        subroutine du_db(du, db, dpsi)

           use constants,  only: DIVB_HDC
           use global,     only: divB_0_method

           implicit none

           real, dimension(size(u,1),size(u,2)),       intent(out) :: du
           real, dimension(size(b_cc,1),size(b_cc,2)), intent(out) :: db
           real, dimension(size(psi,1),size(psi,2)),   intent(out) :: dpsi

           du(:,2:nx) = dtodx*(flx(:,1:nx-1) - flx(:,2:nx))
           du(:,1) = du(:,2)

           db(:,2:nx) = dtodx*(mag_cc(:,1:nx-1) - mag_cc(:,2:nx))
           db(:,1) = db(:,2)

           if (divB_0_method == DIVB_HDC) then
              dpsi(:,2:nx) = dtodx*(psi_cc(:,1:nx-1) - psi_cc(:,2:nx))
              dpsi(:,1) = dpsi(:,2)
           else
              dpsi = 0.
           endif

        end subroutine du_db

        subroutine riemann_wrap()

           use constants,  only: xdim, zdim, DIVB_HDC
           use fluidindex, only: flind
           use fluidtypes, only: component_fluid
           use global,     only: divB_0_method
           use hlld,       only: riemann_hlld
           use hdc,        only: glm_mhd

           implicit none

           integer :: i
           class(component_fluid), pointer :: fl
           real, dimension(size(b_cc,1),size(b_cc,2)), target :: b0, bf0
           real, dimension(:,:), pointer :: p_flx, p_bcc, p_bccl, p_bccr, p_ql, p_qr
           real, dimension(size(psi,1),size(psi,2)), target ::  p0, pf0
           real, dimension(:,:), pointer :: p_psif, p_psi_l, p_psi_r

           do i = 1, flind%fluids
              fl    => flind%all_fluids(i)%fl
              p_flx => flx(fl%beg:fl%end,:)
              p_ql  => ql(fl%beg:fl%end,:)
              p_qr  => qr(fl%beg:fl%end,:)
              if (fl%is_magnetized) then
                 p_bccl => b_cc_l(xdim:zdim,:)
                 p_bccr => b_cc_r(xdim:zdim,:)
                 p_bcc  => mag_cc(xdim:zdim,:)
                 if (divB_0_method == DIVB_HDC) then
                    p_psif  => psi_cc(:,:)
                    p_psi_l => psi_l(:,:)
                    p_psi_r => psi_r(:,:)
                    call glm_mhd(p_psi_l(1,:), p_psi_r(1,:), p_bccl(xdim,:), p_bccr(xdim,:), p_bcc(xdim,:), p_psif(1,:))
                 else
                    mag_cc(xdim,:) = 0.
                 endif
              else ! ignore all magnetic field
                 b0 = 0.
                 p_bccl => b0
                 p_bccr => b0
                 p_bcc  => bf0
                 if (divB_0_method == DIVB_HDC) then
                    p0 = 0.
                    p_psi_l => p0
                    p_psi_r => p0
                    p_psif  => pf0
                 endif
              endif

              call riemann_hlld(nx, p_flx, p_ql, p_qr, p_bcc, p_bccl, p_bccr, fl%gam) ! whole mag_cc is not needed now for simple schemes but rk2 and rk4 still rely on it
<<<<<<< HEAD
enddo
=======
           enddo
>>>>>>> 18e1def5
        end subroutine riemann_wrap

        subroutine update(weights)

           use constants,        only: xdim, ydim, zdim, DIVB_HDC
           use hdc,              only: chspeed
           use fluidindex,       only: flind
           use global,           only: divB_0_method, glm_iter, use_hdc_1D, glm_alpha !cfl
<<<<<<< HEAD
           
=======

>>>>>>> 18e1def5
#ifdef COSM_RAYS
           use fluidindex,       only: iarr_all_dn, iarr_all_mx, iarr_all_en
           use global,           only: dt
           use initcosmicrays,   only: iarr_crs, smallecr
           use sourcecosmicrays, only: src_gpcr
#ifdef COSM_RAYS_SOURCES
           use initcosmicrays,   only: iarr_crn
           use sourcecosmicrays, only: src_crn
#endif /* COSM_RAYS_SOURCES */
#endif /* COSM_RAYS */

           implicit none

           real, optional, dimension(:), intent(in) :: weights

           real, dimension(:), allocatable :: w
           integer :: i
           integer :: iend  !< last component of any fluid (i.e. exclude CR or tracers here)

#ifdef COSM_RAYS
           real, dimension(size(u,2),size(u,1))           :: u1
           real, dimension(nx, flind%fluids), target      :: vx
           real, dimension(nx)                            :: grad_pcr
           real, dimension(nx, flind%crs%all)             :: decr
#ifdef COSM_RAYS_SOURCES
           real, dimension(nx, flind%crn%all)             :: srccrn
#endif /* COSM_RAYS_SOURCES */
#endif /* COSM_RAYS */

           iend = flind%all_fluids(flind%fluids)%fl%end

           if (present(weights)) then
              allocate(w(size(weights)))
              w = weights/sum(weights)
           else
              allocate(w(1))
              w(1) = 1.
           endif

           u(:iend,2:nx) = u(:iend,2:nx) + w(1) * dtodx * (flx(:iend,1:nx-1) - flx(:iend,2:nx))
           if (size(w)>=2) u(:iend,2:nx) = u(:iend,2:nx) + w(2) * du1(:iend,2:nx)
           if (size(w)>=3) u(:iend,2:nx) = u(:iend,2:nx) + w(3) * du2(:iend,2:nx)
           if (size(w)>=4) u(:iend,2:nx) = u(:iend,2:nx) + w(4) * du3(:iend,2:nx)
           u(:iend,1) = u(:iend,2)
           u(:iend,nx) = u(:iend,nx-1)

           b_cc(ydim:zdim,2:nx) = b_cc(ydim:zdim,2:nx) + w(1) * dtodx * (mag_cc(ydim:zdim,1:nx-1) - mag_cc(ydim:zdim,2:nx))
           if (size(w)>=2)  b_cc(ydim:zdim,2:nx) = b_cc(ydim:zdim,2:nx) + w(2) * db1(ydim:zdim,2:nx)
           if (size(w)>=3)  b_cc(ydim:zdim,2:nx) = b_cc(ydim:zdim,2:nx) + w(3) * db2(ydim:zdim,2:nx)
           if (size(w)>=4)  b_cc(ydim:zdim,2:nx) = b_cc(ydim:zdim,2:nx) + w(4) * db3(ydim:zdim,2:nx)
           b_cc(ydim:zdim,1) = b_cc(ydim:zdim,2)
           b_cc(ydim:zdim,nx) = b_cc(ydim:zdim,nx-1)

           if (divB_0_method == DIVB_HDC .and. use_hdc_1D) then
              do i=1, glm_iter
                 b_cc(xdim, 2:nx-1) = b_cc(xdim, 2:nx-1) + dtodx * 0.5 * ( &
                      (psi(1, 1:nx-2) - psi(1, 3:nx)) - &
                      (2*b_cc(xdim, 2:nx-1) - b_cc(xdim, 1:nx-2) - b_cc(xdim, 3:nx)) * chspeed)

                 b_cc(xdim,1) = b_cc(xdim,2)
                 b_cc(xdim,nx) = b_cc(xdim,nx-1)

                 psi(1, 2:nx-1) = psi(1, 2:nx-1) + dtodx * 0.5 * chspeed * ( &
                      chspeed * (b_cc(xdim, 1:nx-2) - b_cc(xdim, 3:nx)) - &
                      (2*psi(1, 2:nx-1) - psi(1, 1:nx-2) - psi(1, 3:nx)))

                 psi(:,1) = psi(:,2)
                 psi(:,nx) = psi(:,nx-1)

                 !damping
                 psi = psi*exp(-glm_alpha*chspeed*dtodx)
<<<<<<< HEAD
                 
=======

>>>>>>> 18e1def5
              enddo
           endif

! This is lowest order implementation of CR
! It agrees with the implementation in RTVD in the limit of small CR energy amounts
! ToDo: integrate it into h_solver schemes
#if defined COSM_RAYS && defined IONIZED

           if (nx > 1) then
              ! transposition for compatibility with RTVD-based routines
              u1 = transpose(u)

              vx = u1(:, iarr_all_mx) / u1(:, iarr_all_dn) ! this may also be useful for gravitational acceleration
              ! Replace dt/dtodx by dx == cg%dl(ddim)
              call src_gpcr(u1, nx, dt/dtodx, div_v1d, decr, grad_pcr)
              u1(:, iarr_crs(:)) = u1(:, iarr_crs(:)) + decr(:,:) * dt
              u1(:, iarr_crs(:)) = max(smallecr, u1(:, iarr_crs(:)))
              u1(:, iarr_all_mx(flind%ion%pos)) = u1(:, iarr_all_mx(flind%ion%pos)) + grad_pcr * dt
#ifndef ISO
              u1(:, iarr_all_en(flind%ion%pos)) = u1(:, iarr_all_en(flind%ion%pos)) + vx(:, flind%ion%pos) * grad_pcr * dt
#endif /* !ISO */
           endif
#ifdef COSM_RAYS_SOURCES
           call src_crn(u1, nx, srccrn, dt) ! n safe
           u1(:, iarr_crn) = u1(:, iarr_crn) + srccrn(:,:)*dt
#endif /* COSM_RAYS_SOURCES */

           u = transpose(u1)

#else
           if (.false.) div_v1d = div_v1d + 0.  ! suppress compiler warnings
#endif /* COSM_RAYS && IONIZED */

           deallocate(w)

        end subroutine update

  end subroutine solve

!--------------------------------------------------------------------------------------------------------------

   function utoq(u,b_cc) result(q)

     use constants,  only: half, xdim, zdim
     use fluidindex, only: flind
     use fluidtypes, only: component_fluid
     use func,       only: ekin

     implicit none

     real, dimension(:,:),   intent(in)    :: u , b_cc

     real, dimension(size(u,1),size(u,2))  :: q
     integer  :: p

     class(component_fluid), pointer       :: fl

     do p = 1, flind%fluids
        fl => flind%all_fluids(p)%fl

        q(fl%idn,:) =  u(fl%idn,:)
        q(fl%imx,:) =  u(fl%imx,:)/u(fl%idn,:)
        q(fl%imy,:) =  u(fl%imy,:)/u(fl%idn,:)
        q(fl%imz,:) =  u(fl%imz,:)/u(fl%idn,:)
        ! J.CoPhy 208 (2005),Pg 317, Eq. 2. Gas pressure: p = (gamma-1)*(e-half*rho*v^2-half*B^2) and Total pressure: p_T = p + half*B^2. (1) and (2) are markers for HD and MHD.
        if (fl%has_energy) then
            q(fl%ien,:) =  fl%gam_1*(u(fl%ien,:) - ekin(u(fl%imx,:), u(fl%imy,:), u(fl%imz,:), u(fl%idn,:))) ! Primitive variable for gas pressure (p) without magnetic fields. (1)
            if (fl%is_magnetized) then
               q(fl%ien,:) =  q(fl%ien,:) - half*fl%gam_1*sum(b_cc(xdim:zdim,:)**2, dim=1) ! Primitive variable for gas pressure (p) with magnetic fields. The requirement of total pressure is dealt in the fluxes and hlld routines. (2)
            endif
        endif

     enddo

   end function utoq

end module fluidupdate<|MERGE_RESOLUTION|>--- conflicted
+++ resolved
@@ -526,11 +526,7 @@
      real, dimension(size(psi,1),size(psi,2))           :: psi__l, psi__r, dpsi1, dpsi2, dpsi3
      real, dimension(size(psi,1),size(psi,2)), target   :: psi_l, psi_r
      real, dimension(size(psi,1),size(psi,2)),target    :: psi_cc
-<<<<<<< HEAD
-     
-=======
-
->>>>>>> 18e1def5
+
 
      integer                                            :: nx
 
@@ -849,11 +845,7 @@
               endif
 
               call riemann_hlld(nx, p_flx, p_ql, p_qr, p_bcc, p_bccl, p_bccr, fl%gam) ! whole mag_cc is not needed now for simple schemes but rk2 and rk4 still rely on it
-<<<<<<< HEAD
-enddo
-=======
            enddo
->>>>>>> 18e1def5
         end subroutine riemann_wrap
 
         subroutine update(weights)
@@ -862,11 +854,7 @@
            use hdc,              only: chspeed
            use fluidindex,       only: flind
            use global,           only: divB_0_method, glm_iter, use_hdc_1D, glm_alpha !cfl
-<<<<<<< HEAD
-           
-=======
-
->>>>>>> 18e1def5
+
 #ifdef COSM_RAYS
            use fluidindex,       only: iarr_all_dn, iarr_all_mx, iarr_all_en
            use global,           only: dt
@@ -938,11 +926,7 @@
 
                  !damping
                  psi = psi*exp(-glm_alpha*chspeed*dtodx)
-<<<<<<< HEAD
-                 
-=======
-
->>>>>>> 18e1def5
+
               enddo
            endif
 
