!
! PIERNIK Code Copyright (C) 2006 Michal Hanasz
!
!    This file is part of PIERNIK code.
!
!    PIERNIK is free software: you can redistribute it and/or modify
!    it under the terms of the GNU General Public License as published by
!    the Free Software Foundation, either version 3 of the License, or
!    (at your option) any later version.
!
!    PIERNIK is distributed in the hope that it will be useful,
!    but WITHOUT ANY WARRANTY; without even the implied warranty of
!    MERCHANTABILITY or FITNESS FOR A PARTICULAR PURPOSE.  See the
!    GNU General Public License for more details.
!
!    You should have received a copy of the GNU General Public License
!    along with PIERNIK.  If not, see <http://www.gnu.org/licenses/>.
!
!    Initial implementation of PIERNIK code was based on TVD split MHD code by
!    Ue-Li Pen
!        see: Pen, Arras & Wong (2003) for algorithm and
!             http://www.cita.utoronto.ca/~pen/MHD
!             for original source code "mhd.f90"
!
!    For full list of developers see $PIERNIK_HOME/license/pdt.txt
!
!    HLLD Riemann solver for ideal magnetohydrodynamics
!    Varadarajan Parthasarathy, CAMK, Warszawa. 2015.
!    Dr. Artur Gawryszczak, CAMK, Warszawa.
!
!    Energy fix up routines for CT and its related comments are not used in the current version.
!    The algorithm is simply present for experimental purposes.
!--------------------------------------------------------------------------------------------------------------

#include "piernik.def"

module fluidupdate
! pulled by RIEMANN

  implicit none
  private
  public :: fluid_update

contains

!>
!! \brief Advance the solution by two timesteps using directional splitting
!!
!! Spaghetti warning: copied from rtvd_split
!<

  subroutine fluid_update

    use constants,    only: GEO_XYZ
    use dataio_pub,   only: halfstep, die, warn
    use domain,       only: dom, is_refined
    use fluidindex,   only: flind
    use fluxlimiters, only: set_limiters
    use global,       only: dt, dtm, t, limiter, limiter_b, limiter_p
    use mass_defect,  only: update_magic_mass
    use mpisetup,     only: master
#ifdef GLM
<<<<<<< HEAD
    use hdc,          only: update_chspeed
=======
    use hdc,          only: update_chspeed, glmdamping, eglm
>>>>>>> 1a3aee4c
#endif /* GLM */

    implicit none

    integer(kind=4) :: nmag, i
    logical, save   :: first_run = .true.

    ! is_multicg should be safe
    if (is_refined) call die("[fluid_update] This Rieman solver is not compatible with mesh refinements yet!")
    if (dom%geometry_type /= GEO_XYZ) call die("[fluid_update] Non-cartesian geometry is not implemented yet in this Riemann solver.")
#ifdef GRAV
#  error Graviy is not implemented yet in this Riemann solver.
#endif /* GRAV */
#ifdef ISO
#  error Isothermal EOS is not implemented yet in this Riemann solver.
#endif /* ISO */
    nmag = 0
    do i = 1, flind%fluids
       if (flind%all_fluids(i)%fl%is_magnetized) nmag = nmag + 1
    enddo
    if (nmag > 1) call die("[fluidupdate:fluid_update] At most one magnetized fluid is implemented")

!!!call repeat_fluidstep

#ifdef GLM
    call update_chspeed
#endif /* GLM */
    halfstep = .false.
    if (first_run) then
       dtm = 0.0
       call set_limiters(limiter, limiter_b, limiter_p)
       if (master) call warn("[fluid_update] This is an experimental implementation of the Riemann solver. Expect unexpected.")
    else
       dtm = dt
    endif
    t = t + dt
    call make_3sweeps(.true.) ! X -> Y -> Z

! Sources should be hooked to problem_customize_solution with forward argument

    halfstep = .true.
    t = t + dt
    dtm = dt
    call make_3sweeps(.false.) ! Z -> Y -> X
    call update_magic_mass

    if (first_run) first_run = .false.

  end subroutine fluid_update

!-------------------------------------------------------------------------------------------------------------------

  subroutine make_3sweeps(forward)

    use constants,      only: xdim, zdim, I_ONE
    use user_hooks,     only: problem_customize_solution
#if defined(COSM_RAYS) && defined(MULTIGRID)
    use all_boundaries,      only: all_fluid_boundaries
    use initcosmicrays,      only: use_split
    use multigrid_diffusion, only: multigrid_solve_diff
#endif /* COSM_RAYS && MULTIGRID */
#ifdef GLM
    use hdc,            only: glmdamping, eglm
#endif /* GLM */

    implicit none

    logical, intent(in) :: forward  !< If .true. then do X->Y->Z sweeps, if .false. then reverse that order

    integer(kind=4)                 :: ddim

#if defined(COSM_RAYS) && defined(MULTIGRID)
    if (.not. use_split) then
       call multigrid_solve_diff
       call all_fluid_boundaries
    endif
#endif /* COSM_RAYS && MULTIGRID */

    if (forward) then
       do ddim = xdim, zdim, 1
          call make_sweep(ddim, forward)
       enddo
    else
       do ddim = zdim, xdim, -I_ONE
          call make_sweep(ddim, forward)
       enddo
    endif
    if (associated(problem_customize_solution)) call problem_customize_solution(forward)
#ifdef GLM
    call glmdamping
    call eglm
#endif /* GLM */

  end subroutine make_3sweeps

!-------------------------------------------------------------------------------------------------------------------

  subroutine make_sweep(dir, forward)

    use all_boundaries, only: all_bnd
    use cg_leaves,      only: leaves
    use cg_list,        only: cg_list_element
    use domain,         only: dom
    use global,         only: skip_sweep, dt, force_cc_mag
#ifdef COSM_RAYS
    use crdiffusion,    only: cr_diff
    use initcosmicrays, only: use_split
#endif /* COSM_RAYS */

    implicit none

    integer(kind=4), intent(in) :: dir      !< direction, one of xdim, ydim, zdim
    logical,         intent(in) :: forward  !< if .false. then reverse operation order in the sweep

    type(cg_list_element), pointer  :: cgl

    ! ToDo: check if changes of execution order here (block loop, direction loop, boundary update can change
    ! cost or allow for reduction of required guardcells
    if (.not. force_cc_mag) call bfc2bcc

    if (dom%has_dir(dir)) then
       if (.not. forward) then
#ifdef COSM_RAYS
          if (use_split) call cr_diff(dir)
#endif /* COSM_RAYS */
#ifdef MAGNETIC
          if (.not. force_cc_mag) call magfield(dir)
#endif /* MAGNETIC */
       endif

       cgl => leaves%first
       do while (associated(cgl))
          ! Warning: 2.5D MHD may need all directional calls anyway
          if (.not. skip_sweep(dir)) call sweep_dsplit(cgl%cg,dt,dir)
          cgl => cgl%nxt
       enddo

       call all_bnd
       if (forward) then
#ifdef MAGNETIC
          if (.not. force_cc_mag) call magfield(dir)
#endif /* MAGNETIC */
#ifdef COSM_RAYS
          if (use_split) call cr_diff(dir)
#endif /* COSM_RAYS */
       endif

    endif

  end subroutine make_sweep

!-------------------------------------------------------------------------------------------------------------------

#ifdef MAGNETIC
   subroutine magfield(dir)

      use ct,          only: advectb
      use constants,   only: ndims, I_ONE
      use dataio_pub,  only: die
      use global,      only: force_cc_mag
#ifdef RESISTIVE
      use resistivity, only: diffuseb
#endif /* RESISTIVE */

       implicit none

       integer(kind=4), intent(in) :: dir

       integer(kind=4)             :: bdir, dstep

       if (force_cc_mag) call die("[fluidupdate:magfield] forcing cell-centered magnetic field is not allowed for constrained transport")

       do dstep = 0, 1
          bdir  = I_ONE + mod(dir+dstep,ndims)
          call advectb(bdir, dir)
#ifdef RESISTIVE
         call diffuseb(bdir, dir)
#endif /* RESISTIVE */
         call mag_add(dir, bdir)
      enddo

   end subroutine magfield

!-------------------------------------------------------------------------------------------------------------------

 subroutine mag_add(dim1, dim2)

      use cg_leaves,        only: leaves
      use cg_list,          only: cg_list_element
      use dataio_pub,       only: die
      use global,           only: force_cc_mag
      use grid_cont,        only: grid_container
      use all_boundaries,   only: all_mag_boundaries
      use user_hooks,       only: custom_emf_bnd
#ifdef RESISTIVE
     use constants,        only: wcu_n
     use dataio_pub,       only: die
     use domain,           only: is_multicg
     use named_array_list, only: qna
#endif /* RESISTIVE */

      implicit none

      integer(kind=4), intent(in)    :: dim1, dim2

      type(cg_list_element), pointer :: cgl
      type(grid_container),  pointer :: cg
#ifdef RESISTIVE
      real, dimension(:,:,:), pointer :: wcu
#endif /* RESISTIVE */

      if (force_cc_mag) call die("[fluidupdate:mag_add] forcing cell-centered magnetic field is not allowed for constrained transport")

      cgl => leaves%first
      do while (associated(cgl))
         cg => cgl%cg
#ifdef RESISTIVE
! DIFFUSION FULL STEP
         wcu => cg%q(qna%ind(wcu_n))%arr
         if (is_multicg) call die("[fluidupdate:mag_add] multiple grid pieces per processor not implemented yet") ! not tested custom_emf_bnd
         if (associated(custom_emf_bnd)) call custom_emf_bnd(wcu)
         cg%b(dim2,:,:,:) = cg%b(dim2,:,:,:) -              wcu*cg%idl(dim1)
         cg%b(dim2,:,:,:) = cg%b(dim2,:,:,:) + pshift(wcu,dim1)*cg%idl(dim1)
         cg%b(dim1,:,:,:) = cg%b(dim1,:,:,:) +              wcu*cg%idl(dim2)
         cg%b(dim1,:,:,:) = cg%b(dim1,:,:,:) - pshift(wcu,dim2)*cg%idl(dim2)
#endif /* RESISTIVE */
! ADVECTION FULL STEP
         if (associated(custom_emf_bnd)) call custom_emf_bnd(cg%wa)
         cg%b(dim2,:,:,:) = cg%b(dim2,:,:,:) - cg%wa*cg%idl(dim1)
         cg%wa = mshift(cg%wa,dim1)
         cg%b(dim2,:,:,:) = cg%b(dim2,:,:,:) + cg%wa*cg%idl(dim1)
         cg%b(dim1,:,:,:) = cg%b(dim1,:,:,:) - cg%wa*cg%idl(dim2)
         cg%wa = pshift(cg%wa,dim2)
         cg%b(dim1,:,:,:) = cg%b(dim1,:,:,:) + cg%wa*cg%idl(dim2)
         cgl => cgl%nxt
      enddo

      call all_mag_boundaries

   end subroutine mag_add

!-------------------------------------------------------------------------------------------------------------------

!>
!! \brief Function pshift makes one-cell, forward circular shift of 3D array in any direction
!! \param tab input array
!! \param d direction of the shift, where 1,2,3 corresponds to \a x,\a y,\a z respectively
!! \return real, dimension(size(tab,1),size(tab,2),size(tab,3))
!!
!! The function was written in order to significantly improve
!! the performance at the cost of the flexibility of original \p CSHIFT.
!<
   function pshift(tab, d)

      use dataio_pub,    only: warn

      implicit none

      real, dimension(:,:,:), intent(inout) :: tab
      integer(kind=4),        intent(in)    :: d

      integer :: ll
      real, dimension(size(tab,1),size(tab,2),size(tab,3)) :: pshift

      ll = size(tab,d)

      if (ll==1) then
         pshift = tab
         return
      endif

      if (d==1) then
         pshift(1:ll-1,:,:) = tab(2:ll,:,:); pshift(ll,:,:) = tab(1,:,:)
      else if (d==2) then
         pshift(:,1:ll-1,:) = tab(:,2:ll,:); pshift(:,ll,:) = tab(:,1,:)
      else if (d==3) then
         pshift(:,:,1:ll-1) = tab(:,:,2:ll); pshift(:,:,ll) = tab(:,:,1)
      else
         call warn('[fluidupdate:pshift]: Dim ill defined in pshift!')
      endif

      return
   end function pshift

!>
!! \brief Function mshift makes one-cell, backward circular shift of 3D array in any direction
!! \param tab input array
!! \param d direction of the shift, where 1,2,3 corresponds to \a x,\a y,\a z respectively
!! \return real, dimension(size(tab,1),size(tab,2),size(tab,3))
!!
!! The function was written in order to significantly improve
!! the performance at the cost of the flexibility of original \p CSHIFT.
!<
   function mshift(tab,d)

      use dataio_pub,    only: warn

      implicit none

      real, dimension(:,:,:), intent(inout) :: tab
      integer(kind=4),        intent(in)    :: d

      integer :: ll
      real, dimension(size(tab,1) , size(tab,2) , size(tab,3)) :: mshift

      ll = size(tab,d)

      if (ll==1) then
         mshift = tab
         return
      endif

      if (d==1) then
         mshift(2:ll,:,:) = tab(1:ll-1,:,:); mshift(1,:,:) = tab(ll,:,:)
      else if (d==2) then
         mshift(:,2:ll,:) = tab(:,1:ll-1,:); mshift(:,1,:) = tab(:,ll,:)
      else if (d==3) then
         mshift(:,:,2:ll) = tab(:,:,1:ll-1); mshift(:,:,1) = tab(:,:,ll)
      else
         call warn('[fluidupdate:mshift]: Dim ill defined in mshift!')
      endif

      return
   end function mshift

#endif /* MAGNETIC */

!-------------------------------------------------------------------------------------------------------------------

  subroutine bfc2bcc

     use cg_leaves,        only: leaves
     use cg_list,          only: cg_list_element
     use constants,        only: xdim, ydim, zdim, LO, HI, half
     use dataio_pub,       only: die
     use domain,           only: dom
     use global,           only: force_cc_mag
     use grid_cont,        only: grid_container
     use named_array_list, only: wna

     implicit none

     type(cg_list_element), pointer :: cgl
     type(grid_container),  pointer :: cg

     if (force_cc_mag) call die("[fluidupdate:bfc2bcc] no  point in converting cell-centered magnetic field to cell centers like it was face-centered")

     cgl => leaves%first
     do while (associated(cgl))
        cg => cgl%cg

        cg%w(wna%bcci)%arr(:,:,:,:) = half * cg%b(:, :, :, :)

        cg%w(wna%bcci)%arr(xdim, cg%lhn(xdim, LO):cg%lhn(xdim, HI)-1, :, :) = &
             cg%w(wna%bcci)%arr(xdim, cg%lhn(xdim, LO):cg%lhn(xdim, HI)-1, :, :) + &
             half * cg%b(xdim, cg%lhn(xdim, LO)+dom%D_x:cg%lhn(xdim, HI)-1+dom%D_x, :, :)

        cg%w(wna%bcci)%arr(ydim, :,cg%lhn(ydim, LO):cg%lhn(ydim, HI)-1, :) = &
             cg%w(wna%bcci)%arr(ydim, :, cg%lhn(ydim, LO):cg%lhn(ydim, HI)-1, :) + &
             half * cg%b(ydim, :, cg%lhn(ydim, LO)+dom%D_y:cg%lhn(ydim, HI)-1+dom%D_y, :)

        cg%w(wna%bcci)%arr(zdim, :, :, cg%lhn(zdim, LO):cg%lhn(zdim, HI)-1) = &
             cg%w(wna%bcci)%arr(zdim, :, :, cg%lhn(zdim, LO):cg%lhn(zdim, HI)-1) + &
             half * cg%b(zdim, :, :, cg%lhn(zdim, LO)+dom%D_z:cg%lhn(zdim, HI)-1+dom%D_z)

        cgl => cgl%nxt
     enddo

  end subroutine bfc2bcc

  subroutine sweep_dsplit(cg, dt, ddim)

    use constants,        only: pdims, xdim, zdim, ORTHO1, ORTHO2, LO, HI, psi_n, INVALID
    use fluidindex,       only: iarr_all_swp, iarr_mag_swp
    use global,           only: force_cc_mag
    use grid_cont,        only: grid_container
    use named_array_list, only: wna, qna
#ifdef GLM
    use cg_leaves,        only: leaves
#endif /* GLM */
#ifdef COSM_RAYS
    use crhelpers,        only: div_v, set_div_v1d
    use fluidindex,       only: flind
#endif /* COSM_RAYS */

    implicit none

    type(grid_container), pointer, intent(in) :: cg
    real,                          intent(in) :: dt
    integer(kind=4),               intent(in) :: ddim

    real, dimension(size(cg%u,1), cg%n_(ddim)) :: u1d
    real, dimension(xdim:zdim, cg%n_(ddim))    :: b_cc1d
    real, dimension(1, cg%n_(ddim))            :: psi_d ! artificial rank-2 to conform to flux limiter interface
    real, dimension(:,:), pointer              :: pu, pb
    integer                                    :: i1, i2
    integer                                    :: bi
    real, dimension(:), pointer                :: ppsi
    integer                                    :: psii
    real, dimension(:), pointer                :: div_v1d => null()

    if (force_cc_mag) then
       bi = wna%bi
    else
       bi = wna%bcci
    endif

    psii = INVALID
    if (qna%exists(psi_n)) psii = qna%ind(psi_n)
    psi_d = 0.
    nullify(ppsi)

#ifdef COSM_RAYS
    call div_v(flind%ion%pos, cg)
#endif /* COSM_RAYS */

    do i2 = cg%lhn(pdims(ddim, ORTHO2), LO), cg%lhn(pdims(ddim,ORTHO2), HI)
       do i1 = cg%lhn(pdims(ddim, ORTHO1), LO), cg%lhn(pdims(ddim, ORTHO1), HI)
          pu => cg%w(wna%fi)%get_sweep(ddim,i1,i2)
          u1d(iarr_all_swp(ddim,:),:) = pu(:,:)
          pb => cg%w(bi)%get_sweep(ddim,i1,i2)
          b_cc1d(iarr_mag_swp(ddim,:),:) = pb(:,:)
#ifdef COSM_RAYS
          call set_div_v1d(div_v1d, ddim, i1, i2, cg)
#endif /* COSM_RAYS */
          if (psii /= INVALID) then
             ppsi => cg%q(psii)%get_sweep(ddim,i1,i2)
             psi_d(1, :) = ppsi(:)
             call solve(u1d, b_cc1d, dt/cg%dl(ddim), psi_d, div_v1d)
             ppsi(:) = psi_d(1,:)
          else
             call solve(u1d, b_cc1d, dt/cg%dl(ddim), psi_d, div_v1d)
          endif
          pu(:,:) = u1d(iarr_all_swp(ddim,:),:)
          pb(:,:) = b_cc1d(iarr_mag_swp(ddim,:),:) ! ToDo figure out how to manage CT energy fixup without extra storage
       enddo
    enddo

#ifdef GLM
    if (qna%exists(psi_n)) call leaves%leaf_arr3d_boundaries(qna%ind(psi_n))
    !! ToDo: check if it can be called less often and without corners
#endif /* GLM */

  end subroutine sweep_dsplit

!---------------------------------------------------------------------------------------------------------------------

  subroutine solve(u, b_cc, dtodx, psi, div_v1d)

     use constants,  only: half
     use dataio_pub, only: die
     use global,     only: h_solver
#ifdef GLM
     use hdc,        only: glm_mhd
#endif /* GLM */

     implicit none

     real, dimension(:,:), intent(inout) :: u
     real, dimension(:,:), intent(inout) :: b_cc
     real,                 intent(in)    :: dtodx
     real, dimension(:,:), intent(inout) :: psi
     real, dimension(:), pointer, intent(in) :: div_v1d

     real, dimension(size(b_cc,1),size(b_cc,2)), target :: b_cc_l, b_cc_r, mag_cc
     real, dimension(size(b_cc,1),size(b_cc,2))         :: b_ccl, b_ccr, db1, db2, db3
     real, dimension(size(u,1),size(u,2)), target       :: flx, ql, qr
     real, dimension(size(u,1),size(u,2))               :: ul, ur, du1, du2, du3

     real, dimension(size(psi,1),size(psi,2))           :: psi__l, psi__r, dpsi1, dpsi2, dpsi3
#ifdef GLM
     real, dimension(size(psi,1),size(psi,2)), target   :: psi_l, psi_r
     real, dimension(size(psi,1),size(psi,2)),target    :: psi_cc
#endif /* GLM */

     integer                                            :: nx

     nx  = size(u,2)
     if (size(b_cc,2) /= nx) call die("[fluidupdate:rk2] size b_cc and u mismatch")
     mag_cc = huge(1.)

     ! Only muscl and rk2 schemes should be considered for production use.
     ! Other schemes are left here for educational purposes, just to show how to construct alternative approaches.
     select case (h_solver)
        case ("muscl")
           call slope
           call ulr_fluxes_qlr
           call riemann_wrap
           call update
        case ("rk2")
           call slope
           call ulr_to_qlr                     ! Just the slope is used to feed 1st call to Riemann solver
           call riemann_wrap                   ! Now we advance the left and right states by half timestep.
           call du_db(du1, db1,dpsi1)               ! The slope is already calculated and can be reused
           call ulr_to_qlr(half*du1, half*db1,half*dpsi1)
           call riemann_wrap                   ! second call for Riemann problem uses states evolved to half timestep
           call update
        case ("rk2_s")                         ! RK2 with alternative approach to calculating slopes for 2nd step
           call slope
           call ulr_to_qlr
           call riemann_wrap
           call du_db(du1, db1,dpsi1)
           call slope(half*du1, half*db1,half*dpsi1)
           call ulr_to_qlr
           call riemann_wrap
           call update
        case ("rk2_muscl")
           call slope
           call ulr_fluxes_qlr
           call riemann_wrap                   ! MUSCL-Hancock is used to feed 1st call to Riemann solver
           call du_db(du1, db1,dpsi1)          ! Now we can calculate state for half-timestep and recalculate slopes
           call ulr_to_qlr(half*du1, half*db1,half*dpsi1)
           call riemann_wrap                   ! second call for Riemann problem needs just the slope from states evolved to half timestep
           call update
        case ("rk2_muscl_s")                   ! MUSCL-RK2 with alternative approach to calculating slopes for 2nd step
           call slope
           call ulr_fluxes_qlr
           call riemann_wrap
           call du_db(du1, db1,dpsi1)
           call slope(half*du1,half*db1,half*dpsi1)
           call ulr_to_qlr
           call riemann_wrap
           call update
        case ("euler")                         ! Gives quite sharp advection, especially for CFL=0.5, but it is unstable and produces a lot of noise. Do not use, except for educational purposes.
           call slope
           call ulr_to_qlr
           call riemann_wrap
           call update
        case ("heun")
           call slope
           call ulr_to_qlr
           call riemann_wrap
           call du_db(du1, db1,dpsi1)
           call ulr_to_qlr(du1, db1,dpsi1)
           call riemann_wrap
           call update([1., 1.])
        case ("rk4")
           call slope
           call ulr_to_qlr
           call riemann_wrap
           call du_db(du1, db1,dpsi1)
           call ulr_to_qlr(half*du1, half*db1,half*dpsi1)
           call riemann_wrap
           call du_db(du2, db2,dpsi2)
           call ulr_to_qlr(half*du2, half*db2,half*dpsi2)
           call riemann_wrap
           call du_db(du3, db3,dpsi3)
           call ulr_to_qlr(du3, db3,dpsi3)
           call riemann_wrap
           call update([1., 1., 2., 2.])
        case ("rk4_s")                         ! RK4 with alternative approach to calculating slopes for 2nd-4th step
           call slope
           call ulr_to_qlr
           call riemann_wrap
           call du_db(du1, db1,dpsi1)
           call slope(half*du1, half*db1, half*dpsi1)
           call ulr_to_qlr
           call riemann_wrap
           call du_db(du2, db2,dpsi2)
           call slope(half*du2, half*db2, half*dpsi2)
           call ulr_to_qlr
           call riemann_wrap
           call du_db(du3, db3, dpsi3)
           call slope(du3, db3, dpsi3)
           call ulr_to_qlr
           call riemann_wrap
           call update([1., 1., 2., 2.])
        case default
           call die("[fluidupdate:sweep_dsplit] No recognized solver")
     end select

     contains

       ! some shortcuts

        subroutine slope(uu, bb, pp)

           use constants,  only: half
           use dataio_pub, only: die
           use fluxlimiters, only: flimiter, blimiter
#ifdef GLM
           use constants,  only: xdim
           use fluxlimiters, only: plimiter
#endif /*GLM */


           implicit none

           real, optional, dimension(size(u,1),size(u,2)),       intent(in) :: uu
           real, optional, dimension(size(b_cc,1),size(b_cc,2)), intent(in) :: bb
           real, optional, dimension(size(psi,1),size(psi,2)),   intent(in) :: pp


           real, dimension(size(u,1),size(u,2))       :: du
           real, dimension(size(b_cc,1),size(b_cc,2)) :: db
#ifdef GLM
           real, dimension(size(psi,1),size(psi,2))   :: dp
#endif

           if ((present(uu) .neqv. present(bb)) .or. (present(bb) .neqv. present(pp))) &
                call die("[fluidupdate:solve:slope] either none or all optional arguments must be present")

           if (present(uu)) then
              du  = flimiter(u + uu)
              ul  = u + uu - half*du
              ur  = u + uu + half*du
           else
              du  = flimiter(u)
              ul  = u - half*du
              ur  = u + half*du
           endif

           if (present(bb)) then
              db  = blimiter(b_cc + bb)
              b_ccl = b_cc + bb - half*db
              b_ccr = b_cc + bb + half*db
           else
              db  = blimiter(b_cc)
              b_ccl = b_cc - half*db
              b_ccr = b_cc + half*db
           endif

#ifdef GLM
           if (present(pp)) then
              dp  = plimiter(psi + pp)
              psi__l = psi + pp - half*dp
              psi__r = psi + pp + half*dp
           else
              dp  = plimiter(psi)
              psi__l = psi - half*dp
              psi__r = psi + half*dp
           endif
           if (present(bb)) then
              db  = plimiter(b_cc + bb)
              b_ccl(xdim, :) = b_cc(xdim, :) + bb(xdim, :) - half*db(xdim, :)
              b_ccr(xdim, :) = b_cc(xdim, :) + bb(xdim, :) + half*db(xdim, :)
           else
              db  = plimiter(b_cc)
              b_ccl(xdim, :) = b_cc(xdim, :) - half*db(xdim, :)
              b_ccr(xdim, :) = b_cc(xdim, :) + half*db(xdim, :)
           endif
#endif


        end subroutine slope

        subroutine ulr_to_qlr(du, db, dpsi)

          use dataio_pub, only: die

           implicit none

           real, optional, dimension(size(u,1),size(u,2)),       intent(in) :: du
           real, optional, dimension(size(b_cc,1),size(b_cc,2)), intent(in) :: db
           real, optional, dimension(size(psi,1),size(psi,2)),   intent(in) :: dpsi

           real, dimension(size(u,1),size(u,2))               :: u_l, u_r

           if ((present(du) .neqv. present(db)) .or. (present(db) .neqv. present(dpsi))) &
                call die("[fluidupdate:solve:slope] either none or all optional arguments must be present")

           if (present(du)) then
              u_l = ur + du
              u_r(:,1:nx-1) = ul(:,2:nx) + du(:,2:nx)
           else
              u_l = ur
              u_r(:,1:nx-1) = ul(:,2:nx)
           endif
           u_r(:,nx) = u_r(:,nx-1)

           if (present(db)) then
              b_cc_l = b_ccr + db
              b_cc_r(:,1:nx-1) = b_ccl(:,2:nx) + db(:,2:nx)
           else
              b_cc_l = b_ccr
              b_cc_r(:,1:nx-1) = b_ccl(:,2:nx)
           endif
           b_cc_r(:,nx) = b_cc_r(:,nx-1)

#ifdef GLM
           if (present(dpsi)) then
              psi_l = psi__r + dpsi
              psi_r(:,1:nx-1) = psi__l(:,2:nx) + dpsi(:,2:nx)
           else
              psi_l = psi__r
              psi_r(:,1:nx-1) = psi__l(:,2:nx)
           endif
           psi_r(:,nx) = psi_r(:,nx-1)
#endif

           ql = utoq(u_l,b_cc_l)
           qr = utoq(u_r,b_cc_r)

        end subroutine ulr_to_qlr

        subroutine ulr_fluxes_qlr

          use hlld,       only: fluxes

           implicit none

           real, dimension(size(u,1)+size(b_cc,1)+size(psi,1),size(u,2)), target :: flx
           real, dimension(size(u,1),size(u,2))                                  :: u_l, u_r

           flx  = fluxes(ul,b_ccl,psi__l) - fluxes(ur,b_ccr,psi__r)

           u_l = ur + half*dtodx*flx(:size(u,1),:)
           u_r(:,1:nx-1) = ul(:,2:nx) + half*dtodx*flx(:size(u,1),2:nx)
           u_r(:,nx) = u_r(:,nx-1)

           b_cc_l(:,2:nx) = b_ccr(:,2:nx) + half*dtodx*flx(size(u,1)+1:size(u,1)+size(b_cc,1),2:nx)
           b_cc_l(:,1) = b_cc_l(:,2)
           b_cc_r(:,1:nx-1) = b_ccl(:,2:nx) + half*dtodx*flx(size(u,1)+1:size(u,1)+size(b_cc,1),2:nx)
           b_cc_r(:,nx) = b_cc_r(:,nx-1)

#ifdef GLM
           psi_l(1,2:nx) = psi__r(1,2:nx) + half*dtodx*flx(size(u,1)+size(b_cc,1)+1,2:nx)
           psi_l(:,1) = psi_l(:,2)
           psi_r(1,1:nx-1) = psi__l(1,2:nx) + half*dtodx*flx(size(u,1)+size(b_cc,1)+1,2:nx)
           psi_r(:,nx) = psi_r(:,nx-1)
#endif /* GLM */
           ql = utoq(u_l,b_cc_l)
           qr = utoq(u_r,b_cc_r)

        end subroutine ulr_fluxes_qlr

        subroutine du_db(du, db, dpsi)

           implicit none

           real, dimension(size(u,1),size(u,2)),       intent(out) :: du
           real, dimension(size(b_cc,1),size(b_cc,2)), intent(out) :: db
           real, dimension(size(psi,1),size(psi,2)),   intent(out) :: dpsi

           du(:,2:nx) = dtodx*(flx(:,1:nx-1) - flx(:,2:nx))
           du(:,1) = du(:,2)

           db(:,2:nx) = dtodx*(mag_cc(:,1:nx-1) - mag_cc(:,2:nx))
           db(:,1) = db(:,2)

#ifdef GLM
           dpsi(:,2:nx) = dtodx*(psi_cc(:,1:nx-1) - psi_cc(:,2:nx))
           dpsi(:,1) = dpsi(:,2)
#else
           dpsi = 0.
#endif /*GLM */

        end subroutine du_db

        subroutine riemann_wrap()

           use constants,  only: xdim, zdim
           use fluidindex, only: flind
           use fluidtypes, only: component_fluid
           use hlld,       only: riemann_hlld
#ifdef GLM
           use hdc,        only: glm_mhd
#endif /* GLM */

           implicit none

           integer :: i
           class(component_fluid), pointer :: fl
           real, dimension(size(b_cc,1),size(b_cc,2)), target :: b0, bf0
           real, dimension(:,:), pointer :: p_flx, p_bcc, p_bccl, p_bccr, p_ql, p_qr
#ifdef GLM
           real, dimension(size(psi,1),size(psi,2)), target ::  p0, pf0
           real, dimension(:,:), pointer :: p_psif, p_psi_l, p_psi_r
#endif /* GLM */

           do i = 1, flind%fluids
              fl    => flind%all_fluids(i)%fl
              p_flx => flx(fl%beg:fl%end,:)
              p_ql  => ql(fl%beg:fl%end,:)
              p_qr  => qr(fl%beg:fl%end,:)
              if (fl%is_magnetized) then
                 p_bccl => b_cc_l(xdim:zdim,:)
                 p_bccr => b_cc_r(xdim:zdim,:)
                 p_bcc  => mag_cc(xdim:zdim,:)
#ifdef GLM
                 p_psif  => psi_cc(:,:)
                 p_psi_l => psi_l(:,:)
                 p_psi_r => psi_r(:,:)
                 call glm_mhd(p_psi_l(1,:), p_psi_r(1,:), p_bccl(xdim,:), p_bccr(xdim,:), p_bcc(xdim,:), p_psif(1,:))
#else /* !GLM */
                 mag_cc(xdim,:) = 0.
#endif /* !GLM */
              else ! ignore all magnetic field
                 b0 = 0.
                 p_bccl => b0
                 p_bccr => b0
                 p_bcc  => bf0
#ifdef GLM
                 p0 = 0.
                 p_psi_l => p0
                 p_psi_r => p0
                 p_psif  => pf0
#endif /* GLM */
              endif

              call riemann_hlld(nx, p_flx, p_ql, p_qr, p_bcc, p_bccl, p_bccr, fl%gam) ! whole mag_cc is not needed now for simple schemes but rk2 and rk4 still rely on it
enddo
        end subroutine riemann_wrap

        subroutine update(weights)

           use fluidindex,       only: flind
#ifdef COSM_RAYS
           use fluidindex,       only: iarr_all_dn, iarr_all_mx, iarr_all_en
           use global,           only: dt
           use initcosmicrays,   only: iarr_crs, smallecr
           use sourcecosmicrays, only: src_gpcr
#ifdef COSM_RAYS_SOURCES
           use initcosmicrays,   only: iarr_crn
           use sourcecosmicrays, only: src_crn
#endif /* COSM_RAYS_SOURCES */
#endif /* COSM_RAYS */

           implicit none

           real, optional, dimension(:), intent(in) :: weights

           real, dimension(:), allocatable :: w
           integer :: iend  !< last component of any fluid (i.e. exclude CR or tracers here)

#ifdef COSM_RAYS
           real, dimension(size(u,2),size(u,1))           :: u1
           real, dimension(nx, flind%fluids), target      :: vx
           real, dimension(nx)                            :: grad_pcr
           real, dimension(nx, flind%crs%all)             :: decr
#ifdef COSM_RAYS_SOURCES
           real, dimension(nx, flind%crn%all)             :: srccrn
#endif /* COSM_RAYS_SOURCES */
#endif /* COSM_RAYS */

           iend = flind%all_fluids(flind%fluids)%fl%end

           if (present(weights)) then
              allocate(w(size(weights)))
              w = weights/sum(weights)
           else
              allocate(w(1))
              w(1) = 1.
           endif

           u(:iend,2:nx) = u(:iend,2:nx) + w(1) * dtodx * (flx(:iend,1:nx-1) - flx(:iend,2:nx))
           if (size(w)>=2) u(:iend,2:nx) = u(:iend,2:nx) + w(2) * du1(:iend,2:nx)
           if (size(w)>=3) u(:iend,2:nx) = u(:iend,2:nx) + w(3) * du2(:iend,2:nx)
           if (size(w)>=4) u(:iend,2:nx) = u(:iend,2:nx) + w(4) * du3(:iend,2:nx)
           u(:iend,1) = u(:iend,2)
           u(:iend,nx) = u(:iend,nx-1)

           b_cc(:,2:nx) = b_cc(:,2:nx) + w(1) * dtodx * (mag_cc(:,1:nx-1) - mag_cc(:,2:nx))
           if (size(w)>=2)  b_cc(:,2:nx) = b_cc(:,2:nx) + w(2) * db1(:,2:nx)
           if (size(w)>=3)  b_cc(:,2:nx) = b_cc(:,2:nx) + w(3) * db2(:,2:nx)
           if (size(w)>=4)  b_cc(:,2:nx) = b_cc(:,2:nx) + w(4) * db3(:,2:nx)
           b_cc(:,1) = b_cc(:,2)
           b_cc(:,nx) = b_cc(:,nx-1)

#ifdef GLM
           psi(:,2:nx) = psi(:,2:nx) + w(1) *dtodx * (psi_cc(:,1:nx-1) - psi_cc(:,2:nx))
           if (size(w)>=2) psi(:,2:nx) = psi(:,2:nx) + w(2) * dpsi1(:,2:nx)
           if (size(w)>=3) psi(:,2:nx) = psi(:,2:nx) + w(3) * dpsi2(:,2:nx)
           if (size(w)>=4) psi(:,2:nx) = psi(:,2:nx) + w(4) * dpsi3(:,2:nx)
           psi(:,1) = psi(:,2)
           psi(:,nx) = psi(:,nx-1)
#endif /* GLM */

! This is lowest order implementation of CR
! It agrees with the implementation in RTVD in the limit of small CR energy amounts
! ToDo: integrate it into h_solver schemes
#if defined COSM_RAYS && defined IONIZED

           if (nx > 1) then
              ! transposition for compatibility with RTVD-based routines
              u1 = transpose(u)

              vx = u1(:, iarr_all_mx) / u1(:, iarr_all_dn) ! this may also be useful for gravitational acceleration
              ! Replace dt/dtodx by dx == cg%dl(ddim)
              call src_gpcr(u1, nx, dt/dtodx, div_v1d, decr, grad_pcr)
              u1(:, iarr_crs(:)) = u1(:, iarr_crs(:)) + decr(:,:) * dt
              u1(:, iarr_crs(:)) = max(smallecr, u1(:, iarr_crs(:)))
              u1(:, iarr_all_mx(flind%ion%pos)) = u1(:, iarr_all_mx(flind%ion%pos)) + grad_pcr * dt
#ifndef ISO
              u1(:, iarr_all_en(flind%ion%pos)) = u1(:, iarr_all_en(flind%ion%pos)) + vx(:, flind%ion%pos) * grad_pcr * dt
#endif /* !ISO */
           endif
#ifdef COSM_RAYS_SOURCES
           call src_crn(u1, nx, srccrn, dt) ! n safe
           u1(:, iarr_crn) = u1(:, iarr_crn) + srccrn(:,:)*dt
#endif /* COSM_RAYS_SOURCES */

           u = transpose(u1)

#else
           if (.false.) div_v1d = div_v1d + 0.  ! suppress compiler warnings
#endif /* COSM_RAYS && IONIZED */

           deallocate(w)

        end subroutine update

  end subroutine solve

!--------------------------------------------------------------------------------------------------------------

   function utoq(u,b_cc) result(q)

     use constants,  only: half, xdim, zdim
     use fluidindex, only: flind
     use fluidtypes, only: component_fluid
     use func,       only: ekin

     implicit none

     real, dimension(:,:),   intent(in)    :: u , b_cc

     real, dimension(size(u,1),size(u,2))  :: q
     integer  :: p

     class(component_fluid), pointer       :: fl

     do p = 1, flind%fluids
        fl => flind%all_fluids(p)%fl

        q(fl%idn,:) =  u(fl%idn,:)
        q(fl%imx,:) =  u(fl%imx,:)/u(fl%idn,:)
        q(fl%imy,:) =  u(fl%imy,:)/u(fl%idn,:)
        q(fl%imz,:) =  u(fl%imz,:)/u(fl%idn,:)
        ! J.CoPhy 208 (2005),Pg 317, Eq. 2. Gas pressure: p = (gamma-1)*(e-half*rho*v^2-half*B^2) and Total pressure: p_T = p + half*B^2. (1) and (2) are markers for HD and MHD.
        if (fl%has_energy) then
            q(fl%ien,:) =  fl%gam_1*(u(fl%ien,:) - ekin(u(fl%imx,:), u(fl%imy,:), u(fl%imz,:), u(fl%idn,:))) ! Primitive variable for gas pressure (p) without magnetic fields. (1)
            if (fl%is_magnetized) then
               q(fl%ien,:) =  q(fl%ien,:) - half*fl%gam_1*sum(b_cc(xdim:zdim,:)**2, dim=1) ! Primitive variable for gas pressure (p) with magnetic fields. The requirement of total pressure is dealt in the fluxes and hlld routines. (2)
            endif
        endif

     enddo

   end function utoq

end module fluidupdate<|MERGE_RESOLUTION|>--- conflicted
+++ resolved
@@ -60,11 +60,7 @@
     use mass_defect,  only: update_magic_mass
     use mpisetup,     only: master
 #ifdef GLM
-<<<<<<< HEAD
     use hdc,          only: update_chspeed
-=======
-    use hdc,          only: update_chspeed, glmdamping, eglm
->>>>>>> 1a3aee4c
 #endif /* GLM */
 
     implicit none
