--- conflicted
+++ resolved
@@ -198,8 +198,8 @@
            b_cc_r(:,1:nx-1) = b_ccl(:,2:nx) + half*dtodx*(mag_cc(:,1:nx-1) - mag_cc(:,2:nx))
            b_cc_r(:,nx) = b_cc_r(:,nx-1)
 
-           ql = utoq(u_l,b_ccl)
-           qr = utoq(u_r,b_ccr)
+           ql = utoq(u_l,b_cc_l)
+           qr = utoq(u_r,b_cc_r)
 
            ! second call for Riemann problem uses states evolved to half timestep
            call riemann_wrap
@@ -657,119 +657,6 @@
 
   end subroutine muscl
 
-<<<<<<< HEAD
-=======
-  ! --------------------------------------------------------------------------------------------------------------------------------------------------------
-
-  subroutine rk2(u, b_cc, dtodx)
-
-    use constants,   only: half, xdim, zdim
-    use dataio_pub,  only: die
-    use fluidindex,  only: flind
-    use fluidtypes,  only: component_fluid
-    use hlld,        only: riemann_hlld
-
-    implicit none
-
-    real, dimension(:,:),           intent(inout)   :: u
-    real, dimension(:,:),           intent(inout)   :: b_cc
-    real,                           intent(in)      :: dtodx
-
-    class(component_fluid), pointer                    :: fl
-    real, dimension(size(b_cc,1),size(b_cc,2)), target :: b_cc_l, b_cc_r, mag_cc, b0
-    real, dimension(size(b_cc,1),size(b_cc,2))         :: db, b_ccl, b_ccr
-    real, dimension(size(u,1),size(u,2)), target       :: flx, ql, qr
-    real, dimension(size(u,1),size(u,2))               :: du, ul, ur, u_l, u_r
-    real, dimension(:,:), pointer                      :: p_flx, p_bcc, p_bccl, p_bccr, p_ql, p_qr
-    integer                                            :: nx, i
-
-    nx  = size(u,2)
-    if (size(b_cc,2) /= nx) call die("[fluidupdate:rk2] size b_cc and u mismatch")
-
-    mag_cc = huge(1.)
-
-    du  = calculate_slope_vanleer(u)
-    ul  = u - half*du
-    ur  = u + half*du
-
-    db  = calculate_slope_vanleer(b_cc)
-    b_ccl = b_cc - half*db
-    b_ccr = b_cc + half*db
-
-    u_l = ur
-    u_r(:,1:nx-1) = ul(:,2:nx)
-    u_r(:,nx) = u_r(:,nx-1)
-
-    b_cc_l = b_ccr
-    b_cc_r(:,1:nx-1) = b_ccl(:,2:nx)
-    b_cc_r(:,nx) = b_cc_r(:,nx-1)
-
-    ql = utoq(u_l,b_cc_l)
-    qr = utoq(u_r,b_cc_r)
-
-    ! Just the slope is used to feed 1st call to Riemann solver
-    do i = 1, flind%fluids
-       fl     => flind%all_fluids(i)%fl
-       p_flx  => flx(fl%beg:fl%end,:)
-       p_ql   => ql(fl%beg:fl%end,:)
-       p_qr   => qr(fl%beg:fl%end,:)
-       p_bcc  => mag_cc(xdim:zdim,:)
-       if (fl%is_magnetized) then
-          p_bccl => b_cc_l(xdim:zdim,:)
-          p_bccr => b_cc_r(xdim:zdim,:)
-       else ! ignore all magnetic field
-          b0 = 0.
-          p_bccl => b0
-          p_bccr => b0
-       endif
-       call riemann_hlld(nx, p_flx, p_ql, p_qr, p_bcc, p_bccl, p_bccr, fl%gam)
-    enddo
-
-    ! Now we advance the left and right states by half timestep.
-    ! The slope is already calculated and can be reused
-    u_l(:,2:nx) = ur(:,2:nx) + half*dtodx*(flx(:,1:nx-1) - flx(:,2:nx))
-    u_l(:,1) = u_l(:,2)
-
-    u_r(:,1:nx-1) = ul(:,2:nx) + half*dtodx*(flx(:,1:nx-1) - flx(:,2:nx))
-    u_r(:,nx) = u_r(:,nx-1)
-
-    b_cc_l(:,2:nx) = b_ccr(:,2:nx) + half*dtodx*(mag_cc(:,1:nx-1) - mag_cc(:,2:nx))
-    b_cc_l(:,1) = b_cc_l(:,2)
-    b_cc_r(:,1:nx-1) = b_ccl(:,2:nx) + half*dtodx*(mag_cc(:,1:nx-1) - mag_cc(:,2:nx))
-    b_cc_r(:,nx) = b_cc_r(:,nx-1)
-
-    ql = utoq(u_l,b_cc_l)
-    qr = utoq(u_r,b_cc_r)
-
-    ! second call for Riemann problem uses states evolved to half timestep
-    do i = 1, flind%fluids
-       fl    => flind%all_fluids(i)%fl
-       p_flx => flx(fl%beg:fl%end,:)
-       p_ql  => ql(fl%beg:fl%end,:)
-       p_qr  => qr(fl%beg:fl%end,:)
-       p_bcc => mag_cc(xdim:zdim,:)
-       if (fl%is_magnetized) then
-          p_bccl => b_cc_l(xdim:zdim,:)
-          p_bccr => b_cc_r(xdim:zdim,:)
-       else ! ignore all magnetic field
-          b0 = 0.
-          p_bccl => b0
-          p_bccr => b0
-       endif
-       call riemann_hlld(nx, p_flx, p_ql, p_qr, p_bcc, p_bccl, p_bccr, fl%gam)
-    enddo
-
-    u(:,2:nx) = u(:,2:nx) + dtodx*(flx(:,1:nx-1) - flx(:,2:nx))
-    u(:,1) = u(:,2)
-    u(:,nx) = u(:,nx-1)
-
-    b_cc(:,2:nx) = b_cc(:,2:nx) + dtodx*(mag_cc(:,1:nx-1) - mag_cc(:,2:nx))
-    b_cc(:,1) = b_cc(:,2)
-    b_cc(:,nx) = b_cc(:,nx-1)
-
-  end subroutine rk2
-
->>>>>>> 785f4b87
   !---------------------------------------------------------------------------------------------------------------------
 
   subroutine rk2_muscl(u,b_cc, dtodx)
