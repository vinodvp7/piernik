!
! PIERNIK Code Copyright (C) 2006 Michal Hanasz
!
!    This file is part of PIERNIK code.
!
!    PIERNIK is free software: you can redistribute it and/or modify
!    it under the terms of the GNU General Public License as published by
!    the Free Software Foundation, either version 3 of the License, or
!    (at your option) any later version.
!
!    PIERNIK is distributed in the hope that it will be useful,
!    but WITHOUT ANY WARRANTY; without even the implied warranty of
!    MERCHANTABILITY or FITNESS FOR A PARTICULAR PURPOSE.  See the
!    GNU General Public License for more details.
!
!    You should have received a copy of the GNU General Public License
!    along with PIERNIK.  If not, see <http://www.gnu.org/licenses/>.
!
!    Initial implementation of PIERNIK code was based on TVD split MHD code by
!    Ue-Li Pen
!        see: Pen, Arras & Wong (2003) for algorithm and
!             http://www.cita.utoronto.ca/~pen/MHD
!             for original source code "mhd.f90"
!
!    For full list of developers see $PIERNIK_HOME/license/pdt.txt
!
!    Hyperbolic divergence cleaning
!    A. Dedner et al., Journal of Computational Physics 175, 645-673 (2002)
!    Dr. Varadarajan Parthasarathy, Dr. Artur Gawryszczak, CAMK (Warszawa)
!    November 2017
!
#include "piernik.h"

module hdc

! pulled by ANY

   use constants, only: dsetnamelen, INVALID

   implicit none

   real, protected :: chspeed
   integer, protected :: igp = INVALID !< index of grad(psi) array
   character(len=dsetnamelen), parameter :: gradpsi_n = "grad_psi"

   private
   public :: chspeed, update_chspeed, map_chspeed, init_psi, glmdamping, eglm

contains

!>
!! \brief Allocate extra space for grad psi to speed up calculations
!!
!! To create the auxiliary array just use the call
!!    if (igp == INVALID) call aux_var
!! It should safe to call it multiple times from here - no new storage is
!! created as long as the index igp is consistent with wna entry.
!!
!! The divergence of the B field should be stored in cg%q(idivB)%arr(:,:,:) (use div_B, only: idivB)
!! The gradient of the psi field should be stored in cg%w(igp)%arr(xdim:zdim,:,:,:)
!!
!! These arrays will be automagically freed with destruction of grid containers.
!<

   subroutine aux_var

      use cg_list_global,   only: all_cg
      use constants,        only: INVALID, ndims
      use dataio_pub,       only: die
      use named_array_list, only: wna

      implicit none

      if (wna%exists(gradpsi_n)) then
         if (igp /= wna%ind(gradpsi_n)) call die ("[hdc:aux_var] wna%exists(gradpsi_n) .and. igp /= wna%ind(gradpsi_n)")
      else
         if (igp /= INVALID) call die ("[hdc:aux_var] .not. wna%exists(gradpsi_n) .and. igp /= INVALID")
         call all_cg%reg_var(gradpsi_n, dim4=ndims)
         igp = wna%ind(gradpsi_n)
      endif

   end subroutine aux_var

!>
!! \brief recalcualte the speed of propagation of psi waves
!!
!! This can be perhaps evaluated somewhere in timestep and reused here.
!<

   subroutine update_chspeed()

      use cg_cost_data, only: I_MHD
      use cg_leaves,    only: leaves
      use cg_list,      only: cg_list_element
      use constants,    only: GEO_XYZ, pMAX, small, DIVB_HDC, RIEMANN_SPLIT
      use dataio_pub,   only: die
      use domain,       only: dom
      use global,       only: use_fargo, cfl_glm, ch_grid, dt, divB_0_method, which_solver
      use mpisetup,     only: piernik_MPI_Allreduce

      implicit none

      type(cg_list_element), pointer  :: cgl
      integer                         :: i, j, k

      if (divB_0_method /= DIVB_HDC) return
      if (which_solver /= RIEMANN_SPLIT) call die("[hdc:update_chspeed] Only Riemann solver has DIVB_HDC implemented")

      chspeed = huge(1.)
      if (use_fargo) call die("[hdc:update_chspeed] FARGO is not implemented here yet.")
      if (dom%geometry_type /= GEO_XYZ) call die("[hdc:update_chspeed] non-cartesian geometry not implemented yet.")
      chspeed = small

      cgl => leaves%first
      do while (associated(cgl))
         call cgl%cg%costs%start

         if (ch_grid) then
            ! Rely only on grid properties. Psi is an artificial field and psi waves have to propagate as fast as stability permits.
            ! It leads to very bad values when time step drops suddenly (like on last timestep)
            chspeed = max(chspeed, cfl_glm * minval(cgl%cg%dl, mask=dom%has_dir) / dt)
         else
            ! Bind chspeed to fastest possible gas waves. Beware: check whether this works well with AMR.
            do k = cgl%cg%ks, cgl%cg%ke
               do j = cgl%cg%js, cgl%cg%je
                  do i = cgl%cg%is, cgl%cg%ie
                     chspeed = max(chspeed, point_chspeed(cgl%cg, i, j, k))
                  enddo
               enddo
            enddo
         endif

         call cgl%cg%costs%stop(I_MHD)
         cgl => cgl%nxt
      enddo

      call piernik_MPI_Allreduce(chspeed, pMAX)

   end subroutine update_chspeed

!> \brief put chspeed to cg%wa to allow for precise logging

<<<<<<< HEAD
  subroutine map_chspeed

     use cg_cost_data, only: I_MHD
     use cg_leaves,    only: leaves
     use cg_list,      only: cg_list_element
     use constants,    only: GEO_XYZ
     use dataio_pub,   only: die
     use domain,       only: dom
     use global,       only: cfl_glm, ch_grid, dt

     implicit none

     type(cg_list_element), pointer  :: cgl
     integer                         :: i, j, k

     ! no need to be as strict as in update_chspeed with dying

     if (dom%geometry_type /= GEO_XYZ) call die("[hdc:update_chspeed] non-cartesian geometry not implemented yet.")
     cgl => leaves%first
     do while (associated(cgl))
        call cgl%cg%costs%start

        if (ch_grid) then
           ! Rely only on grid properties. Psi is an artificial field and psi waves have to propagate as fast as stability permits.
           ! It leads to very bad values when time step drops suddenly (like on last timestep)
           cgl%cg%wa =  cfl_glm * minval(cgl%cg%dl, mask=dom%has_dir) / dt
        else
           ! Bind chspeed to fastest possible gas waves. Beware: check whether this works well with AMR.
           do k = cgl%cg%ks, cgl%cg%ke
              do j = cgl%cg%js, cgl%cg%je
                 do i = cgl%cg%is, cgl%cg%ie
                    cgl%cg%wa(i, j, k) = point_chspeed(cgl%cg, i, j, k)
                 enddo
              enddo
           enddo
        endif

        call cgl%cg%costs%stop(I_MHD)
        cgl => cgl%nxt
     enddo

  end subroutine map_chspeed
=======
   subroutine map_chspeed

      use cg_leaves,  only: leaves
      use cg_list,    only: cg_list_element
      use constants,  only: GEO_XYZ
      use dataio_pub, only: die
      use domain,     only: dom
      use global,     only: cfl_glm, ch_grid, dt

      implicit none

      type(cg_list_element), pointer  :: cgl
      integer                         :: i, j, k

      ! no need to be as strict as in update_chspeed with dying

      if (dom%geometry_type /= GEO_XYZ) call die("[hdc:update_chspeed] non-cartesian geometry not implemented yet.")
      cgl => leaves%first
      do while (associated(cgl))
         if (ch_grid) then
            ! Rely only on grid properties. Psi is an artificial field and psi waves have to propagate as fast as stability permits.
            ! It leads to very bad values when time step drops suddenly (like on last timestep)
            cgl%cg%wa =  cfl_glm * minval(cgl%cg%dl, mask=dom%has_dir) / dt
         else
            ! Bind chspeed to fastest possible gas waves. Beware: check whether this works well with AMR.
            do k = cgl%cg%ks, cgl%cg%ke
               do j = cgl%cg%js, cgl%cg%je
                  do i = cgl%cg%is, cgl%cg%ie
                     cgl%cg%wa(i, j, k) = point_chspeed(cgl%cg, i, j, k)
                  enddo
               enddo
            enddo
         endif
         cgl => cgl%nxt
      enddo

   end subroutine map_chspeed
>>>>>>> e65c88c3

!>
!! \brief chspeed at a point
!!
!! \beware The sound speed and |v|+c_s are independently coded in various places independently
!<

   real function point_chspeed(cg, i, j, k) result(chspeed)

      use constants,  only: small
      use dataio_pub, only: die
      use func,       only: emag, ekin
      use global,     only: cfl_glm
      use grid_cont,  only: grid_container
#ifndef ISO
      use constants,  only: xdim, ydim, zdim, half
      use domain,     only: dom
      use fluidindex, only: flind
      use fluids_pub, only: has_ion, has_neu, has_dst
      use fluidtypes, only: component_fluid
#endif /* !ISO */

      implicit none

      type(grid_container), pointer, intent(in) :: cg
      integer,                       intent(in) :: i
      integer,                       intent(in) :: j
      integer,                       intent(in) :: k

#ifndef ISO
      integer                         :: d
      real                            :: pmag, pgam
      class(component_fluid), pointer :: fl
#endif /* !ISO */

      chspeed = small  ! suppress -Wmaybe-uninitialized on chspeed
#ifdef ISO
      chspeed = cfl_glm * cg%cs_iso2(i, j, k)  ! BUG? should be rather sqrt(cs_iso2)
#else /* !ISO */
      if (has_ion) then
         fl => flind%ion
         pmag = emag(cg%b(xdim, i, j, k), cg%b(ydim, i, j, k), cg%b(zdim, i, j, k))  ! 1/2 |B|**2
         pgam = half * fl%gam * fl%gam_1 * (cg%u(fl%ien, i, j, k) - ekin(cg%u(fl%imx, i, j, k), cg%u(fl%imy, i, j, k), cg%u(fl%imz, i, j, k), cg%u(fl%idn, i, j, k)) - pmag)
         ! pgam = 1/2 * gamma * p = 1/2 * gamma * (gamma - 1) * (e - 1/2 * rho * |v|**2 - 1/2 * |B|**2)
         do d = xdim, zdim
            if (dom%has_dir(d)) then
               chspeed = max(chspeed, cfl_glm * ( &
                    abs(cg%u(fl%imx + d - xdim, i, j, k) / cg%u(fl%idn, i, j, k)) + &
                    sqrt( (pgam + pmag + sqrt( (pgam + pmag)**2 - 2 * pgam * cg%b(d, i, j, k)**2) ) / cg%u(fl%idn, i, j, k)  ) ) )
               ! Eqs. (14) and (15) JCoPh 229 (2010) 2117-2138
               ! c_h = cfl * \frac{\Delta l_min}{\Delta t}, where cfl = cfl_glm (or)
               ! c_h = cfl * max (fastest signal in the domain).
               ! fl%get_cs(i, j, k, cg%u, cg%b, cg%cs_iso2) returns upper estimate of fast magnetosonic wave
            endif
         enddo
      else if (has_neu) then
         fl => flind%neu
         pgam = half * fl%gam * fl%gam_1 * (cg%u(fl%ien, i, j, k) - ekin(cg%u(fl%imx, i, j, k), cg%u(fl%imy, i, j, k), cg%u(fl%imz, i, j, k), cg%u(fl%idn, i, j, k)))
         ! pgam = 1/2 * gamma * p = 1/2 * gamma * (gamma - 1) * (e - 1/2 * rho * |v|**2)
         do d = xdim, zdim
            if (dom%has_dir(d)) then
               chspeed = max(chspeed, cfl_glm * ( &
                    abs(cg%u(fl%imx + d - xdim, i, j, k) / cg%u(fl%idn, i, j, k)) + &
                    sqrt( 2*pgam  / cg%u(fl%idn, i, j, k)  ) ) )
            endif
         enddo
      else if (has_dst) then
         fl => flind%dst
         do d = xdim, zdim
            if (dom%has_dir(d)) then
               chspeed = max(chspeed, cfl_glm * abs(cg%u(fl%imx + d - xdim, i, j, k) / cg%u(fl%idn, i, j, k)))
            endif
         enddo
      else
         call die("[hdc:update_chspeed] Don't know what to do with chspeed without ION, NEU and DST")
      endif
#endif /* ISO */

   end function point_chspeed

!--------------------------------------------------------------------------------------------------------------
   subroutine init_psi

      use cg_leaves,        only: leaves
      use constants,        only: psi_n
      use named_array_list, only: qna

      implicit none

      if (qna%exists(psi_n)) call leaves%set_q_value(qna%ind(psi_n), 0.)

   end subroutine init_psi
!-----------------------------------------------------------------------------------------------------------

!>
!! \brief Parabolic damping to psi
!!
!! dedner A. Mignone et al. / Journal of Computational Physics 229 (2010) 5896–5920, eq. 9
!<
<<<<<<< HEAD
  subroutine glmdamping

     use cg_cost_data,     only: I_MHD
     use cg_leaves,        only: leaves
     use cg_list,          only: cg_list_element
     use constants,        only: psi_n, DIVB_HDC, pMIN, RIEMANN_SPLIT
     use dataio_pub,       only: die
     use domain,           only: dom
     use global,           only: glm_alpha, dt, divB_0_method, which_solver
     use named_array_list, only: qna
     use mpisetup,         only: piernik_MPI_Allreduce

     implicit none

     type(cg_list_element), pointer :: cgl

     real :: fac

     if (divB_0_method /= DIVB_HDC) return ! I think it is equivalent to if (.not. qna%exists(psi_n))
     if (which_solver /= RIEMANN_SPLIT) call die("[hdc:glmdamping] Only Riemann solver has DIVB_HDC implemented")

     if (qna%exists(psi_n)) then

        fac = 0.
        cgl => leaves%first
        do while (associated(cgl))
           call cgl%cg%costs%start

           fac = max(fac, glm_alpha*chspeed/(minval(cgl%cg%dl, mask=dom%has_dir)/dt))

           call cgl%cg%costs%stop(I_MHD)
           cgl => cgl%nxt
        enddo
        fac = exp(-fac)
        call piernik_MPI_Allreduce(fac, pMIN)

        cgl => leaves%first
        do while (associated(cgl))
           call cgl%cg%costs%start

           cgl%cg%q(qna%ind(psi_n))%arr =  cgl%cg%q(qna%ind(psi_n))%arr * fac

           call cgl%cg%costs%stop(I_MHD)
           cgl => cgl%nxt
        enddo
     endif
=======
   subroutine glmdamping

      use cg_leaves,        only: leaves
      use cg_list,          only: cg_list_element
      use constants,        only: psi_n, DIVB_HDC, pMIN, RIEMANN_SPLIT
      use dataio_pub,       only: die
      use domain,           only: dom
      use global,           only: glm_alpha, dt, divB_0_method, which_solver
      use grid_cont,        only: grid_container
      use named_array_list, only: qna
      use mpisetup,         only: piernik_MPI_Allreduce

      implicit none

      type(cg_list_element), pointer :: cgl
      type(grid_container),  pointer :: cg

      real :: fac

      if (divB_0_method /= DIVB_HDC) return ! I think it is equivalent to if (.not. qna%exists(psi_n))
      if (which_solver /= RIEMANN_SPLIT) call die("[hdc:glmdamping] Only Riemann solver has DIVB_HDC implemented")

      if (qna%exists(psi_n)) then

         fac = 0.
         cgl => leaves%first
         do while (associated(cgl))
            cg => cgl%cg
            fac = max(fac, glm_alpha*chspeed/(minval(cg%dl, mask=dom%has_dir)/dt))
            cgl => cgl%nxt
         enddo
         fac = exp(-fac)
         call piernik_MPI_Allreduce(fac, pMIN)

         cgl => leaves%first
         do while (associated(cgl))
            cg => cgl%cg
            cgl%cg%q(qna%ind(psi_n))%arr =  cgl%cg%q(qna%ind(psi_n))%arr * fac
            cgl => cgl%nxt
         enddo
      endif
>>>>>>> e65c88c3

! can be simplified to
!    if (qna%exists(psi_n)) call leaves%q_lin_comb( [qna%ind(psi_n), fac], qna%ind(psi_n))
! but for AMR we may decide to use different factors on different levels

   end subroutine glmdamping

!--------------------------------------------------------------------------------------------
   !>
   !! Eq.(38) Dedner et al. to be implemented
   !<
   subroutine eglm

      use all_boundaries, only: all_fluid_boundaries
#ifdef MAGNETIC
      use all_boundaries, only: all_mag_boundaries
#endif /* MAGNETIC */
      use cg_leaves,  only: leaves
      use cg_list,    only: cg_list_element
      use constants,  only: xdim, zdim, psi_n, GEO_XYZ, half, RIEMANN_SPLIT
      use dataio_pub, only: die
      use div_B,      only: divB, idivB
      use domain,     only: dom
      use fluidindex, only: flind
      use fluids_pub, only: has_ion
      use fluidtypes, only: component_fluid
      use global,     only: use_eglm, dt, which_solver
      use grid_cont,  only: grid_container
      use named_array_list, only: qna

      implicit none

      class(component_fluid), pointer  :: fl
      type(cg_list_element),  pointer  :: cgl
      type(grid_container),   pointer  :: cg
      integer                          :: i, j, k
      integer(kind=4)                  :: ipsi

      if (.not. use_eglm) return
      if (which_solver /= RIEMANN_SPLIT) call die("[hdc:eglm] Only Riemann solver has DIVB_HDC implemented")

      if (igp == INVALID) call aux_var
      ipsi = qna%ind(psi_n)
      call divB

      if (has_ion) then
         if (dom%geometry_type /= GEO_XYZ) call die("[hdc:update_chspeed] non-cartesian geometry not implemented yet.")
         fl => flind%ion
         cgl => leaves%first
         do while (associated(cgl))
            cg => cgl%cg
            do k = cgl%cg%ks, cgl%cg%ke
               do j = cgl%cg%js, cgl%cg%je
                  do i = cgl%cg%is, cgl%cg%ie
                     associate (im1 => i - Dom%D_x, ip1 => i + Dom%D_x, &
                          &     jm1 => j - Dom%D_y, jp1 => j + Dom%D_y, &
                          &     km1 => k - Dom%D_z, kp1 => k + Dom%D_z)

                        ! Gradient of psi
                        cg%w(igp)%arr(:,i,j,k) = half * [ &
                             (cg%q(ipsi)%arr(ip1,j,k) - cg%q(ipsi)%arr(im1,j,k)), &
                             (cg%q(ipsi)%arr(i,jp1,k) - cg%q(ipsi)%arr(i,jm1,k)), &
                             (cg%q(ipsi)%arr(i,j,kp1) - cg%q(ipsi)%arr(i,j,km1)) &
                             ] / cg%dl

                     end associate
                  enddo
               enddo
            enddo
            cgl=>cgl%nxt
         enddo

         ! don't fuse these loops - w(igp) depends on psi and then modifies psi

         cgl => leaves%first
         do while (associated(cgl))
            cg => cgl%cg
            do k = cgl%cg%ks, cgl%cg%ke
               do j = cgl%cg%js, cgl%cg%je
                  do i = cgl%cg%is, cgl%cg%ie
                     !Sources

                     ! momentum = momentum - dt*divB*B
                     cgl%cg%u(fl%imx:fl%imz,i,j,k) = cgl%cg%u(fl%imx:fl%imz,i,j,k) - dt * cg%q(idivB)%arr(i,j,k) * cgl%cg%b(xdim:zdim,i,j,k)

                     ! B = B - dt*divB*u
                     cgl%cg%b(xdim:zdim,i,j,k) = cgl%cg%b(xdim:zdim,i,j,k) - dt * cg%q(idivB)%arr(i,j,k) * (cgl%cg%u(fl%imx:fl%imz,i,j,k) / cgl%cg%u(fl%idn,i,j,k))

                     ! e = e - dt* (divB*u.B - B.grad(psi))
                     cgl%cg%u(fl%ien,i,j,k) = cgl%cg%u(fl%ien,i,j,k) - dt * ( &
                          cg%q(idivB)%arr(i,j,k) * dot_product(cgl%cg%u(fl%imx:fl%imz,i,j,k) / cgl%cg%u(fl%idn,i,j,k), cgl%cg%b(xdim:zdim,i,j,k)) - &
                          dot_product(cgl%cg%b(xdim:zdim,i,j,k), cg%w(igp)%arr(xdim:zdim,i,j,k)) )

                     ! psi = psi - dt*u.grad(psi), other term is calculated in damping
                     cgl%cg%q(ipsi)%arr(i,j,k) =  cgl%cg%q(ipsi)%arr(i,j,k) - &
                          dt * dot_product(cgl%cg%u(fl%imx:fl%imz,i,j,k) / cgl%cg%u(fl%idn,i,j,k), cg%w(igp)%arr(xdim:zdim,i,j,k))

                  enddo
               enddo
            enddo
            cgl=>cgl%nxt
         enddo
      endif

      ! OPT: to avoid these boundary exchanges one must provide div(B) and grad(psi) on bigger area and alter whole blocks.
      ! Thi may require extra guardcells
      ! Beware: highre orders of div(B) and grad(psi) may require boundary update at the beginning too
      call all_fluid_boundaries
      call leaves%leaf_arr3d_boundaries(ipsi)
#ifdef MAGNETIC
      call all_mag_boundaries
#endif /* MAGNETIC */

   end subroutine eglm

end module hdc<|MERGE_RESOLUTION|>--- conflicted
+++ resolved
@@ -140,58 +140,15 @@
 
 !> \brief put chspeed to cg%wa to allow for precise logging
 
-<<<<<<< HEAD
-  subroutine map_chspeed
-
-     use cg_cost_data, only: I_MHD
-     use cg_leaves,    only: leaves
-     use cg_list,      only: cg_list_element
-     use constants,    only: GEO_XYZ
-     use dataio_pub,   only: die
-     use domain,       only: dom
-     use global,       only: cfl_glm, ch_grid, dt
-
-     implicit none
-
-     type(cg_list_element), pointer  :: cgl
-     integer                         :: i, j, k
-
-     ! no need to be as strict as in update_chspeed with dying
-
-     if (dom%geometry_type /= GEO_XYZ) call die("[hdc:update_chspeed] non-cartesian geometry not implemented yet.")
-     cgl => leaves%first
-     do while (associated(cgl))
-        call cgl%cg%costs%start
-
-        if (ch_grid) then
-           ! Rely only on grid properties. Psi is an artificial field and psi waves have to propagate as fast as stability permits.
-           ! It leads to very bad values when time step drops suddenly (like on last timestep)
-           cgl%cg%wa =  cfl_glm * minval(cgl%cg%dl, mask=dom%has_dir) / dt
-        else
-           ! Bind chspeed to fastest possible gas waves. Beware: check whether this works well with AMR.
-           do k = cgl%cg%ks, cgl%cg%ke
-              do j = cgl%cg%js, cgl%cg%je
-                 do i = cgl%cg%is, cgl%cg%ie
-                    cgl%cg%wa(i, j, k) = point_chspeed(cgl%cg, i, j, k)
-                 enddo
-              enddo
-           enddo
-        endif
-
-        call cgl%cg%costs%stop(I_MHD)
-        cgl => cgl%nxt
-     enddo
-
-  end subroutine map_chspeed
-=======
    subroutine map_chspeed
 
-      use cg_leaves,  only: leaves
-      use cg_list,    only: cg_list_element
-      use constants,  only: GEO_XYZ
-      use dataio_pub, only: die
-      use domain,     only: dom
-      use global,     only: cfl_glm, ch_grid, dt
+      use cg_cost_data, only: I_MHD
+      use cg_leaves,    only: leaves
+      use cg_list,      only: cg_list_element
+      use constants,    only: GEO_XYZ
+      use dataio_pub,   only: die
+      use domain,       only: dom
+      use global,       only: cfl_glm, ch_grid, dt
 
       implicit none
 
@@ -203,6 +160,8 @@
       if (dom%geometry_type /= GEO_XYZ) call die("[hdc:update_chspeed] non-cartesian geometry not implemented yet.")
       cgl => leaves%first
       do while (associated(cgl))
+         call cgl%cg%costs%start
+
          if (ch_grid) then
             ! Rely only on grid properties. Psi is an artificial field and psi waves have to propagate as fast as stability permits.
             ! It leads to very bad values when time step drops suddenly (like on last timestep)
@@ -217,11 +176,12 @@
                enddo
             enddo
          endif
+
+         call cgl%cg%costs%stop(I_MHD)
          cgl => cgl%nxt
       enddo
 
    end subroutine map_chspeed
->>>>>>> e65c88c3
 
 !>
 !! \brief chspeed at a point
@@ -321,70 +281,21 @@
 !!
 !! dedner A. Mignone et al. / Journal of Computational Physics 229 (2010) 5896–5920, eq. 9
 !<
-<<<<<<< HEAD
-  subroutine glmdamping
-
-     use cg_cost_data,     only: I_MHD
-     use cg_leaves,        only: leaves
-     use cg_list,          only: cg_list_element
-     use constants,        only: psi_n, DIVB_HDC, pMIN, RIEMANN_SPLIT
-     use dataio_pub,       only: die
-     use domain,           only: dom
-     use global,           only: glm_alpha, dt, divB_0_method, which_solver
-     use named_array_list, only: qna
-     use mpisetup,         only: piernik_MPI_Allreduce
-
-     implicit none
-
-     type(cg_list_element), pointer :: cgl
-
-     real :: fac
-
-     if (divB_0_method /= DIVB_HDC) return ! I think it is equivalent to if (.not. qna%exists(psi_n))
-     if (which_solver /= RIEMANN_SPLIT) call die("[hdc:glmdamping] Only Riemann solver has DIVB_HDC implemented")
-
-     if (qna%exists(psi_n)) then
-
-        fac = 0.
-        cgl => leaves%first
-        do while (associated(cgl))
-           call cgl%cg%costs%start
-
-           fac = max(fac, glm_alpha*chspeed/(minval(cgl%cg%dl, mask=dom%has_dir)/dt))
-
-           call cgl%cg%costs%stop(I_MHD)
-           cgl => cgl%nxt
-        enddo
-        fac = exp(-fac)
-        call piernik_MPI_Allreduce(fac, pMIN)
-
-        cgl => leaves%first
-        do while (associated(cgl))
-           call cgl%cg%costs%start
-
-           cgl%cg%q(qna%ind(psi_n))%arr =  cgl%cg%q(qna%ind(psi_n))%arr * fac
-
-           call cgl%cg%costs%stop(I_MHD)
-           cgl => cgl%nxt
-        enddo
-     endif
-=======
    subroutine glmdamping
 
+      use cg_cost_data,     only: I_MHD
       use cg_leaves,        only: leaves
       use cg_list,          only: cg_list_element
       use constants,        only: psi_n, DIVB_HDC, pMIN, RIEMANN_SPLIT
       use dataio_pub,       only: die
       use domain,           only: dom
       use global,           only: glm_alpha, dt, divB_0_method, which_solver
-      use grid_cont,        only: grid_container
       use named_array_list, only: qna
       use mpisetup,         only: piernik_MPI_Allreduce
 
       implicit none
 
       type(cg_list_element), pointer :: cgl
-      type(grid_container),  pointer :: cg
 
       real :: fac
 
@@ -396,8 +307,11 @@
          fac = 0.
          cgl => leaves%first
          do while (associated(cgl))
-            cg => cgl%cg
-            fac = max(fac, glm_alpha*chspeed/(minval(cg%dl, mask=dom%has_dir)/dt))
+            call cgl%cg%costs%start
+
+            fac = max(fac, glm_alpha*chspeed/(minval(cgl%cg%dl, mask=dom%has_dir)/dt))
+
+            call cgl%cg%costs%stop(I_MHD)
             cgl => cgl%nxt
          enddo
          fac = exp(-fac)
@@ -405,12 +319,14 @@
 
          cgl => leaves%first
          do while (associated(cgl))
-            cg => cgl%cg
+            call cgl%cg%costs%start
+
             cgl%cg%q(qna%ind(psi_n))%arr =  cgl%cg%q(qna%ind(psi_n))%arr * fac
+
+            call cgl%cg%costs%stop(I_MHD)
             cgl => cgl%nxt
          enddo
       endif
->>>>>>> e65c88c3
 
 ! can be simplified to
 !    if (qna%exists(psi_n)) call leaves%q_lin_comb( [qna%ind(psi_n), fac], qna%ind(psi_n))
