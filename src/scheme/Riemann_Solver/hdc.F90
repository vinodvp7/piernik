--- conflicted
+++ resolved
@@ -50,16 +50,8 @@
     use fluids_pub, only: has_ion
     use dataio_pub, only: warn
 
-<<<<<<< HEAD
-    if(has_ion) then 
-       chspeed = flind%ion%snap%cs_max%val 
-    else
-       call warn('Kenobi is in exile!')
-    end if
-=======
     chspeed = huge(1)
     if(has_ion) chspeed = flind%ion%snap%cs_max%val
->>>>>>> 8fabe6ae
     
     return
     
