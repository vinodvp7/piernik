--- conflicted
+++ resolved
@@ -413,18 +413,8 @@
 
                    ! Left Alfven intermediate flux Eq. 65
 
-<<<<<<< HEAD
                    f(:,i) = fl + alfven_l*u_2star - (alfven_l - sl)*u_starl - sl* [ ul(idn,i), ul(idn,i)*ul(imx:imz,i), enl ]
-                   b_cc(ydim:zdim,i) = b_cclf(ydim:zdim) + alfven_l*b_2star(ydim:zdim) - (alfven_l - sl)*b_2star(ydim:zdim) - sl*b_ccl(ydim:zdim,i)
-=======
-                   f(idn,i) = fl(idn,i) + alfven_l*u_2star(idn) - (alfven_l - sl)*u_starl(idn) - sl*ul(idn,i)
-                   f(imx,i) = fl(imx,i) + alfven_l*u_2star(imx) - (alfven_l - sl)*u_starl(imx) - sl*ul(idn,i)*ul(imx,i)
-                   f(imy,i) = fl(imy,i) + alfven_l*u_2star(imy) - (alfven_l - sl)*u_starl(imy) - sl*ul(idn,i)*ul(imy,i)
-                   f(imz,i) = fl(imz,i) + alfven_l*u_2star(imz) - (alfven_l - sl)*u_starl(imz) - sl*ul(idn,i)*ul(imz,i)
-                   f(ien,i) = fl(ien,i) + alfven_l*u_2star(ien) - (alfven_l - sl)*u_starl(ien) - sl*enl
-                   b_cc(ydim,i) = b_cclf(ydim,i) + alfven_l*b_2star(ydim) - (alfven_l - sl)*b_starl(ydim) - sl*b_ccl(ydim,i)
-                   b_cc(zdim,i) = b_cclf(zdim,i) + alfven_l*b_2star(zdim) - (alfven_l - sl)*b_starl(zdim) - sl*b_ccl(zdim,i)
->>>>>>> 9798faef
+                   b_cc(ydim:zdim,i) = b_cclf(ydim:zdim) + alfven_l*b_2star(ydim:zdim) - (alfven_l - sl)*b_starl(ydim:zdim) - sl*b_ccl(ydim:zdim,i)
 
                    ! Conservative variables for right Alfven intermediate state
 
