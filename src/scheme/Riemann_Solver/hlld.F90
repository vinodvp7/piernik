--- conflicted
+++ resolved
@@ -175,10 +175,7 @@
 
     ! SOLVER
 
-<<<<<<< HEAD
-=======
     b_cc(xdim,:) = 0.
->>>>>>> 29f67143
     has_energy = (ubound(ul, dim=1) >= ien)
     ue = 0.
 
@@ -422,10 +419,6 @@
 
                    ! Energy of Alfven intermediate state Eq. 63
                    if (has_energy) u_2starl(ien)  =  u_starl(ien) - b_sig*dn_lsqt*(vb_starl - vb_2star)
-<<<<<<< HEAD
-
-=======
->>>>>>> 29f67143
                 endif
 
                 if (sm <= zero) then
@@ -435,10 +428,6 @@
 
                    ! Energy of Alfven intermediate state Eq. 63
                    if (has_energy) u_2starr(ien)  =  u_starr(ien) + b_sig*dn_rsqt*(vb_starr - vb_2star)
-<<<<<<< HEAD
-
-=======
->>>>>>> 29f67143
                 endif
 
                 if (sm > zero) then
