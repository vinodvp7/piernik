!
! PIERNIK Code Copyright (C) 2006 Michal Hanasz
!
!    This file is part of PIERNIK code.
!
!    PIERNIK is free software: you can redistribute it and/or modify
!    it under the terms of the GNU General Public License as published by
!    the Free Software Foundation, either version 3 of the License, or
!    (at your option) any later version.
!
!    PIERNIK is distributed in the hope that it will be useful,
!    but WITHOUT ANY WARRANTY; without even the implied warranty of
!    MERCHANTABILITY or FITNESS FOR A PARTICULAR PURPOSE.  See the
!    GNU General Public License for more details.
!
!    You should have received a copy of the GNU General Public License
!    along with PIERNIK.  If not, see <http://www.gnu.org/licenses/>.
!
!    Initial implementation of PIERNIK code was based on TVD split MHD code by
!    Ue-Li Pen
!        see: Pen, Arras & Wong (2003) for algorithm and
!             http://www.cita.utoronto.ca/~pen/MHD
!             for original source code "mhd.f90"
!
!    For full list of developers see $PIERNIK_HOME/license/pdt.txt
!
!--------------------------------------------------------------------------------------------------------------

#include "piernik.def"

!>
!!  \brief This module implements interpolation of left and right face states for cell-centered vectors of conservative variables.
!<

module interpolations
! pulled by RIEMANN

  implicit none

  private
  public :: set_interpolations, interpol

  interface
     subroutine interpolation(prim_var, prim_var_l, prim_var_r, f_limiter)

       use fluxlimiters, only: limiter

       implicit none

       real, dimension(:,:),        intent(in)  :: prim_var
       real, dimension(:,:),        intent(out) :: prim_var_l
       real, dimension(:,:),        intent(out) :: prim_var_r
       procedure(limiter), pointer, intent(in)  :: f_limiter

     end subroutine interpolation

  end interface

  procedure(interpolation), pointer :: interp => null()

contains

!>
!! \brief Convert a vector of conservarive variables to primitive ones.
!<

   function utoq(u, b_cc) result(q)

     use constants,  only: half, xdim, zdim
     use fluidindex, only: flind
     use fluidtypes, only: component_fluid
     use func,       only: ekin

     implicit none

     real, dimension(:,:),   intent(in)    :: u , b_cc

     real, dimension(size(u, 1), size(u, 2))  :: q
     integer  :: p
     class(component_fluid), pointer       :: fl

     do p = 1, flind%fluids
        fl => flind%all_fluids(p)%fl

        q(fl%idn, :) =  u(fl%idn, :)
        q(fl%imx, :) =  u(fl%imx, :)/u(fl%idn, :)
        q(fl%imy, :) =  u(fl%imy, :)/u(fl%idn, :)
        q(fl%imz, :) =  u(fl%imz, :)/u(fl%idn, :)
        ! J.CoPhy 208 (2005), Pg 317, Eq. 2. Gas pressure: p = (gamma-1)*(e-half*rho*v^2-half*B^2) and Total pressure: p_T = p + half*B^2. (1) and (2) are markers for HD and MHD.
        if (fl%has_energy) then
            q(fl%ien, :) =  fl%gam_1*(u(fl%ien, :) - ekin(u(fl%imx, :), u(fl%imy, :), u(fl%imz, :), u(fl%idn, :))) ! Primitive variable for gas pressure (p) without magnetic fields. (1)
            if (fl%is_magnetized) then
               q(fl%ien, :) =  q(fl%ien, :) - half*fl%gam_1*sum(b_cc(xdim:zdim, :)**2, dim=1) ! Primitive variable for gas pressure (p) with magnetic fields. The requirement of total pressure is dealt in the fluxes and hlld routines. (2)
            endif
        endif

     enddo

   end function utoq

!<
!! \brief Apply chosen interpolation scheme to obtain estimates of left and right state for the Riemann solver.
!>

  subroutine interpol(u, bcc, psi, ql, qr, bccl, bccr, psil, psir)

    use fluxlimiters, only: flimiter, blimiter

    implicit none

    real, dimension(:,:), intent(in)     :: u
    real, dimension(:,:), intent(out)    :: ql
    real, dimension(:,:), intent(out)    :: qr

    real, dimension(:,:), intent(in)     :: bcc
    real, dimension(:,:), intent(out)    :: bccl
    real, dimension(:,:), intent(out)    :: bccr

    real, dimension(:,:), intent(in)     :: psi
    real, dimension(:,:), intent(out)    :: psil
    real, dimension(:,:), intent(out)    :: psir

    real, dimension(size(u, 1), size(u, 2)) :: q

    q = utoq(u, bcc)
    call interp(q,   ql,   qr,   flimiter)
    call interp(bcc, bccl, bccr, blimiter)
    call interp(psi, psil, psir, blimiter)

  end subroutine interpol

!>
!! \brief Interpret and set desired interpolation scheme.
!<

  subroutine set_interpolations

    use dataio_pub, only: msg, die
    use global,     only: interpol_str

    implicit none

    if (associated(interp)) call die("[interpolations:set_interpolations] interp already associated")

    select case (interpol_str)
    case ('linear', 'LINEAR', 'lin', '1')
       interp => linear
    case ('weno3', 'WENO3', 'wo3', '2')
       interp => weno3
    case ('weno3l', 'WENO3L', 'wo3l', '2l')
       interp => weno3_loop
    case default
       write(msg, '(3a)') "[interpolations:set_interpolations] unknown interpolation '", interpol_str, "'"
       call die(msg)
       interp => null()
    end select

  end subroutine set_interpolations

!>
!! \brief Linear interpolation scheme for estimating left and right states on cell interfaces.
!!
!! Note that the arrays with left and right states are one cell shorter because we don't have enough knowledge to compute complete interface states at both vector ends.
!<

  subroutine linear(q, ql, qr, f_limiter)

    use fluxlimiters, only: limiter
    use domain,       only: dom
    use constants,    only: half, GEO_XYZ
    use dataio_pub,   only: die, msg

    implicit none

    real, dimension(:,:),        intent(in)  :: q
    real, dimension(:,:),        intent(out) :: ql
    real, dimension(:,:),        intent(out) :: qr
    procedure(limiter), pointer, intent(in)  :: f_limiter

    real, dimension(size(q, 1), size(q, 2)) :: dq_interp
    integer                                 :: n
    integer, parameter                      :: in = 2  ! index for cells

    if (dom%geometry_type /= GEO_XYZ) call die("[interpolations:linear] non-cartesian geometry not implemented yet.")
    if (size(q, in) - size(ql, in) /= 1) then
       write(msg, '(2(a,2i7),a)')"[interpolations:linear] face vector of wrong length: ", size(q, in), size(ql, in), " (expecting: ", size(q, in), size(q, in)-1, ")"
       call die(msg)
    endif
    if (any(shape(ql) /= shape(qr))) call die("[interpolations:linear] face vectors of different lengths")

    n = size(q, in)

    dq_interp = half * f_limiter(q) ! interpolate by half of cell

    ! interpolate from i-th cell center to its right face to get left state at interface i
    ql = q(:, :n-1) + dq_interp(:, :n-1)
    ! the right state at interface i comes from cell (i+1) and we have to obtain interpolation towards its left face
    qr = q(:, 2:) - dq_interp(:, 2:)

  end subroutine linear

!>
!! \brief Weighted Essentially Non-oscillatory 3rd order (WENO3) interpolation.
!! Based on Yamaleev N. K., Carpenter M. H., Journal of Computational Physics 228 (2009) 3025-3047.
!<

  subroutine weno3(q, ql, qr, f_limiter)

    use domain,       only: dom
    use fluxlimiters, only: limiter
    use domain,       only: dom
    use constants,    only: GEO_XYZ, one, two, zero, onet, twot, half
    use dataio_pub,   only: die, msg
<<<<<<< HEAD
    use global,       only: t
    
=======
    use constants,    only: one, two

>>>>>>> 036bf60f
    implicit none

    real, dimension(:,:),        intent(in)  :: q
    real, dimension(:,:),        intent(out) :: ql
    real, dimension(:,:),        intent(out) :: qr
    procedure(limiter), pointer, intent(in)  :: f_limiter

    ! WENO3 definitions
   
    real, dimension(size(q,1),size(q,2))     :: w0, w1
    real, dimension(size(q,1),size(q,2))     :: alpha0, alpha1
    real, dimension(size(q,1),size(q,2))     :: beta0, beta1
    real, dimension(size(q,1),size(q,2))     :: flux0, flux1
    real, dimension(size(q,1),size(q,2))     :: tau
    real                                     :: epsilon
    real                                     :: Delta_xi, Delta_xi2
    real                                     :: d0,d1

    integer                                  :: n
    integer, parameter                       :: in = 2  ! index for cells

    if (dom%geometry_type /= GEO_XYZ) call die("[interpolations:linear] non-cartesian geometry not implemented yet.")
    if (size(q, in) - size(ql, in) /= 1) then
       write(msg, '(2(a,2i7),a)')"[interpolations:linear] face vector of wrong length: ", size(q, in), size(ql, in), " (expecting: ", size(q, in), size(q, in)-1, ")"
       call die(msg)
    endif
    if (any(shape(ql) /= shape(qr))) call die("[interpolations:linear] face vectors of different lengths")

    n = size(q, in)
    
    ! remove this, or make it dirty
    beta0  = 0.
    beta1  = 0.
    tau    = 0.
<<<<<<< HEAD
    flux0  = 0.
    flux1  = 0.
    epsilon = 0.
    
    ! Eq. 19
    d0 = twot
    d1 = onet
=======
    flux0 = 0.
    flux1 = 0.
>>>>>>> 036bf60f

    ! Eq. 20
    beta0(:, :n-1) = (q(:, 2:) - q(:, :n-1))**2  ! beta_0(j) = (u(j+1) - u(j))**2
    beta1(:, 2:)   = (q(:, 2:) - q(:, :n-1))**2  ! beta_1(j) = (u(j) - u(j-1))**2

    ! Eq. 22
    tau(:, 2:n-1) = (q(:, 3:) - two*q(:, 2:n-1) + q(:, :n-2))**2  ! tau(j) = (u(j+1) - 2 * u(j) + u(j-1))**2

<<<<<<< HEAD
    
    !>
    !! The WENO scheme is self-similar. The same applies to ESWENO.
    !! The grid spacing \Delta x is replaced with the grid spacing
    !! in the computational domain \Delta xi = 1/j, where j is the
    !! total number of gird cells. 
    !<

    ! \Delta xi is mentioned before Eq. 63
    Delta_xi = one/n
    Delta_xi2 = Delta_xi*Delta_xi

    !>
    !! Sec 4.3
    !! The value of the tuning parameter "epsilon" is based on
    !! truncation error analysis. In Eq. 21 (or Eq. 19) this 
    !! term epsilon is added with beta_r. Hence, it should be 
    !! scaled consistently. The terms beta_r are ~ u_\xi^2 \Delta xi^2
    !! near smooth regions and ~ u^2 near unresolved regions.
    !! Therefore, epsilon can be chosen as:
    !! epsilon = max( L1norm(u_0^2), L1norm(u_0_\xi^2))*\Delta xi^2, 
    !! where \xi != \xi_d, and L1_norm = sum ( abs(x(:)) ). The terms 
    !! u_0 is the "initial condition", and u_0_\xi^2 is the "initial condition"
    !! discarding the set of points \xi_d where it is discontinuous.
    !! The term epsilon should be calculated only once, and same value is used
    !! during the entire calculation.
    !<

    ! Eq. 65
    epsilon   = max( sum( abs( q(:,2:n-1)**2 ) ), one  )*Delta_xi2 ! Ad-hoc
    !epsilon   = max( sum( abs( q_0**2  )  )  , sum( abs( q_xi_0**2 ) ) )*Delta_xi2 ! Actual formulation
    
=======
    epsilon = 1e-6 ! if not for this declaration, epsilon goes unints in alpha0 or alpha1

#ifdef EPS
    epsilon = huge(1.)
    ! epsilon depends on dx
    cgl => leaves%first
    do while (associated(cgl))
       ! AJG: I think this should be local parameter, depending only on current block and perhaps also on current direction
       epsilon = min(epsilon, minval(cgl%cg%dl,mask=dom%has_dir)) ! check for correctness
       cgl => cgl%nxt
    enddo
    epsilon = epsilon*epsilon
#endif

>>>>>>> 036bf60f
    ! Eq. 21 improved version compared to Eq. 19
    alpha0 = d0*(one + tau/(epsilon + beta0))  ! alpha_r(j) = d_r(j) * ( 1. + tau(j) / (epsilon + beta_r(j)) ) , r = 0, 1
    alpha1 = d1*(one + tau/(epsilon + beta1))

    ! Eq. 18
    w0 = alpha0/(alpha0 + alpha1)  ! w_r(j) = alpha_r(j) / (alpha_0(j) + alpha_1(j)) , r = 0, 1
    w1 = alpha1/(alpha0 + alpha1)  ! w_r(j) is positioned at right face of u(j); w^r_{j+1/2}  in the paper

    ! Left state interpolation, Eq. 15

    flux0(:, :n-1) = 0.5*(q(:, :n-1) + q(:, 2:))     ! f_0(j) = 1/2 * (  q(j) + q(j+1)) ; face at position j+1/2
    flux1(:, 2:) = 0.5*(-q(:, :n-1) + 3.0*q(:, 2:))  ! f_1(j) = 1/2 * (3*q(j) - q(j-1))

    ! WENO3 flux, Eq. 14
    ql = w0(:, :n-1)*flux0(:, :n-1) + w1(:, :n-1)*flux1(:, :n-1)  ! f_W(j) = w_0(j) * f_0(j) + w_1(j) * f_1(j) ; face at position j+1/2

    ! Right state interpolation, Eq. 15
    ! we have to construct the right state symmetrically

    alpha0 = d0*(one + tau/(epsilon + beta1))  ! alpha_r(j) = d_r(j) * ( 1. + tau(j) / (epsilon + beta_r(1-j)) ) , r = 0, 1
    alpha1 = d1*(one + tau/(epsilon + beta0))  ! we use opposite beta to interpolate from the opposite side

    w0 = alpha0/(alpha0 + alpha1)  ! w_r(j) = alpha_r(j) / (alpha_0(j) + alpha_1(j)) , r = 0, 1
    w1 = alpha1/(alpha0 + alpha1)

    flux0(:, 2:) = 0.5*(q(:, 2:) + q(:,:n-1))          ! f_0(j) = 1/2 * (  q(j) + q(j-1)) ; face at position j+1/2 from the other side
    flux1(:, :n-1) = 0.5*(-q(:, 2:) + 3.0*q(:, :n-1))  ! f_1(j) = 1/2 * (3*q(j) - q(j+1))

    ! WENO3 flux, Eq. 14, already shifted
    qr = w0(:, 2:)*flux0(:, 2:)+ w1(:, 2:)*flux1(:, 2:)  ! similar as for left state, but weights are constructed from symmetric stencil

    if (.false.) qr = f_limiter(q)  ! suppress compiler worning on argument needed for other interpolation scheme

       
  end subroutine weno3

  subroutine weno3_loop(q, ql, qr, f_limiter)

#ifdef EPS
    use cg_leaves,    only: leaves
    use cg_list,      only: cg_list_element
#endif
    use domain,       only: dom
    use fluxlimiters, only: limiter
    use domain,       only: dom
    use constants,    only: GEO_XYZ
    use dataio_pub,   only: die, msg
    use constants,    only: one, two

    implicit none

    real, dimension(:,:),        intent(in)  :: q
    real, dimension(:,:),        intent(out) :: ql
    real, dimension(:,:),        intent(out) :: qr
    procedure(limiter), pointer, intent(in)  :: f_limiter

    ! WENO3 definitions
    ! Artur check this routine very carefully!

    real, dimension(size(q,1))               :: w0, w1
    real, dimension(size(q,1))               :: alpha0, alpha1
    real, dimension(size(q,1))               :: beta0, beta1
    real, dimension(size(q,1))               :: flux0, flux1
    real, dimension(size(q,1))               :: tau
    real                                     :: d0,d1
    real                                     :: epsilon

#ifdef EPS
    type(cg_list_element), pointer           :: cgl
#endif
    integer                                  :: n
    integer, parameter                       :: in = 2  ! index for cells
    integer :: i

    if (dom%geometry_type /= GEO_XYZ) call die("[interpolations:linear] non-cartesian geometry not implemented yet.")
    if (size(q, in) - size(ql, in) /= 1) then
       write(msg, '(2(a,2i7),a)')"[interpolations:linear] face vector of wrong length: ", size(q, in), size(ql, in), " (expecting: ", size(q, in), size(q, in)-1, ")"
       call die(msg)
    endif
    if (any(shape(ql) /= shape(qr))) call die("[interpolations:linear] face vectors of different lengths")

    n = size(q, in)

    ! Eq. 19
    d0 = two/3.0
    d1 = one/3.0

    do i = 2, n-1
       ! Eq. 20
       beta0 = (q(:, i+1) - q(:, i))**2  ! beta_0(j) = (u(j+1) - u(j))**2
       beta1 = (q(:, i) - q(:, i-1))**2  ! beta_1(j) = (u(j) - u(j-1))**2

       ! Eq. 22
       tau = (q(:, i+1) - two*q(:, i) + q(:, i-1))**2  ! tau(j) = (u(j+1) - 2 * u(j) + u(j-1))**2

       epsilon = 1e-6 ! if not for this declaration, epsilon goes unints in alpha0 or alpha1

#ifdef EPS
       epsilon = huge(1.)
       ! epsilon depends on dx
       cgl => leaves%first
       do while (associated(cgl))
          ! AJG: I think this should be local parameter, depending only on current block and perhaps also on current direction
          epsilon = min(epsilon, minval(cgl%cg%dl,mask=dom%has_dir)) ! check for correctness
          cgl => cgl%nxt
       enddo
       epsilon = epsilon*epsilon
#endif

       ! Eq. 21 improved version compared to Eq. 19
       alpha0 = d0*(one + tau/(epsilon + beta0))  ! alpha_r(j) = d_r(j) * ( 1. + tau(j) / (epsilon + beta_r(j)) ) , r = 0, 1
       alpha1 = d1*(one + tau/(epsilon + beta1))

       ! Eq. 18
       w0 = alpha0/(alpha0 + alpha1)  ! w_r(j) = alpha_r(j) / (alpha_0(j) + alpha_1(j)) , r = 0, 1
       w1 = alpha1/(alpha0 + alpha1)  ! w_r(j) is positioned at right face of u(j); w^r_{j+1/2}  in the paper

       ! Left state interpolation, Eq. 15

       flux0 = 0.5*(q(:, i) + q(:, i+1))     ! f_0(j) = 1/2 * (  q(j) + q(j+1)) ; face at position j+1/2
       flux1 = 0.5*(-q(:, i-1) + 3.0*q(:, i))  ! f_1(j) = 1/2 * (3*q(j) - q(j-1))

       ! WENO3 flux, Eq. 14
       ql(:, i) = w0*flux0 + w1*flux1  ! f_W(j) = w_0(j) * f_0(j) + w_1(j) * f_1(j) ; face at position j+1/2

       ! Right state interpolation, Eq. 15
       ! we have to construct the right state symmetrically

       alpha0 = d0*(one + tau/(epsilon + beta1))  ! alpha_r(j) = d_r(j) * ( 1. + tau(j) / (epsilon + beta_r(1-j)) ) , r = 0, 1
       alpha1 = d1*(one + tau/(epsilon + beta0))  ! we use opposite beta to interpolate from the opposite side

       w0 = alpha0/(alpha0 + alpha1)  ! w_r(j) = alpha_r(j) / (alpha_0(j) + alpha_1(j)) , r = 0, 1
       w1 = alpha1/(alpha0 + alpha1)

       flux0 = 0.5*(q(:, i) + q(:, i-1))          ! f_0(j) = 1/2 * (  q(j) + q(j-1)) ; face at position j+1/2 from the other side
       flux1 = 0.5*(-q(:, i+1) + 3.0*q(:, i))  ! f_1(j) = 1/2 * (3*q(j) - q(j+1))

       ! WENO3 flux, Eq. 14, already shifted
       qr(:, i-1) = w0*flux0 + w1*flux1  ! similar as for left state, but weights are constructed from symmetric stencil

       if (.false.) qr = f_limiter(q)  ! suppress compiler worning on argument needed for other interpolation scheme

    enddo

  end subroutine weno3_loop

end module interpolations<|MERGE_RESOLUTION|>--- conflicted
+++ resolved
@@ -211,13 +211,8 @@
     use domain,       only: dom
     use constants,    only: GEO_XYZ, one, two, zero, onet, twot, half
     use dataio_pub,   only: die, msg
-<<<<<<< HEAD
     use global,       only: t
-    
-=======
-    use constants,    only: one, two
-
->>>>>>> 036bf60f
+
     implicit none
 
     real, dimension(:,:),        intent(in)  :: q
@@ -252,7 +247,6 @@
     beta0  = 0.
     beta1  = 0.
     tau    = 0.
-<<<<<<< HEAD
     flux0  = 0.
     flux1  = 0.
     epsilon = 0.
@@ -260,10 +254,6 @@
     ! Eq. 19
     d0 = twot
     d1 = onet
-=======
-    flux0 = 0.
-    flux1 = 0.
->>>>>>> 036bf60f
 
     ! Eq. 20
     beta0(:, :n-1) = (q(:, 2:) - q(:, :n-1))**2  ! beta_0(j) = (u(j+1) - u(j))**2
@@ -272,7 +262,6 @@
     ! Eq. 22
     tau(:, 2:n-1) = (q(:, 3:) - two*q(:, 2:n-1) + q(:, :n-2))**2  ! tau(j) = (u(j+1) - 2 * u(j) + u(j-1))**2
 
-<<<<<<< HEAD
     
     !>
     !! The WENO scheme is self-similar. The same applies to ESWENO.
@@ -305,22 +294,6 @@
     epsilon   = max( sum( abs( q(:,2:n-1)**2 ) ), one  )*Delta_xi2 ! Ad-hoc
     !epsilon   = max( sum( abs( q_0**2  )  )  , sum( abs( q_xi_0**2 ) ) )*Delta_xi2 ! Actual formulation
     
-=======
-    epsilon = 1e-6 ! if not for this declaration, epsilon goes unints in alpha0 or alpha1
-
-#ifdef EPS
-    epsilon = huge(1.)
-    ! epsilon depends on dx
-    cgl => leaves%first
-    do while (associated(cgl))
-       ! AJG: I think this should be local parameter, depending only on current block and perhaps also on current direction
-       epsilon = min(epsilon, minval(cgl%cg%dl,mask=dom%has_dir)) ! check for correctness
-       cgl => cgl%nxt
-    enddo
-    epsilon = epsilon*epsilon
-#endif
-
->>>>>>> 036bf60f
     ! Eq. 21 improved version compared to Eq. 19
     alpha0 = d0*(one + tau/(epsilon + beta0))  ! alpha_r(j) = d_r(j) * ( 1. + tau(j) / (epsilon + beta_r(j)) ) , r = 0, 1
     alpha1 = d1*(one + tau/(epsilon + beta1))
