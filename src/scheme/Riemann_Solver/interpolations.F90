--- conflicted
+++ resolved
@@ -187,19 +187,12 @@
 
     n = size(q, in)
 
-<<<<<<< HEAD
-    ! This is supposed to mask problems with FPE exceptions occuring on the ends of vectors.
-    ! The real solution could be either reducing the range or adjusting array sizes
-    ql(:, n) = q(:, n)
-    qr(:, n) = q(:, n)
-=======
     dq_interp = half * f_limiter(q) ! interpolate by half of cell
 
     ! interpolate from i-th cell center to its right face to get left state at interface i
     ql = q(:, :n-1) + dq_interp(:, :n-1)
     ! the right state at interface i comes from cell (i+1) and we have to obtain interpolation towards its left face
     qr = q(:, 2:) - dq_interp(:, 2:)
->>>>>>> 55be984b
 
   end subroutine linear
 
