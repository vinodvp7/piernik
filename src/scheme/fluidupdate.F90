!
! PIERNIK Code Copyright (C) 2006 Michal Hanasz
!
!    This file is part of PIERNIK code.
!
!    PIERNIK is free software: you can redistribute it and/or modify
!    it under the terms of the GNU General Public License as published by
!    the Free Software Foundation, either version 3 of the License, or
!    (at your option) any later version.
!
!    PIERNIK is distributed in the hope that it will be useful,
!    but WITHOUT ANY WARRANTY; without even the implied warranty of
!    MERCHANTABILITY or FITNESS FOR A PARTICULAR PURPOSE.  See the
!    GNU General Public License for more details.
!
!    You should have received a copy of the GNU General Public License
!    along with PIERNIK.  If not, see <http://www.gnu.org/licenses/>.
!
!    Initial implementation of PIERNIK code was based on TVD split MHD code by
!    Ue-Li Pen
!        see: Pen, Arras & Wong (2003) for algorithm and
!             http://www.cita.utoronto.ca/~pen/MHD
!             for original source code "mhd.f90"
!
!    For full list of developers see $PIERNIK_HOME/license/pdt.txt
!

#include "piernik.h"

!>
!! \brief Here we perform pairs of timesteps
!!
!! \details Each pair of timesteps consists of two timesteps of equal length
!! in order to maintain second order accuracy in time for (M)HD solver.
!! In first timestep the sweeps are executed in order X->Y->Z, then in second
!! timestep the order is reversed (Z->Y->X). The state of the fluid between
!! sweeps X-Y and Y-Z has little physical sense because only selected terms of
!! Navier-Stokes equation were applied.
!!
!! Excessive accelerations may cause violation of the CFL timestep. When timestep
!! retry is enabled, the state of the simulation is rolled back to the beginning
!! of the pair of timesteps.
!!
!! In order to maintain symmetry of the sweep operators we don't perform any
!! refinement or derefinement in the middle of the pair of timesteps.
!<

module fluidupdate   ! SPLIT
! pulled by ANY

   implicit none

   private
   public :: fluid_update

contains

!> \brief choose between fully equipped solver and the simplified HLLC one

   subroutine fluid_update

      use constants,        only: RTVD_SPLIT, RIEMANN_SPLIT, HLLC_SPLIT
      use dataio_pub,       only: die
      use global,           only: which_solver
      use fluidupdate_hllc, only: fluid_update_simple
      use ppp,              only: ppp_main

      implicit none

      character(len=*), parameter :: fu_label = "fluid_update"

      call ppp_main%start(fu_label)
      select case (which_solver)
         case (HLLC_SPLIT)
            call fluid_update_simple
         case (RTVD_SPLIT, RIEMANN_SPLIT)
            call fluid_update_full
         case default
            call die("[fluidupdate:fluid_update] unknown solver")
      end select
      call ppp_main%stop(fu_label)

   end subroutine fluid_update

!>
!! \brief Advance the solution by two timesteps using directional splitting
!<

   subroutine fluid_update_full

      use dataio_pub,     only: halfstep
      use global,         only: dt, dtm, t
      use hdc,            only: update_chspeed
      use mass_defect,    only: update_magic_mass
      use timestep_retry, only: repeat_fluidstep
#ifdef COSM_RAY_ELECTRONS
      use all_boundaries, only: all_fluid_boundaries
      use cresp_grid,     only: cresp_update_grid, cresp_clean_grid
      use initcrspectrum, only: use_cresp
#endif /* COSM_RAY_ELECTRONS */

      implicit none

      call repeat_fluidstep
      call update_chspeed

      halfstep = .false.
      t = t + dt
      call make_3sweeps(.true.) ! X -> Y -> Z

! Sources should be hooked to problem_customize_solution with forward argument

#ifdef COSM_RAY_ELECTRONS
      if (use_cresp) then
         call cresp_update_grid     ! updating number density and energy density of cosmic ray electrons via CRESP module
         call all_fluid_boundaries
      endif
#endif /* COSM_RAY_ELECTRONS */

      halfstep = .true.
      t = t + dt
      dtm = dt
      call make_3sweeps(.false.) ! Z -> Y -> X
      call update_magic_mass
#ifdef COSM_RAY_ELECTRONS
      call cresp_clean_grid ! BEWARE: due to diffusion some junk remains in the grid - this nullifies all inactive bins.
#endif /* COSM_RAY_ELECTRONS */

   end subroutine fluid_update_full

!>
!! \brief Perform sweeps in all three directions plus sources that are calculated every timestep
!<
   subroutine make_3sweeps(forward)

      use cg_list_dataop,      only: expanded_domain
      use constants,           only: xdim, ydim, zdim, I_ONE
      use fargo,               only: make_fargosweep
      use global,              only: skip_sweep, use_fargo
      use hdc,                 only: glmdamping, eglm
      use ppp,                 only: ppp_main
      use sweeps,              only: sweep
      use user_hooks,          only: problem_customize_solution
#ifdef GRAV
      use global,              only: t, dt
      use gravity,             only: source_terms_grav, compute_h_gpot
      use particle_pub,        only: pset, psolver
#endif /* GRAV */
#ifdef COSM_RAYS
      use all_boundaries,      only: all_fluid_boundaries
      use initcosmicrays,      only: use_CRsplit
#ifdef MULTIGRID
      use multigrid_diffusion, only: multigrid_solve_diff
#endif /* MULTIGRID */
#endif /* COSM_RAYS */
#ifdef SHEAR
      use shear,               only: shear_3sweeps
#endif /* SHEAR */

      implicit none

      logical, intent(in) :: forward  !< If .true. then do X->Y->Z sweeps, if .false. then reverse that order

<<<<<<< HEAD
      integer(kind=4) :: s, sFRST, sLAST, sCHNG

      if (forward) then
         sFRST = xdim ; sLAST = zdim ; sCHNG = I_ONE
      else
         sFRST = zdim ; sLAST = xdim ; sCHNG = -I_ONE
      endif
=======
      integer(kind=4) :: s
      character(len=*), parameter :: sw3_label = "sweeps"
>>>>>>> ea8dda9d

#ifdef SHEAR
      call shear_3sweeps
#endif /* SHEAR */

#ifdef GRAV
      call compute_h_gpot
#endif /* GRAV */

#ifdef COSM_RAYS
      if (.not. use_CRsplit) then
#ifdef MULTIGRID
         call multigrid_solve_diff
         call all_fluid_boundaries
#endif /* MULTIGRID */

      else
         do s = sFRST, sLAST, sCHNG
            if (.not.skip_sweep(s)) call make_diff_sweep(s)
         enddo
      endif
#endif /* COSM_RAYS */

      ! At this point everything should be initialized after domain expansion and we no longer need this list.
      call expanded_domain%delete

      ! The following block of code may be treated as a 3D (M)HD solver.
      ! Don't put anything inside unless you're sure it should belong to the (M)HD solver.
      call ppp_main%start(sw3_label)
      if (use_fargo) then
         if (.not.skip_sweep(zdim)) call make_adv_sweep(zdim, forward)
         if (.not.skip_sweep(xdim)) call make_adv_sweep(xdim, forward)
         if (.not.skip_sweep(ydim)) call make_fargosweep
      else
         do s = sFRST, sLAST, sCHNG
            if (.not.skip_sweep(s)) call make_adv_sweep(s, forward)
         enddo
      endif
      call ppp_main%stop(sw3_label)

#ifdef GRAV
      call source_terms_grav
      if (associated(psolver)) call pset%evolve(psolver, t-dt, dt)
#endif /* GRAV */
      if (associated(problem_customize_solution)) call problem_customize_solution(forward)

      call eglm
      call glmdamping

   end subroutine make_3sweeps

!>
!! \brief Perform single sweep in forward or backward direction.
!!
!! \details Effectively this is a 3D (M)HD solver that applies only terms related to the direction dir/
!<
   subroutine make_adv_sweep(dir, forward)

      use dataio_pub,     only: die
      use domain,         only: dom
      use global,         only: geometry25D
      use sweeps,         only: sweep
#ifdef MAGNETIC
      use constants,      only: DIVB_CT, RTVD_SPLIT
      use ct,             only: magfield
      use global,         only: divB_0_method, which_solver
#endif /* MAGNETIC */
#ifdef DEBUG
      use piernikiodebug, only: force_dumps
#endif /* DEBUG */

      implicit none

      integer(kind=4), intent(in) :: dir      !< direction, one of xdim, ydim, zdim
      logical,         intent(in) :: forward  !< if .false. then reverse operation order in the sweep

#if defined(MAGNETIC)
      if ((which_solver == RTVD_SPLIT) .and. (divB_0_method /= DIVB_CT)) call die("[fluidupdate:make_sweep] only CT is implemented in RTVD")
#endif /* MAGNETIC */

      ! ToDo: check if changes of execution order here (block loop, direction loop, boundary update can change
      ! cost or allow for reduction of required guardcells

      if (dom%has_dir(dir)) then
         if (.not. forward) then
#ifdef MAGNETIC
            if (divB_0_method == DIVB_CT) call magfield(dir)
#endif /* MAGNETIC */
         endif

         call sweep(dir)

         if (forward) then
#ifdef MAGNETIC
            if (divB_0_method == DIVB_CT) call magfield(dir)
#endif /* MAGNETIC */
         endif
      else
         if (geometry25D) call sweep(dir)
      endif

#ifdef DEBUG
      call force_dumps
#endif /* DEBUG */

   end subroutine make_adv_sweep

#ifdef COSM_RAYS
!>
!! \brief Perform single diffusion sweep in forward or backward direction
!<
   subroutine make_diff_sweep(dir)

      use crdiffusion,    only: cr_diff
#ifdef DEBUG
      use piernikiodebug, only: force_dumps
#endif /* DEBUG */

      implicit none

      integer(kind=4), intent(in) :: dir      !< direction, one of xdim, ydim, zdim

      call cr_diff(dir)

#ifdef DEBUG
      call force_dumps
#endif /* DEBUG */

   end subroutine make_diff_sweep
#endif /* COSM_RAYS */

end module fluidupdate<|MERGE_RESOLUTION|>--- conflicted
+++ resolved
@@ -161,18 +161,14 @@
 
       logical, intent(in) :: forward  !< If .true. then do X->Y->Z sweeps, if .false. then reverse that order
 
-<<<<<<< HEAD
       integer(kind=4) :: s, sFRST, sLAST, sCHNG
+      character(len=*), parameter :: sw3_label = "sweeps"
 
       if (forward) then
          sFRST = xdim ; sLAST = zdim ; sCHNG = I_ONE
       else
          sFRST = zdim ; sLAST = xdim ; sCHNG = -I_ONE
       endif
-=======
-      integer(kind=4) :: s
-      character(len=*), parameter :: sw3_label = "sweeps"
->>>>>>> ea8dda9d
 
 #ifdef SHEAR
       call shear_3sweeps
