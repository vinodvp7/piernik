!
! PIERNIK Code Copyright (C) 2006 Michal Hanasz
!
!    This file is part of PIERNIK code.
!
!    PIERNIK is free software: you can redistribute it and/or modify
!    it under the terms of the GNU General Public License as published by
!    the Free Software Foundation, either version 3 of the License, or
!    (at your option) any later version.
!
!    PIERNIK is distributed in the hope that it will be useful,
!    but WITHOUT ANY WARRANTY; without even the implied warranty of
!    MERCHANTABILITY or FITNESS FOR A PARTICULAR PURPOSE.  See the
!    GNU General Public License for more details.
!
!    You should have received a copy of the GNU General Public License
!    along with PIERNIK.  If not, see <http://www.gnu.org/licenses/>.
!
!    Initial implementation of PIERNIK code was based on TVD split MHD code by
!    Ue-Li Pen
!        see: Pen, Arras & Wong (2003) for algorithm and
!             http://www.cita.utoronto.ca/~pen/MHD
!             for original source code "mhd.f90"
!
!    For full list of developers see $PIERNIK_HOME/license/pdt.txt
!

#include "piernik.h"

!>
!! \brief Here we perform pairs of timesteps
!!
!! \details Each pair of timesteps consists of two timesteps of equal length
!! in order to maintain second order accuracy in time for (M)HD solver.
!! In first timestep the sweeps are executed in order X->Y->Z, then in second
!! timestep the order is reversed (Z->Y->X). The state of the fluid between
!! sweeps X-Y and Y-Z has little physical sense because only selected terms of
!! Navier-Stokes equation were applied.
!!
!! Excessive accelerations may cause violation of the CFL timestep. When timestep
!! retry is enabled, the state of the simulation is rolled back to the beginning
!! of the pair of timesteps.
!!
!! In order to maintain symmetry of the sweep operators we don't perform any
!! refinement or derefinement in the middle of the pair of timesteps.
!<

module fluidupdate   ! SPLIT
! pulled by RTVD || RIEMANN

   implicit none

   private
   public :: fluid_update

contains

!>
!! \brief Advance the solution by two timesteps using directional splitting
!<

   subroutine fluid_update

      use dataio_pub,     only: halfstep
      use global,         only: dt, dtm, t
      use mass_defect,    only: update_magic_mass
      use timestep_retry, only: repeat_fluidstep
#ifdef RIEMANN
      use hdc,            only: update_chspeed
#endif /* RIEMANN */
#ifdef COSM_RAY_ELECTRONS
      use all_boundaries, only: all_fluid_boundaries
      use cresp_grid,     only: cresp_update_grid, cresp_clean_grid
      use initcrspectrum, only: use_cresp
#endif /* COSM_RAY_ELECTRONS */

      implicit none

      call repeat_fluidstep

#ifdef RIEMANN
      call update_chspeed
#endif /* RIEMANN */

      halfstep = .false.
      t = t + dt
      call make_3sweeps(.true.) ! X -> Y -> Z

! Sources should be hooked to problem_customize_solution with forward argument

#ifdef COSM_RAY_ELECTRONS
      if (use_cresp) then
         call cresp_update_grid     ! updating number density and energy density of cosmic ray electrons via CRESP module
         call all_fluid_boundaries
      endif
#endif /* COSM_RAY_ELECTRONS */

      halfstep = .true.
      t = t + dt
      dtm = dt
      call make_3sweeps(.false.) ! Z -> Y -> X
      call update_magic_mass
#ifdef COSM_RAY_ELECTRONS
      call cresp_clean_grid ! BEWARE: due to diffusion some junk remains in the grid - this nullifies all inactive bins.
#endif /* COSM_RAY_ELECTRONS */

   end subroutine fluid_update

!>
!! \brief Perform sweeps in all three directions plus sources that are calculated every timestep
!<
   subroutine make_3sweeps(forward)

      use cg_list_dataop,      only: expanded_domain
      use constants,           only: xdim, ydim, zdim, I_ONE
      use global,              only: skip_sweep, use_fargo
      use fargo,               only: make_fargosweep
      use sweeps,              only: sweep
      use user_hooks,          only: problem_customize_solution
#ifdef GRAV
      use global,              only: t, dt
      use gravity,             only: source_terms_grav
      use particle_pub,        only: pset, psolver
#endif /* GRAV */
#ifdef COSM_RAYS
      use all_boundaries,      only: all_fluid_boundaries
<<<<<<< HEAD
      use fluidindex,          only: flind
      use initcosmicrays,      only: use_split
#ifdef MULTIGRID
=======
      use initcosmicrays,      only: use_CRsplit
>>>>>>> 33a4e75b
      use multigrid_diffusion, only: multigrid_solve_diff
#endif /* MULTIGRID */
#endif /* COSM_RAYS */
#ifdef COSM_RAY_ELECTRONS
      use initcrspectrum,      only: ncre
#endif /* COSM_RAY_ELECTRONS */
#ifdef SHEAR
      use shear,               only: shear_3sweeps
#endif /* SHEAR */
#ifdef RIEMANN
      use hdc,                 only: glmdamping, eglm
#endif /* RIEMANN */

      implicit none

      logical, intent(in) :: forward  !< If .true. then do X->Y->Z sweeps, if .false. then reverse that order

      integer(kind=4) :: s
      integer(kind=4) :: icrc      ! index of cr component in iarr_crs

#ifdef SHEAR
      call shear_3sweeps
#endif /* SHEAR */

#ifdef GRAV
      call source_terms_grav
#endif /* GRAV */

<<<<<<< HEAD
#ifdef COSM_RAYS
      if (.not. use_split) then
#ifdef MULTIGRID
=======
#if defined(COSM_RAYS) && defined(MULTIGRID)
      if (.not. use_CRsplit) then
>>>>>>> 33a4e75b
         call multigrid_solve_diff
         call all_fluid_boundaries
#endif /* MULTIGRID */

      else
         if (forward) then
#ifndef COSM_RAY_ELECTRONS
            do icrc=1, flind%crs%all
               do s = xdim, zdim
                  if (.not.skip_sweep(s)) call make_diff_sweep(icrc, s)
               enddo
            enddo
#else
            do icrc=1, flind%crn%all
               do s = xdim, zdim
                  if (.not.skip_sweep(s)) call make_diff_sweep(icrc, s)
               enddo
            enddo
            do icrc= flind%crn%all + 1, flind%crn%all + ncre
               do s = xdim, zdim
                  if (.not.skip_sweep(s)) then
                     call make_diff_sweep(icrc, s)
                     call make_diff_sweep(ncre + icrc, s)
                  endif
               enddo
            enddo
#endif /* !COSM_RAY_ELECTRONS */
         else! not forward
#ifndef COSM_RAY_ELECTRONS
            do icrc=1, flind%crs%all
               do s = zdim, xdim, -I_ONE
                  if (.not.skip_sweep(s)) call make_diff_sweep(icrc, s)
               enddo
            enddo
#else
            do icrc=1, flind%crn%all
               do s = zdim, xdim, -I_ONE
                  if (.not.skip_sweep(s)) call make_diff_sweep(icrc, s)
               enddo
            enddo
            do icrc= flind%crn%all + 1, flind%crn%all + ncre
               do s = zdim, xdim, -I_ONE
                  if (.not.skip_sweep(s)) then
                     call make_diff_sweep(icrc, s)
                     call make_diff_sweep(ncre + icrc, s)
                  endif
               enddo
            enddo
#endif /* !COSM_RAY_ELECTRONS */
         endif
      endif
#endif /* COSM_RAYS */

      ! At this point everything should be initialized after domain expansion and we no longer need this list.
      call expanded_domain%delete

      ! The following block of code may be treated as a 3D (M)HD solver.
      ! Don't put anything inside unless you're sure it should belong to the (M)HD solver.
      if (use_fargo) then
         if (.not.skip_sweep(zdim)) call make_adv_sweep(zdim, forward)
         if (.not.skip_sweep(xdim)) call make_adv_sweep(xdim, forward)
         if (.not.skip_sweep(ydim)) call make_fargosweep
      else
         if (forward) then
            do s = xdim, zdim
               if (.not.skip_sweep(s)) call make_adv_sweep(s, forward)
            enddo
         else
            do s = zdim, xdim, -I_ONE
               if (.not.skip_sweep(s)) call make_adv_sweep(s, forward)
            enddo
         endif
      endif

#ifdef GRAV
      if (associated(psolver)) call pset%evolve(psolver, t-dt, dt)
#endif /* GRAV */
      if (associated(problem_customize_solution)) call problem_customize_solution(forward)

#ifdef RIEMANN
      call eglm
      call glmdamping
#endif /* RIEMANN */

   end subroutine make_3sweeps

!>
!! \brief Perform single sweep in forward or backward direction.
!!
!! \details Effectively this is a 3D (M)HD solver that applies only terms related to the direction dir/
!<
   subroutine make_adv_sweep(dir, forward)

      use dataio_pub,     only: die
      use domain,         only: dom
      use global,         only: geometry25D
      use sweeps,         only: sweep
<<<<<<< HEAD
#ifdef DEBUG
      use piernikiodebug, only: force_dumps
#endif /* DEBUG */
=======
#ifdef COSM_RAYS
      use crdiffusion,    only: cr_diff
      use initcosmicrays, only: use_CRsplit
#endif /* COSM_RAYS */
>>>>>>> 33a4e75b
#ifdef MAGNETIC
      use constants,      only: DIVB_CT
      use ct,             only: magfield
      use global,         only: divB_0_method
#endif /* MAGNETIC */
#ifdef DEBUG
      use piernikiodebug, only: force_dumps
#endif /* DEBUG */

      implicit none

      integer(kind=4), intent(in) :: dir      !< direction, one of xdim, ydim, zdim
      logical,         intent(in) :: forward  !< if .false. then reverse operation order in the sweep

#if defined(RTVD) && defined(MAGNETIC)
      if (divB_0_method /= DIVB_CT) call die("[fluidupdate:make_sweep] only CT is implemented in RTVD")
#endif /* RTVD && MAGNETIC */

      ! ToDo: check if changes of execution order here (block loop, direction loop, boundary update can change
      ! cost or allow for reduction of required guardcells

      if (dom%has_dir(dir)) then
         if (.not. forward) then
<<<<<<< HEAD
=======
#ifdef COSM_RAYS
            if (use_CRsplit) call cr_diff(dir)
#endif /* COSM_RAYS */
>>>>>>> 33a4e75b
#ifdef MAGNETIC
            if (divB_0_method == DIVB_CT) call magfield(dir)
#endif /* MAGNETIC */
         endif

         call sweep(dir)

         if (forward) then
#ifdef MAGNETIC
            if (divB_0_method == DIVB_CT) call magfield(dir)
#endif /* MAGNETIC */
<<<<<<< HEAD
=======
#ifdef COSM_RAYS
            if (use_CRsplit) call cr_diff(dir)
#endif /* COSM_RAYS */
>>>>>>> 33a4e75b
         endif
      else
         if (geometry25D) call sweep(dir)
      endif

#ifdef DEBUG
      call force_dumps
#endif /* DEBUG */

   end subroutine make_adv_sweep

!>
!! \brief Perform single diffusion sweep in forward or backward direction
!<
   subroutine make_diff_sweep(icrc, dir)

      use sweeps,         only: sweep
#ifdef COSM_RAYS
      use crdiffusion,    only: cr_diff
      use domain,         only: dom
#endif /* COSM_RAYS */
#ifdef DEBUG
      use piernikiodebug, only: force_dumps
#endif /* DEBUG */

      implicit none

      integer(kind=4), intent(in) :: icrc, dir      !< direction, one of xdim, ydim, zdim

#ifdef COSM_RAYS
      if (dom%has_dir(dir)) then
         call cr_diff(icrc,dir)
      endif
#endif /* COSM_RAYS */

#ifdef DEBUG
      call force_dumps
#endif /* DEBUG */

   end subroutine make_diff_sweep

end module fluidupdate<|MERGE_RESOLUTION|>--- conflicted
+++ resolved
@@ -124,13 +124,9 @@
 #endif /* GRAV */
 #ifdef COSM_RAYS
       use all_boundaries,      only: all_fluid_boundaries
-<<<<<<< HEAD
       use fluidindex,          only: flind
-      use initcosmicrays,      only: use_split
+      use initcosmicrays,      only: use_CRsplit
 #ifdef MULTIGRID
-=======
-      use initcosmicrays,      only: use_CRsplit
->>>>>>> 33a4e75b
       use multigrid_diffusion, only: multigrid_solve_diff
 #endif /* MULTIGRID */
 #endif /* COSM_RAYS */
@@ -159,14 +155,9 @@
       call source_terms_grav
 #endif /* GRAV */
 
-<<<<<<< HEAD
 #ifdef COSM_RAYS
-      if (.not. use_split) then
+      if (.not. use_CRsplit) then
 #ifdef MULTIGRID
-=======
-#if defined(COSM_RAYS) && defined(MULTIGRID)
-      if (.not. use_CRsplit) then
->>>>>>> 33a4e75b
          call multigrid_solve_diff
          call all_fluid_boundaries
 #endif /* MULTIGRID */
@@ -179,7 +170,7 @@
                   if (.not.skip_sweep(s)) call make_diff_sweep(icrc, s)
                enddo
             enddo
-#else
+#else /* COSM_RAY_ELECTRONS */
             do icrc=1, flind%crn%all
                do s = xdim, zdim
                   if (.not.skip_sweep(s)) call make_diff_sweep(icrc, s)
@@ -193,7 +184,7 @@
                   endif
                enddo
             enddo
-#endif /* !COSM_RAY_ELECTRONS */
+#endif /* COSM_RAY_ELECTRONS */
          else! not forward
 #ifndef COSM_RAY_ELECTRONS
             do icrc=1, flind%crs%all
@@ -201,7 +192,7 @@
                   if (.not.skip_sweep(s)) call make_diff_sweep(icrc, s)
                enddo
             enddo
-#else
+#else /* COSM_RAY_ELECTRONS */
             do icrc=1, flind%crn%all
                do s = zdim, xdim, -I_ONE
                   if (.not.skip_sweep(s)) call make_diff_sweep(icrc, s)
@@ -215,7 +206,7 @@
                   endif
                enddo
             enddo
-#endif /* !COSM_RAY_ELECTRONS */
+#endif /* COSM_RAY_ELECTRONS */
          endif
       endif
 #endif /* COSM_RAYS */
@@ -264,16 +255,6 @@
       use domain,         only: dom
       use global,         only: geometry25D
       use sweeps,         only: sweep
-<<<<<<< HEAD
-#ifdef DEBUG
-      use piernikiodebug, only: force_dumps
-#endif /* DEBUG */
-=======
-#ifdef COSM_RAYS
-      use crdiffusion,    only: cr_diff
-      use initcosmicrays, only: use_CRsplit
-#endif /* COSM_RAYS */
->>>>>>> 33a4e75b
 #ifdef MAGNETIC
       use constants,      only: DIVB_CT
       use ct,             only: magfield
@@ -297,12 +278,6 @@
 
       if (dom%has_dir(dir)) then
          if (.not. forward) then
-<<<<<<< HEAD
-=======
-#ifdef COSM_RAYS
-            if (use_CRsplit) call cr_diff(dir)
-#endif /* COSM_RAYS */
->>>>>>> 33a4e75b
 #ifdef MAGNETIC
             if (divB_0_method == DIVB_CT) call magfield(dir)
 #endif /* MAGNETIC */
@@ -314,12 +289,6 @@
 #ifdef MAGNETIC
             if (divB_0_method == DIVB_CT) call magfield(dir)
 #endif /* MAGNETIC */
-<<<<<<< HEAD
-=======
-#ifdef COSM_RAYS
-            if (use_CRsplit) call cr_diff(dir)
-#endif /* COSM_RAYS */
->>>>>>> 33a4e75b
          endif
       else
          if (geometry25D) call sweep(dir)
