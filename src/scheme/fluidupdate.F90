--- conflicted
+++ resolved
@@ -122,16 +122,10 @@
       use sweeps,              only: sweep
       use user_hooks,          only: problem_customize_solution
 #ifdef GRAV
-<<<<<<< HEAD
-      use gravity,             only: source_terms_grav
+      use gravity,             only: source_terms_grav, compute_h_gpot
 #ifdef NBODY
       use particle_solvers,    only: psolver
 #endif /* NBODY */
-=======
-      use global,              only: t, dt
-      use gravity,             only: source_terms_grav, compute_h_gpot
-      use particle_pub,        only: pset, psolver
->>>>>>> 1b5e5f11
 #endif /* GRAV */
 #if defined(COSM_RAYS) && defined(MULTIGRID)
       use all_boundaries,      only: all_fluid_boundaries
@@ -153,15 +147,9 @@
       call shear_3sweeps
 #endif /* SHEAR */
 
-<<<<<<< HEAD
-#if defined(GRAV)
-      call source_terms_grav
-#endif /* GRAV
-=======
 #ifdef GRAV
       call compute_h_gpot
 #endif /* GRAV */
->>>>>>> 1b5e5f11
 
 #if defined(COSM_RAYS) && defined(MULTIGRID)
       if (.not. use_CRsplit) then
@@ -193,16 +181,12 @@
       endif
       call ppp_main%stop(sw3_label)
 
-<<<<<<< HEAD
-#if defined(GRAV) && defined(NBODY)
+#if defined(GRAV)
+      call source_terms_grav
+#if defined(NBODY)
       if (associated(psolver)) call psolver(forward)
-#endif /* GRAV && NBODY */
-=======
-#ifdef GRAV
-      call source_terms_grav
-      if (associated(psolver)) call pset%evolve(psolver, t-dt, dt)
+#endif /* NBODY */
 #endif /* GRAV */
->>>>>>> 1b5e5f11
       if (associated(problem_customize_solution)) call problem_customize_solution(forward)
 
       call eglm
