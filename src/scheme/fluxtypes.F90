--- conflicted
+++ resolved
@@ -162,11 +162,8 @@
 
    function fa2fp(this, i1, i2) result(fp)
 
-<<<<<<< HEAD
-      use constants, only: has_b
-=======
-      use dataio_pub, only: die
->>>>>>> cc2e9a5a
+      use constants,  only: has_b
+      use dataio_pub, only: die
 
       implicit none
 
