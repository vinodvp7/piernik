!
! PIERNIK Code Copyright (C) 2006 Michal Hanasz
!
!    This file is part of PIERNIK code.
!
!    PIERNIK is free software: you can redistribute it and/or modify
!    it under the terms of the GNU General Public License as published by
!    the Free Software Foundation, either version 3 of the License, or
!    (at your option) any later version.
!
!    PIERNIK is distributed in the hope that it will be useful,
!    but WITHOUT ANY WARRANTY; without even the implied warranty of
!    MERCHANTABILITY or FITNESS FOR A PARTICULAR PURPOSE.  See the
!    GNU General Public License for more details.
!
!    You should have received a copy of the GNU General Public License
!    along with PIERNIK.  If not, see <http://www.gnu.org/licenses/>.
!
!    Initial implementation of PIERNIK code was based on TVD split MHD code by
!    Ue-Li Pen
!        see: Pen, Arras & Wong (2003) for algorithm and
!             http://www.cita.utoronto.ca/~pen/MHD
!             for original source code "mhd.f90"
!
!    For full list of developers see $PIERNIK_HOME/license/pdt.txt
!
#include "piernik.h"
!>
!! \brief This module implements relaxing TVD scheme
!!
!! The implementation was based on TVD split MHD code by Pen et al. (2003).
!<
module rtvd ! split orig

! pulled by RTVD

   implicit none

   private
   public  :: tvdb, relaxing_tvd

contains
!/*
!>
!! \brief Subroutine computes magnetic field evolution
!!
!! The original RTVD MHD scheme incorporates magnetic field evolution via the Constrained transport (CT)
!! algorithm by Evans & Hawley (1988). The idea behind the CT scheme is to integrate numerically the induction equation
!! \f{equation}
!! \frac{\partial\vec{B}}{\partial t} = \nabla\times (\vec{v}  \times \vec{B}),
!! \f}
!! in a manner ensuring that the condition
!! \f{equation}
!! \nabla \cdot \vec{B} = 0,
!! \f}
!! is fulfilled to the machine accuracy.
!!
!! The divergence-free evolution of magnetic-field on a discrete computational
!! grid can be realized if the last equation holds for the discrete representation of the initial
!! condition, and that subsequent updates of \f$B\f$ do not change the total magnetic
!! flux threading cell faces.
!!
!! Time variations of magnetic flux threading surface \f$S\f$ bounded by contour \f$C\f$, due to Stokes theorem, can be written as
!! \f{equation}
!! \frac{\partial\Phi_S}{\partial t} = \frac{\partial}{\partial t} \int_S \vec{B} \cdot \vec{d\sigma} = \int_S \nabla \times ( \vec{v} \times \vec{B})\cdot \vec{d \sigma} =  \oint_{C} (\vec{v} \times \vec{B}) \cdot \vec{dl},
!! \f}
!! where \f$\vec{E}= \vec{v} \times \vec{B}\f$ is electric field, named also electromotive force (EMF).
!!
!! In a discrete representation variations of magnetic %fluxes, in %timestep \f$\Delta t\f$, threading faces of cell \f$(i,j,k)\f$ are
!! given by
!! \f{eqnarray}
!! \frac{\Phi^{x,n+1}_{i+1/2,j,k} - \Phi^{x,n}_{i+1/2,j,k}}{\Delta t} &=&
!! {E}^y_{i+1/2,j,k-1/2} \Delta y + {E}^z_{i+1/2,j+1/2,k} \Delta z     \nonumber\\
!! &-&{E}^y_{i+1/2,j,k+1/2} \Delta y - {E}^z_{i+1/2,j-1/2,k} \Delta z,  \nonumber
!! \f}
!! \f{eqnarray}
!! \frac{\Phi^{y,n+1}_{i,j+1/2,k} - \Phi^{y,n}_{i,j+1/2,k}}{\Delta t} &=&
!! {E}^x_{i,j+1/2,k+1/2} \Delta x + {E}^z_{i-1/2,j+1/2,k} \Delta z      \nonumber\\
!! &-&{E}^x_{i,j+1/2,k-1/2} \Delta x - {E}^z_{i+1/2,j+1/2,k} \Delta z,  \nonumber
!! \f}
!! \f{eqnarray}
!! \frac{\Phi^{z,n+1}_{i,j,k+1/2} - \Phi^{z,n}_{i,j,k+1/2}}{\Delta t} &=&
!! {E}^x_{i,j-1/2,k+1/2} \Delta x + {E}^y_{i+1/2,j,k+1/2} \Delta y      \nonumber\\
!! &-&{E}^x_{i,j+1/2,k+1/2} \Delta x - {E}^y_{i-1/2,j,k+1/2} \Delta y,  \nonumber
!! \f}
!! Variations of magnetic flux threading remaining three faces of cell \f$(i,j,k)\f$ can be written in a similar manner. We note that each EMF
!! contribution appears twice with opposite sign. Thus, the total change of magnetic flux, piercing all cell-faces, vanishes to machine accuracy.
!!
!! To present the idea in a slightly different way, following Pen et al. (2003),  we consider the three components of the induction
!! equation written in the explicit form:
!! \f{eqnarray}
!! \partial_t B_x &=& \partial_y (\mathrm{v_x B_y}) + \partial_z (v_x B_z) - \partial_y (v_y B_x) - \partial_z (v_z B_x),\\
!! \partial_t B_y &=& \partial_x (v_y B_x) + \partial_z (v_y B_z) - \partial_x (\mathrm{v_x B_y}) - \partial_z (v_z B_y),\\
!! \partial_t B_z &=& \partial_x (v_z B_x) + \partial_y (v_z B_y) - \partial_x (v_x B_z) - \partial_y (v_y B_z).
!! \f}
!!
!!We note that each combination of \f$v_a B_b\f$ appears twice in these equations. Let us consider \f$v_x B_y\f$.
!!Once  \f$v_x B_y\f$ is computed for numerical integration of the second equation, it should be also used for
!!integration of the first equation, to ensure cancellation of electromotive forces contributing to the total change of magnetic flux threading
!!cell faces.
!!
!!The scheme proposed by Pen et al. (2003), consists of the following steps:
!!\n (1) Computation of the edge-centered EMF component \f$ v_x B_y\f$.
!!\n (2) Update of \f$B_y\f$, according to the equation \f$\partial_t B_y = \partial_x (v_x B_y)\f$.
!!\n (3) Update of \f$B_x\f$, according to the equation \f$\partial_t B_x = \partial_y (v_x B_y)\f$.
!!
!!Analogous procedure applies to remaining EMF components.
!<
!*/
   subroutine tvdb(vibj, b, vg, n, dt, idi)

      use constants, only: big, half

      implicit none

      integer(kind=4),             intent(in)    :: n       !< array size
      real,                        intent(in)    :: dt      !< time step
      real,                        intent(in)    :: idi     !< cell length, depends on direction x, y or z
      real, dimension(:), pointer, intent(inout) :: vibj    !< face-centered electromotive force components (b*vg)
      real, dimension(:), pointer, intent(in)    :: b       !< magnetic field
      real, dimension(n),          intent(in)    :: vg      !< velocity in the center of cell boundary
! locals
      real, dimension(n)                         :: b1      !< magnetic field
      real, dimension(n)                         :: vibj1   !< face-centered electromotive force (EMF) components (b*vg)
      real, dimension(n)                         :: vh      !< velocity interpolated to the cell edges
      real                                       :: dti     !< dt/di
      real                                       :: v       !< auxiliary variable to compute EMF
      real                                       :: w       !< EMF component
      real                                       :: dw      !< The second-order correction to EMF component
      real                                       :: dwm     !< face centered EMF interpolated to left cell-edge
      real                                       :: dwp     !< face centered EMF interpolated to right cell-edge
      integer                                    :: i       !< auxiliary array indicator
      integer                                    :: ip      !< i+1
      integer                                    :: ipp     !< i+2
      integer                                    :: im      !< i-1

! unlike the B field, the vibj lives on the right cell boundary
      vh = 0.0

! velocity interpolation to the cell boundaries

      vh(1:n-1) =(vg(1:n-1)+ vg(2:n))*half;     vh(n) = vh(n-1)

      dti = dt*idi

! face-centered EMF components computation, depending on the sign of vh, the components are upwinded  to cell edges, leading to 1st order EMF

      where (vh > 0.)
         vibj1=b*vg
      elsewhere
         vibj1=eoshift(b*vg,1,boundary=big)
      endwhere

! values of magnetic field computation in Runge-Kutta half step

      ! TODO: GEOFACTOR missing
      b1(2:n) = b(2:n) - (vibj1(2:n) - vibj1(1:n-1)) * dti * half;    b1(1) = b(2)

      do i = 3, n-3
         ip  = i  + 1
         ipp = ip + 1
         im  = i  - 1
         v   = vh(i)

! recomputation of EMF components (w) with b1 and face centered EMF interpolation to cell-edges (dwp, dwm), depending on the sign of v.

         if (v > 0.0) then
            w   = vg(i) * b1(i)
            dwp = (vg(ip) * b1(ip) - w) * half
            dwm = (w - vg(im) * b1(im)) * half
         else
            w   = vg(ip) * b1(ip)
            dwp = (w - vg(ipp) * b1(ipp)) * half
            dwm = (vg(i) * b1(i) - w) * half
         endif

! the second-order corrections to the EMF components computation with the aid of the van Leer monotonic interpolation and 2nd order EMF computation

         dw=0.0
         if (dwm * dwp > 0.0) dw = 2.0 * dwm * dwp / (dwm + dwp)
         vibj(i) = (w + dw) * dt
      enddo
      return
   end subroutine tvdb
!/*
!>
!! \brief Subroutine implements the Relaxing TVD scheme for conserved physical quantities
!!
!! The main point of the Relaxing TVD scheme is to decompose vectors of conservative variables \f$u\f$ and %fluxes \f$F\f$
!! into left-moving and right-moving waves:
!! \f{equation}
!! u=u^L+u^P,
!! \f}
!! where
!! \f{equation}
!! u^L=\frac{1}{2}\left(U-\frac{F}{c}\right), u^P=\frac{1}{2}\left(U+\frac{F}{c}\right).
!! \f}
!! The symbol \f$c\f$ stands for freezing speed - a function that satisfies \f$c\ge \max\left(|v\pm c_f|\right)\f$,
!! \f$v\f$ is the fluid velocity and \f$c_f\f$ is the fast magnetosonic speed.
!! The %fluxes then can be written as
!! \f{equation}
!! F^L=-cu^L, F^P=cu^P,
!! \f}
!! and their sum is the flux of \f$u\f$
!! \f{equation}
!! F=F^L+F^P.
!! \f}
!!
!! To make time integration PIERNIK uses Runge-Kutta scheme. We can choose between the first and the second order accuracy.
!! The second order scheme consists of the following steps:
!! \n (1) First order %fluxes \f$\vec{F}_{i\pm 1/2}^{(1)L,R}\f$   are
!!    calculated together with source terms \f$\vec{S}_i(\vec{u})\f$ at \f$t^n\f$.
!! \n (2) Fluxes and source terms derived in the first step are used to calculate
!!    \f$\vec{u}^{n+1/2}\f$ at \f$t^{n+1/2}\f$.
!! \n (3) Second order %fluxes \f$\vec{F}_{i+1/2}^{(2)}\f$, obtained via monotonic, upwind
!!    interpolation to cell boundaries,  and source terms \f$\vec{S}\f$ are evaluated for
!!    \f$\vec{u}^{n+1/2}\f$ at \f$t^{n+1/2}\f$.
!! \n (4) Update of \f$\Delta\vec{u}\f$, corresponding to the full
!!    %timestep \f$\Delta t\f$ is done, using %fluxes and source terms calculated
!!    at the intermediate time step \f$t^{n+1/2}\f$.
!!
!! To achieve second order spatial accuracy, a monotone upwind interpolation of %fluxes onto cell boundaries is made,
!! with the aid of a flux limiter, to obtain the Monotone Upwind Scheme for Conservation Laws (MUSCL) (step (3) in Runge-Kutta scheme).
!! The monotone interpolation is used to avoid spurious oscillations in discrete solutions of higher order.
!! The Total Variation Diminishing property of the numerical scheme is related to the measure of the overall amount
!! of oscillations, called Total Variation.
!!
!! \todo Do not pass i1 and i2, pass optional pointer to gravacc instead
!<
!*/

! OPT: 15% of CPU time spent in the relaxing_tvd routine is attributed to the entry point. The rest is more or less evenly distributed across all array operations
! OPT: \todo try to pass pointers instead of arrays, or assemble the arrays here
! OPT: n is usually short enough for all the data to fit L2 cache (checked on 512kB)
! OPT: we may also try to work on bigger parts of the u(:,:,:,:) at a time , but the exact amount may depend on size of the L2 cache
! OPT: try an explicit loop over n to see if better pipelining can be achieved

<<<<<<< HEAD
   subroutine relaxing_tvd(n, u, u0, bb, divv, cs_iso2, istep, sweep, i1, i2, dx, dt, cg, eflx, sources, adv_vel)

      use constants,        only: one, zero, half, GEO_XYZ, GEO_RPZ, LO, xdim, ydim, zdim
      use dataio_pub,       only: msg, die
      use domain,           only: dom
      use fluidindex,       only: iarr_all_dn, iarr_all_mx, iarr_all_my, flind, nmag
#ifndef ISO
      use fluidindex,       only: iarr_all_en
#endif /* !ISO */
      use fluxes,           only: flimiter, all_fluxes
      use fluxtypes,        only: ext_fluxes
      use fluidtypes,       only: component_fluid
      use func,             only: emag, ekin
      use global,           only: smalld, integration_order, use_smalld, smallei
      use grid_cont,        only: grid_container
      use gridgeometry,     only: gc, GC1, GC2, GC3, geometry_source_terms
      use mass_defect,      only: local_magic_mass
#ifdef BALSARA
      use interactions,     only: balsara_implicit_interactions
#else /* !BALSARA */
      use interactions,     only: fluid_interactions
#endif /* !BALSARA */
#ifdef GRAV
      use gravity,          only: grav_pot2accel
#endif /* GRAV */
#ifdef COSM_RAYS
      use initcosmicrays,   only: iarr_crs, smallecr
      use sourcecosmicrays, only: src_gpcr
#ifdef COSM_RAYS_SOURCES
      use initcosmicrays,   only: iarr_crn
      use sourcecosmicrays, only: src_crn
#endif /* COSM_RAYS_SOURCES */
#endif /* COSM_RAYS */
#ifdef CORIOLIS
      use coriolis,         only: coriolis_force
#endif /* CORIOLIS */
#ifdef NON_INERTIAL
      use non_inertial,     only: non_inertial_force
#endif /* NON_INERTIAL */
#ifdef SHEAR
      use shear,            only: shear_acc
#endif /* SHEAR */
#ifdef THERM
      use thermal,          only: cool_heat, thermal_active
#endif /* THERM */
=======
   subroutine relaxing_tvd(n, u, u0, bb, cs_iso2, istep, sweep, i1, i2, dt, cg, eflx, sources, adv_vel)

      use constants,    only: one, zero, half, GEO_XYZ, GEO_RPZ, LO, ydim, zdim
      use domain,       only: dom
      use fluidindex,   only: iarr_all_dn, iarr_all_mx, iarr_all_my, flind, nmag
      use fluxes,       only: flimiter, all_fluxes
      use fluxtypes,    only: ext_fluxes
      use global,       only: integration_order
      use grid_cont,    only: grid_container
      use gridgeometry, only: gc, GC1, GC2, GC3
      use sources,      only: all_sources
>>>>>>> 01fb8650

      implicit none

      integer(kind=4),               intent(in)    :: n                  !< array size
      real, dimension(n, flind%all), intent(inout) :: u                  !< vector of conservative variables
      real, dimension(n, flind%all), intent(in)    :: u0                 !< vector of conservative variables
      real, dimension(n, nmag),      intent(in)    :: bb                 !< local copy of magnetic field
      real, dimension(:), pointer,   intent(in)    :: cs_iso2            !< square of local isothermal sound speed
      integer,                       intent(in)    :: istep              !< step number in the time integration scheme
      integer(kind=4),               intent(in)    :: sweep              !< direction (x, y or z) we are doing calculations for
      integer,                       intent(in)    :: i1                 !< coordinate of sweep in the 1st remaining direction
      integer,                       intent(in)    :: i2                 !< coordinate of sweep in the 2nd remaining direction
      real,                          intent(in)    :: dt                 !< time step
      type(grid_container), pointer, intent(in)    :: cg                 !< current grid piece
      type(ext_fluxes),              intent(inout) :: eflx               !< external fluxes
      logical,                       intent(in)    :: sources            !< apply source terms
      real, dimension(n, flind%fluids), intent(in), optional :: adv_vel  !< advection velocity

      real                                          :: dtx                !< dt/dx (dt/cg%dl(sweep))
      real, dimension(n, flind%all)                 :: cfr                !< freezing speed
!locals
      real, dimension(n, flind%all)                 :: w                  !< auxiliary vector to calculate fluxes
      real, dimension(n, flind%all)                 :: fr                 !< flux of the right-moving waves
      real, dimension(n, flind%all)                 :: fl                 !< flux of the left-moving waves
      real, dimension(n, flind%all)                 :: fu                 !< sum of fluxes of right- and left-moving waves
      real, dimension(n, flind%all)                 :: dfp                !< second order correction of left/right-moving waves flux on the right cell boundary
      real, dimension(n, flind%all)                 :: dfm                !< second order correction of left/right-moving waves flux on the left cell boundary
      real, dimension(n, flind%all)                 :: u1                 !< updated vector of conservative variables (after one timestep in second order scheme)
      real, dimension(n, flind%fluids), target      :: pressure           !< gas pressure
      real, dimension(n, flind%fluids), target      :: vel_sweep          !< velocity in the direction of current sweep
      logical                                       :: full_dim

<<<<<<< HEAD
#ifdef COSM_RAYS
      real, dimension(n)                            :: grad_pcr
      real, dimension(n, flind%crs%all)             :: decr
#ifdef COSM_RAYS_SOURCES
      real, dimension(n, flind%crn%all)             :: srccrn
#endif /* COSM_RAYS_SOURCES */
#endif /* COSM_RAYS */

      real, dimension(n)              :: kin_ener, int_ener, mag_ener
#ifdef THERM
      real, dimension(n)              :: eint_src
#endif /* THERM */

=======
>>>>>>> 01fb8650
      real, dimension(2,2), parameter              :: rk2coef = reshape( [ one, half, zero, one ], [ 2, 2 ] )

      !OPT: try to avoid these explicit initializations of u1(:,:) and u0(:,:)
      dtx      = dt / cg%dl(sweep)
      full_dim = n > 1

      u1 = u

      if (present(adv_vel)) vel_sweep = adv_vel !TODO can be done better

      if (full_dim) then
         ! Fluxes calculation for cells centers
         call all_fluxes(n, w, cfr, u1, bb, pressure, vel_sweep, cs_iso2, present(adv_vel))
         ! Right and left fluxes decoupling

         ! original code
         ! fl(1:n-1, :) = (cfr(2:n, :)*u1(2:n, :) - wl(2:n, :)) * 0.5
         ! fr          = (cfr*u1 + w) * 0.5
         ! following is equivalent but faster

         fl(1:n-1, :) = (u1(2:n, :) * cfr(2:n, :) - w(2:n, :)) * half
         fl(n, :) = fl(n-1, :)
         fr(2:n, :) = fl(1:n-1, :) + w(2:n, :)
         fr(1, :) = fr(2, :)

         if (istep == 2) then

            ! Second order flux corrections
            dfp(1:n-1, :) = half * (fr(2:n, :) - fr(1:n-1, :)); dfp(n, :) = dfp(n-1, :)
            dfm(2:n, :)   = dfp(1:n-1, :);                      dfm(1, :) = dfm(2, :)
            ! Flux limiter application
            call flimiter(fr, dfm, dfp)

            dfp(1:n-1, :) = half * (fl(1:n-1, :) - fl(2:n, :)); dfp(n, :) = dfp(n-1, :)
            dfm(2:n, :)   = dfp(1:n-1, :);                      dfm(1, :) = dfm(2, :)
            call flimiter(fl, dfm, dfp)
            !OPT 60% of D1mr and 40% D1mw occurred in few above lines (D1mr = 0.1% Dr, D1mw = 0.5% Dw)
            ! That ^^ should be fixed now, please confirm
         endif

         ! u update
         fu = fr - fl

         ! Setting uflx to 0 can be used to enforce reflecting boundary
         ! To enforce diode boundaries one can either:
         ! * Set fl or fr to 0 (depending on side)
         ! or
         ! * Set f0 to 0 only when it would produce incoming flux.
         ! I don't remember which approach was already (unsuccesfully) tested
         ! \todo Get rid of use of cg
         ! \todo remove transpositions by changing index order in eflx
         if (associated(eflx%li)) fu(eflx%li%index - cg%lhn(sweep, LO) + 1, :) = eflx%li%uflx
         if (associated(eflx%ri)) fu(eflx%ri%index - cg%lhn(sweep, LO)    , :) = eflx%ri%uflx
         if (associated(eflx%lo)) eflx%lo%uflx = fu(eflx%lo%index - cg%lhn(sweep, LO),     :)
         if (associated(eflx%ro)) eflx%ro%uflx = fu(eflx%ro%index - cg%lhn(sweep, LO) + 1, :)

         if (dom%geometry_type == GEO_RPZ) then
            if (sweep == ydim) then
               !> BEWARE: iarr_all_mx points to the y-momentum in y-sweep
               if (associated(eflx%li)) fu(eflx%li%index - cg%lhn(sweep, LO) + 1, iarr_all_mx) = eflx%li%uflx(iarr_all_mx) / cg%x(i2)
               if (associated(eflx%ri)) fu(eflx%ri%index - cg%lhn(sweep, LO),     iarr_all_mx) = eflx%ri%uflx(iarr_all_mx) / cg%x(i2)
               if (associated(eflx%lo)) eflx%lo%uflx(iarr_all_mx) = fu(eflx%lo%index - cg%lhn(sweep, LO),     iarr_all_mx) * cg%x(i2)
               if (associated(eflx%ro)) eflx%ro%uflx(iarr_all_mx) = fu(eflx%ro%index - cg%lhn(sweep, LO) + 1, iarr_all_mx) * cg%x(i2)
            else if (sweep == zdim) then
               if (associated(eflx%li)) fu(eflx%li%index - cg%lhn(sweep, LO) + 1, :) = eflx%li%uflx / cg%x(i1)
               if (associated(eflx%ri)) fu(eflx%ri%index - cg%lhn(sweep, LO),     :) = eflx%ri%uflx / cg%x(i1)
               if (associated(eflx%lo)) eflx%lo%uflx = fu(eflx%lo%index - cg%lhn(sweep, LO),     :) * cg%x(i1)
               if (associated(eflx%ro)) eflx%ro%uflx = fu(eflx%ro%index - cg%lhn(sweep, LO) + 1, :) * cg%x(i1)
               if (associated(eflx%li)) fu(eflx%li%index - cg%lhn(sweep, LO) + 1, iarr_all_my) = eflx%li%uflx(iarr_all_my) / cg%x(i1)**2
               if (associated(eflx%ri)) fu(eflx%ri%index - cg%lhn(sweep, LO),     iarr_all_my) = eflx%ri%uflx(iarr_all_my) / cg%x(i1)**2
               if (associated(eflx%lo)) eflx%lo%uflx(iarr_all_my) = fu(eflx%lo%index - cg%lhn(sweep, LO),     iarr_all_my) * cg%x(i1)**2
               if (associated(eflx%ro)) eflx%ro%uflx(iarr_all_my) = fu(eflx%ro%index - cg%lhn(sweep, LO) + 1, iarr_all_my) * cg%x(i1)**2
            endif
         endif

         if (dom%geometry_type == GEO_XYZ) then
            u1(2:n, :) = u0(2:n, :) - rk2coef(integration_order,istep) *                  dtx * (                fu(2:n, :) -                fu(1:n-1, :) )
         else
            u1(2:n, :) = u0(2:n, :) - rk2coef(integration_order,istep) * gc(GC1,2:n, :) * dtx * ( gc(GC2,2:n, :)*fu(2:n, :) - gc(GC3,2:n, :)*fu(1:n-1, :) )
         endif
         u1(1, :)   = u1(2, :)
      else
         ! normally vx => vel_sweep is calculated in fluxes, since we don't go
         ! there we need to do it manually here
         vel_sweep = u1(:, iarr_all_mx) / u1(:, iarr_all_dn)
      endif ! (n > 1)



! Source terms -------------------------------------
      if (sources) call all_sources(n, u, u0, u1, cg, istep, sweep, i1, i2, rk2coef(integration_order,istep)*dt, pressure, vel_sweep)

      call care_for_positives(n, u1, bb, cg, sweep, i1, i2)

      u(:,:) = u1(:,:)

   end subroutine relaxing_tvd


!==========================================================================================
   subroutine care_for_positives(n, u1, bb, cg, sweep, i1, i2)

      use fluidindex,       only: flind, nmag
      use grid_cont,        only: grid_container

      implicit none

      integer(kind=4),               intent(in)    :: n                  !< array size
      real, dimension(n, flind%all), intent(inout) :: u1                 !< updated vector of conservative variables (after one timestep in second order scheme)
      real, dimension(n, nmag),      intent(in)    :: bb                 !< local copy of magnetic field
      type(grid_container), pointer, intent(in)    :: cg                 !< current grid piece
      integer(kind=4),               intent(in)    :: sweep              !< direction (x, y or z) we are doing calculations for
      integer,                       intent(in)    :: i1                 !< coordinate of sweep in the 1st remaining direction
      integer,                       intent(in)    :: i2                 !< coordinate of sweep in the 2nd remaining direction
!locals
      logical                                      :: full_dim

      full_dim = n > 1

      call limit_minimal_density(n, u1, cg, sweep, i1, i2)
      call limit_minimal_intener(n, bb, u1)
#if defined COSM_RAYS && defined IONIZED
      if (full_dim) call limit_minimal_ecr(n, u1)
#endif /* COSM_RAYS && IONIZED */

   end subroutine care_for_positives

!==========================================================================================
   subroutine limit_minimal_density(n, u1, cg, sweep, i1, i2)

      use constants,        only: GEO_XYZ, GEO_RPZ, xdim, ydim, zdim
      use dataio_pub,       only: msg, die
      use domain,           only: dom
      use fluidindex,       only: flind, iarr_all_dn
      use global,           only: smalld, use_smalld
      use grid_cont,        only: grid_container
      use mass_defect,      only: local_magic_mass

      implicit none

      integer(kind=4),               intent(in)    :: n                  !< array size
      real, dimension(n, flind%all), intent(inout) :: u1                 !< updated vector of conservative variables (after one timestep in second order scheme)
      type(grid_container), pointer, intent(in)    :: cg                 !< current grid piece
      integer(kind=4),               intent(in)    :: sweep              !< direction (x, y or z) we are doing calculations for
      integer,                       intent(in)    :: i1                 !< coordinate of sweep in the 1st remaining direction
      integer,                       intent(in)    :: i2                 !< coordinate of sweep in the 2nd remaining direction

!locals

      integer :: ifl

      if (use_smalld) then
         ! This is needed e.g. for outflow boundaries in presence of perp. gravity
         select case (dom%geometry_type)
            case (GEO_XYZ)
               local_magic_mass(:) = local_magic_mass(:) - sum(u1(dom%nb+1:n-dom%nb, iarr_all_dn), dim=1) * cg%dvol
               u1(:, iarr_all_dn) = max(u1(:, iarr_all_dn),smalld)
               local_magic_mass(:) = local_magic_mass(:) + sum(u1(dom%nb+1:n-dom%nb, iarr_all_dn), dim=1) * cg%dvol
            case (GEO_RPZ)
               select case (sweep)
                  case (xdim)
                     do ifl = lbound(iarr_all_dn, dim=1), ubound(iarr_all_dn, dim=1)
                        local_magic_mass(ifl) = local_magic_mass(ifl) - sum(u1(dom%nb+1:n-dom%nb, iarr_all_dn(ifl)) * cg%x(cg%is:cg%ie)) * cg%dvol
                     enddo
                     u1(:, iarr_all_dn) = max(u1(:, iarr_all_dn),smalld)
                     do ifl = lbound(iarr_all_dn, dim=1), ubound(iarr_all_dn, dim=1)
                        local_magic_mass(ifl) = local_magic_mass(ifl) + sum(u1(dom%nb+1:n-dom%nb, iarr_all_dn(ifl)) * cg%x(cg%is:cg%ie)) * cg%dvol
                     enddo
                  case (ydim)
                     local_magic_mass(:) = local_magic_mass(:) - sum(u1(dom%nb+1:n-dom%nb, iarr_all_dn), dim=1) * cg%dvol * cg%x(i2)
                     u1(:, iarr_all_dn) = max(u1(:, iarr_all_dn),smalld)
                     local_magic_mass(:) = local_magic_mass(:) + sum(u1(dom%nb+1:n-dom%nb, iarr_all_dn), dim=1) * cg%dvol * cg%x(i2)
                  case (zdim)
                     local_magic_mass(:) = local_magic_mass(:) - sum(u1(dom%nb+1:n-dom%nb, iarr_all_dn), dim=1) * cg%dvol * cg%x(i1)
                     u1(:, iarr_all_dn) = max(u1(:, iarr_all_dn),smalld)
                     local_magic_mass(:) = local_magic_mass(:) + sum(u1(dom%nb+1:n-dom%nb, iarr_all_dn), dim=1) * cg%dvol * cg%x(i1)
               end select
            case default
               call die("[rtvd:relaxing_tvd] Unsupported geometry")
         end select
      else
         if (any(u1(:, iarr_all_dn) < 0.0)) then
            write(msg,'(3A,I4,1X,I4,A)') "[rtvd:relaxing_tvd] negative density in sweep ",sweep,"( ", i1, i2, " )"
            call die(msg)
         endif
      endif

   end subroutine limit_minimal_density

!==========================================================================================
   subroutine limit_minimal_intener(n, bb, u1)

      use constants,        only: xdim, ydim, zdim
      use fluidindex,       only: flind, nmag
      use fluidtypes,       only: component_fluid
      use func,             only: emag, ekin
      use global,           only: smallei

<<<<<<< HEAD
#if defined COSM_RAYS && defined IONIZED
         if (full_dim) then
            call src_gpcr(u, n, dx, divv, decr, grad_pcr)
            u1(:,                iarr_crs(:)) = u1(:,               iarr_crs(:)) + rk2coef(integration_order,istep) * decr(:,:) * dt
            u1(:,                iarr_crs(:)) = max(smallecr, u1(:, iarr_crs(:)))
            u1(:, iarr_all_mx(flind%ion%pos)) = u1(:, iarr_all_mx(flind%ion%pos)) + rk2coef(integration_order,istep) * grad_pcr * dt
#ifndef ISO
            u1(:, iarr_all_en(flind%ion%pos)) = u1(:, iarr_all_en(flind%ion%pos)) + rk2coef(integration_order,istep) * vx(:, flind%ion%pos) * grad_pcr * dt
#endif /* !ISO */
         endif
#ifdef COSM_RAYS_SOURCES
         call src_crn(u, n, srccrn, rk2coef(integration_order, istep) * dt) ! n safe
         u1(:, iarr_crn) = u1(:, iarr_crn) +  rk2coef(integration_order, istep)*srccrn(:,:)*dt
#endif /* COSM_RAYS_SOURCES */
#endif /* COSM_RAYS && IONIZED */
#ifdef THERM
   if(thermal_active) then
      do ifl = 1, flind%fluids
         pfl => flind%all_fluids(ifl)%fl
         if (pfl%has_energy) then
            kin_ener = ekin(u1(:, pfl%imx), u1(:, pfl%imy), u1(:, pfl%imz), u1(:, pfl%idn))
            if (pfl%is_magnetized) then
               mag_ener = emag(bb(:, xdim), bb(:, ydim), bb(:, zdim))
               int_ener = u1(:, pfl%ien) - kin_ener - mag_ener
            else
               int_ener = u1(:, pfl%ien) - kin_ener
            endif
             call cool_heat(pfl%gam, n, u1(:,pfl%idn), int_ener, eint_src)
             u1(:, pfl%ien) = u1(:, pfl%ien) + 1./dom%eff_dim*rk2coef(integration_order,istep)* eint_src * dt
!            int_ener = max(int_ener, smallei)
            if (pfl%is_magnetized) u1(:, pfl%ien) = u1(:, pfl%ien) + mag_ener
         endif
      enddo
   endif
#endif /* THERM */
      endif ! sources
=======
      implicit none

      integer(kind=4),               intent(in)    :: n                  !< array size
      real, dimension(n, nmag),      intent(in)    :: bb                 !< local copy of magnetic field
      real, dimension(n, flind%all), intent(inout) :: u1                 !< updated vector of conservative variables (after one timestep in second order scheme)

!locals

      real, dimension(n)              :: kin_ener, int_ener, mag_ener

      class(component_fluid), pointer :: pfl
      integer :: ifl
>>>>>>> 01fb8650

      do ifl = 1, flind%fluids
         pfl => flind%all_fluids(ifl)%fl
         if (pfl%has_energy) then
            kin_ener = ekin(u1(:, pfl%imx), u1(:, pfl%imy), u1(:, pfl%imz), u1(:, pfl%idn))
            if (pfl%is_magnetized) then
               mag_ener = emag(bb(:, xdim), bb(:, ydim), bb(:, zdim))
               int_ener = u1(:, pfl%ien) - kin_ener - mag_ener
            else
               int_ener = u1(:, pfl%ien) - kin_ener
            endif

            int_ener = max(int_ener, smallei)

            u1(:, pfl%ien) = int_ener + kin_ener
            if (pfl%is_magnetized) u1(:, pfl%ien) = u1(:, pfl%ien) + mag_ener
         endif
      enddo

   end subroutine limit_minimal_intener

#if defined COSM_RAYS && defined IONIZED
   subroutine limit_minimal_ecr(n, u1)

      use fluidindex,       only: flind
      use initcosmicrays,   only: iarr_crs, smallecr

      implicit none

      integer(kind=4),               intent(in)    :: n                  !< array size
      real, dimension(n, flind%all), intent(inout) :: u1                 !< updated vector of conservative variables (after one timestep in second order scheme)

      u1(:, iarr_crs(:)) = max(smallecr, u1(:, iarr_crs(:)))

   end subroutine limit_minimal_ecr
#endif /* COSM_RAYS && IONIZED */

!==========================================================================================
end module rtvd<|MERGE_RESOLUTION|>--- conflicted
+++ resolved
@@ -235,53 +235,6 @@
 ! OPT: we may also try to work on bigger parts of the u(:,:,:,:) at a time , but the exact amount may depend on size of the L2 cache
 ! OPT: try an explicit loop over n to see if better pipelining can be achieved
 
-<<<<<<< HEAD
-   subroutine relaxing_tvd(n, u, u0, bb, divv, cs_iso2, istep, sweep, i1, i2, dx, dt, cg, eflx, sources, adv_vel)
-
-      use constants,        only: one, zero, half, GEO_XYZ, GEO_RPZ, LO, xdim, ydim, zdim
-      use dataio_pub,       only: msg, die
-      use domain,           only: dom
-      use fluidindex,       only: iarr_all_dn, iarr_all_mx, iarr_all_my, flind, nmag
-#ifndef ISO
-      use fluidindex,       only: iarr_all_en
-#endif /* !ISO */
-      use fluxes,           only: flimiter, all_fluxes
-      use fluxtypes,        only: ext_fluxes
-      use fluidtypes,       only: component_fluid
-      use func,             only: emag, ekin
-      use global,           only: smalld, integration_order, use_smalld, smallei
-      use grid_cont,        only: grid_container
-      use gridgeometry,     only: gc, GC1, GC2, GC3, geometry_source_terms
-      use mass_defect,      only: local_magic_mass
-#ifdef BALSARA
-      use interactions,     only: balsara_implicit_interactions
-#else /* !BALSARA */
-      use interactions,     only: fluid_interactions
-#endif /* !BALSARA */
-#ifdef GRAV
-      use gravity,          only: grav_pot2accel
-#endif /* GRAV */
-#ifdef COSM_RAYS
-      use initcosmicrays,   only: iarr_crs, smallecr
-      use sourcecosmicrays, only: src_gpcr
-#ifdef COSM_RAYS_SOURCES
-      use initcosmicrays,   only: iarr_crn
-      use sourcecosmicrays, only: src_crn
-#endif /* COSM_RAYS_SOURCES */
-#endif /* COSM_RAYS */
-#ifdef CORIOLIS
-      use coriolis,         only: coriolis_force
-#endif /* CORIOLIS */
-#ifdef NON_INERTIAL
-      use non_inertial,     only: non_inertial_force
-#endif /* NON_INERTIAL */
-#ifdef SHEAR
-      use shear,            only: shear_acc
-#endif /* SHEAR */
-#ifdef THERM
-      use thermal,          only: cool_heat, thermal_active
-#endif /* THERM */
-=======
    subroutine relaxing_tvd(n, u, u0, bb, cs_iso2, istep, sweep, i1, i2, dt, cg, eflx, sources, adv_vel)
 
       use constants,    only: one, zero, half, GEO_XYZ, GEO_RPZ, LO, ydim, zdim
@@ -293,7 +246,9 @@
       use grid_cont,    only: grid_container
       use gridgeometry, only: gc, GC1, GC2, GC3
       use sources,      only: all_sources
->>>>>>> 01fb8650
+#ifdef THERM
+      use thermal,      only: cool_heat, thermal_active
+#endif /* THERM */
 
       implicit none
 
@@ -326,22 +281,10 @@
       real, dimension(n, flind%fluids), target      :: vel_sweep          !< velocity in the direction of current sweep
       logical                                       :: full_dim
 
-<<<<<<< HEAD
-#ifdef COSM_RAYS
-      real, dimension(n)                            :: grad_pcr
-      real, dimension(n, flind%crs%all)             :: decr
-#ifdef COSM_RAYS_SOURCES
-      real, dimension(n, flind%crn%all)             :: srccrn
-#endif /* COSM_RAYS_SOURCES */
-#endif /* COSM_RAYS */
-
-      real, dimension(n)              :: kin_ener, int_ener, mag_ener
 #ifdef THERM
-      real, dimension(n)              :: eint_src
+      real, dimension(n)                            :: eint_src, kin_ener, int_ener, mag_ener
 #endif /* THERM */
 
-=======
->>>>>>> 01fb8650
       real, dimension(2,2), parameter              :: rk2coef = reshape( [ one, half, zero, one ], [ 2, 2 ] )
 
       !OPT: try to avoid these explicit initializations of u1(:,:) and u0(:,:)
@@ -433,6 +376,28 @@
 
 ! Source terms -------------------------------------
       if (sources) call all_sources(n, u, u0, u1, cg, istep, sweep, i1, i2, rk2coef(integration_order,istep)*dt, pressure, vel_sweep)
+#ifdef THERM
+      if (sources) then
+         if(thermal_active) then
+            do ifl = 1, flind%fluids
+               pfl => flind%all_fluids(ifl)%fl
+               if (pfl%has_energy) then
+                  kin_ener = ekin(u1(:, pfl%imx), u1(:, pfl%imy), u1(:, pfl%imz), u1(:, pfl%idn))
+                  if (pfl%is_magnetized) then
+                     mag_ener = emag(bb(:, xdim), bb(:, ydim), bb(:, zdim))
+                     int_ener = u1(:, pfl%ien) - kin_ener - mag_ener
+                  else
+                     int_ener = u1(:, pfl%ien) - kin_ener
+                  endif
+                  call cool_heat(pfl%gam, n, u1(:,pfl%idn), int_ener, eint_src)
+                  u1(:, pfl%ien) = u1(:, pfl%ien) + 1./dom%eff_dim*rk2coef(integration_order,istep)* eint_src * dt
+!                  int_ener = max(int_ener, smallei)
+                  if (pfl%is_magnetized) u1(:, pfl%ien) = u1(:, pfl%ien) + mag_ener
+               endif
+            enddo
+         endif
+      endif ! sources
+#endif /* THERM */
 
       call care_for_positives(n, u1, bb, cg, sweep, i1, i2)
 
@@ -540,24 +505,19 @@
       use func,             only: emag, ekin
       use global,           only: smallei
 
-<<<<<<< HEAD
-#if defined COSM_RAYS && defined IONIZED
-         if (full_dim) then
-            call src_gpcr(u, n, dx, divv, decr, grad_pcr)
-            u1(:,                iarr_crs(:)) = u1(:,               iarr_crs(:)) + rk2coef(integration_order,istep) * decr(:,:) * dt
-            u1(:,                iarr_crs(:)) = max(smallecr, u1(:, iarr_crs(:)))
-            u1(:, iarr_all_mx(flind%ion%pos)) = u1(:, iarr_all_mx(flind%ion%pos)) + rk2coef(integration_order,istep) * grad_pcr * dt
-#ifndef ISO
-            u1(:, iarr_all_en(flind%ion%pos)) = u1(:, iarr_all_en(flind%ion%pos)) + rk2coef(integration_order,istep) * vx(:, flind%ion%pos) * grad_pcr * dt
-#endif /* !ISO */
-         endif
-#ifdef COSM_RAYS_SOURCES
-         call src_crn(u, n, srccrn, rk2coef(integration_order, istep) * dt) ! n safe
-         u1(:, iarr_crn) = u1(:, iarr_crn) +  rk2coef(integration_order, istep)*srccrn(:,:)*dt
-#endif /* COSM_RAYS_SOURCES */
-#endif /* COSM_RAYS && IONIZED */
-#ifdef THERM
-   if(thermal_active) then
+      implicit none
+
+      integer(kind=4),               intent(in)    :: n                  !< array size
+      real, dimension(n, nmag),      intent(in)    :: bb                 !< local copy of magnetic field
+      real, dimension(n, flind%all), intent(inout) :: u1                 !< updated vector of conservative variables (after one timestep in second order scheme)
+
+!locals
+
+      real, dimension(n)              :: kin_ener, int_ener, mag_ener
+
+      class(component_fluid), pointer :: pfl
+      integer :: ifl
+
       do ifl = 1, flind%fluids
          pfl => flind%all_fluids(ifl)%fl
          if (pfl%has_energy) then
@@ -568,40 +528,6 @@
             else
                int_ener = u1(:, pfl%ien) - kin_ener
             endif
-             call cool_heat(pfl%gam, n, u1(:,pfl%idn), int_ener, eint_src)
-             u1(:, pfl%ien) = u1(:, pfl%ien) + 1./dom%eff_dim*rk2coef(integration_order,istep)* eint_src * dt
-!            int_ener = max(int_ener, smallei)
-            if (pfl%is_magnetized) u1(:, pfl%ien) = u1(:, pfl%ien) + mag_ener
-         endif
-      enddo
-   endif
-#endif /* THERM */
-      endif ! sources
-=======
-      implicit none
-
-      integer(kind=4),               intent(in)    :: n                  !< array size
-      real, dimension(n, nmag),      intent(in)    :: bb                 !< local copy of magnetic field
-      real, dimension(n, flind%all), intent(inout) :: u1                 !< updated vector of conservative variables (after one timestep in second order scheme)
-
-!locals
-
-      real, dimension(n)              :: kin_ener, int_ener, mag_ener
-
-      class(component_fluid), pointer :: pfl
-      integer :: ifl
->>>>>>> 01fb8650
-
-      do ifl = 1, flind%fluids
-         pfl => flind%all_fluids(ifl)%fl
-         if (pfl%has_energy) then
-            kin_ener = ekin(u1(:, pfl%imx), u1(:, pfl%imy), u1(:, pfl%imz), u1(:, pfl%idn))
-            if (pfl%is_magnetized) then
-               mag_ener = emag(bb(:, xdim), bb(:, ydim), bb(:, zdim))
-               int_ener = u1(:, pfl%ien) - kin_ener - mag_ener
-            else
-               int_ener = u1(:, pfl%ien) - kin_ener
-            endif
 
             int_ener = max(int_ener, smallei)
 
