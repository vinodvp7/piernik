--- conflicted
+++ resolved
@@ -298,7 +298,6 @@
       if (integration_order < lbound(first_stage, 1) .or. integration_order > ubound(first_stage, 1)) &
            call die("[sweeps:sweep] unknown integration_order")
 
-<<<<<<< HEAD
       ! Despite of its name, cg%w(uhi) here contains unaltered fluid state right at
       ! the beginning of the timestep, not at half-step.
       ! For RK2, when istep==2, cg%u temporalily contains the state at half timestep.
@@ -310,9 +309,7 @@
          cgl => cgl%nxt
       enddo
 
-=======
       ! This is the loop over Runge-Kutta stages
->>>>>>> cf864a0a
       do istep = first_stage(integration_order), last_stage(integration_order)
          nr_recv = compute_nr_recv(cdim)
          nr = nr_recv
