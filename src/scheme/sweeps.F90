--- conflicted
+++ resolved
@@ -373,16 +373,13 @@
          psihi = qna%ind(psih_n)
       endif
 
-<<<<<<< HEAD
       sl => leaves%prioritized_cg(cdim, covered_too = .true.)
       ! We can't just skip the covered cg because it affects divvel (or
       ! other things that rely on data computed on coarse cells and not
       ! restricted from fine blocks).
 !      sl => leaves%leaf_only_cg()
 
-=======
       call ppp_main%start(copy_u_label)
->>>>>>> 706e39cd
       ! for use with GLM divergence cleaning we also make a copy of b and psi fields
       cgl => leaves%first
       do while (associated(cgl))
