--- conflicted
+++ resolved
@@ -114,11 +114,7 @@
       use grid_cont,  only: grid_container
       use mpi,        only: MPI_STATUS_IGNORE
       use mpisetup,   only: mpi_err
-<<<<<<< HEAD
-      !use ppp,        only: ppp_main
-=======
       use ppp,        only: ppp_main
->>>>>>> 003c835c
 
       implicit none
 
@@ -129,15 +125,9 @@
       integer :: g, lh
       logical :: received
       integer(kind=8), dimension(LO:HI) :: j1, j2, jc
-<<<<<<< HEAD
-      !character(len=*), parameter :: recv_label = "cg_recv_fine_bnd"
-
-      !call ppp_main%start(recv_label)
-=======
       character(len=*), parameter :: recv_label = "cg_recv_fine_bnd"
 
       call ppp_main%start(recv_label, PPP_MPI)
->>>>>>> 003c835c
       all_received = .true.
       if (allocated(cg%rif_tgt%seg)) then
          associate ( seg => cg%rif_tgt%seg )
@@ -171,11 +161,7 @@
          end associate
       endif
 
-<<<<<<< HEAD
-      !call ppp_main%stop(recv_label)
-=======
       call ppp_main%stop(recv_label, PPP_MPI)
->>>>>>> 003c835c
 
    end subroutine recv_cg_finebnd
 
@@ -192,11 +178,7 @@
       use grid_helpers, only: f2c_o
       use mpi,          only: MPI_DOUBLE_PRECISION
       use mpisetup,     only: comm, mpi_err, req, inflate_req
-<<<<<<< HEAD
-      !use ppp,          only: ppp_main
-=======
       use ppp,          only: ppp_main
->>>>>>> 003c835c
 
       implicit none
 
@@ -207,15 +189,9 @@
       integer :: g, lh
       integer(kind=8), dimension(LO:HI) :: j1, j2, jc
       integer(kind=8) :: j, k
-<<<<<<< HEAD
-      !character(len=*), parameter :: send_label = "cg_send_coarse_bnd"
-
-      !call ppp_main%start(send_label)
-=======
       character(len=*), parameter :: send_label = "cg_send_coarse_bnd"
 
       call ppp_main%start(send_label, PPP_MPI)
->>>>>>> 003c835c
 
       if (allocated(cg%rof_tgt%seg)) then
          associate ( seg => cg%rof_tgt%seg )
@@ -254,11 +230,7 @@
          end associate
       endif
 
-<<<<<<< HEAD
-      !call ppp_main%stop(send_label)
-=======
       call ppp_main%stop(send_label, PPP_MPI)
->>>>>>> 003c835c
 
    end subroutine send_cg_coarsebnd
 
@@ -321,11 +293,7 @@
       use cg_leaves,        only: leaves
       use cg_list,          only: cg_list_element
       use constants,        only: ydim, ndims, first_stage, last_stage, uh_n, magh_n, psih_n, psi_n, INVALID, &
-<<<<<<< HEAD
-           &                      RTVD_SPLIT, RIEMANN_SPLIT
-=======
            &                      RTVD_SPLIT, RIEMANN_SPLIT, PPP_CG
->>>>>>> 003c835c
       use dataio_pub,       only: die
       use global,           only: integration_order, use_fargo, which_solver
       use grid_cont,        only: grid_container
@@ -368,11 +336,7 @@
       integer(kind=4), dimension(:,:), pointer :: mpistatus
       procedure(solve_cg_sub), pointer :: solve_cg => null()
       character(len=*), dimension(ndims), parameter :: sweep_label = [ "sweep_x", "sweep_y", "sweep_z" ]
-<<<<<<< HEAD
-      character(len=*), parameter :: solve_cgs_label = "solve_bunch_of_cg" !, cg_label = "solve_cg"
-=======
       character(len=*), parameter :: solve_cgs_label = "solve_bunch_of_cg", cg_label = "solve_cg"
->>>>>>> 003c835c
 
       call ppp_main%start(sweep_label(cdim))
 
@@ -434,15 +398,9 @@
                   call recv_cg_finebnd(cdim, cg, all_received)
 
                   if (all_received) then
-<<<<<<< HEAD
-                     !call ppp_main%start(cg_label)
-                     call solve_cg(cg, cdim, istep, fargo_vel)
-                     !call ppp_main%stop(cg_label)
-=======
                      call ppp_main%start(cg_label, PPP_CG)
                      call solve_cg(cg, cdim, istep, fargo_vel)
                      call ppp_main%stop(cg_label, PPP_CG)
->>>>>>> 003c835c
 
                      call send_cg_coarsebnd(cdim, cg, nr)
                      blocks_done = blocks_done + 1
