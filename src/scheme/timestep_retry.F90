--- conflicted
+++ resolved
@@ -133,7 +133,6 @@
       call randoms_redostep(cfl_violated)
 #endif /* RANDOMIZE */
 
-<<<<<<< HEAD
       ! refresh na_lists(:)%indices
       do j = lbound(na_lists, dim=1), ubound(na_lists, dim=1)
          associate (na => na_lists(j)%p)
@@ -156,13 +155,11 @@
          end associate
       enddo
 
-=======
       if (cfl_violated) then
          call ppp_main%start(rs_label // "reverting")
       else
          call ppp_main%start(rs_label // "saving")
       endif
->>>>>>> 859f171e
       no_hist_count = 0
       cgl => leaves%first
       do while (associated(cgl))
