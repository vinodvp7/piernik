!
! PIERNIK Code Copyright (C) 2006 Michal Hanasz
!
!    This file is part of PIERNIK code.
!
!    PIERNIK is free software: you can redistribute it and/or modify
!    it under the terms of the GNU General Public License as published by
!    the Free Software Foundation, either version 3 of the License, or
!    (at your option) any later version.
!
!    PIERNIK is distributed in the hope that it will be useful,
!    but WITHOUT ANY WARRANTY; without even the implied warranty of
!    MERCHANTABILITY or FITNESS FOR A PARTICULAR PURPOSE.  See the
!    GNU General Public License for more details.
!
!    You should have received a copy of the GNU General Public License
!    along with PIERNIK.  If not, see <http://www.gnu.org/licenses/>.
!
!    Initial implementation of PIERNIK code was based on TVD split MHD code by
!    Ue-Li Pen
!        see: Pen, Arras & Wong (2003) for algorithm and
!             http://www.cita.utoronto.ca/~pen/MHD
!             for original source code "mhd.f90"
!
!    For full list of developers see $PIERNIK_HOME/license/pdt.txt
!
#include "piernik.h"
!>
!! \brief Module containing subroutines and functions that govern supernovae insert
!<
module snsources
! pulled by SN_SRC
   implicit none
   private
   public ::  random_sn, init_snsources, r_sn, amp_cr_sn
#ifdef COSM_RAYS
   public :: cr_sn
#endif /* COSM_RAYS */
#ifdef SHEAR
   public :: sn_shear
#endif /* SHEAR */

   integer, save      :: nsn, nsn_last

   real, parameter    :: ethu = 7.0**2/(5.0/3.0-1.0) * 1.0    !< thermal energy unit=0.76eV/cm**3 for c_si= 7km/s, n=1/cm^3 gamma=5/3

   real               :: amp_ecr_sn          !< cosmic ray explosion amplitude in units: e_0 = 1/(5/3-1)*rho_0*c_s0**2  rho_0=1.67e-24g/cm**3, c_s0 = 7km/s
   real               :: amp_cr_sn           !< default aplitude of CR in SN bursts
   real               :: f_sn                !< frequency of SN
   real               :: f_sn_kpc2           !< frequency of SN per kpc^2
   real               :: h_sn                !< galactic height in SN gaussian distribution ?
   real               :: r_sn                !< radius of SN

!   namelist /SN_SOURCES/ amp_ecr_sn, f_sn, h_sn, r_sn, f_sn_kpc2
   namelist /SN_SOURCES/ h_sn, r_sn, f_sn_kpc2

contains
!>
!! \brief Routine to set parameter values from namelist SN_SOURCES
!!
!! \n \n
!! @b SN_SOURCES
!! \n \n
!! <table border="+1">
!! <tr><td width="150pt"><b>parameter</b></td><td width="135pt"><b>default value</b></td><td width="200pt"><b>possible values</b></td><td width="315pt"> <b>description</b></td></tr>
!! <tr><td>h_sn     </td><td>0.0  </td><td>real value</td><td>\copydoc snsources::h_sn     </td></tr>
!! <tr><td>r_sn     </td><td>0.0  </td><td>real value</td><td>\copydoc snsources::r_sn     </td></tr>
!! <tr><td>f_sn_kpc2</td><td>0.0  </td><td>real value</td><td>\copydoc snsources::f_sn_kpc2</td></tr>
!! </table>
!! The list is active while \b "SN_SRC" is defined.
!! \n \n
!<
   subroutine init_snsources

      use constants,      only: PIERNIK_INIT_GRID, xdim, ydim
      use dataio_pub,     only: nh                  ! QA_WARN required for diff_nml
      use dataio_pub,     only: die, code_progress
      use domain,         only: dom
      use mpisetup,       only: rbuff, master, slave, piernik_MPI_Bcast
#ifdef COSM_RAYS
      use initcosmicrays, only: cr_eff
#endif /* COSM_RAYS */

      implicit none

      if (code_progress < PIERNIK_INIT_GRID) call die("[snsources:init_snsources] grid or fluids/cosmicrays not initialized.")

!      amp_ecr_sn = 0.0    !> \todo set sane default values
      f_sn       = 0.0    !
      h_sn       = 0.0
      r_sn       = 0.0
      f_sn_kpc2  = 0.0

      if (master) then
         if (.not.nh%initialized) call nh%init()
         open(newunit=nh%lun, file=nh%tmp1, status="unknown")
         write(nh%lun,nml=SN_SOURCES)
         close(nh%lun)
         open(newunit=nh%lun, file=nh%par_file)
         nh%errstr=""
         read(unit=nh%lun, nml=SN_SOURCES, iostat=nh%ierrh, iomsg=nh%errstr)
         close(nh%lun)
         call nh%namelist_errh(nh%ierrh, "SN_SOURCES")
         read(nh%cmdl_nml,nml=SN_SOURCES, iostat=nh%ierrh)
         call nh%namelist_errh(nh%ierrh, "SN_SOURCES", .true.)
         open(newunit=nh%lun, file=nh%tmp2, status="unknown")
         write(nh%lun,nml=SN_SOURCES)
         close(nh%lun)
         call nh%compare_namelist()
!         rbuff(1)   = amp_ecr_sn
!         rbuff(2)   = f_sn
         rbuff(3)   = h_sn
         rbuff(4)   = r_sn
         rbuff(5)   = f_sn_kpc2
      endif

      call piernik_MPI_Bcast(rbuff)

      if (slave) then
!        amp_ecr_sn  = rbuff(1)
!        f_sn        = rbuff(2)
         h_sn        = rbuff(3)
         r_sn        = rbuff(4)
         f_sn_kpc2   = rbuff(5)
      endif

#ifdef COSM_RAYS
      amp_ecr_sn = 4.96e6*cr_eff/r_sn**3
      amp_cr_sn  = amp_ecr_sn *ethu
#endif /* COSM_RAYS */

      if (dom%has_dir(xdim)) then
         f_sn = f_sn_kpc2 * dom%L_(xdim)/1000.0 !\deprecated magic numbers
      else
         f_sn = f_sn_kpc2 * 2.0*r_sn/1000.0
      endif

      if (dom%has_dir(ydim)) then
         f_sn = f_sn * dom%L_(ydim)/1000.0
      else
         f_sn = f_sn * 2.0*r_sn/1000.0
      endif

      nsn_last = 0

   end subroutine init_snsources
!>
!! \brief Main routine to insert one supernova event
!<
   subroutine random_sn

      use constants, only: small
      use global,    only: t

      implicit none
      real :: dt_sn
!      real, dimension(2) :: orient
      real, dimension(3) :: snpos
      integer :: isn, nsn_per_timestep

      dt_sn = 1./(f_sn+small)

      nsn = int(t/dt_sn)
      nsn_per_timestep = nsn - nsn_last
      nsn_last = nsn

      do isn = 1, nsn_per_timestep

         call rand_coords(snpos)

#ifdef COSM_RAYS
         call cr_sn(snpos,amp_cr_sn)
#endif /* COSM_RAYS */

      enddo ! isn
      return
   end subroutine random_sn

!--------------------------------------------------------------------------
#ifdef COSM_RAYS
!>
!! \brief Routine that inserts an amount of cosmic ray energy around the position of supernova
!! \param pos real, dimension(3), array of supernova position components
!<
   subroutine cr_sn(pos,ampl)

      use cg_leaves,      only: leaves
      use cg_list,        only: cg_list_element
      use constants,      only: ndims, xdim, ydim, zdim, LO, HI
      use domain,         only: dom
      use grid_cont,      only: grid_container
#ifdef COSM_RAYS_SOURCES
      use cr_data,        only: cr_table, cr_primary, eCRSP, icr_H1, icr_C12, icr_N14, icr_O16
      use initcosmicrays, only: iarr_crn
#endif /* COSM_RAYS_SOURCES */
#ifdef COSM_RAY_ELECTRONS
      use cresp_crspectrum,   only: cresp_get_scaled_init_spectrum
      use initcrspectrum,     only: cresp, cre_eff, e_small
      use initcosmicrays,     only: iarr_cre_n, iarr_cre_e
#endif /* COSM_RAY_ELECTRONS */

      implicit none

<<<<<<< HEAD
      real, dimension(3), intent(in) :: pos
      integer                        :: i, j, k, ipm, jpm
      real                           :: decr, xsn, ysn, zsn, ysna, zr
      type(cg_list_element), pointer :: cgl
      type(grid_container),  pointer :: cg
#ifdef COSM_RAY_ELECTRONS
      real                           :: e_tot_sn
#endif /* COSM_RAY_ELECTRONS */

      xsn = pos(1)
      ysn = pos(2)
      zsn = pos(3)
=======
      real, dimension(ndims), intent(in) :: pos
      real,                   intent(in) :: ampl
      integer                            :: i, j, k, ipm, jpm
      real                               :: decr, ysna, xr, yr, zr
      type(cg_list_element), pointer     :: cgl
      type(grid_container),  pointer     :: cg
#ifdef SHEAR
      real, dimension(3)                 :: ysnoi
#endif /* SHEAR */

>>>>>>> a1fb132a
      cgl => leaves%first
      do while (associated(cgl))
         cg => cgl%cg

#ifdef SHEAR
         ysnoi(2) = pos(ydim)
         call sn_shear(cg, ysnoi)
#else /* !SHEAR */
         ysna = pos(ydim)
#endif /* !SHEAR */

         do k = cg%lhn(zdim,LO), cg%lhn(zdim,HI)
            zr = ((cg%z(k)-pos(zdim))/r_sn)**2
            do j = cg%lhn(ydim,LO), cg%lhn(ydim,HI)
               do i = cg%lhn(xdim,LO), cg%lhn(xdim,HI)

                  decr = 0.0
                  do ipm = -1, 1
                     xr = ((cg%x(i)-pos(xdim) + real(ipm)*dom%L_(xdim))/r_sn)**2
#ifdef SHEAR
                     ysna = ysnoi(ipm+2)
#endif /* SHEAR */
                     do jpm = -1, 1
                        yr = ((cg%y(j)-ysna + real(jpm)*dom%L_(ydim))/r_sn)**2
                        ! BEWARE:  for num < -744.6 the exp(num) is the underflow
                        decr = decr + exp(-(xr + yr + zr))
                     enddo
                  enddo
                  decr = decr * ampl

#ifdef COSM_RAYS_SOURCES
                  if (eCRSP(icr_H1 )) cg%u(iarr_crn(cr_table(icr_H1 )),i,j,k) = cg%u(iarr_crn(cr_table(icr_H1 )),i,j,k) + decr
                  if (eCRSP(icr_C12)) cg%u(iarr_crn(cr_table(icr_C12)),i,j,k) = cg%u(iarr_crn(cr_table(icr_C12)),i,j,k) + cr_primary(cr_table(icr_C12))*12*decr
                  if (eCRSP(icr_N14)) cg%u(iarr_crn(cr_table(icr_N14)),i,j,k) = cg%u(iarr_crn(cr_table(icr_N14)),i,j,k) + cr_primary(cr_table(icr_N14))*14*decr
                  if (eCRSP(icr_O16)) cg%u(iarr_crn(cr_table(icr_O16)),i,j,k) = cg%u(iarr_crn(cr_table(icr_O16)),i,j,k) + cr_primary(cr_table(icr_O16))*16*decr
#endif /* COSM_RAYS_SOURCES */
#ifdef COSM_RAY_ELECTRONS
                  e_tot_sn = decr * cre_eff
                  cresp%n =  0.0;  cresp%e = 0.0
                  if (e_tot_sn .gt. e_small) then     !< fill cells only when total passed energy is greater than e_small
                     call cresp_get_scaled_init_spectrum(cresp%n, cresp%e, e_tot_sn) !< injecting source spectrum scaled with e_tot_sn
                  endif
                  cg%u(iarr_cre_n,i,j,k) = cg%u(iarr_cre_n,i,j,k) + cresp%n
                  cg%u(iarr_cre_e,i,j,k) = cg%u(iarr_cre_e,i,j,k) + cresp%e
#endif /* COSM_RAY_ELECTRONS */

               enddo
            enddo
         enddo

         cgl => cgl%nxt
      enddo
   end subroutine cr_sn
#endif /* COSM_RAYS */
!--------------------------------------------------------------------------
!>
!! \brief Routine that determines the position of next supernova
!! \return pos @e real,  @e dimension(3), array of supernova position components
!<
   subroutine rand_coords(pos)

      use constants,   only: xdim, ydim, zdim, LO
      use domain,      only: dom

      implicit none

      real, dimension(3), intent(out) :: pos
      real, dimension(4)              :: rand
      real                            :: xsn, ysn, zsn, znorm

      call random_number(rand)
      xsn = dom%edge(xdim, LO)+ dom%L_(xdim)*rand(1)
      ysn = dom%edge(ydim, LO)+ dom%L_(ydim)*rand(2)

      if (dom%has_dir(zdim)) then
         znorm = gasdev(rand(3),rand(4))
         zsn = h_sn*znorm
      else
         zsn = 0.0
      endif

      pos(1) = xsn
      pos(2) = ysn
      pos(3) = zsn
      return

   end subroutine rand_coords

!-----------------------------------------------------------------------
#ifdef SHEAR
   subroutine sn_shear(cg, ysnoi)

      use constants,   only: ydim, LO
      use dataio_pub,  only: die
      use domain,      only: is_multicg, dom
      use grid_cont,   only: grid_container
      use shear,       only: delj, eps

      implicit none

      type(grid_container), pointer     :: cg
      real, dimension(3), intent(inout) :: ysnoi
      integer                           :: jsn, jremap
      real                              :: dysn, epsi, epso

      if (is_multicg) call die("[snsources:sn_shear] multiple grid pieces per procesor not implemented yet") !nontrivial SHEAR

      jsn  = cg%js+int((ysnoi(2)-dom%edge(ydim, LO))*cg%idy)
      dysn  = mod(ysnoi(2), cg%dy)

      epsi   = eps*cg%dy
      epso   = -epsi

!  outer boundary
      jremap = jsn - delj
      jremap = mod(mod(jremap, cg%nyb)+cg%nyb, cg%nyb)
      if (jremap <= (cg%js-1)) jremap = jremap + cg%nyb

      ysnoi(1) = cg%y(jremap) + epso + dysn

!  inner boundary
      jremap = jsn + delj
      jremap = mod(jremap, cg%nyb)+cg%nyb
      if (jremap >= (cg%je+1)) jremap = jremap - cg%nyb

      ysnoi(3) = cg%y(jremap) + epsi + dysn

   end subroutine sn_shear
#endif /* SHEAR */
!-----------------------------------------------------------------------

!>
!! \brief Function that generates values of normal distribution (from Numerical Recipies)
!! \return x random value of uniform distribution
!! \return y random value of uniform distribution
!! \return @e real, random value of normal distribution
!! \todo Change function @c gasdev into another one
!<
      function gasdev(x,y)

         implicit none

         real               :: x, y, x1, y1, r, fac, gasdev
         real,    save      :: gset
         integer, save      :: iset = 0
         real, dimension(2) :: rand

         r = 2.0
         if (iset == 0) then
            do
               x1 = 2.0*x - 1.0
               y1 = 2.0*y - 1.0
               r  = x1**2 + y1**2
               if (r >= 1.0) then
                  call random_number(rand)
                  x = rand(1)
                  y = rand(2)
               else
                  exit
               endif
            enddo
            fac=sqrt(-2.*log(r)/r)
            gset=x1*fac
            gasdev=y1*fac
            iset=1
         else
            gasdev=gset
            iset=0
         endif

      end function gasdev

end module snsources<|MERGE_RESOLUTION|>--- conflicted
+++ resolved
@@ -201,20 +201,6 @@
 
       implicit none
 
-<<<<<<< HEAD
-      real, dimension(3), intent(in) :: pos
-      integer                        :: i, j, k, ipm, jpm
-      real                           :: decr, xsn, ysn, zsn, ysna, zr
-      type(cg_list_element), pointer :: cgl
-      type(grid_container),  pointer :: cg
-#ifdef COSM_RAY_ELECTRONS
-      real                           :: e_tot_sn
-#endif /* COSM_RAY_ELECTRONS */
-
-      xsn = pos(1)
-      ysn = pos(2)
-      zsn = pos(3)
-=======
       real, dimension(ndims), intent(in) :: pos
       real,                   intent(in) :: ampl
       integer                            :: i, j, k, ipm, jpm
@@ -224,8 +210,10 @@
 #ifdef SHEAR
       real, dimension(3)                 :: ysnoi
 #endif /* SHEAR */
-
->>>>>>> a1fb132a
+#ifdef COSM_RAY_ELECTRONS
+      real                               :: e_tot_sn
+#endif /* COSM_RAY_ELECTRONS */
+
       cgl => leaves%first
       do while (associated(cgl))
          cg => cgl%cg
